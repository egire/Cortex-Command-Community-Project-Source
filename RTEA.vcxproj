﻿<?xml version="1.0" encoding="utf-8"?>
<Project DefaultTargets="Build" ToolsVersion="12.0" xmlns="http://schemas.microsoft.com/developer/msbuild/2003">
  <ItemGroup Label="ProjectConfigurations">
    <ProjectConfiguration Include="Debug Full|Win32">
      <Configuration>Debug Full</Configuration>
      <Platform>Win32</Platform>
    </ProjectConfiguration>
    <ProjectConfiguration Include="Debug Full|x64">
      <Configuration>Debug Full</Configuration>
      <Platform>x64</Platform>
    </ProjectConfiguration>
    <ProjectConfiguration Include="Debug Minimal|Win32">
      <Configuration>Debug Minimal</Configuration>
      <Platform>Win32</Platform>
    </ProjectConfiguration>
    <ProjectConfiguration Include="Debug Minimal|x64">
      <Configuration>Debug Minimal</Configuration>
      <Platform>x64</Platform>
    </ProjectConfiguration>
    <ProjectConfiguration Include="Debug Release|Win32">
      <Configuration>Debug Release</Configuration>
      <Platform>Win32</Platform>
    </ProjectConfiguration>
    <ProjectConfiguration Include="Debug Release|x64">
      <Configuration>Debug Release</Configuration>
      <Platform>x64</Platform>
    </ProjectConfiguration>
    <ProjectConfiguration Include="Final|Win32">
      <Configuration>Final</Configuration>
      <Platform>Win32</Platform>
    </ProjectConfiguration>
    <ProjectConfiguration Include="Final|x64">
      <Configuration>Final</Configuration>
      <Platform>x64</Platform>
    </ProjectConfiguration>
  </ItemGroup>
  <PropertyGroup Label="Globals">
    <ProjectGuid>{A58C9DD7-8BC7-48DA-9E04-04D04F582BE3}</ProjectGuid>
    <RootNamespace>RTEA</RootNamespace>
    <Keyword>Win32Proj</Keyword>
    <ConfigurationType>Application</ConfigurationType>
    <CharacterSet>MultiByte</CharacterSet>
    <PlatformToolset Condition="'$(VisualStudioVersion)'=='15.0'">v141</PlatformToolset>
    <PlatformToolset Condition="'$(VisualStudioVersion)'=='16.0'">v142</PlatformToolset>
    <PlatformToolset Condition="'$(VisualStudioVersion)'=='17.0'">v143</PlatformToolset>
    <WindowsTargetPlatformVersion Condition="'$(VisualStudioVersion)'=='15.0'">10.0.17763.0</WindowsTargetPlatformVersion>
    <WindowsTargetPlatformVersion Condition="'$(VisualStudioVersion)'!='15.0'">10.0</WindowsTargetPlatformVersion>
    <IntDir>_Bin\$(Platform)\$(Configuration)\</IntDir>
    <OutDir>..\Cortex-Command-Community-Project-Data\</OutDir>
    <GenerateManifest>true</GenerateManifest>
    <EmbedManifest>true</EmbedManifest>
  </PropertyGroup>
  <Import Project="$(VCTargetsPath)\Microsoft.Cpp.Default.props" />
  <Import Project="$(VCTargetsPath)\Microsoft.Cpp.props" />
  <ImportGroup Condition="'$(Configuration)|$(Platform)'=='Debug Full|Win32'" Label="PropertySheets">
    <Import Project="$(UserRootDir)\Microsoft.Cpp.$(Platform).user.props" Condition="exists('$(UserRootDir)\Microsoft.Cpp.$(Platform).user.props')" Label="LocalAppDataPlatform" />
  </ImportGroup>
  <ImportGroup Condition="'$(Configuration)|$(Platform)'=='Debug Full|x64'" Label="PropertySheets">
    <Import Project="$(UserRootDir)\Microsoft.Cpp.$(Platform).user.props" Condition="exists('$(UserRootDir)\Microsoft.Cpp.$(Platform).user.props')" Label="LocalAppDataPlatform" />
  </ImportGroup>
  <ImportGroup Condition="'$(Configuration)|$(Platform)'=='Debug Minimal|Win32'" Label="PropertySheets">
    <Import Project="$(UserRootDir)\Microsoft.Cpp.$(Platform).user.props" Condition="exists('$(UserRootDir)\Microsoft.Cpp.$(Platform).user.props')" Label="LocalAppDataPlatform" />
  </ImportGroup>
  <ImportGroup Condition="'$(Configuration)|$(Platform)'=='Debug Minimal|x64'" Label="PropertySheets">
    <Import Project="$(UserRootDir)\Microsoft.Cpp.$(Platform).user.props" Condition="exists('$(UserRootDir)\Microsoft.Cpp.$(Platform).user.props')" Label="LocalAppDataPlatform" />
  </ImportGroup>
  <ImportGroup Condition="'$(Configuration)|$(Platform)'=='Debug Release|Win32'" Label="PropertySheets">
    <Import Project="$(UserRootDir)\Microsoft.Cpp.$(Platform).user.props" Condition="exists('$(UserRootDir)\Microsoft.Cpp.$(Platform).user.props')" Label="LocalAppDataPlatform" />
  </ImportGroup>
  <ImportGroup Condition="'$(Configuration)|$(Platform)'=='Debug Release|x64'" Label="PropertySheets">
    <Import Project="$(UserRootDir)\Microsoft.Cpp.$(Platform).user.props" Condition="exists('$(UserRootDir)\Microsoft.Cpp.$(Platform).user.props')" Label="LocalAppDataPlatform" />
  </ImportGroup>
  <ImportGroup Condition="'$(Configuration)|$(Platform)'=='Final|Win32'" Label="PropertySheets">
    <Import Project="$(UserRootDir)\Microsoft.Cpp.$(Platform).user.props" Condition="exists('$(UserRootDir)\Microsoft.Cpp.$(Platform).user.props')" Label="LocalAppDataPlatform" />
  </ImportGroup>
  <ImportGroup Condition="'$(Configuration)|$(Platform)'=='Final|x64'" Label="PropertySheets">
    <Import Project="$(UserRootDir)\Microsoft.Cpp.$(Platform).user.props" Condition="exists('$(UserRootDir)\Microsoft.Cpp.$(Platform).user.props')" Label="LocalAppDataPlatform" />
  </ImportGroup>
  <PropertyGroup Condition="'$(Configuration)|$(Platform)'=='Debug Full|Win32'" Label="Configuration">
    <LinkIncremental>true</LinkIncremental>
    <TargetName>Cortex Command.debug.full</TargetName>
  </PropertyGroup>
  <PropertyGroup Condition="'$(Configuration)|$(Platform)'=='Debug Full|x64'" Label="Configuration">
    <LinkIncremental>true</LinkIncremental>
    <TargetName>Cortex Command.debug.full.x64</TargetName>
  </PropertyGroup>
  <PropertyGroup Condition="'$(Configuration)|$(Platform)'=='Debug Minimal|Win32'" Label="Configuration">
    <LinkIncremental>true</LinkIncremental>
    <TargetName>Cortex Command.debug.minimal</TargetName>
  </PropertyGroup>
  <PropertyGroup Condition="'$(Configuration)|$(Platform)'=='Debug Minimal|x64'" Label="Configuration">
    <LinkIncremental>true</LinkIncremental>
    <TargetName>Cortex Command.debug.minimal.x64</TargetName>
  </PropertyGroup>
  <PropertyGroup Condition="'$(Configuration)|$(Platform)'=='Debug Release|Win32'" Label="Configuration">
    <WholeProgramOptimization>true</WholeProgramOptimization>
    <LinkIncremental>false</LinkIncremental>
    <TargetName>Cortex Command.debug.release</TargetName>
  </PropertyGroup>
  <PropertyGroup Condition="'$(Configuration)|$(Platform)'=='Debug Release|x64'" Label="Configuration">
    <WholeProgramOptimization>true</WholeProgramOptimization>
    <LinkIncremental>false</LinkIncremental>
    <TargetName>Cortex Command.debug.release.x64</TargetName>
  </PropertyGroup>
  <PropertyGroup Condition="'$(Configuration)|$(Platform)'=='Final|Win32'" Label="Configuration">
    <WholeProgramOptimization>true</WholeProgramOptimization>
    <LinkIncremental>false</LinkIncremental>
    <TargetName>Cortex Command</TargetName>
  </PropertyGroup>
  <PropertyGroup Condition="'$(Configuration)|$(Platform)'=='Final|x64'" Label="Configuration">
    <WholeProgramOptimization>true</WholeProgramOptimization>
    <LinkIncremental>false</LinkIncremental>
    <TargetName>Cortex Command x64</TargetName>
  </PropertyGroup>
  <ItemDefinitionGroup Condition="'$(Configuration)|$(Platform)'=='Debug Full|Win32'">
    <ClCompile>
      <AdditionalOptions>/bigobj %(AdditionalOptions)</AdditionalOptions>
      <Optimization>Disabled</Optimization>
      <AdditionalIncludeDirectories>$(ProjectDir);$(ProjectDir)System;$(ProjectDir)Lua;$(ProjectDir)Entities;$(ProjectDir)Activities;$(ProjectDir)Managers;$(ProjectDir)Menus;$(ProjectDir)GUI;$(ProjectDir)external\include;$(ProjectDir)external\include\boost_1_75;$(ProjectDir)external\include\RakNet;$(ProjectDir)external\include\LZ4;$(ProjectDir)external\include\fmod;$(ProjectDir)external\include\luabind</AdditionalIncludeDirectories>
      <PreprocessorDefinitions>WIN32_LEAN_AND_MEAN;ALLEGRO_STATICLINK;ALLEGRO_NO_STD_HEADERS;ALLEGRO_NO_MAGIC_MAIN;_CRT_SECURE_NO_DEPRECATE;_HAS_ITERATOR_DEBUGGING=0;ZLIB_WINAPI;_WINDOWS;WIN32;DEBUG_BUILD;DEBUGMODE;%(PreprocessorDefinitions)</PreprocessorDefinitions>
      <MinimalRebuild>false</MinimalRebuild>
      <BasicRuntimeChecks>EnableFastChecks</BasicRuntimeChecks>
      <RuntimeLibrary>MultiThreadedDebugDLL</RuntimeLibrary>
      <BufferSecurityCheck>true</BufferSecurityCheck>
      <RuntimeTypeInfo>true</RuntimeTypeInfo>
      <PrecompiledHeader>Use</PrecompiledHeader>
      <WarningLevel>Level2</WarningLevel>
      <DebugInformationFormat>ProgramDatabase</DebugInformationFormat>
      <DisableSpecificWarnings>4566;%(DisableSpecificWarnings)</DisableSpecificWarnings>
      <ForcedIncludeFiles>%(ForcedIncludeFiles);StandardIncludes.h;</ForcedIncludeFiles>
      <MultiProcessorCompilation>true</MultiProcessorCompilation>
      <PrecompiledHeaderFile>StandardIncludes.h</PrecompiledHeaderFile>
      <LanguageStandard>stdcpp17</LanguageStandard>
      <IntrinsicFunctions>true</IntrinsicFunctions>
      <OmitDefaultLibName>false</OmitDefaultLibName>
      <FloatingPointModel>Fast</FloatingPointModel>
      <ConformanceMode>true</ConformanceMode>
    </ClCompile>
    <Link>
      <AdditionalDependencies>winmm.lib;ws2_32.lib;dinput8.lib;ddraw.lib;dxguid.lib;dsound.lib;zlibstat.lib;libpng16_static.lib;fmodL_vc.lib;alleg-debug-static.lib;loadpng-debug.lib;liblz4_debug_static.lib;lua51.lib;luabind-debug.lib;RakNet_Debug_Win32.lib;%(AdditionalDependencies)</AdditionalDependencies>
      <OutputFile>$(OutDir)$(TargetName)$(TargetExt)</OutputFile>
      <AdditionalLibraryDirectories>external/lib/win;%(AdditionalLibraryDirectories)</AdditionalLibraryDirectories>
      <GenerateDebugInformation>true</GenerateDebugInformation>
      <ProgramDatabaseFile>$(IntDir)\RTEA.pdb</ProgramDatabaseFile>
      <SubSystem>Windows</SubSystem>
      <TargetMachine>MachineX86</TargetMachine>
      <ImageHasSafeExceptionHandlers>false</ImageHasSafeExceptionHandlers>
      <ShowProgress>LinkVerbose</ShowProgress>
      <AdditionalOptions>/ignore:4099 /ignore:4098 %(AdditionalOptions)</AdditionalOptions>
      <IgnoreSpecificDefaultLibraries>libcmt.lib</IgnoreSpecificDefaultLibraries>
    </Link>
    <Manifest>
      <OutputManifestFile>$(IntDir)$(TargetName).manifest</OutputManifestFile>
      <EnableDpiAwareness>PerMonitorHighDPIAware</EnableDpiAwareness>
    </Manifest>
    <Xdcmake>
      <OutputFile>$(IntDir)$(TargetName).xml</OutputFile>
    </Xdcmake>
    <Bscmake>
      <OutputFile>$(IntDir)$(TargetName).bsc</OutputFile>
    </Bscmake>
  </ItemDefinitionGroup>
  <ItemDefinitionGroup Condition="'$(Configuration)|$(Platform)'=='Debug Full|x64'">
    <ClCompile>
      <AdditionalOptions>/bigobj %(AdditionalOptions)</AdditionalOptions>
      <Optimization>Disabled</Optimization>
      <AdditionalIncludeDirectories>$(ProjectDir);$(ProjectDir)System;$(ProjectDir)Lua;$(ProjectDir)Entities;$(ProjectDir)Activities;$(ProjectDir)Managers;$(ProjectDir)Menus;$(ProjectDir)GUI;$(ProjectDir)external\include;$(ProjectDir)external\include\boost_1_75;$(ProjectDir)external\include\RakNet;$(ProjectDir)external\include\LZ4;$(ProjectDir)external\include\fmod;$(ProjectDir)external\include\luabind</AdditionalIncludeDirectories>
      <PreprocessorDefinitions>WIN32_LEAN_AND_MEAN;ALLEGRO_STATICLINK;ALLEGRO_NO_STD_HEADERS;ALLEGRO_NO_MAGIC_MAIN;_CRT_SECURE_NO_DEPRECATE;_HAS_ITERATOR_DEBUGGING=0;ZLIB_WINAPI;_WINDOWS;WIN32;DEBUG_BUILD;DEBUGMODE;%(PreprocessorDefinitions)</PreprocessorDefinitions>
      <MinimalRebuild>false</MinimalRebuild>
      <BasicRuntimeChecks>EnableFastChecks</BasicRuntimeChecks>
      <RuntimeLibrary>MultiThreadedDebugDLL</RuntimeLibrary>
      <BufferSecurityCheck>true</BufferSecurityCheck>
      <RuntimeTypeInfo>true</RuntimeTypeInfo>
      <PrecompiledHeader>Use</PrecompiledHeader>
      <WarningLevel>Level2</WarningLevel>
      <DebugInformationFormat>ProgramDatabase</DebugInformationFormat>
      <DisableSpecificWarnings>4566;%(DisableSpecificWarnings)</DisableSpecificWarnings>
      <ForcedIncludeFiles>%(ForcedIncludeFiles);StandardIncludes.h;</ForcedIncludeFiles>
      <MultiProcessorCompilation>true</MultiProcessorCompilation>
      <PrecompiledHeaderFile>StandardIncludes.h</PrecompiledHeaderFile>
      <LanguageStandard>stdcpp17</LanguageStandard>
      <IntrinsicFunctions>true</IntrinsicFunctions>
      <OmitDefaultLibName>false</OmitDefaultLibName>
      <FloatingPointModel>Fast</FloatingPointModel>
      <ConformanceMode>true</ConformanceMode>
    </ClCompile>
    <Link>
      <AdditionalDependencies>winmm.lib;ws2_32.lib;dinput8.lib;ddraw.lib;dxguid.lib;dsound.lib;zlibstat.lib;libpng16_static.lib;fmod_vc.lib;alleg-debug-static.lib;loadpng-debug.lib;liblz4_debug_static.lib;lua51-64.lib;luabind-debug.lib;RakNet_Debug_x64.lib;%(AdditionalDependencies)</AdditionalDependencies>
      <OutputFile>$(OutDir)$(TargetName)$(TargetExt)</OutputFile>
      <AdditionalLibraryDirectories>external/lib/win/x64;%(AdditionalLibraryDirectories)</AdditionalLibraryDirectories>
      <GenerateDebugInformation>true</GenerateDebugInformation>
      <ProgramDatabaseFile>$(IntDir)\RTEA.pdb</ProgramDatabaseFile>
      <SubSystem>Windows</SubSystem>
      <ImageHasSafeExceptionHandlers>false</ImageHasSafeExceptionHandlers>
      <ShowProgress>LinkVerbose</ShowProgress>
      <AdditionalOptions>/ignore:4099 /ignore:4098 %(AdditionalOptions)</AdditionalOptions>
      <IgnoreSpecificDefaultLibraries>libcmt.lib</IgnoreSpecificDefaultLibraries>
    </Link>
    <Manifest>
      <OutputManifestFile>$(IntDir)$(TargetName).manifest</OutputManifestFile>
      <EnableDpiAwareness>PerMonitorHighDPIAware</EnableDpiAwareness>
    </Manifest>
    <Xdcmake>
      <OutputFile>$(IntDir)$(TargetName).xml</OutputFile>
    </Xdcmake>
    <Bscmake>
      <OutputFile>$(IntDir)$(TargetName).bsc</OutputFile>
    </Bscmake>
  </ItemDefinitionGroup>
  <ItemDefinitionGroup Condition="'$(Configuration)|$(Platform)'=='Debug Minimal|Win32'">
    <ClCompile>
      <AdditionalOptions>/bigobj %(AdditionalOptions)</AdditionalOptions>
      <Optimization>Disabled</Optimization>
      <AdditionalIncludeDirectories>$(ProjectDir);$(ProjectDir)System;$(ProjectDir)Lua;$(ProjectDir)Entities;$(ProjectDir)Activities;$(ProjectDir)Managers;$(ProjectDir)Menus;$(ProjectDir)GUI;$(ProjectDir)external\include;$(ProjectDir)external\include\boost_1_75;$(ProjectDir)external\include\RakNet;$(ProjectDir)external\include\LZ4;$(ProjectDir)external\include\fmod;$(ProjectDir)external\include\luabind</AdditionalIncludeDirectories>
      <PreprocessorDefinitions>WIN32_LEAN_AND_MEAN;ALLEGRO_STATICLINK;ALLEGRO_NO_STD_HEADERS;ALLEGRO_NO_MAGIC_MAIN;_CRT_SECURE_NO_DEPRECATE;_HAS_ITERATOR_DEBUGGING=0;ZLIB_WINAPI;_WINDOWS;WIN32;DEBUGMODE;%(PreprocessorDefinitions)</PreprocessorDefinitions>
      <MinimalRebuild>false</MinimalRebuild>
      <BasicRuntimeChecks>EnableFastChecks</BasicRuntimeChecks>
      <RuntimeLibrary>MultiThreadedDebugDLL</RuntimeLibrary>
      <BufferSecurityCheck>true</BufferSecurityCheck>
      <RuntimeTypeInfo>true</RuntimeTypeInfo>
      <PrecompiledHeader>Use</PrecompiledHeader>
      <WarningLevel>Level2</WarningLevel>
      <DebugInformationFormat>ProgramDatabase</DebugInformationFormat>
      <DisableSpecificWarnings>4566;%(DisableSpecificWarnings)</DisableSpecificWarnings>
      <ForcedIncludeFiles>%(ForcedIncludeFiles);StandardIncludes.h;</ForcedIncludeFiles>
      <MultiProcessorCompilation>true</MultiProcessorCompilation>
      <PrecompiledHeaderFile>StandardIncludes.h</PrecompiledHeaderFile>
      <LanguageStandard>stdcpp17</LanguageStandard>
      <IntrinsicFunctions>true</IntrinsicFunctions>
      <OmitDefaultLibName>false</OmitDefaultLibName>
      <FloatingPointModel>Fast</FloatingPointModel>
      <ConformanceMode>true</ConformanceMode>
    </ClCompile>
    <Link>
      <AdditionalDependencies>winmm.lib;ws2_32.lib;dinput8.lib;ddraw.lib;dxguid.lib;dsound.lib;zlibstat.lib;libpng16_static.lib;fmodL_vc.lib;alleg-debug-static.lib;loadpng-debug.lib;liblz4_debug_static.lib;lua51.lib;luabind-debug.lib;RakNet_Debug_Win32.lib;%(AdditionalDependencies)</AdditionalDependencies>
      <OutputFile>$(OutDir)$(TargetName)$(TargetExt)</OutputFile>
      <AdditionalLibraryDirectories>external/lib/win;%(AdditionalLibraryDirectories)</AdditionalLibraryDirectories>
      <GenerateDebugInformation>true</GenerateDebugInformation>
      <ProgramDatabaseFile>$(IntDir)\RTEA.pdb</ProgramDatabaseFile>
      <SubSystem>Windows</SubSystem>
      <TargetMachine>MachineX86</TargetMachine>
      <ImageHasSafeExceptionHandlers>false</ImageHasSafeExceptionHandlers>
      <ShowProgress>LinkVerbose</ShowProgress>
      <AdditionalOptions>/ignore:4099 /ignore:4098 %(AdditionalOptions)</AdditionalOptions>
      <IgnoreSpecificDefaultLibraries>libcmt.lib</IgnoreSpecificDefaultLibraries>
    </Link>
    <Manifest>
      <OutputManifestFile>$(IntDir)$(TargetName).manifest</OutputManifestFile>
      <EnableDpiAwareness>PerMonitorHighDPIAware</EnableDpiAwareness>
    </Manifest>
    <Xdcmake>
      <OutputFile>$(IntDir)$(TargetName).xml</OutputFile>
    </Xdcmake>
    <Bscmake>
      <OutputFile>$(IntDir)$(TargetName).bsc</OutputFile>
    </Bscmake>
  </ItemDefinitionGroup>
  <ItemDefinitionGroup Condition="'$(Configuration)|$(Platform)'=='Debug Minimal|x64'">
    <ClCompile>
      <AdditionalOptions>/bigobj %(AdditionalOptions)</AdditionalOptions>
      <Optimization>Disabled</Optimization>
      <AdditionalIncludeDirectories>$(ProjectDir);$(ProjectDir)System;$(ProjectDir)Lua;$(ProjectDir)Entities;$(ProjectDir)Activities;$(ProjectDir)Managers;$(ProjectDir)Menus;$(ProjectDir)GUI;$(ProjectDir)external\include;$(ProjectDir)external\include\boost_1_75;$(ProjectDir)external\include\RakNet;$(ProjectDir)external\include\LZ4;$(ProjectDir)external\include\fmod;$(ProjectDir)external\include\luabind</AdditionalIncludeDirectories>
      <PreprocessorDefinitions>WIN32_LEAN_AND_MEAN;ALLEGRO_STATICLINK;ALLEGRO_NO_STD_HEADERS;ALLEGRO_NO_MAGIC_MAIN;_CRT_SECURE_NO_DEPRECATE;_HAS_ITERATOR_DEBUGGING=0;ZLIB_WINAPI;_WINDOWS;WIN32;DEBUGMODE;%(PreprocessorDefinitions)</PreprocessorDefinitions>
      <MinimalRebuild>false</MinimalRebuild>
      <BasicRuntimeChecks>EnableFastChecks</BasicRuntimeChecks>
      <RuntimeLibrary>MultiThreadedDebugDLL</RuntimeLibrary>
      <BufferSecurityCheck>true</BufferSecurityCheck>
      <RuntimeTypeInfo>true</RuntimeTypeInfo>
      <PrecompiledHeader>Use</PrecompiledHeader>
      <WarningLevel>Level2</WarningLevel>
      <DebugInformationFormat>ProgramDatabase</DebugInformationFormat>
      <DisableSpecificWarnings>4566;%(DisableSpecificWarnings)</DisableSpecificWarnings>
      <ForcedIncludeFiles>%(ForcedIncludeFiles);StandardIncludes.h;</ForcedIncludeFiles>
      <MultiProcessorCompilation>true</MultiProcessorCompilation>
      <PrecompiledHeaderFile>StandardIncludes.h</PrecompiledHeaderFile>
      <LanguageStandard>stdcpp17</LanguageStandard>
      <IntrinsicFunctions>true</IntrinsicFunctions>
      <OmitDefaultLibName>false</OmitDefaultLibName>
      <FloatingPointModel>Fast</FloatingPointModel>
      <ConformanceMode>true</ConformanceMode>
    </ClCompile>
    <Link>
      <AdditionalDependencies>winmm.lib;ws2_32.lib;dinput8.lib;ddraw.lib;dxguid.lib;dsound.lib;zlibstat.lib;libpng16_static.lib;fmod_vc.lib;alleg-debug-static.lib;loadpng-debug.lib;liblz4_debug_static.lib;lua51-64.lib;luabind-debug.lib;RakNet_Debug_x64.lib;%(AdditionalDependencies)</AdditionalDependencies>
      <OutputFile>$(OutDir)$(TargetName)$(TargetExt)</OutputFile>
      <AdditionalLibraryDirectories>external/lib/win/x64;%(AdditionalLibraryDirectories)</AdditionalLibraryDirectories>
      <GenerateDebugInformation>true</GenerateDebugInformation>
      <ProgramDatabaseFile>$(IntDir)\RTEA.pdb</ProgramDatabaseFile>
      <SubSystem>Windows</SubSystem>
      <ImageHasSafeExceptionHandlers>false</ImageHasSafeExceptionHandlers>
      <ShowProgress>LinkVerbose</ShowProgress>
      <AdditionalOptions>/ignore:4099 /ignore:4098 %(AdditionalOptions)</AdditionalOptions>
      <IgnoreSpecificDefaultLibraries>libcmt.lib</IgnoreSpecificDefaultLibraries>
    </Link>
    <Manifest>
      <OutputManifestFile>$(IntDir)$(TargetName).manifest</OutputManifestFile>
      <EnableDpiAwareness>PerMonitorHighDPIAware</EnableDpiAwareness>
    </Manifest>
    <Xdcmake>
      <OutputFile>$(IntDir)$(TargetName).xml</OutputFile>
    </Xdcmake>
    <Bscmake>
      <OutputFile>$(IntDir)$(TargetName).bsc</OutputFile>
    </Bscmake>
  </ItemDefinitionGroup>
  <ItemDefinitionGroup Condition="'$(Configuration)|$(Platform)'=='Debug Release|Win32'">
    <ClCompile>
      <AdditionalOptions>/bigobj %(AdditionalOptions)</AdditionalOptions>
      <Optimization>Full</Optimization>
      <IntrinsicFunctions>true</IntrinsicFunctions>
      <FavorSizeOrSpeed>Speed</FavorSizeOrSpeed>
      <WholeProgramOptimization>true</WholeProgramOptimization>
      <AdditionalIncludeDirectories>$(ProjectDir);$(ProjectDir)System;$(ProjectDir)Lua;$(ProjectDir)Entities;$(ProjectDir)Activities;$(ProjectDir)Managers;$(ProjectDir)Menus;$(ProjectDir)GUI;$(ProjectDir)external\include;$(ProjectDir)external\include\boost_1_75;$(ProjectDir)external\include\RakNet;$(ProjectDir)external\include\LZ4;$(ProjectDir)external\include\fmod;$(ProjectDir)external\include\luabind</AdditionalIncludeDirectories>
      <PreprocessorDefinitions>WIN32_LEAN_AND_MEAN;ALLEGRO_STATICLINK;ALLEGRO_NO_STD_HEADERS;ALLEGRO_NO_MAGIC_MAIN;_CRT_SECURE_NO_DEPRECATE;_HAS_ITERATOR_DEBUGGING=0;ZLIB_WINAPI;_WINDOWS;WIN32;DEBUG_RELEASE_BUILD;NDEBUG;%(PreprocessorDefinitions)</PreprocessorDefinitions>
      <ExceptionHandling>Sync</ExceptionHandling>
      <RuntimeLibrary>MultiThreadedDLL</RuntimeLibrary>
      <BufferSecurityCheck>false</BufferSecurityCheck>
      <EnableEnhancedInstructionSet>StreamingSIMDExtensions2</EnableEnhancedInstructionSet>
      <FloatingPointModel>Fast</FloatingPointModel>
      <RuntimeTypeInfo>true</RuntimeTypeInfo>
      <PrecompiledHeader>Use</PrecompiledHeader>
      <WarningLevel>Level2</WarningLevel>
      <DebugInformationFormat>OldStyle</DebugInformationFormat>
      <DisableSpecificWarnings>4566;%(DisableSpecificWarnings)</DisableSpecificWarnings>
      <ForcedIncludeFiles>%(ForcedIncludeFiles);StandardIncludes.h;</ForcedIncludeFiles>
      <OmitFramePointers>false</OmitFramePointers>
      <MultiProcessorCompilation>true</MultiProcessorCompilation>
      <PrecompiledHeaderFile>StandardIncludes.h</PrecompiledHeaderFile>
      <LanguageStandard>stdcpp17</LanguageStandard>
      <InlineFunctionExpansion>Default</InlineFunctionExpansion>
      <StringPooling>false</StringPooling>
      <FunctionLevelLinking>true</FunctionLevelLinking>
      <OmitDefaultLibName>false</OmitDefaultLibName>
      <ConformanceMode>true</ConformanceMode>
    </ClCompile>
    <Link>
      <AdditionalDependencies>winmm.lib;ws2_32.lib;dinput8.lib;ddraw.lib;dxguid.lib;dsound.lib;zlibstat.lib;libpng16_static.lib;fmodL_vc.lib;alleg.lib;loadpng.lib;liblz4_release_static.lib;lua51.lib;luabind-release.lib;RakNet_Release_Win32.lib;%(AdditionalDependencies)</AdditionalDependencies>
      <OutputFile>$(OutDir)$(TargetName)$(TargetExt)</OutputFile>
      <AdditionalLibraryDirectories>external/lib/win;%(AdditionalLibraryDirectories)</AdditionalLibraryDirectories>
      <GenerateDebugInformation>true</GenerateDebugInformation>
      <SubSystem>Windows</SubSystem>
      <LargeAddressAware>true</LargeAddressAware>
      <OptimizeReferences>true</OptimizeReferences>
      <EnableCOMDATFolding>true</EnableCOMDATFolding>
      <LinkTimeCodeGeneration>UseLinkTimeCodeGeneration</LinkTimeCodeGeneration>
      <TargetMachine>MachineX86</TargetMachine>
      <FixedBaseAddress>false</FixedBaseAddress>
      <ImageHasSafeExceptionHandlers>false</ImageHasSafeExceptionHandlers>
      <AdditionalOptions>/ignore:4099 /ignore:4098 %(AdditionalOptions)</AdditionalOptions>
      <ProgramDatabaseFile>$(IntDir)\RTEA.pdb</ProgramDatabaseFile>
      <IgnoreSpecificDefaultLibraries>libcmt.lib</IgnoreSpecificDefaultLibraries>
    </Link>
    <Manifest>
      <OutputManifestFile>$(IntDir)$(TargetName).manifest</OutputManifestFile>
      <EnableDpiAwareness>PerMonitorHighDPIAware</EnableDpiAwareness>
    </Manifest>
    <Xdcmake>
      <OutputFile>$(IntDir)$(TargetName).xml</OutputFile>
    </Xdcmake>
    <Bscmake>
      <OutputFile>$(IntDir)$(TargetName).bsc</OutputFile>
    </Bscmake>
  </ItemDefinitionGroup>
  <ItemDefinitionGroup Condition="'$(Configuration)|$(Platform)'=='Debug Release|x64'">
    <ClCompile>
      <AdditionalOptions>/bigobj %(AdditionalOptions)</AdditionalOptions>
      <Optimization>Full</Optimization>
      <IntrinsicFunctions>true</IntrinsicFunctions>
      <FavorSizeOrSpeed>Speed</FavorSizeOrSpeed>
      <WholeProgramOptimization>true</WholeProgramOptimization>
      <AdditionalIncludeDirectories>$(ProjectDir);$(ProjectDir)System;$(ProjectDir)Lua;$(ProjectDir)Entities;$(ProjectDir)Activities;$(ProjectDir)Managers;$(ProjectDir)Menus;$(ProjectDir)GUI;$(ProjectDir)external\include;$(ProjectDir)external\include\boost_1_75;$(ProjectDir)external\include\RakNet;$(ProjectDir)external\include\LZ4;$(ProjectDir)external\include\fmod;$(ProjectDir)external\include\luabind</AdditionalIncludeDirectories>
      <PreprocessorDefinitions>WIN32_LEAN_AND_MEAN;ALLEGRO_STATICLINK;ALLEGRO_NO_STD_HEADERS;ALLEGRO_NO_MAGIC_MAIN;_CRT_SECURE_NO_DEPRECATE;_HAS_ITERATOR_DEBUGGING=0;ZLIB_WINAPI;_WINDOWS;WIN32;DEBUG_RELEASE_BUILD;NDEBUG;%(PreprocessorDefinitions)</PreprocessorDefinitions>
      <ExceptionHandling>Sync</ExceptionHandling>
      <RuntimeLibrary>MultiThreadedDLL</RuntimeLibrary>
      <BufferSecurityCheck>false</BufferSecurityCheck>
      <EnableEnhancedInstructionSet>
      </EnableEnhancedInstructionSet>
      <FloatingPointModel>Fast</FloatingPointModel>
      <RuntimeTypeInfo>true</RuntimeTypeInfo>
      <PrecompiledHeader>Use</PrecompiledHeader>
      <WarningLevel>Level2</WarningLevel>
      <DebugInformationFormat>OldStyle</DebugInformationFormat>
      <DisableSpecificWarnings>4566;%(DisableSpecificWarnings)</DisableSpecificWarnings>
      <ForcedIncludeFiles>%(ForcedIncludeFiles);StandardIncludes.h;</ForcedIncludeFiles>
      <OmitFramePointers>false</OmitFramePointers>
      <MultiProcessorCompilation>true</MultiProcessorCompilation>
      <PrecompiledHeaderFile>StandardIncludes.h</PrecompiledHeaderFile>
      <LanguageStandard>stdcpp17</LanguageStandard>
      <InlineFunctionExpansion>Default</InlineFunctionExpansion>
      <StringPooling>false</StringPooling>
      <FunctionLevelLinking>true</FunctionLevelLinking>
      <OmitDefaultLibName>false</OmitDefaultLibName>
      <ConformanceMode>true</ConformanceMode>
    </ClCompile>
    <Link>
      <AdditionalDependencies>winmm.lib;ws2_32.lib;dinput8.lib;ddraw.lib;dxguid.lib;dsound.lib;zlibstat.lib;libpng16_static.lib;fmod_vc.lib;alleg.lib;loadpng.lib;liblz4_release_static.lib;lua51-64.lib;luabind-release.lib;RakNet_Release_x64.lib;%(AdditionalDependencies)</AdditionalDependencies>
      <OutputFile>$(OutDir)$(TargetName)$(TargetExt)</OutputFile>
      <AdditionalLibraryDirectories>external/lib/win/x64;%(AdditionalLibraryDirectories)</AdditionalLibraryDirectories>
      <GenerateDebugInformation>true</GenerateDebugInformation>
      <SubSystem>Windows</SubSystem>
      <LargeAddressAware>true</LargeAddressAware>
      <OptimizeReferences>true</OptimizeReferences>
      <EnableCOMDATFolding>true</EnableCOMDATFolding>
      <LinkTimeCodeGeneration>UseLinkTimeCodeGeneration</LinkTimeCodeGeneration>
      <FixedBaseAddress>false</FixedBaseAddress>
      <ImageHasSafeExceptionHandlers>false</ImageHasSafeExceptionHandlers>
      <AdditionalOptions>/ignore:4099 /ignore:4098 %(AdditionalOptions)</AdditionalOptions>
      <ProgramDatabaseFile>$(IntDir)\RTEA.pdb</ProgramDatabaseFile>
      <IgnoreSpecificDefaultLibraries>libcmt.lib</IgnoreSpecificDefaultLibraries>
    </Link>
    <Manifest>
      <OutputManifestFile>$(IntDir)$(TargetName).manifest</OutputManifestFile>
      <EnableDpiAwareness>PerMonitorHighDPIAware</EnableDpiAwareness>
    </Manifest>
    <Xdcmake>
      <OutputFile>$(IntDir)$(TargetName).xml</OutputFile>
    </Xdcmake>
    <Bscmake>
      <OutputFile>$(IntDir)$(TargetName).bsc</OutputFile>
    </Bscmake>
  </ItemDefinitionGroup>
  <ItemDefinitionGroup Condition="'$(Configuration)|$(Platform)'=='Final|Win32'">
    <ClCompile>
      <AdditionalOptions>/bigobj %(AdditionalOptions)</AdditionalOptions>
      <Optimization>Full</Optimization>
      <IntrinsicFunctions>true</IntrinsicFunctions>
      <FavorSizeOrSpeed>Speed</FavorSizeOrSpeed>
      <WholeProgramOptimization>true</WholeProgramOptimization>
      <AdditionalIncludeDirectories>$(ProjectDir);$(ProjectDir)System;$(ProjectDir)Lua;$(ProjectDir)Entities;$(ProjectDir)Activities;$(ProjectDir)Managers;$(ProjectDir)Menus;$(ProjectDir)GUI;$(ProjectDir)external\include;$(ProjectDir)external\include\boost_1_75;$(ProjectDir)external\include\RakNet;$(ProjectDir)external\include\LZ4;$(ProjectDir)external\include\fmod;$(ProjectDir)external\include\luabind</AdditionalIncludeDirectories>
      <PreprocessorDefinitions>WIN32_LEAN_AND_MEAN;ALLEGRO_STATICLINK;ALLEGRO_NO_STD_HEADERS;ALLEGRO_NO_MAGIC_MAIN;_CRT_SECURE_NO_DEPRECATE;_HAS_ITERATOR_DEBUGGING=0;ZLIB_WINAPI;_WINDOWS;WIN32;RELEASE_BUILD;NDEBUG;%(PreprocessorDefinitions)</PreprocessorDefinitions>
      <ExceptionHandling>Sync</ExceptionHandling>
      <RuntimeLibrary>MultiThreadedDLL</RuntimeLibrary>
      <BufferSecurityCheck>false</BufferSecurityCheck>
      <EnableEnhancedInstructionSet>StreamingSIMDExtensions2</EnableEnhancedInstructionSet>
      <FloatingPointModel>Fast</FloatingPointModel>
      <RuntimeTypeInfo>true</RuntimeTypeInfo>
      <PrecompiledHeader>Use</PrecompiledHeader>
      <WarningLevel>Level2</WarningLevel>
      <DisableSpecificWarnings>4566;%(DisableSpecificWarnings)</DisableSpecificWarnings>
      <ForcedIncludeFiles>%(ForcedIncludeFiles);StandardIncludes.h;</ForcedIncludeFiles>
      <OmitFramePointers>true</OmitFramePointers>
      <MultiProcessorCompilation>true</MultiProcessorCompilation>
      <PrecompiledHeaderFile>StandardIncludes.h</PrecompiledHeaderFile>
      <LanguageStandard>stdcpp17</LanguageStandard>
      <InlineFunctionExpansion>AnySuitable</InlineFunctionExpansion>
      <StringPooling>true</StringPooling>
      <OmitDefaultLibName>false</OmitDefaultLibName>
      <ConformanceMode>true</ConformanceMode>
    </ClCompile>
    <Link>
      <AdditionalDependencies>winmm.lib;ws2_32.lib;dinput8.lib;ddraw.lib;dxguid.lib;dsound.lib;zlibstat.lib;libpng16_static.lib;fmodL_vc.lib;alleg.lib;loadpng.lib;liblz4_release_static.lib;lua51.lib;luabind-release.lib;RakNet_Release_Win32.lib;%(AdditionalDependencies)</AdditionalDependencies>
      <OutputFile>$(OutDir)$(TargetName)$(TargetExt)</OutputFile>
      <AdditionalLibraryDirectories>external/lib/win;%(AdditionalLibraryDirectories)</AdditionalLibraryDirectories>
      <GenerateDebugInformation>false</GenerateDebugInformation>
      <SubSystem>Windows</SubSystem>
      <LargeAddressAware>true</LargeAddressAware>
      <OptimizeReferences>true</OptimizeReferences>
      <EnableCOMDATFolding>true</EnableCOMDATFolding>
      <LinkTimeCodeGeneration>UseLinkTimeCodeGeneration</LinkTimeCodeGeneration>
      <TargetMachine>MachineX86</TargetMachine>
      <FixedBaseAddress>false</FixedBaseAddress>
      <ImageHasSafeExceptionHandlers>false</ImageHasSafeExceptionHandlers>
      <AdditionalOptions>/ignore:4099 /ignore:4098 %(AdditionalOptions)</AdditionalOptions>
      <IgnoreSpecificDefaultLibraries>libcmt.lib</IgnoreSpecificDefaultLibraries>
      <ProgramDatabaseFile>$(IntDir)\RTEA.pdb</ProgramDatabaseFile>
    </Link>
    <Manifest>
      <OutputManifestFile>$(IntDir)$(TargetName).manifest</OutputManifestFile>
      <EnableDpiAwareness>PerMonitorHighDPIAware</EnableDpiAwareness>
    </Manifest>
    <Xdcmake>
      <OutputFile>$(IntDir)$(TargetName).xml</OutputFile>
    </Xdcmake>
    <Bscmake>
      <OutputFile>$(IntDir)$(TargetName).bsc</OutputFile>
    </Bscmake>
  </ItemDefinitionGroup>
  <ItemDefinitionGroup Condition="'$(Configuration)|$(Platform)'=='Final|x64'">
    <ClCompile>
      <AdditionalOptions>/bigobj %(AdditionalOptions)</AdditionalOptions>
      <Optimization>Full</Optimization>
      <IntrinsicFunctions>true</IntrinsicFunctions>
      <FavorSizeOrSpeed>Speed</FavorSizeOrSpeed>
      <WholeProgramOptimization>true</WholeProgramOptimization>
      <AdditionalIncludeDirectories>$(ProjectDir);$(ProjectDir)System;$(ProjectDir)Lua;$(ProjectDir)Entities;$(ProjectDir)Activities;$(ProjectDir)Managers;$(ProjectDir)Menus;$(ProjectDir)GUI;$(ProjectDir)external\include;$(ProjectDir)external\include\boost_1_75;$(ProjectDir)external\include\RakNet;$(ProjectDir)external\include\LZ4;$(ProjectDir)external\include\fmod;$(ProjectDir)external\include\luabind</AdditionalIncludeDirectories>
      <PreprocessorDefinitions>WIN32_LEAN_AND_MEAN;ALLEGRO_STATICLINK;ALLEGRO_NO_STD_HEADERS;ALLEGRO_NO_MAGIC_MAIN;_CRT_SECURE_NO_DEPRECATE;_HAS_ITERATOR_DEBUGGING=0;ZLIB_WINAPI;_WINDOWS;WIN32;RELEASE_BUILD;NDEBUG;%(PreprocessorDefinitions)</PreprocessorDefinitions>
      <ExceptionHandling>Sync</ExceptionHandling>
      <RuntimeLibrary>MultiThreadedDLL</RuntimeLibrary>
      <BufferSecurityCheck>false</BufferSecurityCheck>
      <EnableEnhancedInstructionSet>
      </EnableEnhancedInstructionSet>
      <FloatingPointModel>Fast</FloatingPointModel>
      <RuntimeTypeInfo>true</RuntimeTypeInfo>
      <PrecompiledHeader>Use</PrecompiledHeader>
      <WarningLevel>Level2</WarningLevel>
      <DisableSpecificWarnings>4566;%(DisableSpecificWarnings)</DisableSpecificWarnings>
      <ForcedIncludeFiles>%(ForcedIncludeFiles);StandardIncludes.h;</ForcedIncludeFiles>
      <OmitFramePointers>true</OmitFramePointers>
      <MultiProcessorCompilation>true</MultiProcessorCompilation>
      <PrecompiledHeaderFile>StandardIncludes.h</PrecompiledHeaderFile>
      <LanguageStandard>stdcpp17</LanguageStandard>
      <InlineFunctionExpansion>AnySuitable</InlineFunctionExpansion>
      <StringPooling>true</StringPooling>
      <OmitDefaultLibName>false</OmitDefaultLibName>
      <ConformanceMode>true</ConformanceMode>
    </ClCompile>
    <Link>
      <AdditionalDependencies>winmm.lib;ws2_32.lib;dinput8.lib;ddraw.lib;dxguid.lib;dsound.lib;zlibstat.lib;libpng16_static.lib;fmod_vc.lib;alleg.lib;loadpng.lib;liblz4_release_static.lib;lua51-64.lib;luabind-release.lib;RakNet_Release_x64.lib;%(AdditionalDependencies)</AdditionalDependencies>
      <OutputFile>$(OutDir)$(TargetName)$(TargetExt)</OutputFile>
      <AdditionalLibraryDirectories>external/lib/win/x64;%(AdditionalLibraryDirectories)</AdditionalLibraryDirectories>
      <GenerateDebugInformation>false</GenerateDebugInformation>
      <SubSystem>Windows</SubSystem>
      <LargeAddressAware>true</LargeAddressAware>
      <OptimizeReferences>true</OptimizeReferences>
      <EnableCOMDATFolding>true</EnableCOMDATFolding>
      <LinkTimeCodeGeneration>UseLinkTimeCodeGeneration</LinkTimeCodeGeneration>
      <FixedBaseAddress>false</FixedBaseAddress>
      <ImageHasSafeExceptionHandlers>false</ImageHasSafeExceptionHandlers>
      <AdditionalOptions>/ignore:4099 /ignore:4098 %(AdditionalOptions)</AdditionalOptions>
      <IgnoreSpecificDefaultLibraries>libcmt.lib</IgnoreSpecificDefaultLibraries>
      <ProgramDatabaseFile>$(IntDir)\RTEA.pdb</ProgramDatabaseFile>
    </Link>
    <Manifest>
      <OutputManifestFile>$(IntDir)$(TargetName).manifest</OutputManifestFile>
      <EnableDpiAwareness>PerMonitorHighDPIAware</EnableDpiAwareness>
    </Manifest>
    <Xdcmake>
      <OutputFile>$(IntDir)$(TargetName).xml</OutputFile>
    </Xdcmake>
    <Bscmake>
      <OutputFile>$(IntDir)$(TargetName).bsc</OutputFile>
    </Bscmake>
  </ItemDefinitionGroup>
  <ItemGroup>
    <ClInclude Include="Entities\Activity.h" />
    <ClInclude Include="Entities\ADSensor.h" />
    <ClInclude Include="Entities\Emission.h" />
    <ClInclude Include="Entities\Gib.h" />
    <ClInclude Include="Entities\MetaSave.h" />
    <ClInclude Include="Entities\PEmitter.h" />
    <ClInclude Include="Entities\Round.h" />
    <ClInclude Include="Entities\SoundSet.h" />
    <ClInclude Include="GUI\GUIInterface.h" />
    <ClInclude Include="GUI\GUIReader.h" />
    <ClInclude Include="GUI\GUISound.h" />
<<<<<<< HEAD
    <ClInclude Include="Lua\LuaBindDefinitions.h" />
    <ClInclude Include="Lua\LuaBindingsActivities.h" />
    <ClInclude Include="Lua\LuaBindingsEntities.h" />
    <ClInclude Include="Lua\LuaBindingsGUI.h" />
    <ClInclude Include="Lua\LuaBindingsManagers.h" />
    <ClInclude Include="Lua\LuaBindingsMisc.h" />
    <ClInclude Include="Lua\LuaBindingsSystem.h" />
    <ClInclude Include="Lua\LuaEntityAdapters.h" />
    <ClInclude Include="Lua\LuaMacros.h" />
=======
    <ClInclude Include="GUI\GUIWriter.h" />
>>>>>>> 10cae59f
    <ClInclude Include="Managers\MenuMan.h" />
    <ClInclude Include="Managers\NetworkClient.h" />
    <ClInclude Include="Managers\NetworkServer.h" />
    <ClInclude Include="Managers\PerformanceMan.h" />
    <ClInclude Include="Managers\PostProcessMan.h" />
    <ClInclude Include="Managers\PrimitiveMan.h" />
    <ClInclude Include="Menus\LoadingScreen.h" />
    <ClInclude Include="Menus\ModManagerGUI.h" />
    <ClInclude Include="Menus\ScenarioActivityConfigGUI.h" />
    <ClInclude Include="Menus\SettingsAudioGUI.h" />
    <ClInclude Include="Menus\SettingsGameplayGUI.h" />
    <ClInclude Include="Menus\SettingsGUI.h" />
    <ClInclude Include="Menus\SettingsInputGUI.h" />
    <ClInclude Include="Menus\SettingsInputMappingGUI.h" />
    <ClInclude Include="Menus\SettingsInputMappingWizardGUI.h" />
    <ClInclude Include="Menus\SettingsMiscGUI.h" />
    <ClInclude Include="Menus\SettingsVideoGUI.h" />
    <ClInclude Include="Menus\TitleScreen.h" />
    <ClInclude Include="Resources\resource.h" />
    <ClInclude Include="System\Atom.h" />
    <ClInclude Include="System\Constants.h" />
    <ClInclude Include="System\Controller.h" />
    <ClInclude Include="System\Entity.h" />
    <ClInclude Include="System\InputMapping.h" />
    <ClInclude Include="System\InputScheme.h" />
    <ClInclude Include="System\NetworkMessages.h" />
    <ClInclude Include="System\GraphicalPrimitive.h" />
    <ClInclude Include="System\PieSlice.h" />
    <ClInclude Include="Menus\InventoryMenuGUI.h" />
    <ClInclude Include="System\StandardIncludes.h" />
    <ClInclude Include="System\Box.h" />
    <ClInclude Include="System\Color.h" />
    <ClInclude Include="System\ContentFile.h" />
    <ClInclude Include="System\DataModule.h" />
    <ClInclude Include="System\RTEError.h" />
    <ClInclude Include="System\RTETools.h" />
    <ClInclude Include="System\Matrix.h" />
    <ClInclude Include="System\PathFinder.h" />
    <ClInclude Include="System\Reader.h" />
    <ClInclude Include="System\Serializable.h" />
    <ClInclude Include="System\Singleton.h" />
    <ClInclude Include="System\System.h" />
    <ClInclude Include="System\Timer.h" />
    <ClInclude Include="System\Vector.h" />
    <ClInclude Include="System\Writer.h" />
    <ClInclude Include="System\MicroPather\micropather.h" />
    <ClInclude Include="Managers\AchievementMan.h" />
    <ClInclude Include="Managers\ActivityMan.h" />
    <ClInclude Include="Managers\AudioMan.h" />
    <ClInclude Include="Managers\ConsoleMan.h" />
    <ClInclude Include="managers\FrameMan.h" />
    <ClInclude Include="Managers\LuaMan.h" />
    <ClInclude Include="Managers\MetaMan.h" />
    <ClInclude Include="Managers\MovableMan.h" />
    <ClInclude Include="Managers\PresetMan.h" />
    <ClInclude Include="Managers\SceneMan.h" />
    <ClInclude Include="Managers\SettingsMan.h" />
    <ClInclude Include="Managers\TimerMan.h" />
    <ClInclude Include="Managers\UInputMan.h" />
    <ClInclude Include="GUI\AllegroBitmap.h" />
    <ClInclude Include="GUI\AllegroInput.h" />
    <ClInclude Include="GUI\AllegroScreen.h" />
    <ClInclude Include="GUI\GUI.h" />
    <ClInclude Include="GUI\GUIBanner.h" />
    <ClInclude Include="GUI\GUIButton.h" />
    <ClInclude Include="GUI\GUICheckbox.h" />
    <ClInclude Include="GUI\GUICollectionBox.h" />
    <ClInclude Include="GUI\GUIComboBox.h" />
    <ClInclude Include="GUI\GUIControl.h" />
    <ClInclude Include="GUI\GUIControlFactory.h" />
    <ClInclude Include="GUI\GUIControlManager.h" />
    <ClInclude Include="GUI\GUIEvent.h" />
    <ClInclude Include="GUI\GUIFont.h" />
    <ClInclude Include="GUI\GUIInput.h" />
    <ClInclude Include="GUI\GUILabel.h" />
    <ClInclude Include="GUI\GUIListBox.h" />
    <ClInclude Include="GUI\GUIListPanel.h" />
    <ClInclude Include="GUI\GUIManager.h" />
    <ClInclude Include="GUI\GUIPanel.h" />
    <ClInclude Include="GUI\GUIProgressBar.h" />
    <ClInclude Include="GUI\GUIProperties.h" />
    <ClInclude Include="GUI\GUIPropertyPage.h" />
    <ClInclude Include="GUI\GUIRadioButton.h" />
    <ClInclude Include="GUI\GUIScrollbar.h" />
    <ClInclude Include="GUI\GUIScrollPanel.h" />
    <ClInclude Include="GUI\GUISkin.h" />
    <ClInclude Include="GUI\GUISlider.h" />
    <ClInclude Include="GUI\GUITab.h" />
    <ClInclude Include="GUI\GUITextBox.h" />
    <ClInclude Include="GUI\GUITextPanel.h" />
    <ClInclude Include="GUI\GUIUtil.h" />
    <ClInclude Include="Entities\ACDropShip.h" />
    <ClInclude Include="Entities\ACrab.h" />
    <ClInclude Include="Entities\ACraft.h" />
    <ClInclude Include="Entities\ACRocket.h" />
    <ClInclude Include="Entities\Actor.h" />
    <ClInclude Include="Entities\ADoor.h" />
    <ClInclude Include="Entities\AEmitter.h" />
    <ClInclude Include="Entities\AHuman.h" />
    <ClInclude Include="Entities\Arm.h" />
    <ClInclude Include="Entities\AtomGroup.h" />
    <ClInclude Include="Entities\Attachable.h" />
    <ClInclude Include="Entities\BunkerAssembly.h" />
    <ClInclude Include="Entities\BunkerAssemblyScheme.h" />
    <ClInclude Include="Entities\Deployment.h" />
    <ClInclude Include="Entities\GlobalScript.h" />
    <ClInclude Include="Entities\HDFirearm.h" />
    <ClInclude Include="Entities\HeldDevice.h" />
    <ClInclude Include="Entities\Icon.h" />
    <ClInclude Include="Entities\Leg.h" />
    <ClInclude Include="Entities\LimbPath.h" />
    <ClInclude Include="Entities\Loadout.h" />
    <ClInclude Include="Entities\Magazine.h" />
    <ClInclude Include="Entities\Material.h" />
    <ClInclude Include="Entities\MetaPlayer.h" />
    <ClInclude Include="Entities\MOPixel.h" />
    <ClInclude Include="Entities\MOSParticle.h" />
    <ClInclude Include="Entities\MOSprite.h" />
    <ClInclude Include="Entities\MOSRotating.h" />
    <ClInclude Include="Entities\MovableObject.h" />
    <ClInclude Include="Entities\Scene.h" />
    <ClInclude Include="Entities\SceneLayer.h" />
    <ClInclude Include="Entities\SceneObject.h" />
    <ClInclude Include="Entities\SLTerrain.h" />
    <ClInclude Include="Entities\SoundContainer.h" />
    <ClInclude Include="Entities\TDExplosive.h" />
    <ClInclude Include="Entities\TerrainDebris.h" />
    <ClInclude Include="Entities\TerrainObject.h" />
    <ClInclude Include="Entities\ThrownDevice.h" />
    <ClInclude Include="Entities\Turret.h" />
    <ClInclude Include="Activities\ActorEditor.h" />
    <ClInclude Include="Activities\AreaEditor.h" />
    <ClInclude Include="Activities\AssemblyEditor.h" />
    <ClInclude Include="Activities\BaseEditor.h" />
    <ClInclude Include="Activities\EditorActivity.h" />
    <ClInclude Include="Activities\GABaseDefense.h" />
    <ClInclude Include="Activities\GABrainMatch.h" />
    <ClInclude Include="Activities\GameActivity.h" />
    <ClInclude Include="Activities\GAScripted.h" />
    <ClInclude Include="Activities\GATutorial.h" />
    <ClInclude Include="Activities\GibEditor.h" />
    <ClInclude Include="Activities\MultiplayerGame.h" />
    <ClInclude Include="Activities\MultiplayerServerLobby.h" />
    <ClInclude Include="Activities\SceneEditor.h" />
    <ClInclude Include="Menus\AreaEditorGUI.h" />
    <ClInclude Include="Menus\AreaPickerGUI.h" />
    <ClInclude Include="Menus\AssemblyEditorGUI.h" />
    <ClInclude Include="Menus\BuyMenuGUI.h" />
    <ClInclude Include="Menus\GibEditorGUI.h" />
    <ClInclude Include="Menus\MainMenuGUI.h" />
    <ClInclude Include="Menus\MetagameGUI.h" />
    <ClInclude Include="Menus\ObjectPickerGUI.h" />
    <ClInclude Include="Menus\PieMenuGUI.h" />
    <ClInclude Include="Menus\ScenarioGUI.h" />
    <ClInclude Include="Menus\SceneEditorGUI.h" />
  </ItemGroup>
  <ItemGroup>
    <ClCompile Include="Entities\Activity.cpp" />
    <ClCompile Include="Entities\ADSensor.cpp" />
    <ClCompile Include="Entities\Emission.cpp" />
    <ClCompile Include="Entities\Gib.cpp" />
    <ClCompile Include="Entities\MetaSave.cpp" />
    <ClCompile Include="Entities\PEmitter.cpp" />
    <ClCompile Include="Entities\Round.cpp" />
    <ClCompile Include="Entities\SoundSet.cpp" />
    <ClCompile Include="GUI\GUIReader.cpp" />
    <ClCompile Include="GUI\GUISound.cpp" />
    <ClCompile Include="GUI\GUIWriter.cpp" />
    <ClCompile Include="Managers\MenuMan.cpp" />
    <ClCompile Include="Managers\NetworkClient.cpp" />
    <ClCompile Include="Managers\NetworkServer.cpp" />
    <ClCompile Include="Managers\PerformanceMan.cpp" />
    <ClCompile Include="Managers\PostProcessMan.cpp" />
    <ClCompile Include="Managers\PrimitiveMan.cpp" />
    <ClCompile Include="Menus\LoadingScreen.cpp" />
    <ClCompile Include="Menus\ModManagerGUI.cpp" />
    <ClCompile Include="Menus\ScenarioActivityConfigGUI.cpp" />
    <ClCompile Include="Menus\SettingsAudioGUI.cpp" />
    <ClCompile Include="Menus\SettingsGameplayGUI.cpp" />
    <ClCompile Include="Menus\SettingsGUI.cpp" />
    <ClCompile Include="Menus\SettingsInputGUI.cpp" />
    <ClCompile Include="Menus\SettingsInputMappingGUI.cpp" />
    <ClCompile Include="Menus\SettingsInputMappingWizardGUI.cpp" />
    <ClCompile Include="Menus\SettingsMiscGUI.cpp" />
    <ClCompile Include="Menus\SettingsVideoGUI.cpp" />
    <ClCompile Include="Menus\TitleScreen.cpp" />
    <ClCompile Include="System\PieSlice.cpp" />
    <ClCompile Include="Menus\InventoryMenuGUI.cpp" />
    <ClCompile Include="System\Atom.cpp" />
    <ClCompile Include="System\Controller.cpp" />
    <ClCompile Include="System\Entity.cpp" />
    <ClCompile Include="System\InputMapping.cpp" />
    <ClCompile Include="System\InputScheme.cpp" />
    <ClCompile Include="System\GraphicalPrimitive.cpp" />
    <ClCompile Include="System\StandardIncludes.cpp">
      <PrecompiledHeader Condition="'$(Configuration)|$(Platform)'=='Debug Full|Win32'">Create</PrecompiledHeader>
      <PrecompiledHeader Condition="'$(Configuration)|$(Platform)'=='Debug Full|x64'">Create</PrecompiledHeader>
      <PrecompiledHeaderFile Condition="'$(Configuration)|$(Platform)'=='Debug Full|Win32'">StandardIncludes.h</PrecompiledHeaderFile>
      <PrecompiledHeaderFile Condition="'$(Configuration)|$(Platform)'=='Debug Full|x64'">StandardIncludes.h</PrecompiledHeaderFile>
      <PrecompiledHeader Condition="'$(Configuration)|$(Platform)'=='Debug Minimal|Win32'">Create</PrecompiledHeader>
      <PrecompiledHeader Condition="'$(Configuration)|$(Platform)'=='Debug Minimal|x64'">Create</PrecompiledHeader>
      <PrecompiledHeaderFile Condition="'$(Configuration)|$(Platform)'=='Debug Minimal|Win32'">StandardIncludes.h</PrecompiledHeaderFile>
      <PrecompiledHeaderFile Condition="'$(Configuration)|$(Platform)'=='Debug Minimal|x64'">StandardIncludes.h</PrecompiledHeaderFile>
      <PrecompiledHeader Condition="'$(Configuration)|$(Platform)'=='Debug Release|Win32'">Create</PrecompiledHeader>
      <PrecompiledHeader Condition="'$(Configuration)|$(Platform)'=='Debug Release|x64'">Create</PrecompiledHeader>
      <PrecompiledHeaderFile Condition="'$(Configuration)|$(Platform)'=='Debug Release|Win32'">StandardIncludes.h</PrecompiledHeaderFile>
      <PrecompiledHeaderFile Condition="'$(Configuration)|$(Platform)'=='Debug Release|x64'">StandardIncludes.h</PrecompiledHeaderFile>
      <PrecompiledHeader Condition="'$(Configuration)|$(Platform)'=='Final|Win32'">Create</PrecompiledHeader>
      <PrecompiledHeader Condition="'$(Configuration)|$(Platform)'=='Final|x64'">Create</PrecompiledHeader>
      <PrecompiledHeaderFile Condition="'$(Configuration)|$(Platform)'=='Final|Win32'">StandardIncludes.h</PrecompiledHeaderFile>
      <PrecompiledHeaderFile Condition="'$(Configuration)|$(Platform)'=='Final|x64'">StandardIncludes.h</PrecompiledHeaderFile>
    </ClCompile>
    <ClCompile Include="System\Box.cpp" />
    <ClCompile Include="System\Color.cpp" />
    <ClCompile Include="System\ContentFile.cpp" />
    <ClCompile Include="System\DataModule.cpp" />
    <ClCompile Include="System\RTEError.cpp" />
    <ClCompile Include="System\RTETools.cpp" />
    <ClCompile Include="System\Matrix.cpp" />
    <ClCompile Include="System\MicroPather\micropather.cpp" />
    <ClCompile Include="System\PathFinder.cpp" />
    <ClCompile Include="System\Reader.cpp" />
    <ClCompile Include="System\System.cpp" />
    <ClCompile Include="System\Timer.cpp" />
    <ClCompile Include="System\Vector.cpp" />
    <ClCompile Include="System\Writer.cpp" />
    <ClCompile Include="Managers\AchievementMan.cpp" />
    <ClCompile Include="Managers\ActivityMan.cpp" />
    <ClCompile Include="Managers\AudioMan.cpp" />
    <ClCompile Include="Managers\ConsoleMan.cpp" />
    <ClCompile Include="managers\FrameMan.cpp" />
    <ClCompile Include="Managers\LuaMan.cpp">
      <ConformanceMode Condition="'$(Configuration)|$(Platform)'=='Debug Release|Win32'">false</ConformanceMode>
      <ConformanceMode Condition="'$(Configuration)|$(Platform)'=='Final|Win32'">false</ConformanceMode>
      <ConformanceMode Condition="'$(Configuration)|$(Platform)'=='Debug Minimal|Win32'">false</ConformanceMode>
      <ConformanceMode Condition="'$(Configuration)|$(Platform)'=='Debug Full|Win32'">false</ConformanceMode>
      <ConformanceMode Condition="'$(Configuration)|$(Platform)'=='Debug Release|x64'">false</ConformanceMode>
      <ConformanceMode Condition="'$(Configuration)|$(Platform)'=='Final|x64'">false</ConformanceMode>
      <ConformanceMode Condition="'$(Configuration)|$(Platform)'=='Debug Minimal|x64'">false</ConformanceMode>
      <ConformanceMode Condition="'$(Configuration)|$(Platform)'=='Debug Full|x64'">false</ConformanceMode>
      <PrecompiledHeader Condition="'$(Configuration)|$(Platform)'=='Debug Release|Win32'">NotUsing</PrecompiledHeader>
      <PrecompiledHeader Condition="'$(Configuration)|$(Platform)'=='Final|Win32'">NotUsing</PrecompiledHeader>
      <PrecompiledHeader Condition="'$(Configuration)|$(Platform)'=='Debug Minimal|Win32'">NotUsing</PrecompiledHeader>
      <PrecompiledHeader Condition="'$(Configuration)|$(Platform)'=='Debug Full|Win32'">NotUsing</PrecompiledHeader>
      <PrecompiledHeader Condition="'$(Configuration)|$(Platform)'=='Debug Release|x64'">NotUsing</PrecompiledHeader>
      <PrecompiledHeader Condition="'$(Configuration)|$(Platform)'=='Final|x64'">NotUsing</PrecompiledHeader>
      <PrecompiledHeader Condition="'$(Configuration)|$(Platform)'=='Debug Minimal|x64'">NotUsing</PrecompiledHeader>
      <PrecompiledHeader Condition="'$(Configuration)|$(Platform)'=='Debug Full|x64'">NotUsing</PrecompiledHeader>
    </ClCompile>
    <ClCompile Include="Managers\MetaMan.cpp" />
    <ClCompile Include="Managers\MovableMan.cpp" />
    <ClCompile Include="Managers\PresetMan.cpp" />
    <ClCompile Include="Managers\SceneMan.cpp" />
    <ClCompile Include="Managers\SettingsMan.cpp" />
    <ClCompile Include="Managers\TimerMan.cpp" />
    <ClCompile Include="Managers\UInputMan.cpp" />
    <ClCompile Include="GUI\AllegroBitmap.cpp" />
    <ClCompile Include="GUI\AllegroInput.cpp" />
    <ClCompile Include="GUI\AllegroScreen.cpp" />
    <ClCompile Include="GUI\GUIBanner.cpp" />
    <ClCompile Include="GUI\GUIButton.cpp" />
    <ClCompile Include="GUI\GUICheckbox.cpp" />
    <ClCompile Include="GUI\GUICollectionBox.cpp" />
    <ClCompile Include="GUI\GUIComboBox.cpp" />
    <ClCompile Include="GUI\GUIControl.cpp" />
    <ClCompile Include="GUI\GUIControlFactory.cpp" />
    <ClCompile Include="GUI\GUIControlManager.cpp" />
    <ClCompile Include="GUI\GUIEvent.cpp" />
    <ClCompile Include="GUI\GUIFont.cpp" />
    <ClCompile Include="GUI\GUIInput.cpp" />
    <ClCompile Include="GUI\GUILabel.cpp" />
    <ClCompile Include="GUI\GUIListBox.cpp" />
    <ClCompile Include="GUI\GUIListPanel.cpp" />
    <ClCompile Include="GUI\GUIManager.cpp" />
    <ClCompile Include="GUI\GUIPanel.cpp" />
    <ClCompile Include="GUI\GUIProgressBar.cpp" />
    <ClCompile Include="GUI\GUIProperties.cpp" />
    <ClCompile Include="GUI\GUIPropertyPage.cpp" />
    <ClCompile Include="GUI\GUIRadioButton.cpp" />
    <ClCompile Include="GUI\GUIScrollbar.cpp" />
    <ClCompile Include="GUI\GUIScrollPanel.cpp" />
    <ClCompile Include="GUI\GUISkin.cpp" />
    <ClCompile Include="GUI\GUISlider.cpp" />
    <ClCompile Include="GUI\GUITab.cpp" />
    <ClCompile Include="GUI\GUITextBox.cpp" />
    <ClCompile Include="GUI\GUITextPanel.cpp" />
    <ClCompile Include="GUI\GUIUtil.cpp" />
    <ClCompile Include="Entities\ACDropShip.cpp" />
    <ClCompile Include="Entities\ACrab.cpp" />
    <ClCompile Include="Entities\ACraft.cpp" />
    <ClCompile Include="Entities\ACRocket.cpp" />
    <ClCompile Include="Entities\Actor.cpp" />
    <ClCompile Include="Entities\ADoor.cpp" />
    <ClCompile Include="Entities\AEmitter.cpp" />
    <ClCompile Include="Entities\AHuman.cpp" />
    <ClCompile Include="Entities\Arm.cpp" />
    <ClCompile Include="Entities\AtomGroup.cpp" />
    <ClCompile Include="Entities\Attachable.cpp" />
    <ClCompile Include="Entities\BunkerAssembly.cpp" />
    <ClCompile Include="Entities\BunkerAssemblyScheme.cpp" />
    <ClCompile Include="Entities\Deployment.cpp" />
    <ClCompile Include="Entities\GlobalScript.cpp" />
    <ClCompile Include="Entities\HDFirearm.cpp" />
    <ClCompile Include="Entities\HeldDevice.cpp" />
    <ClCompile Include="Entities\Icon.cpp" />
    <ClCompile Include="Entities\Leg.cpp" />
    <ClCompile Include="Entities\LimbPath.cpp" />
    <ClCompile Include="Entities\Loadout.cpp" />
    <ClCompile Include="Entities\Magazine.cpp" />
    <ClCompile Include="Entities\Material.cpp" />
    <ClCompile Include="Entities\MetaPlayer.cpp" />
    <ClCompile Include="Entities\MOPixel.cpp" />
    <ClCompile Include="Entities\MOSParticle.cpp" />
    <ClCompile Include="Entities\MOSprite.cpp" />
    <ClCompile Include="Entities\MOSRotating.cpp" />
    <ClCompile Include="Entities\MovableObject.cpp" />
    <ClCompile Include="Entities\Scene.cpp" />
    <ClCompile Include="Entities\SceneLayer.cpp" />
    <ClCompile Include="Entities\SceneObject.cpp" />
    <ClCompile Include="Entities\SLTerrain.cpp" />
    <ClCompile Include="Entities\SoundContainer.cpp" />
    <ClCompile Include="Entities\TDExplosive.cpp" />
    <ClCompile Include="Entities\TerrainDebris.cpp" />
    <ClCompile Include="Entities\TerrainObject.cpp" />
    <ClCompile Include="Entities\ThrownDevice.cpp" />
    <ClCompile Include="Entities\Turret.cpp" />
    <ClCompile Include="Activities\ActorEditor.cpp" />
    <ClCompile Include="Activities\AreaEditor.cpp" />
    <ClCompile Include="Activities\AssemblyEditor.cpp" />
    <ClCompile Include="Activities\BaseEditor.cpp" />
    <ClCompile Include="Activities\EditorActivity.cpp" />
    <ClCompile Include="Activities\GABaseDefense.cpp" />
    <ClCompile Include="Activities\GABrainMatch.cpp" />
    <ClCompile Include="Activities\GameActivity.cpp" />
    <ClCompile Include="Activities\GAScripted.cpp" />
    <ClCompile Include="Activities\GATutorial.cpp" />
    <ClCompile Include="Activities\GibEditor.cpp" />
    <ClCompile Include="Activities\MultiplayerGame.cpp" />
    <ClCompile Include="Activities\MultiplayerServerLobby.cpp" />
    <ClCompile Include="Activities\SceneEditor.cpp" />
    <ClCompile Include="Menus\AreaEditorGUI.cpp" />
    <ClCompile Include="Menus\AreaPickerGUI.cpp" />
    <ClCompile Include="Menus\AssemblyEditorGUI.cpp" />
    <ClCompile Include="Menus\BuyMenuGUI.cpp" />
    <ClCompile Include="Menus\GibEditorGUI.cpp" />
    <ClCompile Include="Menus\MainMenuGUI.cpp" />
    <ClCompile Include="Menus\MetagameGUI.cpp" />
    <ClCompile Include="Menus\ObjectPickerGUI.cpp" />
    <ClCompile Include="Menus\PieMenuGUI.cpp" />
    <ClCompile Include="Menus\ScenarioGUI.cpp" />
    <ClCompile Include="Menus\SceneEditorGUI.cpp" />
    <ClCompile Include="Main.cpp" />
  </ItemGroup>
  <ItemGroup>
    <Image Include="Resources\ccicon.ico" />
  </ItemGroup>
  <ItemGroup>
    <ResourceCompile Include="Resources\RTEA.rc" />
  </ItemGroup>
  <ItemGroup>
    <None Include="cpp.hint" />
  </ItemGroup>
  <Import Project="$(VCTargetsPath)\Microsoft.Cpp.targets" />
  <ImportGroup Label="ExtensionTargets">
  </ImportGroup>
</Project><|MERGE_RESOLUTION|>--- conflicted
+++ resolved
@@ -542,7 +542,6 @@
     <ClInclude Include="GUI\GUIInterface.h" />
     <ClInclude Include="GUI\GUIReader.h" />
     <ClInclude Include="GUI\GUISound.h" />
-<<<<<<< HEAD
     <ClInclude Include="Lua\LuaBindDefinitions.h" />
     <ClInclude Include="Lua\LuaBindingsActivities.h" />
     <ClInclude Include="Lua\LuaBindingsEntities.h" />
@@ -552,9 +551,7 @@
     <ClInclude Include="Lua\LuaBindingsSystem.h" />
     <ClInclude Include="Lua\LuaEntityAdapters.h" />
     <ClInclude Include="Lua\LuaMacros.h" />
-=======
     <ClInclude Include="GUI\GUIWriter.h" />
->>>>>>> 10cae59f
     <ClInclude Include="Managers\MenuMan.h" />
     <ClInclude Include="Managers\NetworkClient.h" />
     <ClInclude Include="Managers\NetworkServer.h" />

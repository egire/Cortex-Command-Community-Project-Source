--- conflicted
+++ resolved
@@ -7,123 +7,9 @@
 #include "AHuman.h"
 #include "ContentFile.h"
 
-<<<<<<< HEAD
-    // Load the static pie icons and cursor if havne't been done yet
-    if (!s_pCursor)
-    {
-        ContentFile cursorFile("Base.rte/GUIs/Skins/PieCursor.png");
-        s_pCursor = cursorFile.GetAsBitmap();
-//        cursorFile.SetDataPath("Base.rte/Effects/Glows/YellowSmall.png");
-//        s_pCursorGlow = cursorFile.GetAsBitmap();
-    }
-
-    if (!m_pBGBitmap)
-    {
-        int diameter = (m_EnabledRadius + m_Thickness + 2) * 2;
-        m_pBGBitmap = create_bitmap_ex(8, diameter, diameter);
-        clear_to_color(m_pBGBitmap, g_MaskColor);
-    }
-
-    return 0;
-}
-
-
-//////////////////////////////////////////////////////////////////////////////////////////
-// Method:          Destroy
-//////////////////////////////////////////////////////////////////////////////////////////
-// Description:     Destroys and resets (through Clear()) the PieMenuGUI object.
-
-void PieMenuGUI::Destroy()
-{
-    destroy_bitmap(m_pBGBitmap);
-
-    Clear();
-}
-
-
-//////////////////////////////////////////////////////////////////////////////////////////
-// Method:          SetEnabled
-//////////////////////////////////////////////////////////////////////////////////////////
-// Description:     Enables or disables the menu. This will animate it in and out of view.
-
-void PieMenuGUI::SetEnabled(bool enable)
-{
-    m_Wobbling = false;
-    m_Freeze = false;
-
-    if (enable && m_PieEnabled != ENABLED && m_PieEnabled != ENABLING)
-    {
-        // Flash the actor when starting to enable.
-        if (m_pActor)
-            m_pActor->FlashWhite();
-        m_PieEnabled = ENABLING;
-        m_EnablingTimer.Reset();
-        m_AlreadyActivated = PSI_NONE;
-        // Reset mouse position in center of its trap so pre-activation direction doesn't affect the menu
-        if (m_pController->IsMouseControlled())
-            g_UInputMan.SetMouseValueMagnitude(0, m_pController->GetPlayer());
-		g_GUISound.PieMenuEnterSound()->Play(m_pController->GetPlayer());
-    }
-    else if (!enable && m_PieEnabled != DISABLED && m_PieEnabled != DISABLING)
-    {
-        m_PieEnabled = DISABLING;
-        m_EnablingTimer.Reset();
-        // Reset mouse position in center of its trap so menu direction doesn't affect an actor's aim
-        if (m_pController->IsMouseControlled())
-            g_UInputMan.SetMouseValueMagnitude(0, m_pController->GetPlayer());
-        // Only play regular exit sound if the special sounds for selected slices won't play
-//        if (!m_pHoveredSlice && !m_pActivatedSlice)
-		g_GUISound.PieMenuExitSound()->Play(m_pController->GetPlayer());
-    }
-}
-
-
-//////////////////////////////////////////////////////////////////////////////////////////
-// Method:          ResetSlices
-//////////////////////////////////////////////////////////////////////////////////////////
-// Description:     Resets and removes all slices from the menu, so that new configuration
-//                  of them can be added.
-
-void PieMenuGUI::ResetSlices()
-{
-    m_pHoveredSlice = 0;
-    m_pActivatedSlice = 0;
-
-    m_UpSlice.Reset();
-    m_LeftSlice.Reset();
-    m_DownSlice.Reset();
-    m_RightSlice.Reset();
-
-    m_UpRightSlices.clear();
-    m_UpLeftSlices.clear();
-    m_DownLeftSlices.clear();
-    m_DownRightSlices.clear();
-
-    m_AllSlices.clear();
-    m_SliceGroupCount = 0;
-    m_RedrawBG = true;
-}
-
-
-
-bool PieMenuGUI::AddSliceLua(string description, string functionName, PieMenuGUI::Slice::SliceDirection direction, bool isEnabled)
-{
-	// Look for existing available slice item to use a reference
-	int foundSliceIndex = -1;
-	int sliceIndex = 0;
-
-	if (m_AllAvailableSlices.find(description + "::" + functionName) != m_AllAvailableSlices.end())
-	{
-		Slice s = m_AllAvailableSlices[description + "::" + functionName];
-		s.m_Direction = direction;
-		s.m_Enabled = isEnabled;
-		AddSlice(s);
-	}
-=======
 #include "GUI.h"
 #include "GUIFont.h"
 #include "AllegroBitmap.h"
->>>>>>> 12e654f8
 
 namespace RTE {
 
@@ -203,7 +89,7 @@
 			m_EnabledState = enable ? EnabledState::Enabling : EnabledState::Disabling;
 			m_EnableDisableAnimationTimer.Reset();
 			if (m_MenuController->IsMouseControlled()) {
-				g_UInputMan.SetMouseValueMagnitude(0);
+				g_UInputMan.SetMouseValueMagnitude(0, m_MenuController->GetPlayer());
 				m_MenuController->m_AnalogCursor = Vector();
 			}
 			SoundContainer *soundToPlay = enable ? g_GUISound.PieMenuEnterSound() : g_GUISound.PieMenuExitSound();

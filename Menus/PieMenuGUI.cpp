#include "PieMenuGUI.h"

#include "FrameMan.h"
#include "UInputMan.h"

#include "Controller.h"
#include "AHuman.h"
#include "ContentFile.h"
<<<<<<< HEAD
#include "AEmitter.h"

#include "GUI/GUI.h"
#include "GUI/GUIFont.h"
#include "GUI/SDLGUITexture.h"

#include "SDLHelper.h"
#include "SDL2_gfxPrimitives.h"

using namespace RTE;

const string PieMenuGUI::Slice::c_ClassName = "Slice";
SharedTexture PieMenuGUI::s_pCursor;
//BITMAP *PieMenuGUI::s_pCursorGlow;

std::map<string, PieMenuGUI::Slice> PieMenuGUI::m_AllAvailableSlices;
const int PieMenuGUI::s_EnablingDelay = 50;

//////////////////////////////////////////////////////////////////////////////////////////
// Method:          Clear
//////////////////////////////////////////////////////////////////////////////////////////
// Description:     Clears all the member variables of this Slice, effectively
//                  resetting the members of this abstraction level only.
// Arguments:       None.
// Return value:    None.

void PieMenuGUI::Slice::Clear()
{
    m_Description.clear();
    m_SliceType = PieMenuGUI::PSI_NONE;
    m_Icon.Reset();
    m_Enabled = true;
    m_Highlighted = false;
    m_Direction = UP;
    m_GroupID = -1;
    m_AreaStart = 0;
    m_AreaArc = c_QuarterPI;
    m_MidAngle = m_AreaStart + (m_AreaArc / 2);
    m_ScriptPath.clear();
    m_FunctionName.clear();
}


//////////////////////////////////////////////////////////////////////////////////////////
// Method:          Create
//////////////////////////////////////////////////////////////////////////////////////////
// Description:     Creates a Slice to be identical to another, by deep copy.

int PieMenuGUI::Slice::Create(const Slice &reference)
{
    m_Description = reference.m_Description;
    m_SliceType = reference.m_SliceType;
    m_Icon = reference.m_Icon;
    m_Enabled = reference.m_Enabled;
    m_Highlighted = reference.m_Highlighted;
    m_Direction = reference.m_Direction;
    m_GroupID = reference.m_GroupID;
    m_AreaStart = reference.m_AreaStart;
    m_AreaArc = reference.m_AreaArc;
    m_MidAngle = reference.m_MidAngle;
    m_ScriptPath = reference.m_ScriptPath;
    m_FunctionName = reference.m_FunctionName;

    return 0;
}


//////////////////////////////////////////////////////////////////////////////////////////
// Virtual method:  Create
//////////////////////////////////////////////////////////////////////////////////////////
// Description:     Makes the Slice object ready for use.

int PieMenuGUI::Slice::Create()
{
    if (Serializable::Create() < 0)
        return -1;

    // Find and assign the proper Icon to correspond to this Slice's index
    if (m_SliceType == PSI_NONE)
        m_Icon = *dynamic_cast<const Icon *>(g_PresetMan.GetEntityPreset("Icon", "Blank"));
    else if (m_SliceType == PSI_PICKUP)
        m_Icon = *dynamic_cast<const Icon *>(g_PresetMan.GetEntityPreset("Icon", "Pick Up"));
    else if (m_SliceType == PSI_DROP)
        m_Icon = *dynamic_cast<const Icon *>(g_PresetMan.GetEntityPreset("Icon", "Drop"));
    else if (m_SliceType == PSI_NEXTITEM)
        m_Icon = *dynamic_cast<const Icon *>(g_PresetMan.GetEntityPreset("Icon", "Next"));
    else if (m_SliceType == PSI_PREVITEM)
        m_Icon = *dynamic_cast<const Icon *>(g_PresetMan.GetEntityPreset("Icon", "Previous"));
    else if (m_SliceType == PSI_RELOAD)
        m_Icon = *dynamic_cast<const Icon *>(g_PresetMan.GetEntityPreset("Icon", "Reload"));
    else if (m_SliceType == PSI_BUYMENU)
        m_Icon = *dynamic_cast<const Icon *>(g_PresetMan.GetEntityPreset("Icon", "Trade Star"));
    else if (m_SliceType == PSI_STATS)
        m_Icon = *dynamic_cast<const Icon *>(g_PresetMan.GetEntityPreset("Icon", "Stats"));
    else if (m_SliceType == PSI_MINIMAP)
        m_Icon = *dynamic_cast<const Icon *>(g_PresetMan.GetEntityPreset("Icon", "Minimap"));
    else if (m_SliceType == PSI_FORMSQUAD)
        m_Icon = *dynamic_cast<const Icon *>(g_PresetMan.GetEntityPreset("Icon", "Follow"));
    else if (m_SliceType == PSI_CEASEFIRE)
        m_Icon = *dynamic_cast<const Icon *>(g_PresetMan.GetEntityPreset("Icon", "White Flag"));
    else if (m_SliceType == PSI_SENTRY)
        m_Icon = *dynamic_cast<const Icon *>(g_PresetMan.GetEntityPreset("Icon", "Eye"));
    else if (m_SliceType == PSI_PATROL)
        m_Icon = *dynamic_cast<const Icon *>(g_PresetMan.GetEntityPreset("Icon", "Cycle"));
    else if (m_SliceType == PSI_BRAINHUNT)
        m_Icon = *dynamic_cast<const Icon *>(g_PresetMan.GetEntityPreset("Icon", "Brain"));
    else if (m_SliceType == PSI_GOLDDIG)
        m_Icon = *dynamic_cast<const Icon *>(g_PresetMan.GetEntityPreset("Icon", "Dig"));
    else if (m_SliceType == PSI_GOTO)
        m_Icon = *dynamic_cast<const Icon *>(g_PresetMan.GetEntityPreset("Icon", "Go To"));
    else if (m_SliceType == PSI_RETURN)
        m_Icon = *dynamic_cast<const Icon *>(g_PresetMan.GetEntityPreset("Icon", "Launch"));
    else if (m_SliceType == PSI_STAY)
        m_Icon = *dynamic_cast<const Icon *>(g_PresetMan.GetEntityPreset("Icon", "Land"));
    else if (m_SliceType == PSI_DELIVER)
        m_Icon = *dynamic_cast<const Icon *>(g_PresetMan.GetEntityPreset("Icon", "Return"));
    else if (m_SliceType == PSI_SCUTTLE)
        m_Icon = *dynamic_cast<const Icon *>(g_PresetMan.GetEntityPreset("Icon", "Death"));
    else if (m_SliceType == PSI_DONE)
        m_Icon = *dynamic_cast<const Icon *>(g_PresetMan.GetEntityPreset("Icon", "Check"));
    else if (m_SliceType == PSI_LOAD)
        m_Icon = *dynamic_cast<const Icon *>(g_PresetMan.GetEntityPreset("Icon", "Load"));
    else if (m_SliceType == PSI_SAVE)
        m_Icon = *dynamic_cast<const Icon *>(g_PresetMan.GetEntityPreset("Icon", "Save"));
    else if (m_SliceType == PSI_NEW)
        m_Icon = *dynamic_cast<const Icon *>(g_PresetMan.GetEntityPreset("Icon", "Clear"));
    else if (m_SliceType == PSI_PICK)
        m_Icon = *dynamic_cast<const Icon *>(g_PresetMan.GetEntityPreset("Icon", "Menu"));
    else if (m_SliceType == PSI_MOVE)
        m_Icon = *dynamic_cast<const Icon *>(g_PresetMan.GetEntityPreset("Icon", "Move"));
    else if (m_SliceType == PSI_REMOVE)
        m_Icon = *dynamic_cast<const Icon *>(g_PresetMan.GetEntityPreset("Icon", "Remove"));
    else if (m_SliceType == PSI_INFRONT)
        m_Icon = *dynamic_cast<const Icon *>(g_PresetMan.GetEntityPreset("Icon", "In Front"));
    else if (m_SliceType == PSI_BEHIND)
        m_Icon = *dynamic_cast<const Icon *>(g_PresetMan.GetEntityPreset("Icon", "Behind"));
    else if (m_SliceType == PSI_ZOOMIN)
        m_Icon = *dynamic_cast<const Icon *>(g_PresetMan.GetEntityPreset("Icon", "Zoom In"));
    else if (m_SliceType == PSI_ZOOMOUT)
        m_Icon = *dynamic_cast<const Icon *>(g_PresetMan.GetEntityPreset("Icon", "Zoom Out"));
    else if (m_SliceType == PSI_TEAM1)
        m_Icon = *dynamic_cast<const Icon *>(g_PresetMan.GetEntityPreset("Icon", "Team 1"));
    else if (m_SliceType == PSI_TEAM2)
        m_Icon = *dynamic_cast<const Icon *>(g_PresetMan.GetEntityPreset("Icon", "Team 2"));
    else if (m_SliceType == PSI_TEAM3)
        m_Icon = *dynamic_cast<const Icon *>(g_PresetMan.GetEntityPreset("Icon", "Team 3"));
    else if (m_SliceType == PSI_TEAM4)
        m_Icon = *dynamic_cast<const Icon *>(g_PresetMan.GetEntityPreset("Icon", "Team 4"));

    return 0;
}


//////////////////////////////////////////////////////////////////////////////////////////
// Virtual method:  ReadProperty
//////////////////////////////////////////////////////////////////////////////////////////
// Description:     Reads a property value from a reader stream. If the name isn't
//                  recognized by this class, then ReadProperty of the parent class
//                  is called. If the property isn't recognized by any of the base classes,
//                  false is returned, and the reader's position is untouched.

int PieMenuGUI::Slice::ReadProperty(const std::string_view &propName, Reader &reader)
{
    if (propName == "Description")
        reader >> m_Description;
    else if (propName == "Icon")
        reader >> m_Icon;
    else if (propName == "Direction")
        reader >> m_Direction;
	else if (propName == "ScriptPath") {
		m_ScriptPath = CorrectBackslashesInPath(reader.ReadPropValue());
	} else if (propName == "FunctionName")
        reader >> m_FunctionName;
    else
        return Serializable::ReadProperty(propName, reader);

    return 0;
}


//////////////////////////////////////////////////////////////////////////////////////////
// Virtual method:  Save
//////////////////////////////////////////////////////////////////////////////////////////
// Description:     Saves the complete state of this Slice with a Writer for
//                  later recreation with Create(Reader &reader);

int PieMenuGUI::Slice::Save(Writer &writer) const {
	Serializable::Save(writer);

	writer.NewPropertyWithValue("Description", m_Description);
	writer.NewPropertyWithValue("Icon", m_Icon);
	writer.NewPropertyWithValue("Direction", m_Direction);
	writer.NewPropertyWithValue("ScriptPath", m_ScriptPath);
	writer.NewPropertyWithValue("FunctionName", m_FunctionName);

	return 0;
}


//////////////////////////////////////////////////////////////////////////////////////////
// Method:          Clear
//////////////////////////////////////////////////////////////////////////////////////////
// Description:     Clears all the member variables of this PieMenuGUI, effectively
//                  resetting the members of this abstraction level only.

void PieMenuGUI::Clear()
{
    m_pController = 0;
    m_pActor = 0;
    m_CenterPos.Reset();
    m_PieEnabled = DISABLED;
    m_pHoveredSlice = 0;
    m_pActivatedSlice = 0;
    m_PieCommand = PSI_NONE;
    m_AlreadyActivated = PSI_NONE;
    m_HoverTimer.Reset();
    m_BlinkTimer.Reset();
    m_BlinkMode = NOBLINK;

    m_UpSlice.Reset();
    m_LeftSlice.Reset();
    m_DownSlice.Reset();
    m_RightSlice.Reset();

    m_UpRightSlices.clear();
    m_UpLeftSlices.clear();
    m_DownLeftSlices.clear();
    m_DownRightSlices.clear();

    m_AllSlices.clear();
    m_SliceGroupCount = 0;

    m_EnablingTimer.Reset();
    m_Wobbling = false;
    m_Freeze = false;
    m_InnerRadius = 0;
    m_EnabledRadius = 58;
    m_Thickness = 16;
    m_pBGBitmap = {nullptr};
    m_RedrawBG = true;
    m_CursorAng = 0;
    m_EnoughInput = false;
    m_DInputHoldTimer.Reset();
}

//////////////////////////////////////////////////////////////////////////////////////////
// Method:          Create
//////////////////////////////////////////////////////////////////////////////////////////
// Description:     Makes the PieMenuGUI object ready for use.

int PieMenuGUI::Create(Controller *pController, Actor *pFocusActor)
{
    RTEAssert(pController, "No controller sent to PieMenuGUI on creation!");
    m_pController = pController;

    m_pActor = pFocusActor;
    if (m_pActor)
	{
        m_CenterPos = m_pActor->GetCPUPos();
		m_pLastKnownActor = m_pActor;
	}

    // Load the static pie icons and cursor if havne't been done yet
    if (!s_pCursor)
    {
        ContentFile cursorFile("Base.rte/GUIs/Skins/PieCursor.png");
        s_pCursor = cursorFile.GetAsTexture();
//        cursorFile.SetDataPath("Base.rte/Effects/Glows/YellowSmall.png");
//        s_pCursorGlow = cursorFile.GetAsBitmap();
    }

    if (!m_pBGBitmap)
    {
        int diameter = (m_EnabledRadius + m_Thickness + 2) * 2;
		m_pBGBitmap = std::make_shared<Texture>(g_FrameMan.GetRenderer(), diameter, diameter);
    }

    return 0;
}


//////////////////////////////////////////////////////////////////////////////////////////
// Method:          Destroy
//////////////////////////////////////////////////////////////////////////////////////////
// Description:     Destroys and resets (through Clear()) the PieMenuGUI object.

void PieMenuGUI::Destroy()
{
    Clear();
}


//////////////////////////////////////////////////////////////////////////////////////////
// Method:          SetEnabled
//////////////////////////////////////////////////////////////////////////////////////////
// Description:     Enables or disables the menu. This will animate it in and out of view.

void PieMenuGUI::SetEnabled(bool enable)
{
    m_Wobbling = false;
    m_Freeze = false;

    if (enable && m_PieEnabled != ENABLED && m_PieEnabled != ENABLING)
    {
        // Flash the actor when starting to enable.
        if (m_pActor)
            m_pActor->FlashWhite();
        m_PieEnabled = ENABLING;
        m_EnablingTimer.Reset();
        m_AlreadyActivated = PSI_NONE;
        // Reset mouse position in center of its trap so pre-activation direction doesn't affect the menu
        if (m_pController->IsMouseControlled())
            g_UInputMan.SetMouseValueMagnitude(0);
		g_GUISound.PieMenuEnterSound()->Play(m_pController->GetPlayer());
    }
    else if (!enable && m_PieEnabled != DISABLED && m_PieEnabled != DISABLING)
    {
        m_PieEnabled = DISABLING;
        m_EnablingTimer.Reset();
        // Reset mouse position in center of its trap so menu direction doesn't affect an actor's aim
        if (m_pController->IsMouseControlled())
            g_UInputMan.SetMouseValueMagnitude(0);
        // Only play regular exit sound if the special sounds for selected slices won't play
//        if (!m_pHoveredSlice && !m_pActivatedSlice)
		g_GUISound.PieMenuExitSound()->Play(m_pController->GetPlayer());
    }
}


//////////////////////////////////////////////////////////////////////////////////////////
// Method:          ResetSlices
//////////////////////////////////////////////////////////////////////////////////////////
// Description:     Resets and removes all slices from the menu, so that new configuration
//                  of them can be added.

void PieMenuGUI::ResetSlices()
{
    m_pHoveredSlice = 0;
    m_pActivatedSlice = 0;

    m_UpSlice.Reset();
    m_LeftSlice.Reset();
    m_DownSlice.Reset();
    m_RightSlice.Reset();

    m_UpRightSlices.clear();
    m_UpLeftSlices.clear();
    m_DownLeftSlices.clear();
    m_DownRightSlices.clear();

    m_AllSlices.clear();
    m_SliceGroupCount = 0;
    m_RedrawBG = true;
}



bool PieMenuGUI::AddSliceLua(string description, string functionName, PieMenuGUI::Slice::SliceDirection direction, bool isEnabled)
{
	// Look for existing available slice item to use a reference
	int foundSliceIndex = -1;
	int sliceIndex = 0;

	if (m_AllAvailableSlices.find(description + "::" + functionName) != m_AllAvailableSlices.end())
	{
		Slice s = m_AllAvailableSlices[description + "::" + functionName];
		s.m_Direction = direction;
		s.m_Enabled = isEnabled;
		AddSlice(s);
	}
=======

#include "GUI.h"
#include "GUIFont.h"
#include "AllegroBitmap.h"
>>>>>>> a712c192

namespace RTE {

	BITMAP *PieMenuGUI::s_CursorBitmap;
	std::unordered_map<std::string, PieSlice> PieMenuGUI::s_AllCustomLuaSlices;

/////////////////////////////////////////////////////////////////////////////////////////////////////////////////////////////

	void PieMenuGUI::Clear() {
		m_LargeFont = nullptr;

		m_MenuController = nullptr;
		m_AffectedObject = nullptr;
		m_MenuMode = MenuMode::Normal;
		m_CenterPos.Reset();

		m_EnabledState = EnabledState::Disabled;
		m_EnableDisableAnimationTimer.Reset();
		m_HoverTimer.Reset();

		m_IconSeparatorMode = IconSeparatorMode::Line;
		m_BackgroundThickness = 16;
		m_BackgroundSeparatorSize = 2;
		m_DrawBackgroundTransparent = true;
		m_BackgroundColor = 4;
		m_BackgroundBorderColor = g_MaskColor;
		m_SelectedItemBackgroundColor = g_BlackColor;

		ResetSlices();

		m_InnerRadius = 0;
		m_CursorAngle = 0;

		m_BGBitmap = nullptr;
	}

/////////////////////////////////////////////////////////////////////////////////////////////////////////////////////////////

	int PieMenuGUI::Create(Controller *controller, MovableObject *affectedObject) {
		RTEAssert(controller, "No controller sent to PieMenuGUI on creation!");

		if (!s_CursorBitmap) { s_CursorBitmap = ContentFile("Base.rte/GUIs/Skins/PieCursor.png").GetAsBitmap(); }

		if (!m_LargeFont) { m_LargeFont = g_FrameMan.GetLargeFont(); }

		m_MenuController = controller;
		m_AffectedObject = affectedObject;
		if (m_AffectedObject) {
			const Actor *affectedObjectAsActor = static_cast<Actor *>(m_AffectedObject);
			m_CenterPos = (affectedObjectAsActor ? affectedObjectAsActor->GetCPUPos() : m_AffectedObject->GetPos());
		}

		if (!m_BGBitmap) {
			int diameter = (c_FullRadius + std::max(m_BackgroundThickness, m_BackgroundSeparatorSize) + 2) * 2;
			m_BGBitmap = create_bitmap_ex(8, diameter, diameter);
			clear_to_color(m_BGBitmap, g_MaskColor);
		}

		return 0;
	}

/////////////////////////////////////////////////////////////////////////////////////////////////////////////////////////////

	void PieMenuGUI::Destroy() {
		destroy_bitmap(m_BGBitmap);

		Clear();
	}

/////////////////////////////////////////////////////////////////////////////////////////////////////////////////////////////

	void PieMenuGUI::SetEnabled(bool enable) {
		m_MenuMode = MenuMode::Normal;

		bool enabledStateDoesNotMatchInput = (enable && m_EnabledState != EnabledState::Enabled && m_EnabledState != EnabledState::Enabling) || (!enable && m_EnabledState != EnabledState::Disabled && m_EnabledState != EnabledState::Disabling);
		if (enabledStateDoesNotMatchInput) {
			m_EnabledState = enable ? EnabledState::Enabling : EnabledState::Disabling;
			m_EnableDisableAnimationTimer.Reset();
			if (m_MenuController->IsMouseControlled()) {
				g_UInputMan.SetMouseValueMagnitude(0, m_MenuController->GetPlayer());
				m_MenuController->m_AnalogCursor = Vector();
			}
			SoundContainer *soundToPlay = enable ? g_GUISound.PieMenuEnterSound() : g_GUISound.PieMenuExitSound();
			soundToPlay->Play();
		}
	}

/////////////////////////////////////////////////////////////////////////////////////////////////////////////////////////////

	void PieMenuGUI::ResetSlices() {
		m_HoveredSlice = nullptr;
		m_ActivatedSlice = nullptr;
		m_AlreadyActivatedSlice = nullptr;

		m_UpSlice.Reset();
		m_LeftSlice.Reset();
		m_DownSlice.Reset();
		m_RightSlice.Reset();

<<<<<<< HEAD
	// Reallign to update 
	RealignSlices();

	return retValue;
}

//////////////////////////////////////////////////////////////////////////////////////////
// Method:          AddSlice
//////////////////////////////////////////////////////////////////////////////////////////
// Description:     Adds a Slice to the menu. It will be placed according to what's already
//                  in there, and what placement apriority parameters it has.
bool PieMenuGUI::AddSlice(Slice &newSlice, bool takeAnyFreeCardinal)
{
	//m_AllAddedSlices.push_back(newSlice);

    // Make sure the slice is created and has a corresponding Icon assigned
    if (newSlice.m_Icon.GetFrameCount() <= 0)
        newSlice.Create();

    // Trying to place in the UP direction
    if (newSlice.m_Direction == Slice::UP)
    {
        // If available, take it!
        if (m_UpSlice.m_SliceType == PSI_NONE)
            m_UpSlice = newSlice;
        // If not, check first adjacent cardinal direction
        else if (takeAnyFreeCardinal && m_LeftSlice.m_SliceType == PSI_NONE)
            m_LeftSlice = newSlice;
        // If not, check second adjacent cardinal direction
        else if (takeAnyFreeCardinal && m_RightSlice.m_SliceType == PSI_NONE)
            m_RightSlice = newSlice;
        // If not, check opposite cardinal direction
        else if (takeAnyFreeCardinal && m_DownSlice.m_SliceType == PSI_NONE)
            m_DownSlice = newSlice;
        // If none of these are available, then we have to put into the least crowded adjacent corner
        else
        {
            // Decide which is least crowded and put it there, in the appropriate end
            if (m_UpRightSlices.size() <= m_UpLeftSlices.size())
                m_UpRightSlices.push_front(newSlice);
            else
                m_UpLeftSlices.push_front(newSlice);
        }
    }
    // Trying to place in the LEFT direction
    else if (newSlice.m_Direction == Slice::LEFT)
    {
        // If available, take it!
        if (m_LeftSlice.m_SliceType == PSI_NONE)
            m_LeftSlice = newSlice;
        // If not, check first adjacent cardinal direction
        else if (takeAnyFreeCardinal && m_DownSlice.m_SliceType == PSI_NONE)
            m_DownSlice = newSlice;
        // If not, check second adjacent cardinal direction
        else if (takeAnyFreeCardinal && m_UpSlice.m_SliceType == PSI_NONE)
            m_UpSlice = newSlice;
        // If not, check opposite cardinal direction
        else if (takeAnyFreeCardinal && m_RightSlice.m_SliceType == PSI_NONE)
            m_RightSlice = newSlice;
        // If none of these are available, then we have to put into the least crowded adjacent corner
        else
        {
            // Decide which is least crowded and put it there
            if (m_UpLeftSlices.size() <= m_DownLeftSlices.size())
                m_UpLeftSlices.push_back(newSlice);
            else
                m_DownLeftSlices.push_front(newSlice);
        }
    }
    // Trying to place in the DOWN direction
    else if (newSlice.m_Direction == Slice::DOWN)
    {
        // If available, take it!
        if (m_DownSlice.m_SliceType == PSI_NONE)
            m_DownSlice = newSlice;
        // If not, check first adjacent cardinal direction
        else if (takeAnyFreeCardinal && m_RightSlice.m_SliceType == PSI_NONE)
            m_RightSlice = newSlice;
        // If not, check second adjacent cardinal direction
        else if (takeAnyFreeCardinal && m_LeftSlice.m_SliceType == PSI_NONE)
            m_LeftSlice = newSlice;
        // If not, check opposite cardinal direction
        else if (takeAnyFreeCardinal && m_UpSlice.m_SliceType == PSI_NONE)
            m_UpSlice = newSlice;
        // If none of these are available, then we have to put into the least crowded adjacent corner
        else
        {
            // Decide which is least crowded and put it there
            if (m_DownLeftSlices.size() <= m_DownRightSlices.size())
                m_DownLeftSlices.push_back(newSlice);
            else
                m_DownRightSlices.push_back(newSlice);
        }
    }
    // Trying to place in the RIGHT direction
    else if (newSlice.m_Direction == Slice::RIGHT)
    {
        // If available, take it!
        if (m_RightSlice.m_SliceType == PSI_NONE)
            m_RightSlice = newSlice;
        // If not, check first adjacent cardinal direction
        else if (takeAnyFreeCardinal && m_UpSlice.m_SliceType == PSI_NONE)
            m_UpSlice = newSlice;
        // If not, check second adjacent cardinal direction
        else if (takeAnyFreeCardinal && m_DownSlice.m_SliceType == PSI_NONE)
            m_DownSlice = newSlice;
        // If not, check opposite cardinal direction
        else if (takeAnyFreeCardinal && m_LeftSlice.m_SliceType == PSI_NONE)
            m_LeftSlice = newSlice;
        // If none of these are available, then we have to put into the least crowded adjacent corner
        else
        {
            // Decide which is least crowded and put it there
            if (m_DownRightSlices.size() <= m_UpRightSlices.size())
                m_DownRightSlices.push_front(newSlice);
            else
                m_UpRightSlices.push_back(newSlice);
        }
    }

    return true;
}


//////////////////////////////////////////////////////////////////////////////////////////
// Method:          AddSliceToGroup
//////////////////////////////////////////////////////////////////////////////////////////
// Description:     Adds a Slice to the menu, as part of a group. It will be assigned a
//                  group ID, which will also be returned. If a new group is wanted, pass
//                  -1 as groupID.

int PieMenuGUI::AddSliceToGroup(Slice &newSlice, int groupID)
{
    if (groupID < 0)
    {
        newSlice.m_GroupID = m_SliceGroupCount++;
        return AddSlice(newSlice) ? newSlice.m_GroupID : -1;
    }
    else if (groupID < m_SliceGroupCount)
    {
        newSlice.m_GroupID = groupID;
        return AddSlice(newSlice) ? newSlice.m_GroupID : -1;
    }

    return -1;
}


//////////////////////////////////////////////////////////////////////////////////////////
// Method:          RealignSlices
//////////////////////////////////////////////////////////////////////////////////////////
// Description:     Makes sure all currently added slices' areas are set up correctly
//                  position and sizewise on the pie menu circle.

void PieMenuGUI::RealignSlices()
{
    m_AllSlices.clear();
    list<Slice>::iterator sItr;
    // For the corner lists we need to traverse backwards to get the right order on the circle
    list<Slice>::reverse_iterator srItr;

    // Start straight out right and go CCW, aligning all encountered slcies as we go

    // UPPER RIGHT QUADRANT
    if (!m_UpRightSlices.empty())
    {
        int which = 0;
        for (srItr = m_UpRightSlices.rbegin(); srItr != m_UpRightSlices.rend(); ++srItr)
        {
            (*srItr).m_AreaArc = c_QuarterPI / m_UpRightSlices.size();
            (*srItr).m_AreaStart = c_EighthPI + which * (*srItr).m_AreaArc;
            // Add the corner slice to the ordered list of all
            m_AllSlices.push_back(&(*srItr));
            ++which;
        }
        m_UpSlice.m_AreaStart = c_QuarterPI + c_EighthPI;
        // Assume next quadrant won't have any corner slices
        m_UpSlice.m_AreaArc = c_QuarterPI + c_EighthPI;
    }
    else
    {
        m_UpSlice.m_AreaStart = c_QuarterPI;
        m_UpSlice.m_AreaArc = c_HalfPI;
    }

    // Add the next cardinal slice to the ordered list of all
    m_AllSlices.push_back(&m_UpSlice);

    // UPPER LEFT QUADRANT
    if (!m_UpLeftSlices.empty())
    {
        int which = 0;
        for (sItr = m_UpLeftSlices.begin(); sItr != m_UpLeftSlices.end(); ++sItr)
        {
            (*sItr).m_AreaArc = c_QuarterPI / m_UpLeftSlices.size();
            (*sItr).m_AreaStart = c_HalfPI + c_EighthPI + which * (*sItr).m_AreaArc;
            // Add the corner slice to the ordered list of all
            m_AllSlices.push_back(&(*sItr));
            ++which;
        }
        m_LeftSlice.m_AreaStart = c_HalfPI + c_QuarterPI + c_EighthPI;
        // Assume next quadrant won't have any corner slices
        m_LeftSlice.m_AreaArc =  c_QuarterPI + c_EighthPI;
        // Adjust previous cardinal slice since this quadrant is encroaching on it
        m_UpSlice.m_AreaArc -= c_EighthPI;
    }
    else
    {
        m_LeftSlice.m_AreaStart = c_HalfPI + c_QuarterPI;
        m_LeftSlice.m_AreaArc = c_HalfPI;
    }

    // Add the next cardinal slice to the ordered list of all
    m_AllSlices.push_back(&m_LeftSlice);

    // LOWER LEFT QUADRANT
    if (!m_DownLeftSlices.empty())
    {
        int which = 0;
        for (sItr = m_DownLeftSlices.begin(); sItr != m_DownLeftSlices.end(); ++sItr)
        {
            (*sItr).m_AreaArc = c_QuarterPI / m_DownLeftSlices.size();
            (*sItr).m_AreaStart = c_PI + c_EighthPI + which * (*sItr).m_AreaArc;
            // Add the corner slice to the ordered list of all
            m_AllSlices.push_back(&(*sItr));
            ++which;
        }
        m_DownSlice.m_AreaStart = c_PI + c_QuarterPI + c_EighthPI;
        // Assume next quadrant won't have any corner slices
        m_DownSlice.m_AreaArc = c_QuarterPI + c_EighthPI;
        // Adjust previous cardinal slice since this quadrant is encroaching on it
        m_LeftSlice.m_AreaArc -= c_EighthPI;
    }
    else
    {
        m_DownSlice.m_AreaStart = c_PI + c_QuarterPI;
        m_DownSlice.m_AreaArc = c_HalfPI;
    }

    // Add the next cardinal slice to the ordered list of all
    m_AllSlices.push_back(&m_DownSlice);

    // LOWER RIGHT QUADRANT
    if (!m_DownRightSlices.empty())
    {
        int which = 0;
        for (srItr = m_DownRightSlices.rbegin(); srItr != m_DownRightSlices.rend(); ++srItr)
        {
            (*srItr).m_AreaArc = c_QuarterPI / m_DownRightSlices.size();
            (*srItr).m_AreaStart = c_PI + c_HalfPI + c_EighthPI + which * (*srItr).m_AreaArc;
            // Add the corner slice to the ordered list of all
            m_AllSlices.push_back(&(*srItr));
            ++which;
        }
        m_RightSlice.m_AreaStart = c_PI + c_HalfPI + c_QuarterPI + c_EighthPI;
        // Check if next quadrant has any corner slices and set size accordingly
        m_RightSlice.m_AreaArc = c_QuarterPI + (m_UpRightSlices.empty() ? c_EighthPI : 0);
        // Adjust previous cardinal slice since this quadrant is encroaching on it
        m_DownSlice.m_AreaArc -= c_EighthPI;
    }
    else
    {
        m_RightSlice.m_AreaStart = c_PI + c_HalfPI + c_QuarterPI;
        m_RightSlice.m_AreaArc = c_HalfPI - (m_UpRightSlices.empty() ? 0 : c_EighthPI);
    }

    // Add the next cardinal slice to the ordered list of all
    m_AllSlices.push_back(&m_RightSlice);

    // Precalculate the mid angles for all slices
    for (vector<Slice *>::const_iterator sItr = m_AllSlices.begin(); sItr != m_AllSlices.end(); ++sItr)
        (*sItr)->m_MidAngle = (*sItr)->m_AreaStart + ((*sItr)->m_AreaArc / 2);

    m_RedrawBG = true;
}


//////////////////////////////////////////////////////////////////////////////////////////
// Method:          GetSliceOnAngle
//////////////////////////////////////////////////////////////////////////////////////////
// Description:     Gets a specific slice based on an angle on the pie menu.

const PieMenuGUI::Slice * PieMenuGUI::GetSliceOnAngle(float angle)
{
    float areaEnd;

    for (vector<Slice *>::const_iterator sItr = m_AllSlices.begin(); sItr != m_AllSlices.end(); ++sItr)
    {
        areaEnd = (*sItr)->m_AreaStart + (*sItr)->m_AreaArc;
        // If the angle is found to be between 
        if ((*sItr)->m_AreaStart <= angle && areaEnd > angle)
            return *sItr;

        // Check for if the target slice overlaps the 0 point on the arc
        if (areaEnd > c_PI * 2 && angle >= 0 && angle < (areaEnd - c_PI * 2))
            return *sItr;
    }

    return 0;
}


//////////////////////////////////////////////////////////////////////////////////////////
// Method:          Update
//////////////////////////////////////////////////////////////////////////////////////////
// Description:     Updates the state of this Menu each frame

void PieMenuGUI::Update()
{
    m_pActivatedSlice = 0;
    m_PieCommand = PSI_NONE;

    // Special wobble animation, menu is effectively deactivated
    if (m_Wobbling)
    {
        // Get it started
        if (m_PieEnabled != ENABLING && m_PieEnabled != DISABLING)
            m_PieEnabled = ENABLING;

        m_RedrawBG = true;
        // Growing
        if (m_PieEnabled == ENABLING)
        {
            m_InnerRadius += m_EnablingTimer.GetElapsedRealTimeMS() / 6;
            if (m_InnerRadius > m_EnabledRadius / 2)
            {
                m_InnerRadius = m_EnabledRadius / 2;
                m_PieEnabled = DISABLING;
            }
        }
        // Shrinking
        else if (m_PieEnabled == DISABLING)
        {
            m_InnerRadius -= m_EnablingTimer.GetElapsedRealTimeMS() / 6;
            if (m_InnerRadius < 0)
            {
                m_InnerRadius = 0;
                m_PieEnabled = ENABLING;
            }
        }
        m_EnablingTimer.Reset();
    }
    // Special frozen radius circle stage
    else if (m_Freeze)
    {
        // Don't do shit
        m_PieEnabled = ENABLING;
    }
    // Animate the menu into and out of view if enabled or disabled
    else
    {
        if (m_PieEnabled == ENABLING)
        {
            m_RedrawBG = true;
            m_InnerRadius = LERP(0, s_EnablingDelay, 0, m_EnabledRadius, m_EnablingTimer.GetElapsedRealTimeMS()); 
            if (m_EnablingTimer.IsPastRealMS(s_EnablingDelay))
            {
                m_InnerRadius = m_EnabledRadius;
                m_PieEnabled = ENABLED;
            }
        }
        // Animate the menu out of view
        else if (m_PieEnabled == DISABLING)
        {
            m_RedrawBG = true;
            m_InnerRadius = LERP(0, s_EnablingDelay, m_EnabledRadius, 0, m_EnablingTimer.GetElapsedRealTimeMS()); 
            if (m_EnablingTimer.IsPastRealMS(s_EnablingDelay))
            {
                // Flash the actor when done disabling.
                if (m_pActor)
                    m_pActor->FlashWhite();
                m_InnerRadius = 0;
                m_PieEnabled = DISABLED;
            }
        }
    }

    // Quit if no controller
    if (m_pController->IsDisabled())
        return;

    // Update the user controller - NO should be done by whomever owns this isntead
//    m_pController->Update();

    ////////////////////////////////////////////
    // Notification blinking logic
/*
    if (m_BlinkMode == NOFUNDS)
    {
        m_pCostLabel->SetVisible(m_BlinkTimer.AlternateSim(250));
    }
    else if (m_BlinkMode == NOCRAFT)
    {
        bool blink = m_BlinkTimer.AlternateSim(250);
        m_pCraftLabel->SetVisible(blink);
        m_pCraftBox->SetVisible(blink);
    }

    // Time out the blinker
    if (m_BlinkMode != NOBLINK && m_BlinkTimer.IsPastSimMS(1500))
    {
        m_pCostLabel->SetVisible(true);
        m_pCraftLabel->SetVisible(true);
        m_pCraftBox->SetVisible(true);
        m_BlinkMode = NOBLINK;
    }
*/
    /////////////////////////////////////////////////////
    // Analog input logic

    m_EnoughInput = false;

    // If not enabled, then don't read cursor input, and don't change the hovered slice
    if (IsEnabled())
    {
        // Get cursor angle input and see that it's enough to register as a direction on the pie
        if (m_pController->GetAnalogCursor().GetLargest() > 0.45)
        {
            m_CursorAng = m_pController->GetAnalogCursor().GetAbsRadAngle();
            m_EnoughInput = true;
        }

        // Always make cursor pos positive
        while (m_CursorAng < 0)
            m_CursorAng += c_PI * 2;

        // If enough input to give an angle, and a slice is present there, highlight it
        const Slice *pNewSlice = GetSliceOnAngle(m_CursorAng);
        // Only highlight if the currently ohvered slice is different from the previous one
        if (m_EnoughInput && pNewSlice && pNewSlice != m_pHoveredSlice)
        {
            m_pHoveredSlice = pNewSlice;
            m_RedrawBG = true;
            // Play the change sound
            if (m_pHoveredSlice->m_Enabled)
                g_GUISound.HoverChangeSound()->Play(m_pController->GetPlayer());
            else
                g_GUISound.HoverDisabledSound()->Play(m_pController->GetPlayer());
        }
    }

    //////////////////////////////////////////
    // Digital input logic

    // If not enabled, then don't read input, and don't change the hovered slice
    if (IsEnabled() && !m_EnoughInput)
    {
        // If we haven't already started to point at something, then pressing a d-pad entry will cause cardianl slice to be hovered
        if (!m_pHoveredSlice)
        {
            if (m_pController->IsState(PRESS_UP))
                m_EnoughInput = SelectSlice(&m_UpSlice, true);
            else if (m_pController->IsState(PRESS_LEFT))
                m_EnoughInput = SelectSlice(&m_LeftSlice, true);
            else if (m_pController->IsState(PRESS_DOWN))
                m_EnoughInput = SelectSlice(&m_DownSlice, true);
            else if (m_pController->IsState(PRESS_RIGHT))
                m_EnoughInput = SelectSlice(&m_RightSlice, true);

            // If something was initially selected here, reset the hold timer
            if (m_pHoveredSlice)
                m_DInputHoldTimer.Reset();
        }
        // Already pointing toward a slice; new d-pad input will move to next slice over
        else
        {
            // Check if all directions were let go of.. will stop pointing after delay
            if (m_DInputHoldTimer.IsPastRealMS(1500) && !m_pController->IsState(MOVE_UP) && !m_pController->IsState(MOVE_LEFT) && !m_pController->IsState(MOVE_DOWN) && !m_pController->IsState(MOVE_RIGHT))
                m_EnoughInput = false;
            else
            {
                // Find the currently hovered slice in the order of them all
                vector<Slice *>::iterator sItr = m_AllSlices.begin();
                int which = 0;
                int step = 0;
                for (sItr = m_AllSlices.begin(); sItr != m_AllSlices.end(); ++sItr, ++which)
                {
                    if ((*sItr) == m_pHoveredSlice)
                        break;
                }

                // Check for presses, and determine if the cursor position is opposite enough to warrant a jump to the cardinal axis
                // or if just a single step toward it should be made
                if (m_pController->IsState(PRESS_UP))
                {
                    if (m_CursorAng < m_RightSlice.m_MidAngle && m_CursorAng > m_LeftSlice.m_MidAngle)
                        SelectSlice(&m_UpSlice, true);
                    else if (m_pHoveredSlice != &m_UpSlice)
                        step = m_CursorAng > m_UpSlice.m_MidAngle && m_CursorAng < m_DownSlice.m_MidAngle ? -1 : 1;
                    m_DInputHoldTimer.Reset();
                }
                else if (m_pController->IsState(PRESS_LEFT))
                {
                    if (m_CursorAng < m_UpSlice.m_MidAngle || m_CursorAng > m_DownSlice.m_MidAngle)
                        SelectSlice(&m_LeftSlice, true);
                    else if (m_pHoveredSlice != &m_LeftSlice)
                        step = m_CursorAng > m_LeftSlice.m_MidAngle ? -1 : 1;
                    m_DInputHoldTimer.Reset();
                }
                else if (m_pController->IsState(PRESS_DOWN))
                {
                    if (m_CursorAng < m_LeftSlice.m_MidAngle || m_CursorAng > m_RightSlice.m_MidAngle)
                        SelectSlice(&m_DownSlice, true);
                    else if (m_pHoveredSlice != &m_DownSlice)
                        step = m_CursorAng > m_DownSlice.m_MidAngle || m_CursorAng < m_UpSlice.m_MidAngle ? -1 : 1;
                    m_DInputHoldTimer.Reset();
                }
                else if (m_pController->IsState(PRESS_RIGHT))
                {
                    if (m_CursorAng < m_DownSlice.m_MidAngle && m_CursorAng > m_UpSlice.m_MidAngle)
                        SelectSlice(&m_RightSlice, true);
                    else if (m_pHoveredSlice != &m_RightSlice)
                        step = m_CursorAng > m_RightSlice.m_MidAngle || m_CursorAng < (m_RightSlice.m_MidAngle - c_PI) ? -1 : 1;
                    m_DInputHoldTimer.Reset();
                }

                // We didn't jump to a cardinal axis, just moved a step, so make that happen
                if (step != 0)
                {
                    which += step;
                    if (which < 0)
                        which = m_AllSlices.size() - 1;
                    else if (which >= m_AllSlices.size())
                        which = 0;

                    if (!m_AllSlices.empty())
                        SelectSlice(m_AllSlices[which], true);
                }

                m_EnoughInput = true;
            }
        }
    }

    // Check for activation of the current hover
    if (m_pHoveredSlice && m_PieEnabled != DISABLED)
    {
        // If used pressed primary button or released secondary when hovering over a slice, then activate it
        if (m_pController->IsState(PRESS_PRIMARY))
        {
            if (m_pHoveredSlice->m_Enabled)
            {
                m_pActivatedSlice = m_pHoveredSlice;
                m_AlreadyActivated = m_pActivatedSlice->m_SliceType;
				g_GUISound.SlicePickedSound()->Play(m_pController->GetPlayer());
            }
            else
				g_GUISound.DisabledPickedSound()->Play(m_pController->GetPlayer());
            // Reset the digital input hold timer so the hover stays here
            m_DInputHoldTimer.Reset();
        }

        // Only allow release of pie menu button to activate a slice IF it hasn't already been activated with the primary button!
        if (m_AlreadyActivated != m_pHoveredSlice->m_SliceType &&  m_pController->IsState(RELEASE_SECONDARY))
        {
            if (m_pHoveredSlice->m_Enabled)
            {
                m_pActivatedSlice = m_pHoveredSlice;
                m_AlreadyActivated = m_pActivatedSlice->m_SliceType;
				g_GUISound.SlicePickedSound()->Play(m_pController->GetPlayer());
            }
            else
				g_GUISound.DisabledPickedSound()->Play(m_pController->GetPlayer());
        }

        // Reset the timer so we can measure how long the cursor has been neutral before letting go of the hover
        if (m_EnoughInput)
            m_HoverTimer.Reset();
    }
	// TODO: !!!!! Move all of this to draw !!!!!
    // Clear the hover slice if we've been without enough input magnitude for a while
    if (!m_EnoughInput && m_pHoveredSlice && m_HoverTimer.IsPastRealMS(500))
    {
        m_pHoveredSlice = 0;
        m_RedrawBG = true;
    }

    // Redraw the background circle, if necessary
    if (m_RedrawBG && m_PieEnabled != DISABLED)
    {
		SDL_Renderer* renderer = g_FrameMan.GetRenderer();

		g_FrameMan.PushRenderTarget(m_pBGBitmap);
		// Clear it out
		SDL_SetRenderDrawColor(renderer, 0, 0, 0, 0);
		SDL_RenderClear(renderer);
		SDL_SetRenderDrawBlendMode(renderer, SDL_BLENDMODE_NONE);

        int centerX = m_pBGBitmap->getW() / 2;
        int centerY = m_pBGBitmap->getH() / 2;
        // Do outer circle
//        circlefill(m_pBGBitmap, centerX, centerY, m_InnerRadius + m_Thickness, g_BlackColor);
		filledCircleRGBA(renderer, centerX, centerY, m_InnerRadius + m_Thickness, 0xf9, 0xe9, 0xe6, 0xFF); // TODO: Magic numbers

		// Draw the separator lines, cutting up the circle into slices, only if fully enabled
        if (m_PieEnabled == ENABLED)
        {
            Vector separator;

			// Indicate the highlighted segment, only if it is also enabled?
			if (m_pHoveredSlice && m_pHoveredSlice->m_Enabled) {
				separator.SetXY(m_InnerRadius + (m_Thickness / 2), 0);
				separator.RadRotate(m_pHoveredSlice->m_MidAngle);
				//            floodfill(m_pBGBitmap, centerX +
				//            separator.GetFloorIntX(), centerY +
				//            separator.GetFloorIntY(), 122);

				uint32_t drawColor = m_pHoveredSlice->m_Enabled ? g_BlackColor : g_RedColor;

				filledPieRGBA(renderer, centerX, centerY, m_InnerRadius + m_Thickness, RadiansToDegrees(m_pHoveredSlice->m_AreaStart) + 90.0f, RadiansToDegrees(m_pHoveredSlice->m_AreaStart + m_pHoveredSlice->m_AreaArc) + 90.0f, drawColor>>24, drawColor>>16, drawColor>>8, drawColor);
			}

			for (vector<Slice *>::iterator sItr = m_AllSlices.begin(); sItr != m_AllSlices.end(); ++sItr)
            {
                separator.SetXY(m_InnerRadius + m_Thickness + 2, 0);
                separator.RadRotate((*sItr)->m_AreaStart);
                // Draw four so that the result will be at least 2px thick, no matter what angle
                lineRGBA(renderer, centerX, centerY, centerX + separator.GetCeilingIntX(), centerY + separator.GetCeilingIntY(), 0, 0, 0, 0);
                lineRGBA(renderer, centerX + 1, centerY, centerX + 1 + separator.GetCeilingIntX(), centerY + separator.GetCeilingIntY(), 0,0,0,0);
                lineRGBA(renderer, centerX, centerY + 1, centerX + separator.GetCeilingIntX(), centerY + 1 + separator.GetCeilingIntY(), 0,0,0,0);
                lineRGBA(renderer, centerX + 1, centerY + 1, centerX + 1 + separator.GetCeilingIntX(), centerY + 1 + separator.GetCeilingIntY(), 0,0,0,0);
            }

        }

		// Remove inner circle
		filledCircleRGBA(renderer, centerX, centerY, m_InnerRadius, 0,0,0,0);

		SDL_SetRenderDrawBlendMode(renderer, SDL_BLENDMODE_BLEND);
		g_FrameMan.PopRenderTarget();

        m_RedrawBG = false;
    }

    // Save the pie slice command
    if (m_pActivatedSlice)
    {
        m_PieCommand = m_pActivatedSlice->m_SliceType;
        // If the activated command is a scripted one, then run the script!
        if (m_PieCommand == PSI_SCRIPTED)
        {
            // Pass in the Actor this menu may be over when running the function
            g_LuaMan.SetTempEntity(m_pActor);
// TODO: Really reload the file every time? - YES ITS HOT
            g_LuaMan.RunScriptFile(m_pActivatedSlice->GetScriptPath());
            // Run the actual function this slice is supposed to run, passing in the Actor this is currently hovering over
            g_LuaMan.RunScriptString(m_pActivatedSlice->GetFunctionName() + "(ToActor(LuaMan.TempEntity));");
        }
    }
    else
        m_PieCommand = PSI_NONE;

    // Clear out the actor each frame, because we can't be sure it hasn't been deleted by next
    m_pActor = 0;
	// Delete last known actor if it's not an actor anymore, or dead or something else
	if (m_pLastKnownActor && (!g_MovableMan.IsActor(m_pLastKnownActor) || !dynamic_cast<Actor *>(m_pLastKnownActor)))
		m_pLastKnownActor = 0;
}


//////////////////////////////////////////////////////////////////////////////////////////
// Virtual Method:  Draw
//////////////////////////////////////////////////////////////////////////////////////////
// Description:     Draws the menu

void PieMenuGUI::Draw(SDL_Renderer *renderer, const Vector &targetPos) const
{
	SDL_Rect viewport;
	SDL_RenderGetViewport(renderer, &viewport);

	Vector drawPos = m_CenterPos - targetPos;

//    GUIFont *pFont = g_FrameMan.GetSmallFont();
    GUIFont *pFont = g_FrameMan.GetLargeFont();

    // Adjust the draw position to work if drawn to a target screen bitmap that is straddling a scene seam
    if (!targetPos.IsZero())
    {
        // Get all possible wrapped boxes of the screen
        Box screenBox(targetPos, viewport.w, viewport.h);
        list<Box> wrappedBoxes;
        g_SceneMan.WrapBox(screenBox, wrappedBoxes);

        // Iterate through the wrapped screen boxes - will only be one if there's no wrapping
        // Try to the find one that contains the objective point
        bool withinAny = false;
        list<Box>::iterator nearestBoxItr = wrappedBoxes.begin();
        float distance, shortestDist = 1000000.0;
        for (list<Box>::iterator wItr = wrappedBoxes.begin(); wItr != wrappedBoxes.end(); ++wItr)
        {
            // See if we found the point to be within the screen or not
            if (wItr->IsWithinBox(m_CenterPos))
            {
                nearestBoxItr = wItr;
                withinAny = true;
                break;
            }
            // Well, which wrapped screen box is closest to the point?
            distance = g_SceneMan.ShortestDistance(wItr->GetCenter(), m_CenterPos).GetLargest();
            if (distance < shortestDist)
            {
                shortestDist = distance;
                nearestBoxItr = wItr;
            }
        }

        // Get the difference that the wrapped screen has from the actual one
        Vector wrappingOffset = screenBox.GetCorner() - nearestBoxItr->GetCorner();
        // Apply that offet to the menu's center scene position
        drawPos += wrappingOffset;

        // Menu is not within the screen, so place it accordingly to the closest screen box
        if (!withinAny)
        {
            // Figure out which point is closest to the box, taking scene wrapping into account
            drawPos = nearestBoxItr->GetCenter() + g_SceneMan.ShortestDistance(nearestBoxItr->GetCenter(), m_CenterPos) - targetPos;
        }
/*
        // Spans vertical scene seam
        int sceneWidth = g_SceneMan.GetSceneWidth();
        if (g_SceneMan.SceneWrapsX() && viewport.w < sceneWidth)
        {
            if ((targetPos.m_X < 0) && (m_CenterPos.m_X > (sceneWidth - viewport.w)))
                drawPos.m_X -= sceneWidth;
            else if (((targetPos.m_X + viewport.w) > sceneWidth) && (m_CenterPos.m_X < viewport.w))
                drawPos.m_X += sceneWidth;
        }
        // Spans horizontal scene seam
        int sceneHeight = g_SceneMan.GetSceneHeight();
        if (g_SceneMan.SceneWrapsY() && viewport.h < sceneHeight)
        {
            if ((targetPos.m_Y < 0) && (m_CenterPos.m_Y > (sceneHeight - viewport.h)))
                drawPos.m_Y -= sceneHeight;
            else if (((targetPos.m_Y + viewport.h) > sceneHeight) && (m_CenterPos.m_Y < viewport.h))
                drawPos.m_Y += sceneHeight;
        }
*/
    }

    // Adjust the draw position so that the menu will always be drawn fully inside the player's screen
    int menuDrawRadius = m_InnerRadius + m_Thickness + 2 + pFont->GetFontHeight();
    if (drawPos.m_X - menuDrawRadius < 0)
        drawPos.m_X = menuDrawRadius;
    else if (drawPos.m_X + menuDrawRadius > viewport.w)
        drawPos.m_X = viewport.w - menuDrawRadius;

    if (drawPos.m_Y - menuDrawRadius < 0)
        drawPos.m_Y = menuDrawRadius;
    else if (drawPos.m_Y + menuDrawRadius > viewport.h)
        drawPos.m_Y = viewport.h - menuDrawRadius;

	// Draw selected actor's inventory if it exists, alive and actually an actor
	if (m_PieEnabled == ENABLED && m_pLastKnownActor && g_MovableMan.IsActor(m_pLastKnownActor) && dynamic_cast<AHuman *>(m_pLastKnownActor))
	{
		const std::deque<MovableObject *> * pInventory = m_pLastKnownActor->GetInventory();

		float height = 0;
		float width = 0;
		float inventoryMass = 0;

		SDLGUITexture guiBitmap;
	    GUIFont *pSymbolFont = g_FrameMan.GetLargeFont();

		// Calculate the max height of inventory panel
		for (deque<MovableObject *>::const_iterator gItr = pInventory->begin(); gItr < pInventory->end(); ++gItr)
			height = (*gItr)->GetGraphicalIcon()->getH() > height ? (*gItr)->GetGraphicalIcon()->getH() : height;

		float actorMass = m_pLastKnownActor->GetMass();

		// Setup item display
		float x = drawPos.m_X;
		float y = drawPos.m_Y - (m_EnabledRadius + m_Thickness + height + 10);
		float gap = 2;
		int half = pInventory->size() / 2;
		float jetImpulseFactor = 0;
		char str[4];

		if (pInventory->size() == 1)
			half = 1;

		// Draw held item
		AHuman *pHuman = dynamic_cast<AHuman *>(m_pLastKnownActor);
		if (pHuman) 
		{
			MovableObject *pItem = pHuman->GetEquippedItem();
			if (pItem)
			{
				// Adjust max height for carried item if necessary
				height = pItem->GetGraphicalIcon()->getH() > height ? pItem->GetGraphicalIcon()->getH() : height;

				// Draw item
				SharedTexture pIcon = pItem->GetGraphicalIcon();
				pIcon->render(renderer, x - (pIcon->getW() / 2), y);
				width = pIcon->getW();

				// Draw weight indicator
				float itemMass = pItem->GetMass();
				str[0] = itemMass > 25 ? -29 : (itemMass > 15 ? -30 : -31);
				str[1] = 0;
				pSymbolFont->DrawAligned(&guiBitmap, x, y - height - 6, str, GUIFont::Centre);
			}
		}

		/*ACrab *pCrab = dynamic_cast<ACrab *>(m_pLastKnownActor);
		if (pCrab) 
		{
			//Calculate estimated jetpack impulse
			AEmitter *pJetpack = pCrab->GetJetpack();
			if (pJetpack && pJetpack->IsAttached())
				jetImpulseFactor = pJetpack->EstimateImpulse(false) * c_PPM / g_TimerMan.GetDeltaTimeSecs();
		}*/

		x += width / 2 + gap * 2;

		// Draw right part of the list
		for (int i = 0; i < half; ++i)
		{
			SharedTexture pIcon = pInventory->at(i)->GetGraphicalIcon();
			//rect(pTargetBitmap, x - gap, y - gap, x + pIcon->w + gap, y + height + gap, 5);


			pIcon->render(renderer, x, y);

			// Draw weight indicator
			float itemMass = pInventory->at(i)->GetMass();
			str[0] = itemMass > 25 ? -29 : (itemMass > 15 ? -30 : -31);
			str[1] = 0;
			pSymbolFont->DrawAligned(&guiBitmap, x + pIcon->getW() / 2, y - height - 6, str, GUIFont::Centre);

			// Move to draw next item
			x += pIcon->getW() + gap * 2;
=======
		m_UpRightSlices.clear();
		m_UpLeftSlices.clear();
		m_DownLeftSlices.clear();
		m_DownRightSlices.clear();

		m_CurrentSlices.clear();
		m_SliceGroupCount = 0;
		m_BGBitmapNeedsRedrawing = true;
	}

/////////////////////////////////////////////////////////////////////////////////////////////////////////////////////////////

	bool PieMenuGUI::AddSlice(PieSlice &newPieSlice, bool takeAnyFreeCardinal) {
		if (!newPieSlice.HasIcon()) { newPieSlice.Create(); }

		std::unordered_map<PieSlice::SliceDirection, PieSlice *> sliceCardinalDirections = {
			{PieSlice::SliceDirection::UP, &m_UpSlice}, {PieSlice::SliceDirection::LEFT, &m_LeftSlice}, {PieSlice::SliceDirection::DOWN, &m_DownSlice}, {PieSlice::SliceDirection::RIGHT, &m_RightSlice}
		};
		std::unordered_map<PieSlice::SliceDirection, std::pair<std::list<PieSlice> *, std::list<PieSlice> *>> sliceIntercardinalDirections = {
			{PieSlice::SliceDirection::UP, {&m_UpRightSlices, &m_UpLeftSlices}},
			{PieSlice::SliceDirection::LEFT, {&m_UpLeftSlices, &m_DownLeftSlices}},
			{PieSlice::SliceDirection::DOWN, {&m_DownLeftSlices, &m_DownRightSlices}},
			{PieSlice::SliceDirection::RIGHT, {&m_UpRightSlices, &m_DownRightSlices}}
		};

		for (const auto &[sliceDirection, pieSlice] : sliceCardinalDirections) {
			if ((takeAnyFreeCardinal || sliceDirection == newPieSlice.GetDirection()) && pieSlice->GetType() == PieSlice::PieSliceIndex::PSI_NONE) {
				*pieSlice = newPieSlice;
				return true;
			}
		}

		const auto &[firstPieSliceList, secondPieSliceList] = sliceIntercardinalDirections.at(newPieSlice.GetDirection());
		if (firstPieSliceList->size() <= secondPieSliceList->size()) {
			firstPieSliceList->emplace_back(newPieSlice);
		} else {
			secondPieSliceList->emplace_back(newPieSlice);
		}

		return true;
	}

/////////////////////////////////////////////////////////////////////////////////////////////////////////////////////////////

	void PieMenuGUI::RealignSlices() {
		float sliceSpacer = c_EighthPI;
		std::vector<PieSlice *> cardinalSlices = {&m_UpSlice, &m_LeftSlice, &m_DownSlice, &m_RightSlice};
		std::vector<std::list<PieSlice> *> intercardinalSliceCollections = {&m_UpRightSlices, &m_UpLeftSlices, &m_DownLeftSlices, &m_DownRightSlices};

		m_CurrentSlices.clear();

		/// <summary>
		/// Internal lambda function to set area values for a given intercardinal slice, and add it to the list of all slices.
		/// </summary>
		/// <param name="pieSlice">A reference to the slice object.</param>
		/// <param name="sliceListSize">The size of the list the slice is in.</param>
		/// <param name="currentSliceNumber">The current slice number being handled in the current list of intercardinal slices.</param>
		/// <param name="currentAngleOffset">The current angle offset for this list of intercardinal slices.</param>
		auto handleIntercardinalSlice = [this](PieSlice &pieSlice, int sliceListSize, int currentSliceNumber, float currentAngleOffset) {
			pieSlice.SetAreaArc(c_QuarterPI / static_cast<float>(sliceListSize));
			pieSlice.SetAreaStart(currentAngleOffset + (static_cast<float>(currentSliceNumber) * pieSlice.GetAreaArc()));
			m_CurrentSlices.emplace_back(&pieSlice);
		};

		std::list<PieSlice>::reverse_iterator sliceReverseIterator;
		float currentAngleOffset = sliceSpacer;
		for (int i = 0; i < intercardinalSliceCollections.size(); i++) {
			std::list<PieSlice> &currentIntercardinalSliceList = *intercardinalSliceCollections[i];

			if (!currentIntercardinalSliceList.empty()) {
				// Narrow the previous direction's cardinal slice's arc area, to account for intercardinal slices here.
				if (i > 0) {
					cardinalSlices[i - 1]->SetAreaArc(cardinalSlices[i - 1]->GetAreaArc() - sliceSpacer);
				}

				int currentSliceNumber = 0;
				// Right side slices need to be handled in reverse order to properly traverse the slices in CCW order. Outside of that, all intercardinal slices are handled in the same way.
				if (i == 0 || i == 3) {
					for (sliceReverseIterator = currentIntercardinalSliceList.rbegin(); sliceReverseIterator != currentIntercardinalSliceList.rend(); ++sliceReverseIterator) {
						handleIntercardinalSlice((*sliceReverseIterator), static_cast<int>(currentIntercardinalSliceList.size()), currentSliceNumber, currentAngleOffset);
						currentSliceNumber++;
					}
				} else {
					for (PieSlice &slice : currentIntercardinalSliceList) {
						handleIntercardinalSlice(slice, static_cast<int>(currentIntercardinalSliceList.size()), currentSliceNumber, currentAngleOffset);
						currentSliceNumber++;
					}
				}
			}

			float spaceToRemove = currentIntercardinalSliceList.empty() ? sliceSpacer : 0;
			cardinalSlices[i]->SetAreaStart(currentAngleOffset + c_QuarterPI - spaceToRemove);

			spaceToRemove = (i == 3 && !intercardinalSliceCollections[0]->empty()) ? sliceSpacer : 0;
			cardinalSlices[i]->SetAreaArc((intercardinalSliceCollections[i]->empty() ? c_HalfPI : c_QuarterPI + sliceSpacer) - spaceToRemove);

			m_CurrentSlices.emplace_back(cardinalSlices[i]);

			currentAngleOffset += c_HalfPI;
		}

		for (PieSlice *slice : m_CurrentSlices) {
			slice->SetMidAngle(slice->GetAreaStart() + (slice->GetAreaArc() / 2));
		}

		m_BGBitmapNeedsRedrawing = true;
	}

/////////////////////////////////////////////////////////////////////////////////////////////////////////////////////////////

	bool PieMenuGUI::AddPieSliceLua(const std::string &description, const std::string &functionName, PieSlice::SliceDirection direction, bool isEnabled) {
		if (s_AllCustomLuaSlices.find(description + "::" + functionName) != s_AllCustomLuaSlices.end()) {
			PieSlice foundSlice = s_AllCustomLuaSlices[description + "::" + functionName];
			foundSlice.SetDirection(direction);
			foundSlice.SetEnabled(isEnabled);
			AddSlice(foundSlice);
			return true;
		}
		return false;
	}

/////////////////////////////////////////////////////////////////////////////////////////////////////////////////////////////

	void PieMenuGUI::AlterPieSliceLua(const std::string &description, const std::string &functionName, PieSlice::SliceDirection direction, bool isEnabled) {
		std::vector<PieSlice *>::iterator sliceIterator = std::find_if(m_CurrentSlices.begin(), m_CurrentSlices.end(), [&description, &functionName](const PieSlice *slice) {
			return slice->GetDescription() == description && slice->GetFunctionName() == functionName;
		});

		PieSlice foundSlice;
		if (sliceIterator != m_CurrentSlices.end() && (*sliceIterator)->GetType() != PieSlice::PieSliceIndex::PSI_NONE) {
			foundSlice.SetDirection(direction);
			foundSlice.SetEnabled(isEnabled);

			RemovePieSliceLua(description, functionName);
			AddSlice(foundSlice);

			RealignSlices();
		}
	}

/////////////////////////////////////////////////////////////////////////////////////////////////////////////////////////////

	PieSlice PieMenuGUI::RemovePieSliceLua(const std::string &description, const std::string &functionName) {
		PieSlice removedSlice;

		if (m_UpSlice.GetDescription() == description && m_UpSlice.GetFunctionName() == functionName)
			m_UpSlice.Reset();
		if (m_DownSlice.GetDescription() == description && m_DownSlice.GetFunctionName() == functionName)
			m_DownSlice.Reset();
		if (m_LeftSlice.GetDescription() == description && m_LeftSlice.GetFunctionName() == functionName)
			m_LeftSlice.Reset();
		if (m_RightSlice.GetDescription() == description && m_RightSlice.GetFunctionName() == functionName)
			m_RightSlice.Reset();
		else {
			std::vector<std::list<PieSlice> *> sliceCollections = {&m_UpRightSlices, &m_UpLeftSlices, &m_DownLeftSlices, &m_DownRightSlices};
			for (std::list<PieSlice> *sliceList : sliceCollections) {
				std::list<PieSlice>::iterator sliceIterator = std::find_if(sliceList->begin(), sliceList->end(), [&description, &functionName](const PieSlice &slice) {
					return slice.GetDescription() == description && slice.GetFunctionName() == functionName;
				});
				if (sliceIterator != sliceList->end()) {
					removedSlice = (*sliceIterator);
					sliceList->erase(sliceIterator);
					break;
				}
			}
		}

		RealignSlices();

		return removedSlice;
	}

/////////////////////////////////////////////////////////////////////////////////////////////////////////////////////////////

	void PieMenuGUI::Update() {
		m_ActivatedSlice = nullptr;

		if (m_MenuMode == MenuMode::Wobble) {
			UpdateWobbling();
		} else if (m_MenuMode == MenuMode::Freeze) {
			m_EnabledState = EnabledState::Enabling;
		} else if (m_EnabledState == EnabledState::Enabling || m_EnabledState == EnabledState::Disabling) {
			UpdateEnablingAndDisablingProgress();
		}

		if (m_MenuController->IsDisabled()) {
			return;
		}

		if (m_AffectedObject && !g_MovableMan.ValidMO(m_AffectedObject)) { m_AffectedObject = nullptr; }

		if (m_MenuMode == MenuMode::Normal) {
			if (IsEnabled() && (HandleMouseInput() || HandleNonMouseInput())) {
				m_HoverTimer.Reset();
			} else if (m_HoverTimer.IsPastRealMS(500)) {
				m_HoveredSlice = nullptr;
				m_BGBitmapNeedsRedrawing = true;
			}

			if (m_HoveredSlice && m_EnabledState != EnabledState::Disabled) { UpdateSliceActivation(); }
		}

		if (m_BGBitmapNeedsRedrawing && m_EnabledState != EnabledState::Disabled) { UpdatePredrawnMenuBackgroundBitmap(); }
	}

/////////////////////////////////////////////////////////////////////////////////////////////////////////////////////////////

	void PieMenuGUI::Draw(BITMAP *targetBitmap, const Vector &targetPos) const {
		Vector drawPos;
		CalculateDrawPosition(targetBitmap, targetPos, drawPos);

		if (m_EnabledState != EnabledState::Disabled) {
			if (m_DrawBackgroundTransparent && !g_FrameMan.IsInMultiplayerMode()) {
				g_FrameMan.SetTransTable(MoreTrans);
				draw_trans_sprite(targetBitmap, m_BGBitmap, drawPos.GetFloorIntX() - m_BGBitmap->w / 2, drawPos.GetFloorIntY() - m_BGBitmap->h / 2);
			} else {
				draw_sprite(targetBitmap, m_BGBitmap, drawPos.GetFloorIntX() - m_BGBitmap->w / 2, drawPos.GetFloorIntY() - m_BGBitmap->h / 2);
			}
		}

		if (m_EnabledState == EnabledState::Enabled) {
			DrawPieIcons(targetBitmap, drawPos);
			if (m_HoveredSlice) { DrawPieCursorAndSliceDescriptions(targetBitmap, drawPos); }
		}
	}

/////////////////////////////////////////////////////////////////////////////////////////////////////////////////////////////

	void PieMenuGUI::UpdateWobbling() {
		float innerRadiusChange = static_cast<float>(m_EnableDisableAnimationTimer.GetElapsedRealTimeMS()) / 6.0F;

		m_BGBitmapNeedsRedrawing = true;
		m_InnerRadius += static_cast<int>(innerRadiusChange) * (m_EnabledState == EnabledState::Disabling ? -1 : 1);

		if (m_InnerRadius < 0) {
			m_EnabledState = EnabledState::Enabling;
		} else if (m_InnerRadius > c_FullRadius / 2) {
			m_EnabledState = EnabledState::Disabling;
		}

		m_InnerRadius = std::clamp(m_InnerRadius, 0, c_FullRadius / 2);
		m_EnableDisableAnimationTimer.Reset();
	}

/////////////////////////////////////////////////////////////////////////////////////////////////////////////////////////////

	void PieMenuGUI::UpdateEnablingAndDisablingProgress() {
		m_BGBitmapNeedsRedrawing = true;
		if (m_EnabledState == EnabledState::Enabling) {
			m_InnerRadius = static_cast<int>(LERP(0.0F, static_cast<float>(c_EnablingDelay), 0.0F, static_cast<float>(c_FullRadius), static_cast<float>(m_EnableDisableAnimationTimer.GetElapsedRealTimeMS())));
			if (m_EnableDisableAnimationTimer.IsPastRealMS(c_EnablingDelay)) {
				m_EnabledState = EnabledState::Enabled;
				m_InnerRadius = c_FullRadius;
			}
		} else if (m_EnabledState == EnabledState::Disabling) {
			m_InnerRadius = static_cast<int>(LERP(0.0F, static_cast<float>(c_EnablingDelay), static_cast<float>(c_FullRadius), 0.0F, static_cast<float>(m_EnableDisableAnimationTimer.GetElapsedRealTimeMS())));
			if (m_EnableDisableAnimationTimer.IsPastRealMS(c_EnablingDelay)) {
				m_EnabledState = EnabledState::Disabled;
				m_InnerRadius = 0;
				if (Actor *affectedObjectAsActor = dynamic_cast<Actor *>(m_AffectedObject)) { affectedObjectAsActor->FlashWhite(); }
			}
		}
	}

/////////////////////////////////////////////////////////////////////////////////////////////////////////////////////////////

	bool PieMenuGUI::HandleMouseInput() {
		if (float cursorDistance = m_MenuController->GetAnalogCursor().GetLargest(); cursorDistance > 0.45F) {
			m_CursorAngle = m_MenuController->GetAnalogCursor().GetAbsRadAngle();

			while (m_CursorAngle < 0) { m_CursorAngle += c_TwoPI; }

			float pieSliceAreaEnd;
			for (const PieSlice *pieSlice : m_CurrentSlices) {
				pieSliceAreaEnd = pieSlice->GetAreaStart() + pieSlice->GetAreaArc();
				if ((pieSlice->GetAreaStart() <= m_CursorAngle && pieSliceAreaEnd > m_CursorAngle) || (pieSliceAreaEnd > c_TwoPI && m_CursorAngle >= 0 && m_CursorAngle < (pieSliceAreaEnd - c_TwoPI))) {
					SelectPieSlice(pieSlice);
					break;
				}
			}
			return true;
		} else if (cursorDistance > 0.35 && cursorDistance <= 0.45) {
			m_HoveredSlice = nullptr;
			m_BGBitmapNeedsRedrawing = true;
			return false;
		}

		return false;
	}

/////////////////////////////////////////////////////////////////////////////////////////////////////////////////////////////

	bool PieMenuGUI::HandleNonMouseInput() {
		std::map<ControlState, PieSlice *> controlStateSlices = {
			{ControlState::PRESS_UP, &m_UpSlice},
			{ControlState::PRESS_LEFT, &m_LeftSlice},
			{ControlState::PRESS_DOWN, &m_DownSlice},
			{ControlState::PRESS_RIGHT, &m_RightSlice}
		};
		std::map<ControlState, std::pair<std::pair<float, float>, bool>> controlStateSelectionZoomAngles = {
			{ControlState::PRESS_UP, {{m_LeftSlice.GetMidAngle(), m_RightSlice.GetMidAngle()}, true}},
			{ControlState::PRESS_LEFT, {{m_DownSlice.GetMidAngle(), m_UpSlice.GetMidAngle()}, false}},
			{ControlState::PRESS_DOWN, {{m_RightSlice.GetMidAngle(), m_LeftSlice.GetMidAngle()}, false}},
			{ControlState::PRESS_RIGHT, {{m_UpSlice.GetMidAngle(), m_DownSlice.GetMidAngle()}, true}}
		};
		std::map<ControlState, std::pair<std::pair<float, float>, bool>> controlStateSelectionStepAngles = {
			{ControlState::PRESS_UP, {{m_UpSlice.GetMidAngle(), m_DownSlice.GetMidAngle()}, true}},
			{ControlState::PRESS_LEFT, {{m_LeftSlice.GetMidAngle(), 0}, false}},
			{ControlState::PRESS_DOWN, {{m_DownSlice.GetMidAngle(), m_UpSlice.GetMidAngle()}, false}},
			{ControlState::PRESS_RIGHT, {{0, m_LeftSlice.GetMidAngle()}, true}}
		};

		for (const auto &[controlState, pieSlice] : controlStateSlices) {
			if (m_MenuController->IsState(controlState)) {
				const auto &[firstSelectionZoomAngle, secondSelectionZoomAngle] = controlStateSelectionZoomAngles.at(controlState).first;
				bool shouldZoom = !m_HoveredSlice;
				shouldZoom |= controlStateSelectionZoomAngles.at(controlState).second ? (m_CursorAngle > firstSelectionZoomAngle && m_CursorAngle < secondSelectionZoomAngle) : (m_CursorAngle > firstSelectionZoomAngle || m_CursorAngle < secondSelectionZoomAngle);

				if (shouldZoom) {
					return SelectPieSlice(pieSlice, true);
				} else if (m_HoveredSlice != pieSlice) {
					const auto &[firstSelectionStepAngle, secondSelectionStepAngle] = controlStateSelectionStepAngles.at(controlState).first;
					int stepDirection = controlStateSelectionStepAngles.at(controlState).second ?
						((m_CursorAngle > firstSelectionStepAngle && m_CursorAngle < secondSelectionStepAngle) ? -1 : 1) :
						((m_CursorAngle > firstSelectionStepAngle || m_CursorAngle < secondSelectionStepAngle) ? -1 : 1);

					std::vector<PieSlice *>::iterator sliceToSelect = std::find(m_CurrentSlices.begin(), m_CurrentSlices.end(), m_HoveredSlice) + stepDirection;
					if (sliceToSelect >= m_CurrentSlices.end()) {
						sliceToSelect = m_CurrentSlices.begin();
					} else if (sliceToSelect < m_CurrentSlices.begin()) {
						sliceToSelect = m_CurrentSlices.end() - 1;
					}

					if ((*sliceToSelect) != nullptr) {
						return SelectPieSlice((*sliceToSelect), true);
					}
				}
			}
		}

		return false;
	}

/////////////////////////////////////////////////////////////////////////////////////////////////////////////////////////////

	void PieMenuGUI::UpdateSliceActivation() {
		if (m_MenuController->IsState(PRESS_PRIMARY) || (m_HoveredSlice != m_AlreadyActivatedSlice && m_MenuController->IsState(RELEASE_SECONDARY))) {
			m_HoverTimer.Reset();
			m_ActivatedSlice = m_HoveredSlice->IsEnabled() ? m_HoveredSlice : m_ActivatedSlice;
			m_AlreadyActivatedSlice = m_ActivatedSlice;

			SoundContainer *soundToPlay = m_HoveredSlice->IsEnabled() ? g_GUISound.SlicePickedSound() : g_GUISound.DisabledPickedSound();
			soundToPlay->Play();
		}

		if (GetPieCommand() == PieSlice::PieSliceIndex::PSI_SCRIPTED) {
			// TODO: Investigate reloading the file each time. I think it's needed cause this stuff isn't in PresetMan, so this is the only way for it to be reloadable. To test, have script on slice, edit it and see what happens with and without this. Also, make this support not having an actor I guess.
			g_LuaMan.RunScriptFile(m_ActivatedSlice->GetScriptPath());

			std::string functionString = m_ActivatedSlice->GetFunctionName() + "(";
			if (m_AffectedObject) {
				g_LuaMan.SetTempEntity(m_AffectedObject);
				const Actor *affectedObjectAsActor = static_cast<Actor *>(m_AffectedObject);
				functionString += affectedObjectAsActor ? "ToActor(" : "";
				functionString += "LuaMan.TempEntity";
				functionString += affectedObjectAsActor ? ")" : "";
			}
			functionString += ");";
			g_LuaMan.RunScriptString(functionString);
		}
	}

/////////////////////////////////////////////////////////////////////////////////////////////////////////////////////////////

	void PieMenuGUI::UpdatePredrawnMenuBackgroundBitmap() {
		int centerX = m_BGBitmap->w / 2;
		int centerY = m_BGBitmap->h / 2;

		/// <summary>
		/// Lambda for drawing separators when in Line IconSeparatorMode.
		/// It draws four separator lines between each PieSlice so the resulting separation will be at least 2 pixels thick, regardless of the PieSlice's angles.
		/// </summary>
		auto DrawLineIconSeparator = [this, &centerX, &centerY](const PieSlice *slice, Vector &separator) {
			separator.SetXY(static_cast<float>(m_InnerRadius + m_BackgroundThickness + m_BackgroundSeparatorSize), 0).RadRotate(slice->GetAreaStart());
			line(m_BGBitmap, centerX, centerY, centerX + separator.GetCeilingIntX(), centerY + separator.GetCeilingIntY(), m_BackgroundBorderColor);
			line(m_BGBitmap, centerX + 1, centerY, centerX + 1 + separator.GetCeilingIntX(), centerY + separator.GetCeilingIntY(), m_BackgroundBorderColor);
			line(m_BGBitmap, centerX, centerY + 1, centerX + separator.GetCeilingIntX(), centerY + 1 + separator.GetCeilingIntY(), m_BackgroundBorderColor);
			line(m_BGBitmap, centerX + 1, centerY + 1, centerX + 1 + separator.GetCeilingIntX(), centerY + 1 + separator.GetCeilingIntY(), m_BackgroundBorderColor);
		};

		/// <summary>
		/// Lambda for drawing separators when in Circle IconSeparatorMode. It draws background circles for each PieSlice.
		/// </summary>
		auto DrawCircleIconSeparator = [this, &centerX, &centerY](const PieSlice *slice, Vector &positionOffset) {
			positionOffset = Vector(static_cast<float>(m_InnerRadius) + (static_cast<float>(m_BackgroundThickness) / 2.0F), 0).RadRotate(slice->GetMidAngle());
			circlefill(m_BGBitmap, centerX + positionOffset.GetFloorIntX(), centerY + positionOffset.GetFloorIntY(), m_BackgroundSeparatorSize, m_BackgroundBorderColor);
			circlefill(m_BGBitmap, centerX + positionOffset.GetFloorIntX(), centerY + positionOffset.GetFloorIntY(), m_BackgroundSeparatorSize - 1, slice == m_HoveredSlice && slice->IsEnabled() ? m_SelectedItemBackgroundColor : m_BackgroundColor);
		};

		clear_to_color(m_BGBitmap, g_MaskColor);
		circlefill(m_BGBitmap, centerX, centerY, m_InnerRadius + m_BackgroundThickness, m_BackgroundColor);
		circlefill(m_BGBitmap, centerX, centerY, m_InnerRadius, g_MaskColor);

		if (m_EnabledState == EnabledState::Enabled) {
			Vector separatorVector;
			switch (m_IconSeparatorMode) {
				case IconSeparatorMode::Line:
					for (const PieSlice *slice : m_CurrentSlices) { DrawLineIconSeparator(slice, separatorVector); }

					if (m_HoveredSlice && m_HoveredSlice->IsEnabled()) {
						separatorVector.SetXY(static_cast<float>(m_InnerRadius + (m_BackgroundThickness / 2)), 0.0F).RadRotate(m_HoveredSlice->GetMidAngle());
						floodfill(m_BGBitmap, centerX + separatorVector.GetFloorIntX(), centerY + separatorVector.GetFloorIntY(), m_SelectedItemBackgroundColor);
					}
					break;
				case IconSeparatorMode::Circle:
					for (const PieSlice *slice : m_CurrentSlices) {
						if (slice->GetType() != PieSlice::PieSliceIndex::PSI_NONE) { DrawCircleIconSeparator(slice, separatorVector); }
					}
					break;
				default:
					RTEAbort("Invalid icon separator mode in PieMenuGUI.");
			}
		}

		m_BGBitmapNeedsRedrawing = false;
	}

/////////////////////////////////////////////////////////////////////////////////////////////////////////////////////////////

	//TODO Need to investigate this stuff, I don't fully understand what it does and maybe it's mostly undesirable since we'll want to be able to draw pie menus partly off the screen
	void PieMenuGUI::CalculateDrawPosition(const BITMAP *targetBitmap, const Vector &targetPos, Vector &drawPos) const {
		drawPos = m_CenterPos - targetPos;
		if (!targetPos.IsZero()) {
			const Box *nearestBox = nullptr;

			Box screenBox(targetPos, static_cast<float>(targetBitmap->w), static_cast<float>(targetBitmap->h));
			std::list<Box> wrappedBoxes;
			bool withinAnyBox = false;
			float distance = std::numeric_limits<float>::max();
			float shortestDist = std::numeric_limits<float>::max();
			//TODO under what conditions would the pie menu not be on the screen and, if that's the case, would we still want to draw it? Try to remove this in next pass of PieMenu changes, or replace it with more standard wrapping handling.
			g_SceneMan.WrapBox(screenBox, wrappedBoxes);
			for (const Box &wrappedBox : wrappedBoxes) {
				if (wrappedBox.IsWithinBox(m_CenterPos)) {
					nearestBox = &wrappedBox;
					withinAnyBox = true;
					break;
				}

				distance = g_SceneMan.ShortestDistance(wrappedBox.GetCenter(), m_CenterPos).GetLargest();
				if (distance < shortestDist) {
					shortestDist = distance;
					nearestBox = &wrappedBox;
				}
			}
			drawPos += screenBox.GetCorner() - nearestBox->GetCorner();

			if (!withinAnyBox) {
				drawPos = nearestBox->GetCenter() + g_SceneMan.ShortestDistance(nearestBox->GetCenter(), m_CenterPos) - targetPos;
			}
		}

		// Adjust the draw position so that the menu will always be drawn fully inside the player's screen
		int menuDrawRadius = m_InnerRadius + m_BackgroundThickness + 2 + m_LargeFont->GetFontHeight();
		if (drawPos.m_X - static_cast<float>(menuDrawRadius) < 0.0F) {
			drawPos.m_X = static_cast<float>(menuDrawRadius);
		} else if (drawPos.m_X + static_cast<float>(menuDrawRadius) > static_cast<float>(targetBitmap->w)) {
			drawPos.m_X = static_cast<float>(targetBitmap->w - menuDrawRadius);
>>>>>>> a712c192
		}
		if (drawPos.m_Y - static_cast<float>(menuDrawRadius) < 0.0F) {
			drawPos.m_Y = static_cast<float>(menuDrawRadius);
		} else if (drawPos.m_Y + static_cast<float>(menuDrawRadius) > static_cast<float>(targetBitmap->h)) {
			drawPos.m_Y = static_cast<float>(targetBitmap->h - menuDrawRadius);
		}
	}

<<<<<<< HEAD
		//Draw left part of the list
		x = drawPos.m_X - width / 2;

		for (int i = pInventory->size() - 1; i >= half; --i)
		{
			SharedTexture pIcon = pInventory->at(i)->GetGraphicalIcon();
			//Move to draw thi item
			x -= pIcon->getW() + 4;
			//rect(pTargetBitmap, x - gap, y - gap, x + pIcon->w + gap, y + height + gap, 5);
			pIcon->render(renderer, x, y);

			// Draw weight indicator
			float itemMass = pInventory->at(i)->GetMass();
			str[0] = itemMass > 25 ? -29 : (itemMass > 15 ? -30 : -31);
			str[1] = 0;
			pSymbolFont->DrawAligned(&guiBitmap, x + pIcon->getW() / 2, y - height - 6, str, GUIFont::Centre);
		}
	}

    // Don't draw bg cirlce if completely disabled
    if (m_PieEnabled != DISABLED)
    {
        // Blit the background circle, half transparent
		if (!g_FrameMan.IsInMultiplayerMode())
		{
			m_pBGBitmap->setAlphaMod(MoreTrans);
			m_pBGBitmap->render(renderer, drawPos.m_X - m_pBGBitmap->getW() / 2, drawPos.m_Y - m_pBGBitmap->getH() / 2);
		}
		else
		{
			m_pBGBitmap->render(renderer, drawPos.m_X - m_pBGBitmap->getW() / 2, drawPos.m_Y - m_pBGBitmap->getH() / 2);
		}
    }

    // Only draw details if fully enabled
    if (m_PieEnabled == ENABLED)
    {
        // Draw all the icons
        Vector iconPos;
		SharedTexture pIcon{nullptr};
		for (vector<Slice *>::const_iterator sItr = m_AllSlices.begin(); sItr != m_AllSlices.end(); ++sItr)
        {
            // Check for available Icon
            pIcon = nullptr;
            if (!(*sItr)->m_Icon.GetTextures().empty() && (*sItr)->m_Icon.GetFrameCount() > 0)
            {
                // If we have the disabled etc frames, then use em if applicable
                pIcon = (*sItr)->m_Icon.GetTextures()[(!((*sItr)->m_Enabled) && (*sItr)->m_Icon.GetFrameCount() > PIS_DISABLED) ? PIS_DISABLED : (((*sItr) == m_pHoveredSlice && (*sItr)->m_Icon.GetFrameCount() > PIS_SELECTED) ? PIS_SELECTED : PIS_NORMAL)];
                // Position and draw the icon bitmap
                iconPos.SetXY(m_InnerRadius + (m_Thickness / 2), 0);
                iconPos.RadRotate((*sItr)->m_MidAngle);
                iconPos += Vector(1, 1);
                pIcon->render(renderer, drawPos.m_X + iconPos.m_X - (pIcon->getW() / 2), drawPos.m_Y + iconPos.m_Y - (pIcon->getH() / 2));
            }
        }

        // Draw the cursor arrow
        if (m_EnoughInput)
        {
            Vector cursorPos(m_InnerRadius/* - s_pCursor->w*/, 0);
            cursorPos.RadRotate(m_CursorAng);
            s_pCursor->render(renderer, drawPos.m_X + cursorPos.m_X, drawPos.m_Y + cursorPos.m_Y,  (m_CursorAng / c_PI) * -180.0, SDL_FLIP_NONE);
    //        g_SceneMan.RegisterPostEffect(cursorPos, s_pCursorGlow,
        }

        // Draw the description text over the hovered over slice
        if (m_pHoveredSlice)
        {
            SDLGUITexture guiBitmap;

            Vector textPos(m_InnerRadius + m_Thickness + pFont->GetFontHeight() * 0.5, 0);
            textPos.RadRotate(m_pHoveredSlice->m_MidAngle);
            // Adjust for font height
            textPos.m_Y -= pFont->GetFontHeight() * 0.45;

            // If the UP or DOWN slice, then center the text
            if (m_pHoveredSlice == &m_UpSlice || m_pHoveredSlice == &m_DownSlice)
                pFont->DrawAligned(&guiBitmap, drawPos.m_X + textPos.m_X, drawPos.m_Y + textPos.m_Y, m_pHoveredSlice->m_Description.c_str(), GUIFont::Centre);
            // Right side, so align text left
            else if (m_CursorAng < c_HalfPI || m_CursorAng > c_PI + c_HalfPI)
                pFont->DrawAligned(&guiBitmap, drawPos.m_X + textPos.m_X, drawPos.m_Y + textPos.m_Y, m_pHoveredSlice->m_Description.c_str(), GUIFont::Left);
            // Left side, so align text right
            else
                pFont->DrawAligned(&guiBitmap, drawPos.m_X + textPos.m_X, drawPos.m_Y + textPos.m_Y, m_pHoveredSlice->m_Description.c_str(), GUIFont::Right);
        }
    }
/*
    Vector mouseDir(m_InnerRadius * m_pController->GetAnalogCursor().GetMagnitude(), 0);
    mouseDir.RadRotate(m_CursorAng);
    line(pTargetBitmap, drawPos.GetFloorIntX(), drawPos.GetFloorIntY(), drawPos.GetFloorIntX() + mouseDir.m_X, drawPos.GetFloorIntY() + mouseDir.m_Y, 122);
*/
}


//////////////////////////////////////////////////////////////////////////////////////////
// Method:          SelectSlice
//////////////////////////////////////////////////////////////////////////////////////////
// Description:     Sets a slice to be selected.

bool PieMenuGUI::SelectSlice(Slice *pSelected, bool moveCursor)
{
    bool diffSlice = false;
    // If new slice selected, can't be considered to already have been activated
    if (pSelected != m_pHoveredSlice)
    {
        m_RedrawBG = true;
        diffSlice = true;
        if (pSelected->m_Enabled)
			g_GUISound.HoverChangeSound()->Play(m_pController->GetPlayer());
        else
			g_GUISound.HoverDisabledSound()->Play(m_pController->GetPlayer());
    }

    m_pHoveredSlice = pSelected;

    if (m_pHoveredSlice && moveCursor)
        m_CursorAng = m_pHoveredSlice->m_MidAngle;

    return m_pHoveredSlice && diffSlice;
=======
/////////////////////////////////////////////////////////////////////////////////////////////////////////////////////////////

	void PieMenuGUI::DrawPieIcons(BITMAP *targetBitmap, const Vector &drawPos) const {
		BITMAP *sliceIcon;
		Vector sliceIconOffset;

		for (const PieSlice *slice : m_CurrentSlices) {
			sliceIcon = slice->GetAppropriateIcon(slice == m_HoveredSlice);

			if (sliceIcon) {
				sliceIconOffset = Vector(static_cast<float>(m_InnerRadius + (m_BackgroundThickness / 2)), 0).RadRotate(slice->GetMidAngle()) + Vector(1.0F - static_cast<float>(sliceIcon->w / 2), 1.0F - static_cast<float>(sliceIcon->h / 2));
				draw_sprite(targetBitmap, sliceIcon, drawPos.GetFloorIntX() + sliceIconOffset.GetFloorIntX(), drawPos.GetFloorIntY() + sliceIconOffset.GetFloorIntY());
			}
		}
	}

/////////////////////////////////////////////////////////////////////////////////////////////////////////////////////////////

	void PieMenuGUI::DrawPieCursorAndSliceDescriptions(BITMAP *targetBitmap, const Vector &drawPos) const {
		Vector cursorPos = Vector(static_cast<float>(m_InnerRadius)/* - s_CursorBitmap->w*/, 0.0F).RadRotate(m_CursorAngle);
		pivot_sprite(targetBitmap, s_CursorBitmap, drawPos.GetFloorIntX() + cursorPos.GetFloorIntX(), drawPos.GetFloorIntY() + cursorPos.GetFloorIntY(), s_CursorBitmap->w / 2, s_CursorBitmap->h / 2, ftofix((m_CursorAngle / c_PI) * -128));

		// Align text center, left or right respectively, based on which side of the menu the hovered slice is on.
		AllegroBitmap allegroBitmap(targetBitmap);
		Vector textPos = Vector(static_cast<float>(m_InnerRadius + m_BackgroundThickness + m_LargeFont->GetFontHeight()) * 0.5F, 0.0F).RadRotate(m_HoveredSlice->GetMidAngle()) - Vector(0.0F, static_cast<float>(m_LargeFont->GetFontHeight()) * 0.45F);
		if (m_HoveredSlice == &m_UpSlice || m_HoveredSlice == &m_DownSlice) {
			m_LargeFont->DrawAligned(&allegroBitmap, drawPos.GetFloorIntX() + textPos.GetFloorIntX(), drawPos.GetFloorIntY() + textPos.GetFloorIntY(), m_HoveredSlice->GetDescription().c_str(), GUIFont::Centre);
		} else if (m_CursorAngle < c_HalfPI || m_CursorAngle > c_PI + c_HalfPI) {
			m_LargeFont->DrawAligned(&allegroBitmap, drawPos.GetFloorIntX() + textPos.GetFloorIntX(), drawPos.GetFloorIntY() + textPos.GetFloorIntY(), m_HoveredSlice->GetDescription().c_str(), GUIFont::Left);
		} else {
			m_LargeFont->DrawAligned(&allegroBitmap, drawPos.GetFloorIntX() + textPos.GetFloorIntX(), drawPos.GetFloorIntY() + textPos.GetFloorIntY(), m_HoveredSlice->GetDescription().c_str(), GUIFont::Right);
		}
	}


/////////////////////////////////////////////////////////////////////////////////////////////////////////////////////////////

	bool PieMenuGUI::SelectPieSlice(const PieSlice *pieSliceToSelect, bool moveCursorToSlice) {
		if (pieSliceToSelect == nullptr || pieSliceToSelect == m_HoveredSlice) {
			return false;
		}

		m_HoveredSlice = pieSliceToSelect;

		m_BGBitmapNeedsRedrawing = true;
		if (moveCursorToSlice) { m_CursorAngle = m_HoveredSlice->GetMidAngle(); }

		SoundContainer *soundToPlay = pieSliceToSelect->IsEnabled() ? g_GUISound.HoverChangeSound() : g_GUISound.HoverDisabledSound();
		soundToPlay->Play();
		return true;
	}
>>>>>>> a712c192
}<|MERGE_RESOLUTION|>--- conflicted
+++ resolved
@@ -6,383 +6,10 @@
 #include "Controller.h"
 #include "AHuman.h"
 #include "ContentFile.h"
-<<<<<<< HEAD
-#include "AEmitter.h"
-
-#include "GUI/GUI.h"
-#include "GUI/GUIFont.h"
-#include "GUI/SDLGUITexture.h"
-
-#include "SDLHelper.h"
-#include "SDL2_gfxPrimitives.h"
-
-using namespace RTE;
-
-const string PieMenuGUI::Slice::c_ClassName = "Slice";
-SharedTexture PieMenuGUI::s_pCursor;
-//BITMAP *PieMenuGUI::s_pCursorGlow;
-
-std::map<string, PieMenuGUI::Slice> PieMenuGUI::m_AllAvailableSlices;
-const int PieMenuGUI::s_EnablingDelay = 50;
-
-//////////////////////////////////////////////////////////////////////////////////////////
-// Method:          Clear
-//////////////////////////////////////////////////////////////////////////////////////////
-// Description:     Clears all the member variables of this Slice, effectively
-//                  resetting the members of this abstraction level only.
-// Arguments:       None.
-// Return value:    None.
-
-void PieMenuGUI::Slice::Clear()
-{
-    m_Description.clear();
-    m_SliceType = PieMenuGUI::PSI_NONE;
-    m_Icon.Reset();
-    m_Enabled = true;
-    m_Highlighted = false;
-    m_Direction = UP;
-    m_GroupID = -1;
-    m_AreaStart = 0;
-    m_AreaArc = c_QuarterPI;
-    m_MidAngle = m_AreaStart + (m_AreaArc / 2);
-    m_ScriptPath.clear();
-    m_FunctionName.clear();
-}
-
-
-//////////////////////////////////////////////////////////////////////////////////////////
-// Method:          Create
-//////////////////////////////////////////////////////////////////////////////////////////
-// Description:     Creates a Slice to be identical to another, by deep copy.
-
-int PieMenuGUI::Slice::Create(const Slice &reference)
-{
-    m_Description = reference.m_Description;
-    m_SliceType = reference.m_SliceType;
-    m_Icon = reference.m_Icon;
-    m_Enabled = reference.m_Enabled;
-    m_Highlighted = reference.m_Highlighted;
-    m_Direction = reference.m_Direction;
-    m_GroupID = reference.m_GroupID;
-    m_AreaStart = reference.m_AreaStart;
-    m_AreaArc = reference.m_AreaArc;
-    m_MidAngle = reference.m_MidAngle;
-    m_ScriptPath = reference.m_ScriptPath;
-    m_FunctionName = reference.m_FunctionName;
-
-    return 0;
-}
-
-
-//////////////////////////////////////////////////////////////////////////////////////////
-// Virtual method:  Create
-//////////////////////////////////////////////////////////////////////////////////////////
-// Description:     Makes the Slice object ready for use.
-
-int PieMenuGUI::Slice::Create()
-{
-    if (Serializable::Create() < 0)
-        return -1;
-
-    // Find and assign the proper Icon to correspond to this Slice's index
-    if (m_SliceType == PSI_NONE)
-        m_Icon = *dynamic_cast<const Icon *>(g_PresetMan.GetEntityPreset("Icon", "Blank"));
-    else if (m_SliceType == PSI_PICKUP)
-        m_Icon = *dynamic_cast<const Icon *>(g_PresetMan.GetEntityPreset("Icon", "Pick Up"));
-    else if (m_SliceType == PSI_DROP)
-        m_Icon = *dynamic_cast<const Icon *>(g_PresetMan.GetEntityPreset("Icon", "Drop"));
-    else if (m_SliceType == PSI_NEXTITEM)
-        m_Icon = *dynamic_cast<const Icon *>(g_PresetMan.GetEntityPreset("Icon", "Next"));
-    else if (m_SliceType == PSI_PREVITEM)
-        m_Icon = *dynamic_cast<const Icon *>(g_PresetMan.GetEntityPreset("Icon", "Previous"));
-    else if (m_SliceType == PSI_RELOAD)
-        m_Icon = *dynamic_cast<const Icon *>(g_PresetMan.GetEntityPreset("Icon", "Reload"));
-    else if (m_SliceType == PSI_BUYMENU)
-        m_Icon = *dynamic_cast<const Icon *>(g_PresetMan.GetEntityPreset("Icon", "Trade Star"));
-    else if (m_SliceType == PSI_STATS)
-        m_Icon = *dynamic_cast<const Icon *>(g_PresetMan.GetEntityPreset("Icon", "Stats"));
-    else if (m_SliceType == PSI_MINIMAP)
-        m_Icon = *dynamic_cast<const Icon *>(g_PresetMan.GetEntityPreset("Icon", "Minimap"));
-    else if (m_SliceType == PSI_FORMSQUAD)
-        m_Icon = *dynamic_cast<const Icon *>(g_PresetMan.GetEntityPreset("Icon", "Follow"));
-    else if (m_SliceType == PSI_CEASEFIRE)
-        m_Icon = *dynamic_cast<const Icon *>(g_PresetMan.GetEntityPreset("Icon", "White Flag"));
-    else if (m_SliceType == PSI_SENTRY)
-        m_Icon = *dynamic_cast<const Icon *>(g_PresetMan.GetEntityPreset("Icon", "Eye"));
-    else if (m_SliceType == PSI_PATROL)
-        m_Icon = *dynamic_cast<const Icon *>(g_PresetMan.GetEntityPreset("Icon", "Cycle"));
-    else if (m_SliceType == PSI_BRAINHUNT)
-        m_Icon = *dynamic_cast<const Icon *>(g_PresetMan.GetEntityPreset("Icon", "Brain"));
-    else if (m_SliceType == PSI_GOLDDIG)
-        m_Icon = *dynamic_cast<const Icon *>(g_PresetMan.GetEntityPreset("Icon", "Dig"));
-    else if (m_SliceType == PSI_GOTO)
-        m_Icon = *dynamic_cast<const Icon *>(g_PresetMan.GetEntityPreset("Icon", "Go To"));
-    else if (m_SliceType == PSI_RETURN)
-        m_Icon = *dynamic_cast<const Icon *>(g_PresetMan.GetEntityPreset("Icon", "Launch"));
-    else if (m_SliceType == PSI_STAY)
-        m_Icon = *dynamic_cast<const Icon *>(g_PresetMan.GetEntityPreset("Icon", "Land"));
-    else if (m_SliceType == PSI_DELIVER)
-        m_Icon = *dynamic_cast<const Icon *>(g_PresetMan.GetEntityPreset("Icon", "Return"));
-    else if (m_SliceType == PSI_SCUTTLE)
-        m_Icon = *dynamic_cast<const Icon *>(g_PresetMan.GetEntityPreset("Icon", "Death"));
-    else if (m_SliceType == PSI_DONE)
-        m_Icon = *dynamic_cast<const Icon *>(g_PresetMan.GetEntityPreset("Icon", "Check"));
-    else if (m_SliceType == PSI_LOAD)
-        m_Icon = *dynamic_cast<const Icon *>(g_PresetMan.GetEntityPreset("Icon", "Load"));
-    else if (m_SliceType == PSI_SAVE)
-        m_Icon = *dynamic_cast<const Icon *>(g_PresetMan.GetEntityPreset("Icon", "Save"));
-    else if (m_SliceType == PSI_NEW)
-        m_Icon = *dynamic_cast<const Icon *>(g_PresetMan.GetEntityPreset("Icon", "Clear"));
-    else if (m_SliceType == PSI_PICK)
-        m_Icon = *dynamic_cast<const Icon *>(g_PresetMan.GetEntityPreset("Icon", "Menu"));
-    else if (m_SliceType == PSI_MOVE)
-        m_Icon = *dynamic_cast<const Icon *>(g_PresetMan.GetEntityPreset("Icon", "Move"));
-    else if (m_SliceType == PSI_REMOVE)
-        m_Icon = *dynamic_cast<const Icon *>(g_PresetMan.GetEntityPreset("Icon", "Remove"));
-    else if (m_SliceType == PSI_INFRONT)
-        m_Icon = *dynamic_cast<const Icon *>(g_PresetMan.GetEntityPreset("Icon", "In Front"));
-    else if (m_SliceType == PSI_BEHIND)
-        m_Icon = *dynamic_cast<const Icon *>(g_PresetMan.GetEntityPreset("Icon", "Behind"));
-    else if (m_SliceType == PSI_ZOOMIN)
-        m_Icon = *dynamic_cast<const Icon *>(g_PresetMan.GetEntityPreset("Icon", "Zoom In"));
-    else if (m_SliceType == PSI_ZOOMOUT)
-        m_Icon = *dynamic_cast<const Icon *>(g_PresetMan.GetEntityPreset("Icon", "Zoom Out"));
-    else if (m_SliceType == PSI_TEAM1)
-        m_Icon = *dynamic_cast<const Icon *>(g_PresetMan.GetEntityPreset("Icon", "Team 1"));
-    else if (m_SliceType == PSI_TEAM2)
-        m_Icon = *dynamic_cast<const Icon *>(g_PresetMan.GetEntityPreset("Icon", "Team 2"));
-    else if (m_SliceType == PSI_TEAM3)
-        m_Icon = *dynamic_cast<const Icon *>(g_PresetMan.GetEntityPreset("Icon", "Team 3"));
-    else if (m_SliceType == PSI_TEAM4)
-        m_Icon = *dynamic_cast<const Icon *>(g_PresetMan.GetEntityPreset("Icon", "Team 4"));
-
-    return 0;
-}
-
-
-//////////////////////////////////////////////////////////////////////////////////////////
-// Virtual method:  ReadProperty
-//////////////////////////////////////////////////////////////////////////////////////////
-// Description:     Reads a property value from a reader stream. If the name isn't
-//                  recognized by this class, then ReadProperty of the parent class
-//                  is called. If the property isn't recognized by any of the base classes,
-//                  false is returned, and the reader's position is untouched.
-
-int PieMenuGUI::Slice::ReadProperty(const std::string_view &propName, Reader &reader)
-{
-    if (propName == "Description")
-        reader >> m_Description;
-    else if (propName == "Icon")
-        reader >> m_Icon;
-    else if (propName == "Direction")
-        reader >> m_Direction;
-	else if (propName == "ScriptPath") {
-		m_ScriptPath = CorrectBackslashesInPath(reader.ReadPropValue());
-	} else if (propName == "FunctionName")
-        reader >> m_FunctionName;
-    else
-        return Serializable::ReadProperty(propName, reader);
-
-    return 0;
-}
-
-
-//////////////////////////////////////////////////////////////////////////////////////////
-// Virtual method:  Save
-//////////////////////////////////////////////////////////////////////////////////////////
-// Description:     Saves the complete state of this Slice with a Writer for
-//                  later recreation with Create(Reader &reader);
-
-int PieMenuGUI::Slice::Save(Writer &writer) const {
-	Serializable::Save(writer);
-
-	writer.NewPropertyWithValue("Description", m_Description);
-	writer.NewPropertyWithValue("Icon", m_Icon);
-	writer.NewPropertyWithValue("Direction", m_Direction);
-	writer.NewPropertyWithValue("ScriptPath", m_ScriptPath);
-	writer.NewPropertyWithValue("FunctionName", m_FunctionName);
-
-	return 0;
-}
-
-
-//////////////////////////////////////////////////////////////////////////////////////////
-// Method:          Clear
-//////////////////////////////////////////////////////////////////////////////////////////
-// Description:     Clears all the member variables of this PieMenuGUI, effectively
-//                  resetting the members of this abstraction level only.
-
-void PieMenuGUI::Clear()
-{
-    m_pController = 0;
-    m_pActor = 0;
-    m_CenterPos.Reset();
-    m_PieEnabled = DISABLED;
-    m_pHoveredSlice = 0;
-    m_pActivatedSlice = 0;
-    m_PieCommand = PSI_NONE;
-    m_AlreadyActivated = PSI_NONE;
-    m_HoverTimer.Reset();
-    m_BlinkTimer.Reset();
-    m_BlinkMode = NOBLINK;
-
-    m_UpSlice.Reset();
-    m_LeftSlice.Reset();
-    m_DownSlice.Reset();
-    m_RightSlice.Reset();
-
-    m_UpRightSlices.clear();
-    m_UpLeftSlices.clear();
-    m_DownLeftSlices.clear();
-    m_DownRightSlices.clear();
-
-    m_AllSlices.clear();
-    m_SliceGroupCount = 0;
-
-    m_EnablingTimer.Reset();
-    m_Wobbling = false;
-    m_Freeze = false;
-    m_InnerRadius = 0;
-    m_EnabledRadius = 58;
-    m_Thickness = 16;
-    m_pBGBitmap = {nullptr};
-    m_RedrawBG = true;
-    m_CursorAng = 0;
-    m_EnoughInput = false;
-    m_DInputHoldTimer.Reset();
-}
-
-//////////////////////////////////////////////////////////////////////////////////////////
-// Method:          Create
-//////////////////////////////////////////////////////////////////////////////////////////
-// Description:     Makes the PieMenuGUI object ready for use.
-
-int PieMenuGUI::Create(Controller *pController, Actor *pFocusActor)
-{
-    RTEAssert(pController, "No controller sent to PieMenuGUI on creation!");
-    m_pController = pController;
-
-    m_pActor = pFocusActor;
-    if (m_pActor)
-	{
-        m_CenterPos = m_pActor->GetCPUPos();
-		m_pLastKnownActor = m_pActor;
-	}
-
-    // Load the static pie icons and cursor if havne't been done yet
-    if (!s_pCursor)
-    {
-        ContentFile cursorFile("Base.rte/GUIs/Skins/PieCursor.png");
-        s_pCursor = cursorFile.GetAsTexture();
-//        cursorFile.SetDataPath("Base.rte/Effects/Glows/YellowSmall.png");
-//        s_pCursorGlow = cursorFile.GetAsBitmap();
-    }
-
-    if (!m_pBGBitmap)
-    {
-        int diameter = (m_EnabledRadius + m_Thickness + 2) * 2;
-		m_pBGBitmap = std::make_shared<Texture>(g_FrameMan.GetRenderer(), diameter, diameter);
-    }
-
-    return 0;
-}
-
-
-//////////////////////////////////////////////////////////////////////////////////////////
-// Method:          Destroy
-//////////////////////////////////////////////////////////////////////////////////////////
-// Description:     Destroys and resets (through Clear()) the PieMenuGUI object.
-
-void PieMenuGUI::Destroy()
-{
-    Clear();
-}
-
-
-//////////////////////////////////////////////////////////////////////////////////////////
-// Method:          SetEnabled
-//////////////////////////////////////////////////////////////////////////////////////////
-// Description:     Enables or disables the menu. This will animate it in and out of view.
-
-void PieMenuGUI::SetEnabled(bool enable)
-{
-    m_Wobbling = false;
-    m_Freeze = false;
-
-    if (enable && m_PieEnabled != ENABLED && m_PieEnabled != ENABLING)
-    {
-        // Flash the actor when starting to enable.
-        if (m_pActor)
-            m_pActor->FlashWhite();
-        m_PieEnabled = ENABLING;
-        m_EnablingTimer.Reset();
-        m_AlreadyActivated = PSI_NONE;
-        // Reset mouse position in center of its trap so pre-activation direction doesn't affect the menu
-        if (m_pController->IsMouseControlled())
-            g_UInputMan.SetMouseValueMagnitude(0);
-		g_GUISound.PieMenuEnterSound()->Play(m_pController->GetPlayer());
-    }
-    else if (!enable && m_PieEnabled != DISABLED && m_PieEnabled != DISABLING)
-    {
-        m_PieEnabled = DISABLING;
-        m_EnablingTimer.Reset();
-        // Reset mouse position in center of its trap so menu direction doesn't affect an actor's aim
-        if (m_pController->IsMouseControlled())
-            g_UInputMan.SetMouseValueMagnitude(0);
-        // Only play regular exit sound if the special sounds for selected slices won't play
-//        if (!m_pHoveredSlice && !m_pActivatedSlice)
-		g_GUISound.PieMenuExitSound()->Play(m_pController->GetPlayer());
-    }
-}
-
-
-//////////////////////////////////////////////////////////////////////////////////////////
-// Method:          ResetSlices
-//////////////////////////////////////////////////////////////////////////////////////////
-// Description:     Resets and removes all slices from the menu, so that new configuration
-//                  of them can be added.
-
-void PieMenuGUI::ResetSlices()
-{
-    m_pHoveredSlice = 0;
-    m_pActivatedSlice = 0;
-
-    m_UpSlice.Reset();
-    m_LeftSlice.Reset();
-    m_DownSlice.Reset();
-    m_RightSlice.Reset();
-
-    m_UpRightSlices.clear();
-    m_UpLeftSlices.clear();
-    m_DownLeftSlices.clear();
-    m_DownRightSlices.clear();
-
-    m_AllSlices.clear();
-    m_SliceGroupCount = 0;
-    m_RedrawBG = true;
-}
-
-
-
-bool PieMenuGUI::AddSliceLua(string description, string functionName, PieMenuGUI::Slice::SliceDirection direction, bool isEnabled)
-{
-	// Look for existing available slice item to use a reference
-	int foundSliceIndex = -1;
-	int sliceIndex = 0;
-
-	if (m_AllAvailableSlices.find(description + "::" + functionName) != m_AllAvailableSlices.end())
-	{
-		Slice s = m_AllAvailableSlices[description + "::" + functionName];
-		s.m_Direction = direction;
-		s.m_Enabled = isEnabled;
-		AddSlice(s);
-	}
-=======
 
 #include "GUI.h"
 #include "GUIFont.h"
 #include "AllegroBitmap.h"
->>>>>>> a712c192
 
 namespace RTE {
 
@@ -482,839 +109,6 @@
 		m_DownSlice.Reset();
 		m_RightSlice.Reset();
 
-<<<<<<< HEAD
-	// Reallign to update 
-	RealignSlices();
-
-	return retValue;
-}
-
-//////////////////////////////////////////////////////////////////////////////////////////
-// Method:          AddSlice
-//////////////////////////////////////////////////////////////////////////////////////////
-// Description:     Adds a Slice to the menu. It will be placed according to what's already
-//                  in there, and what placement apriority parameters it has.
-bool PieMenuGUI::AddSlice(Slice &newSlice, bool takeAnyFreeCardinal)
-{
-	//m_AllAddedSlices.push_back(newSlice);
-
-    // Make sure the slice is created and has a corresponding Icon assigned
-    if (newSlice.m_Icon.GetFrameCount() <= 0)
-        newSlice.Create();
-
-    // Trying to place in the UP direction
-    if (newSlice.m_Direction == Slice::UP)
-    {
-        // If available, take it!
-        if (m_UpSlice.m_SliceType == PSI_NONE)
-            m_UpSlice = newSlice;
-        // If not, check first adjacent cardinal direction
-        else if (takeAnyFreeCardinal && m_LeftSlice.m_SliceType == PSI_NONE)
-            m_LeftSlice = newSlice;
-        // If not, check second adjacent cardinal direction
-        else if (takeAnyFreeCardinal && m_RightSlice.m_SliceType == PSI_NONE)
-            m_RightSlice = newSlice;
-        // If not, check opposite cardinal direction
-        else if (takeAnyFreeCardinal && m_DownSlice.m_SliceType == PSI_NONE)
-            m_DownSlice = newSlice;
-        // If none of these are available, then we have to put into the least crowded adjacent corner
-        else
-        {
-            // Decide which is least crowded and put it there, in the appropriate end
-            if (m_UpRightSlices.size() <= m_UpLeftSlices.size())
-                m_UpRightSlices.push_front(newSlice);
-            else
-                m_UpLeftSlices.push_front(newSlice);
-        }
-    }
-    // Trying to place in the LEFT direction
-    else if (newSlice.m_Direction == Slice::LEFT)
-    {
-        // If available, take it!
-        if (m_LeftSlice.m_SliceType == PSI_NONE)
-            m_LeftSlice = newSlice;
-        // If not, check first adjacent cardinal direction
-        else if (takeAnyFreeCardinal && m_DownSlice.m_SliceType == PSI_NONE)
-            m_DownSlice = newSlice;
-        // If not, check second adjacent cardinal direction
-        else if (takeAnyFreeCardinal && m_UpSlice.m_SliceType == PSI_NONE)
-            m_UpSlice = newSlice;
-        // If not, check opposite cardinal direction
-        else if (takeAnyFreeCardinal && m_RightSlice.m_SliceType == PSI_NONE)
-            m_RightSlice = newSlice;
-        // If none of these are available, then we have to put into the least crowded adjacent corner
-        else
-        {
-            // Decide which is least crowded and put it there
-            if (m_UpLeftSlices.size() <= m_DownLeftSlices.size())
-                m_UpLeftSlices.push_back(newSlice);
-            else
-                m_DownLeftSlices.push_front(newSlice);
-        }
-    }
-    // Trying to place in the DOWN direction
-    else if (newSlice.m_Direction == Slice::DOWN)
-    {
-        // If available, take it!
-        if (m_DownSlice.m_SliceType == PSI_NONE)
-            m_DownSlice = newSlice;
-        // If not, check first adjacent cardinal direction
-        else if (takeAnyFreeCardinal && m_RightSlice.m_SliceType == PSI_NONE)
-            m_RightSlice = newSlice;
-        // If not, check second adjacent cardinal direction
-        else if (takeAnyFreeCardinal && m_LeftSlice.m_SliceType == PSI_NONE)
-            m_LeftSlice = newSlice;
-        // If not, check opposite cardinal direction
-        else if (takeAnyFreeCardinal && m_UpSlice.m_SliceType == PSI_NONE)
-            m_UpSlice = newSlice;
-        // If none of these are available, then we have to put into the least crowded adjacent corner
-        else
-        {
-            // Decide which is least crowded and put it there
-            if (m_DownLeftSlices.size() <= m_DownRightSlices.size())
-                m_DownLeftSlices.push_back(newSlice);
-            else
-                m_DownRightSlices.push_back(newSlice);
-        }
-    }
-    // Trying to place in the RIGHT direction
-    else if (newSlice.m_Direction == Slice::RIGHT)
-    {
-        // If available, take it!
-        if (m_RightSlice.m_SliceType == PSI_NONE)
-            m_RightSlice = newSlice;
-        // If not, check first adjacent cardinal direction
-        else if (takeAnyFreeCardinal && m_UpSlice.m_SliceType == PSI_NONE)
-            m_UpSlice = newSlice;
-        // If not, check second adjacent cardinal direction
-        else if (takeAnyFreeCardinal && m_DownSlice.m_SliceType == PSI_NONE)
-            m_DownSlice = newSlice;
-        // If not, check opposite cardinal direction
-        else if (takeAnyFreeCardinal && m_LeftSlice.m_SliceType == PSI_NONE)
-            m_LeftSlice = newSlice;
-        // If none of these are available, then we have to put into the least crowded adjacent corner
-        else
-        {
-            // Decide which is least crowded and put it there
-            if (m_DownRightSlices.size() <= m_UpRightSlices.size())
-                m_DownRightSlices.push_front(newSlice);
-            else
-                m_UpRightSlices.push_back(newSlice);
-        }
-    }
-
-    return true;
-}
-
-
-//////////////////////////////////////////////////////////////////////////////////////////
-// Method:          AddSliceToGroup
-//////////////////////////////////////////////////////////////////////////////////////////
-// Description:     Adds a Slice to the menu, as part of a group. It will be assigned a
-//                  group ID, which will also be returned. If a new group is wanted, pass
-//                  -1 as groupID.
-
-int PieMenuGUI::AddSliceToGroup(Slice &newSlice, int groupID)
-{
-    if (groupID < 0)
-    {
-        newSlice.m_GroupID = m_SliceGroupCount++;
-        return AddSlice(newSlice) ? newSlice.m_GroupID : -1;
-    }
-    else if (groupID < m_SliceGroupCount)
-    {
-        newSlice.m_GroupID = groupID;
-        return AddSlice(newSlice) ? newSlice.m_GroupID : -1;
-    }
-
-    return -1;
-}
-
-
-//////////////////////////////////////////////////////////////////////////////////////////
-// Method:          RealignSlices
-//////////////////////////////////////////////////////////////////////////////////////////
-// Description:     Makes sure all currently added slices' areas are set up correctly
-//                  position and sizewise on the pie menu circle.
-
-void PieMenuGUI::RealignSlices()
-{
-    m_AllSlices.clear();
-    list<Slice>::iterator sItr;
-    // For the corner lists we need to traverse backwards to get the right order on the circle
-    list<Slice>::reverse_iterator srItr;
-
-    // Start straight out right and go CCW, aligning all encountered slcies as we go
-
-    // UPPER RIGHT QUADRANT
-    if (!m_UpRightSlices.empty())
-    {
-        int which = 0;
-        for (srItr = m_UpRightSlices.rbegin(); srItr != m_UpRightSlices.rend(); ++srItr)
-        {
-            (*srItr).m_AreaArc = c_QuarterPI / m_UpRightSlices.size();
-            (*srItr).m_AreaStart = c_EighthPI + which * (*srItr).m_AreaArc;
-            // Add the corner slice to the ordered list of all
-            m_AllSlices.push_back(&(*srItr));
-            ++which;
-        }
-        m_UpSlice.m_AreaStart = c_QuarterPI + c_EighthPI;
-        // Assume next quadrant won't have any corner slices
-        m_UpSlice.m_AreaArc = c_QuarterPI + c_EighthPI;
-    }
-    else
-    {
-        m_UpSlice.m_AreaStart = c_QuarterPI;
-        m_UpSlice.m_AreaArc = c_HalfPI;
-    }
-
-    // Add the next cardinal slice to the ordered list of all
-    m_AllSlices.push_back(&m_UpSlice);
-
-    // UPPER LEFT QUADRANT
-    if (!m_UpLeftSlices.empty())
-    {
-        int which = 0;
-        for (sItr = m_UpLeftSlices.begin(); sItr != m_UpLeftSlices.end(); ++sItr)
-        {
-            (*sItr).m_AreaArc = c_QuarterPI / m_UpLeftSlices.size();
-            (*sItr).m_AreaStart = c_HalfPI + c_EighthPI + which * (*sItr).m_AreaArc;
-            // Add the corner slice to the ordered list of all
-            m_AllSlices.push_back(&(*sItr));
-            ++which;
-        }
-        m_LeftSlice.m_AreaStart = c_HalfPI + c_QuarterPI + c_EighthPI;
-        // Assume next quadrant won't have any corner slices
-        m_LeftSlice.m_AreaArc =  c_QuarterPI + c_EighthPI;
-        // Adjust previous cardinal slice since this quadrant is encroaching on it
-        m_UpSlice.m_AreaArc -= c_EighthPI;
-    }
-    else
-    {
-        m_LeftSlice.m_AreaStart = c_HalfPI + c_QuarterPI;
-        m_LeftSlice.m_AreaArc = c_HalfPI;
-    }
-
-    // Add the next cardinal slice to the ordered list of all
-    m_AllSlices.push_back(&m_LeftSlice);
-
-    // LOWER LEFT QUADRANT
-    if (!m_DownLeftSlices.empty())
-    {
-        int which = 0;
-        for (sItr = m_DownLeftSlices.begin(); sItr != m_DownLeftSlices.end(); ++sItr)
-        {
-            (*sItr).m_AreaArc = c_QuarterPI / m_DownLeftSlices.size();
-            (*sItr).m_AreaStart = c_PI + c_EighthPI + which * (*sItr).m_AreaArc;
-            // Add the corner slice to the ordered list of all
-            m_AllSlices.push_back(&(*sItr));
-            ++which;
-        }
-        m_DownSlice.m_AreaStart = c_PI + c_QuarterPI + c_EighthPI;
-        // Assume next quadrant won't have any corner slices
-        m_DownSlice.m_AreaArc = c_QuarterPI + c_EighthPI;
-        // Adjust previous cardinal slice since this quadrant is encroaching on it
-        m_LeftSlice.m_AreaArc -= c_EighthPI;
-    }
-    else
-    {
-        m_DownSlice.m_AreaStart = c_PI + c_QuarterPI;
-        m_DownSlice.m_AreaArc = c_HalfPI;
-    }
-
-    // Add the next cardinal slice to the ordered list of all
-    m_AllSlices.push_back(&m_DownSlice);
-
-    // LOWER RIGHT QUADRANT
-    if (!m_DownRightSlices.empty())
-    {
-        int which = 0;
-        for (srItr = m_DownRightSlices.rbegin(); srItr != m_DownRightSlices.rend(); ++srItr)
-        {
-            (*srItr).m_AreaArc = c_QuarterPI / m_DownRightSlices.size();
-            (*srItr).m_AreaStart = c_PI + c_HalfPI + c_EighthPI + which * (*srItr).m_AreaArc;
-            // Add the corner slice to the ordered list of all
-            m_AllSlices.push_back(&(*srItr));
-            ++which;
-        }
-        m_RightSlice.m_AreaStart = c_PI + c_HalfPI + c_QuarterPI + c_EighthPI;
-        // Check if next quadrant has any corner slices and set size accordingly
-        m_RightSlice.m_AreaArc = c_QuarterPI + (m_UpRightSlices.empty() ? c_EighthPI : 0);
-        // Adjust previous cardinal slice since this quadrant is encroaching on it
-        m_DownSlice.m_AreaArc -= c_EighthPI;
-    }
-    else
-    {
-        m_RightSlice.m_AreaStart = c_PI + c_HalfPI + c_QuarterPI;
-        m_RightSlice.m_AreaArc = c_HalfPI - (m_UpRightSlices.empty() ? 0 : c_EighthPI);
-    }
-
-    // Add the next cardinal slice to the ordered list of all
-    m_AllSlices.push_back(&m_RightSlice);
-
-    // Precalculate the mid angles for all slices
-    for (vector<Slice *>::const_iterator sItr = m_AllSlices.begin(); sItr != m_AllSlices.end(); ++sItr)
-        (*sItr)->m_MidAngle = (*sItr)->m_AreaStart + ((*sItr)->m_AreaArc / 2);
-
-    m_RedrawBG = true;
-}
-
-
-//////////////////////////////////////////////////////////////////////////////////////////
-// Method:          GetSliceOnAngle
-//////////////////////////////////////////////////////////////////////////////////////////
-// Description:     Gets a specific slice based on an angle on the pie menu.
-
-const PieMenuGUI::Slice * PieMenuGUI::GetSliceOnAngle(float angle)
-{
-    float areaEnd;
-
-    for (vector<Slice *>::const_iterator sItr = m_AllSlices.begin(); sItr != m_AllSlices.end(); ++sItr)
-    {
-        areaEnd = (*sItr)->m_AreaStart + (*sItr)->m_AreaArc;
-        // If the angle is found to be between 
-        if ((*sItr)->m_AreaStart <= angle && areaEnd > angle)
-            return *sItr;
-
-        // Check for if the target slice overlaps the 0 point on the arc
-        if (areaEnd > c_PI * 2 && angle >= 0 && angle < (areaEnd - c_PI * 2))
-            return *sItr;
-    }
-
-    return 0;
-}
-
-
-//////////////////////////////////////////////////////////////////////////////////////////
-// Method:          Update
-//////////////////////////////////////////////////////////////////////////////////////////
-// Description:     Updates the state of this Menu each frame
-
-void PieMenuGUI::Update()
-{
-    m_pActivatedSlice = 0;
-    m_PieCommand = PSI_NONE;
-
-    // Special wobble animation, menu is effectively deactivated
-    if (m_Wobbling)
-    {
-        // Get it started
-        if (m_PieEnabled != ENABLING && m_PieEnabled != DISABLING)
-            m_PieEnabled = ENABLING;
-
-        m_RedrawBG = true;
-        // Growing
-        if (m_PieEnabled == ENABLING)
-        {
-            m_InnerRadius += m_EnablingTimer.GetElapsedRealTimeMS() / 6;
-            if (m_InnerRadius > m_EnabledRadius / 2)
-            {
-                m_InnerRadius = m_EnabledRadius / 2;
-                m_PieEnabled = DISABLING;
-            }
-        }
-        // Shrinking
-        else if (m_PieEnabled == DISABLING)
-        {
-            m_InnerRadius -= m_EnablingTimer.GetElapsedRealTimeMS() / 6;
-            if (m_InnerRadius < 0)
-            {
-                m_InnerRadius = 0;
-                m_PieEnabled = ENABLING;
-            }
-        }
-        m_EnablingTimer.Reset();
-    }
-    // Special frozen radius circle stage
-    else if (m_Freeze)
-    {
-        // Don't do shit
-        m_PieEnabled = ENABLING;
-    }
-    // Animate the menu into and out of view if enabled or disabled
-    else
-    {
-        if (m_PieEnabled == ENABLING)
-        {
-            m_RedrawBG = true;
-            m_InnerRadius = LERP(0, s_EnablingDelay, 0, m_EnabledRadius, m_EnablingTimer.GetElapsedRealTimeMS()); 
-            if (m_EnablingTimer.IsPastRealMS(s_EnablingDelay))
-            {
-                m_InnerRadius = m_EnabledRadius;
-                m_PieEnabled = ENABLED;
-            }
-        }
-        // Animate the menu out of view
-        else if (m_PieEnabled == DISABLING)
-        {
-            m_RedrawBG = true;
-            m_InnerRadius = LERP(0, s_EnablingDelay, m_EnabledRadius, 0, m_EnablingTimer.GetElapsedRealTimeMS()); 
-            if (m_EnablingTimer.IsPastRealMS(s_EnablingDelay))
-            {
-                // Flash the actor when done disabling.
-                if (m_pActor)
-                    m_pActor->FlashWhite();
-                m_InnerRadius = 0;
-                m_PieEnabled = DISABLED;
-            }
-        }
-    }
-
-    // Quit if no controller
-    if (m_pController->IsDisabled())
-        return;
-
-    // Update the user controller - NO should be done by whomever owns this isntead
-//    m_pController->Update();
-
-    ////////////////////////////////////////////
-    // Notification blinking logic
-/*
-    if (m_BlinkMode == NOFUNDS)
-    {
-        m_pCostLabel->SetVisible(m_BlinkTimer.AlternateSim(250));
-    }
-    else if (m_BlinkMode == NOCRAFT)
-    {
-        bool blink = m_BlinkTimer.AlternateSim(250);
-        m_pCraftLabel->SetVisible(blink);
-        m_pCraftBox->SetVisible(blink);
-    }
-
-    // Time out the blinker
-    if (m_BlinkMode != NOBLINK && m_BlinkTimer.IsPastSimMS(1500))
-    {
-        m_pCostLabel->SetVisible(true);
-        m_pCraftLabel->SetVisible(true);
-        m_pCraftBox->SetVisible(true);
-        m_BlinkMode = NOBLINK;
-    }
-*/
-    /////////////////////////////////////////////////////
-    // Analog input logic
-
-    m_EnoughInput = false;
-
-    // If not enabled, then don't read cursor input, and don't change the hovered slice
-    if (IsEnabled())
-    {
-        // Get cursor angle input and see that it's enough to register as a direction on the pie
-        if (m_pController->GetAnalogCursor().GetLargest() > 0.45)
-        {
-            m_CursorAng = m_pController->GetAnalogCursor().GetAbsRadAngle();
-            m_EnoughInput = true;
-        }
-
-        // Always make cursor pos positive
-        while (m_CursorAng < 0)
-            m_CursorAng += c_PI * 2;
-
-        // If enough input to give an angle, and a slice is present there, highlight it
-        const Slice *pNewSlice = GetSliceOnAngle(m_CursorAng);
-        // Only highlight if the currently ohvered slice is different from the previous one
-        if (m_EnoughInput && pNewSlice && pNewSlice != m_pHoveredSlice)
-        {
-            m_pHoveredSlice = pNewSlice;
-            m_RedrawBG = true;
-            // Play the change sound
-            if (m_pHoveredSlice->m_Enabled)
-                g_GUISound.HoverChangeSound()->Play(m_pController->GetPlayer());
-            else
-                g_GUISound.HoverDisabledSound()->Play(m_pController->GetPlayer());
-        }
-    }
-
-    //////////////////////////////////////////
-    // Digital input logic
-
-    // If not enabled, then don't read input, and don't change the hovered slice
-    if (IsEnabled() && !m_EnoughInput)
-    {
-        // If we haven't already started to point at something, then pressing a d-pad entry will cause cardianl slice to be hovered
-        if (!m_pHoveredSlice)
-        {
-            if (m_pController->IsState(PRESS_UP))
-                m_EnoughInput = SelectSlice(&m_UpSlice, true);
-            else if (m_pController->IsState(PRESS_LEFT))
-                m_EnoughInput = SelectSlice(&m_LeftSlice, true);
-            else if (m_pController->IsState(PRESS_DOWN))
-                m_EnoughInput = SelectSlice(&m_DownSlice, true);
-            else if (m_pController->IsState(PRESS_RIGHT))
-                m_EnoughInput = SelectSlice(&m_RightSlice, true);
-
-            // If something was initially selected here, reset the hold timer
-            if (m_pHoveredSlice)
-                m_DInputHoldTimer.Reset();
-        }
-        // Already pointing toward a slice; new d-pad input will move to next slice over
-        else
-        {
-            // Check if all directions were let go of.. will stop pointing after delay
-            if (m_DInputHoldTimer.IsPastRealMS(1500) && !m_pController->IsState(MOVE_UP) && !m_pController->IsState(MOVE_LEFT) && !m_pController->IsState(MOVE_DOWN) && !m_pController->IsState(MOVE_RIGHT))
-                m_EnoughInput = false;
-            else
-            {
-                // Find the currently hovered slice in the order of them all
-                vector<Slice *>::iterator sItr = m_AllSlices.begin();
-                int which = 0;
-                int step = 0;
-                for (sItr = m_AllSlices.begin(); sItr != m_AllSlices.end(); ++sItr, ++which)
-                {
-                    if ((*sItr) == m_pHoveredSlice)
-                        break;
-                }
-
-                // Check for presses, and determine if the cursor position is opposite enough to warrant a jump to the cardinal axis
-                // or if just a single step toward it should be made
-                if (m_pController->IsState(PRESS_UP))
-                {
-                    if (m_CursorAng < m_RightSlice.m_MidAngle && m_CursorAng > m_LeftSlice.m_MidAngle)
-                        SelectSlice(&m_UpSlice, true);
-                    else if (m_pHoveredSlice != &m_UpSlice)
-                        step = m_CursorAng > m_UpSlice.m_MidAngle && m_CursorAng < m_DownSlice.m_MidAngle ? -1 : 1;
-                    m_DInputHoldTimer.Reset();
-                }
-                else if (m_pController->IsState(PRESS_LEFT))
-                {
-                    if (m_CursorAng < m_UpSlice.m_MidAngle || m_CursorAng > m_DownSlice.m_MidAngle)
-                        SelectSlice(&m_LeftSlice, true);
-                    else if (m_pHoveredSlice != &m_LeftSlice)
-                        step = m_CursorAng > m_LeftSlice.m_MidAngle ? -1 : 1;
-                    m_DInputHoldTimer.Reset();
-                }
-                else if (m_pController->IsState(PRESS_DOWN))
-                {
-                    if (m_CursorAng < m_LeftSlice.m_MidAngle || m_CursorAng > m_RightSlice.m_MidAngle)
-                        SelectSlice(&m_DownSlice, true);
-                    else if (m_pHoveredSlice != &m_DownSlice)
-                        step = m_CursorAng > m_DownSlice.m_MidAngle || m_CursorAng < m_UpSlice.m_MidAngle ? -1 : 1;
-                    m_DInputHoldTimer.Reset();
-                }
-                else if (m_pController->IsState(PRESS_RIGHT))
-                {
-                    if (m_CursorAng < m_DownSlice.m_MidAngle && m_CursorAng > m_UpSlice.m_MidAngle)
-                        SelectSlice(&m_RightSlice, true);
-                    else if (m_pHoveredSlice != &m_RightSlice)
-                        step = m_CursorAng > m_RightSlice.m_MidAngle || m_CursorAng < (m_RightSlice.m_MidAngle - c_PI) ? -1 : 1;
-                    m_DInputHoldTimer.Reset();
-                }
-
-                // We didn't jump to a cardinal axis, just moved a step, so make that happen
-                if (step != 0)
-                {
-                    which += step;
-                    if (which < 0)
-                        which = m_AllSlices.size() - 1;
-                    else if (which >= m_AllSlices.size())
-                        which = 0;
-
-                    if (!m_AllSlices.empty())
-                        SelectSlice(m_AllSlices[which], true);
-                }
-
-                m_EnoughInput = true;
-            }
-        }
-    }
-
-    // Check for activation of the current hover
-    if (m_pHoveredSlice && m_PieEnabled != DISABLED)
-    {
-        // If used pressed primary button or released secondary when hovering over a slice, then activate it
-        if (m_pController->IsState(PRESS_PRIMARY))
-        {
-            if (m_pHoveredSlice->m_Enabled)
-            {
-                m_pActivatedSlice = m_pHoveredSlice;
-                m_AlreadyActivated = m_pActivatedSlice->m_SliceType;
-				g_GUISound.SlicePickedSound()->Play(m_pController->GetPlayer());
-            }
-            else
-				g_GUISound.DisabledPickedSound()->Play(m_pController->GetPlayer());
-            // Reset the digital input hold timer so the hover stays here
-            m_DInputHoldTimer.Reset();
-        }
-
-        // Only allow release of pie menu button to activate a slice IF it hasn't already been activated with the primary button!
-        if (m_AlreadyActivated != m_pHoveredSlice->m_SliceType &&  m_pController->IsState(RELEASE_SECONDARY))
-        {
-            if (m_pHoveredSlice->m_Enabled)
-            {
-                m_pActivatedSlice = m_pHoveredSlice;
-                m_AlreadyActivated = m_pActivatedSlice->m_SliceType;
-				g_GUISound.SlicePickedSound()->Play(m_pController->GetPlayer());
-            }
-            else
-				g_GUISound.DisabledPickedSound()->Play(m_pController->GetPlayer());
-        }
-
-        // Reset the timer so we can measure how long the cursor has been neutral before letting go of the hover
-        if (m_EnoughInput)
-            m_HoverTimer.Reset();
-    }
-	// TODO: !!!!! Move all of this to draw !!!!!
-    // Clear the hover slice if we've been without enough input magnitude for a while
-    if (!m_EnoughInput && m_pHoveredSlice && m_HoverTimer.IsPastRealMS(500))
-    {
-        m_pHoveredSlice = 0;
-        m_RedrawBG = true;
-    }
-
-    // Redraw the background circle, if necessary
-    if (m_RedrawBG && m_PieEnabled != DISABLED)
-    {
-		SDL_Renderer* renderer = g_FrameMan.GetRenderer();
-
-		g_FrameMan.PushRenderTarget(m_pBGBitmap);
-		// Clear it out
-		SDL_SetRenderDrawColor(renderer, 0, 0, 0, 0);
-		SDL_RenderClear(renderer);
-		SDL_SetRenderDrawBlendMode(renderer, SDL_BLENDMODE_NONE);
-
-        int centerX = m_pBGBitmap->getW() / 2;
-        int centerY = m_pBGBitmap->getH() / 2;
-        // Do outer circle
-//        circlefill(m_pBGBitmap, centerX, centerY, m_InnerRadius + m_Thickness, g_BlackColor);
-		filledCircleRGBA(renderer, centerX, centerY, m_InnerRadius + m_Thickness, 0xf9, 0xe9, 0xe6, 0xFF); // TODO: Magic numbers
-
-		// Draw the separator lines, cutting up the circle into slices, only if fully enabled
-        if (m_PieEnabled == ENABLED)
-        {
-            Vector separator;
-
-			// Indicate the highlighted segment, only if it is also enabled?
-			if (m_pHoveredSlice && m_pHoveredSlice->m_Enabled) {
-				separator.SetXY(m_InnerRadius + (m_Thickness / 2), 0);
-				separator.RadRotate(m_pHoveredSlice->m_MidAngle);
-				//            floodfill(m_pBGBitmap, centerX +
-				//            separator.GetFloorIntX(), centerY +
-				//            separator.GetFloorIntY(), 122);
-
-				uint32_t drawColor = m_pHoveredSlice->m_Enabled ? g_BlackColor : g_RedColor;
-
-				filledPieRGBA(renderer, centerX, centerY, m_InnerRadius + m_Thickness, RadiansToDegrees(m_pHoveredSlice->m_AreaStart) + 90.0f, RadiansToDegrees(m_pHoveredSlice->m_AreaStart + m_pHoveredSlice->m_AreaArc) + 90.0f, drawColor>>24, drawColor>>16, drawColor>>8, drawColor);
-			}
-
-			for (vector<Slice *>::iterator sItr = m_AllSlices.begin(); sItr != m_AllSlices.end(); ++sItr)
-            {
-                separator.SetXY(m_InnerRadius + m_Thickness + 2, 0);
-                separator.RadRotate((*sItr)->m_AreaStart);
-                // Draw four so that the result will be at least 2px thick, no matter what angle
-                lineRGBA(renderer, centerX, centerY, centerX + separator.GetCeilingIntX(), centerY + separator.GetCeilingIntY(), 0, 0, 0, 0);
-                lineRGBA(renderer, centerX + 1, centerY, centerX + 1 + separator.GetCeilingIntX(), centerY + separator.GetCeilingIntY(), 0,0,0,0);
-                lineRGBA(renderer, centerX, centerY + 1, centerX + separator.GetCeilingIntX(), centerY + 1 + separator.GetCeilingIntY(), 0,0,0,0);
-                lineRGBA(renderer, centerX + 1, centerY + 1, centerX + 1 + separator.GetCeilingIntX(), centerY + 1 + separator.GetCeilingIntY(), 0,0,0,0);
-            }
-
-        }
-
-		// Remove inner circle
-		filledCircleRGBA(renderer, centerX, centerY, m_InnerRadius, 0,0,0,0);
-
-		SDL_SetRenderDrawBlendMode(renderer, SDL_BLENDMODE_BLEND);
-		g_FrameMan.PopRenderTarget();
-
-        m_RedrawBG = false;
-    }
-
-    // Save the pie slice command
-    if (m_pActivatedSlice)
-    {
-        m_PieCommand = m_pActivatedSlice->m_SliceType;
-        // If the activated command is a scripted one, then run the script!
-        if (m_PieCommand == PSI_SCRIPTED)
-        {
-            // Pass in the Actor this menu may be over when running the function
-            g_LuaMan.SetTempEntity(m_pActor);
-// TODO: Really reload the file every time? - YES ITS HOT
-            g_LuaMan.RunScriptFile(m_pActivatedSlice->GetScriptPath());
-            // Run the actual function this slice is supposed to run, passing in the Actor this is currently hovering over
-            g_LuaMan.RunScriptString(m_pActivatedSlice->GetFunctionName() + "(ToActor(LuaMan.TempEntity));");
-        }
-    }
-    else
-        m_PieCommand = PSI_NONE;
-
-    // Clear out the actor each frame, because we can't be sure it hasn't been deleted by next
-    m_pActor = 0;
-	// Delete last known actor if it's not an actor anymore, or dead or something else
-	if (m_pLastKnownActor && (!g_MovableMan.IsActor(m_pLastKnownActor) || !dynamic_cast<Actor *>(m_pLastKnownActor)))
-		m_pLastKnownActor = 0;
-}
-
-
-//////////////////////////////////////////////////////////////////////////////////////////
-// Virtual Method:  Draw
-//////////////////////////////////////////////////////////////////////////////////////////
-// Description:     Draws the menu
-
-void PieMenuGUI::Draw(SDL_Renderer *renderer, const Vector &targetPos) const
-{
-	SDL_Rect viewport;
-	SDL_RenderGetViewport(renderer, &viewport);
-
-	Vector drawPos = m_CenterPos - targetPos;
-
-//    GUIFont *pFont = g_FrameMan.GetSmallFont();
-    GUIFont *pFont = g_FrameMan.GetLargeFont();
-
-    // Adjust the draw position to work if drawn to a target screen bitmap that is straddling a scene seam
-    if (!targetPos.IsZero())
-    {
-        // Get all possible wrapped boxes of the screen
-        Box screenBox(targetPos, viewport.w, viewport.h);
-        list<Box> wrappedBoxes;
-        g_SceneMan.WrapBox(screenBox, wrappedBoxes);
-
-        // Iterate through the wrapped screen boxes - will only be one if there's no wrapping
-        // Try to the find one that contains the objective point
-        bool withinAny = false;
-        list<Box>::iterator nearestBoxItr = wrappedBoxes.begin();
-        float distance, shortestDist = 1000000.0;
-        for (list<Box>::iterator wItr = wrappedBoxes.begin(); wItr != wrappedBoxes.end(); ++wItr)
-        {
-            // See if we found the point to be within the screen or not
-            if (wItr->IsWithinBox(m_CenterPos))
-            {
-                nearestBoxItr = wItr;
-                withinAny = true;
-                break;
-            }
-            // Well, which wrapped screen box is closest to the point?
-            distance = g_SceneMan.ShortestDistance(wItr->GetCenter(), m_CenterPos).GetLargest();
-            if (distance < shortestDist)
-            {
-                shortestDist = distance;
-                nearestBoxItr = wItr;
-            }
-        }
-
-        // Get the difference that the wrapped screen has from the actual one
-        Vector wrappingOffset = screenBox.GetCorner() - nearestBoxItr->GetCorner();
-        // Apply that offet to the menu's center scene position
-        drawPos += wrappingOffset;
-
-        // Menu is not within the screen, so place it accordingly to the closest screen box
-        if (!withinAny)
-        {
-            // Figure out which point is closest to the box, taking scene wrapping into account
-            drawPos = nearestBoxItr->GetCenter() + g_SceneMan.ShortestDistance(nearestBoxItr->GetCenter(), m_CenterPos) - targetPos;
-        }
-/*
-        // Spans vertical scene seam
-        int sceneWidth = g_SceneMan.GetSceneWidth();
-        if (g_SceneMan.SceneWrapsX() && viewport.w < sceneWidth)
-        {
-            if ((targetPos.m_X < 0) && (m_CenterPos.m_X > (sceneWidth - viewport.w)))
-                drawPos.m_X -= sceneWidth;
-            else if (((targetPos.m_X + viewport.w) > sceneWidth) && (m_CenterPos.m_X < viewport.w))
-                drawPos.m_X += sceneWidth;
-        }
-        // Spans horizontal scene seam
-        int sceneHeight = g_SceneMan.GetSceneHeight();
-        if (g_SceneMan.SceneWrapsY() && viewport.h < sceneHeight)
-        {
-            if ((targetPos.m_Y < 0) && (m_CenterPos.m_Y > (sceneHeight - viewport.h)))
-                drawPos.m_Y -= sceneHeight;
-            else if (((targetPos.m_Y + viewport.h) > sceneHeight) && (m_CenterPos.m_Y < viewport.h))
-                drawPos.m_Y += sceneHeight;
-        }
-*/
-    }
-
-    // Adjust the draw position so that the menu will always be drawn fully inside the player's screen
-    int menuDrawRadius = m_InnerRadius + m_Thickness + 2 + pFont->GetFontHeight();
-    if (drawPos.m_X - menuDrawRadius < 0)
-        drawPos.m_X = menuDrawRadius;
-    else if (drawPos.m_X + menuDrawRadius > viewport.w)
-        drawPos.m_X = viewport.w - menuDrawRadius;
-
-    if (drawPos.m_Y - menuDrawRadius < 0)
-        drawPos.m_Y = menuDrawRadius;
-    else if (drawPos.m_Y + menuDrawRadius > viewport.h)
-        drawPos.m_Y = viewport.h - menuDrawRadius;
-
-	// Draw selected actor's inventory if it exists, alive and actually an actor
-	if (m_PieEnabled == ENABLED && m_pLastKnownActor && g_MovableMan.IsActor(m_pLastKnownActor) && dynamic_cast<AHuman *>(m_pLastKnownActor))
-	{
-		const std::deque<MovableObject *> * pInventory = m_pLastKnownActor->GetInventory();
-
-		float height = 0;
-		float width = 0;
-		float inventoryMass = 0;
-
-		SDLGUITexture guiBitmap;
-	    GUIFont *pSymbolFont = g_FrameMan.GetLargeFont();
-
-		// Calculate the max height of inventory panel
-		for (deque<MovableObject *>::const_iterator gItr = pInventory->begin(); gItr < pInventory->end(); ++gItr)
-			height = (*gItr)->GetGraphicalIcon()->getH() > height ? (*gItr)->GetGraphicalIcon()->getH() : height;
-
-		float actorMass = m_pLastKnownActor->GetMass();
-
-		// Setup item display
-		float x = drawPos.m_X;
-		float y = drawPos.m_Y - (m_EnabledRadius + m_Thickness + height + 10);
-		float gap = 2;
-		int half = pInventory->size() / 2;
-		float jetImpulseFactor = 0;
-		char str[4];
-
-		if (pInventory->size() == 1)
-			half = 1;
-
-		// Draw held item
-		AHuman *pHuman = dynamic_cast<AHuman *>(m_pLastKnownActor);
-		if (pHuman) 
-		{
-			MovableObject *pItem = pHuman->GetEquippedItem();
-			if (pItem)
-			{
-				// Adjust max height for carried item if necessary
-				height = pItem->GetGraphicalIcon()->getH() > height ? pItem->GetGraphicalIcon()->getH() : height;
-
-				// Draw item
-				SharedTexture pIcon = pItem->GetGraphicalIcon();
-				pIcon->render(renderer, x - (pIcon->getW() / 2), y);
-				width = pIcon->getW();
-
-				// Draw weight indicator
-				float itemMass = pItem->GetMass();
-				str[0] = itemMass > 25 ? -29 : (itemMass > 15 ? -30 : -31);
-				str[1] = 0;
-				pSymbolFont->DrawAligned(&guiBitmap, x, y - height - 6, str, GUIFont::Centre);
-			}
-		}
-
-		/*ACrab *pCrab = dynamic_cast<ACrab *>(m_pLastKnownActor);
-		if (pCrab) 
-		{
-			//Calculate estimated jetpack impulse
-			AEmitter *pJetpack = pCrab->GetJetpack();
-			if (pJetpack && pJetpack->IsAttached())
-				jetImpulseFactor = pJetpack->EstimateImpulse(false) * c_PPM / g_TimerMan.GetDeltaTimeSecs();
-		}*/
-
-		x += width / 2 + gap * 2;
-
-		// Draw right part of the list
-		for (int i = 0; i < half; ++i)
-		{
-			SharedTexture pIcon = pInventory->at(i)->GetGraphicalIcon();
-			//rect(pTargetBitmap, x - gap, y - gap, x + pIcon->w + gap, y + height + gap, 5);
-
-
-			pIcon->render(renderer, x, y);
-
-			// Draw weight indicator
-			float itemMass = pInventory->at(i)->GetMass();
-			str[0] = itemMass > 25 ? -29 : (itemMass > 15 ? -30 : -31);
-			str[1] = 0;
-			pSymbolFont->DrawAligned(&guiBitmap, x + pIcon->getW() / 2, y - height - 6, str, GUIFont::Centre);
-
-			// Move to draw next item
-			x += pIcon->getW() + gap * 2;
-=======
 		m_UpRightSlices.clear();
 		m_UpLeftSlices.clear();
 		m_DownLeftSlices.clear();
@@ -1783,7 +577,6 @@
 			drawPos.m_X = static_cast<float>(menuDrawRadius);
 		} else if (drawPos.m_X + static_cast<float>(menuDrawRadius) > static_cast<float>(targetBitmap->w)) {
 			drawPos.m_X = static_cast<float>(targetBitmap->w - menuDrawRadius);
->>>>>>> a712c192
 		}
 		if (drawPos.m_Y - static_cast<float>(menuDrawRadius) < 0.0F) {
 			drawPos.m_Y = static_cast<float>(menuDrawRadius);
@@ -1792,127 +585,6 @@
 		}
 	}
 
-<<<<<<< HEAD
-		//Draw left part of the list
-		x = drawPos.m_X - width / 2;
-
-		for (int i = pInventory->size() - 1; i >= half; --i)
-		{
-			SharedTexture pIcon = pInventory->at(i)->GetGraphicalIcon();
-			//Move to draw thi item
-			x -= pIcon->getW() + 4;
-			//rect(pTargetBitmap, x - gap, y - gap, x + pIcon->w + gap, y + height + gap, 5);
-			pIcon->render(renderer, x, y);
-
-			// Draw weight indicator
-			float itemMass = pInventory->at(i)->GetMass();
-			str[0] = itemMass > 25 ? -29 : (itemMass > 15 ? -30 : -31);
-			str[1] = 0;
-			pSymbolFont->DrawAligned(&guiBitmap, x + pIcon->getW() / 2, y - height - 6, str, GUIFont::Centre);
-		}
-	}
-
-    // Don't draw bg cirlce if completely disabled
-    if (m_PieEnabled != DISABLED)
-    {
-        // Blit the background circle, half transparent
-		if (!g_FrameMan.IsInMultiplayerMode())
-		{
-			m_pBGBitmap->setAlphaMod(MoreTrans);
-			m_pBGBitmap->render(renderer, drawPos.m_X - m_pBGBitmap->getW() / 2, drawPos.m_Y - m_pBGBitmap->getH() / 2);
-		}
-		else
-		{
-			m_pBGBitmap->render(renderer, drawPos.m_X - m_pBGBitmap->getW() / 2, drawPos.m_Y - m_pBGBitmap->getH() / 2);
-		}
-    }
-
-    // Only draw details if fully enabled
-    if (m_PieEnabled == ENABLED)
-    {
-        // Draw all the icons
-        Vector iconPos;
-		SharedTexture pIcon{nullptr};
-		for (vector<Slice *>::const_iterator sItr = m_AllSlices.begin(); sItr != m_AllSlices.end(); ++sItr)
-        {
-            // Check for available Icon
-            pIcon = nullptr;
-            if (!(*sItr)->m_Icon.GetTextures().empty() && (*sItr)->m_Icon.GetFrameCount() > 0)
-            {
-                // If we have the disabled etc frames, then use em if applicable
-                pIcon = (*sItr)->m_Icon.GetTextures()[(!((*sItr)->m_Enabled) && (*sItr)->m_Icon.GetFrameCount() > PIS_DISABLED) ? PIS_DISABLED : (((*sItr) == m_pHoveredSlice && (*sItr)->m_Icon.GetFrameCount() > PIS_SELECTED) ? PIS_SELECTED : PIS_NORMAL)];
-                // Position and draw the icon bitmap
-                iconPos.SetXY(m_InnerRadius + (m_Thickness / 2), 0);
-                iconPos.RadRotate((*sItr)->m_MidAngle);
-                iconPos += Vector(1, 1);
-                pIcon->render(renderer, drawPos.m_X + iconPos.m_X - (pIcon->getW() / 2), drawPos.m_Y + iconPos.m_Y - (pIcon->getH() / 2));
-            }
-        }
-
-        // Draw the cursor arrow
-        if (m_EnoughInput)
-        {
-            Vector cursorPos(m_InnerRadius/* - s_pCursor->w*/, 0);
-            cursorPos.RadRotate(m_CursorAng);
-            s_pCursor->render(renderer, drawPos.m_X + cursorPos.m_X, drawPos.m_Y + cursorPos.m_Y,  (m_CursorAng / c_PI) * -180.0, SDL_FLIP_NONE);
-    //        g_SceneMan.RegisterPostEffect(cursorPos, s_pCursorGlow,
-        }
-
-        // Draw the description text over the hovered over slice
-        if (m_pHoveredSlice)
-        {
-            SDLGUITexture guiBitmap;
-
-            Vector textPos(m_InnerRadius + m_Thickness + pFont->GetFontHeight() * 0.5, 0);
-            textPos.RadRotate(m_pHoveredSlice->m_MidAngle);
-            // Adjust for font height
-            textPos.m_Y -= pFont->GetFontHeight() * 0.45;
-
-            // If the UP or DOWN slice, then center the text
-            if (m_pHoveredSlice == &m_UpSlice || m_pHoveredSlice == &m_DownSlice)
-                pFont->DrawAligned(&guiBitmap, drawPos.m_X + textPos.m_X, drawPos.m_Y + textPos.m_Y, m_pHoveredSlice->m_Description.c_str(), GUIFont::Centre);
-            // Right side, so align text left
-            else if (m_CursorAng < c_HalfPI || m_CursorAng > c_PI + c_HalfPI)
-                pFont->DrawAligned(&guiBitmap, drawPos.m_X + textPos.m_X, drawPos.m_Y + textPos.m_Y, m_pHoveredSlice->m_Description.c_str(), GUIFont::Left);
-            // Left side, so align text right
-            else
-                pFont->DrawAligned(&guiBitmap, drawPos.m_X + textPos.m_X, drawPos.m_Y + textPos.m_Y, m_pHoveredSlice->m_Description.c_str(), GUIFont::Right);
-        }
-    }
-/*
-    Vector mouseDir(m_InnerRadius * m_pController->GetAnalogCursor().GetMagnitude(), 0);
-    mouseDir.RadRotate(m_CursorAng);
-    line(pTargetBitmap, drawPos.GetFloorIntX(), drawPos.GetFloorIntY(), drawPos.GetFloorIntX() + mouseDir.m_X, drawPos.GetFloorIntY() + mouseDir.m_Y, 122);
-*/
-}
-
-
-//////////////////////////////////////////////////////////////////////////////////////////
-// Method:          SelectSlice
-//////////////////////////////////////////////////////////////////////////////////////////
-// Description:     Sets a slice to be selected.
-
-bool PieMenuGUI::SelectSlice(Slice *pSelected, bool moveCursor)
-{
-    bool diffSlice = false;
-    // If new slice selected, can't be considered to already have been activated
-    if (pSelected != m_pHoveredSlice)
-    {
-        m_RedrawBG = true;
-        diffSlice = true;
-        if (pSelected->m_Enabled)
-			g_GUISound.HoverChangeSound()->Play(m_pController->GetPlayer());
-        else
-			g_GUISound.HoverDisabledSound()->Play(m_pController->GetPlayer());
-    }
-
-    m_pHoveredSlice = pSelected;
-
-    if (m_pHoveredSlice && moveCursor)
-        m_CursorAng = m_pHoveredSlice->m_MidAngle;
-
-    return m_pHoveredSlice && diffSlice;
-=======
 /////////////////////////////////////////////////////////////////////////////////////////////////////////////////////////////
 
 	void PieMenuGUI::DrawPieIcons(BITMAP *targetBitmap, const Vector &drawPos) const {
@@ -1964,5 +636,4 @@
 		soundToPlay->Play();
 		return true;
 	}
->>>>>>> a712c192
 }
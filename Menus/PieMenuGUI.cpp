#include "PieMenuGUI.h"

#include "FrameMan.h"
#include "UInputMan.h"

#include "Controller.h"
#include "AHuman.h"
#include "ContentFile.h"

#include "GUI/GUI.h"
#include "GUI/GUIFont.h"
#include "GUI/AllegroBitmap.h"

namespace RTE {

	BITMAP *PieMenuGUI::s_CursorBitmap;
	std::unordered_map<std::string, PieSlice> PieMenuGUI::s_AllCustomLuaSlices;

/////////////////////////////////////////////////////////////////////////////////////////////////////////////////////////////

	void PieMenuGUI::Clear() {
		m_LargeFont = nullptr;

		m_MenuController = nullptr;
		m_AffectedObject = nullptr;
		m_MenuMode = MenuMode::Normal;
		m_CenterPos.Reset();

		m_EnabledState = EnabledState::Disabled;
		m_EnableDisableAnimationTimer.Reset();
		m_HoverTimer.Reset();

		m_IconSeparatorMode = IconSeparatorMode::Line;
		m_BackgroundThickness = 16;
		m_BackgroundSeparatorSize = 2;
		m_DrawBackgroundTransparent = true;
		m_BackgroundColor = 4;
		m_BackgroundBorderColor = g_MaskColor;
		m_SelectedItemBackgroundColor = g_BlackColor;

		ResetSlices();

		m_FullRadius = 58;
		m_InnerRadius = 0;
		m_CursorAngle = 0;

		m_BGBitmap = nullptr;
	}

/////////////////////////////////////////////////////////////////////////////////////////////////////////////////////////////

	int PieMenuGUI::Create(Controller *controller, MovableObject *affectedObject) {
		RTEAssert(controller, "No controller sent to PieMenuGUI on creation!");

		if (!s_CursorBitmap) { s_CursorBitmap = ContentFile("Base.rte/GUIs/Skins/PieCursor.png").GetAsBitmap(); }

		if (!m_LargeFont) { m_LargeFont = g_FrameMan.GetLargeFont(); }

		m_MenuController = controller;
		m_AffectedObject = affectedObject;
		if (m_AffectedObject) {
			const Actor *affectedObjectAsActor = static_cast<Actor *>(m_AffectedObject);
			m_CenterPos = (affectedObjectAsActor ? affectedObjectAsActor->GetCPUPos() : m_AffectedObject->GetPos());
		}

		if (!m_BGBitmap) {
			int diameter = (m_FullRadius + std::max(m_BackgroundThickness, m_BackgroundSeparatorSize) + 2) * 2;
			m_BGBitmap = create_bitmap_ex(8, diameter, diameter);
			clear_to_color(m_BGBitmap, g_MaskColor);
		}

		return 0;
	}

/////////////////////////////////////////////////////////////////////////////////////////////////////////////////////////////

	void PieMenuGUI::SetEnabled(bool enable) {
		m_MenuMode = MenuMode::Normal;

		bool enabledStateDoesNotMatchInput = (enable && m_EnabledState != EnabledState::Enabled && m_EnabledState != EnabledState::Enabling) || (!enable && m_EnabledState != EnabledState::Disabled && m_EnabledState != EnabledState::Disabling);
		if (enabledStateDoesNotMatchInput) {
			m_EnabledState = enable ? EnabledState::Enabling : EnabledState::Disabling;
			m_EnableDisableAnimationTimer.Reset();
			if (m_MenuController->IsMouseControlled()) {
				g_UInputMan.SetMouseValueMagnitude(0);
				m_MenuController->m_AnalogCursor = Vector();
			}
			SoundContainer *soundToPlay = enable ? g_GUISound.PieMenuEnterSound() : g_GUISound.PieMenuExitSound();
			soundToPlay->Play();
		}
	}

/////////////////////////////////////////////////////////////////////////////////////////////////////////////////////////////

	void PieMenuGUI::ResetSlices() {
		m_HoveredSlice = nullptr;
		m_ActivatedSlice = nullptr;
		m_AlreadyActivatedSlice = nullptr;

		m_UpSlice.Reset();
		m_LeftSlice.Reset();
		m_DownSlice.Reset();
		m_RightSlice.Reset();

<<<<<<< HEAD
		m_UpRightSlices.clear();
		m_UpLeftSlices.clear();
		m_DownLeftSlices.clear();
		m_DownRightSlices.clear();

		m_CurrentSlices.clear();
		m_SliceGroupCount = 0;
		m_BGBitmapNeedsRedrawing = true;
	}

/////////////////////////////////////////////////////////////////////////////////////////////////////////////////////////////

	bool PieMenuGUI::AddSlice(PieSlice &newPieSlice, bool takeAnyFreeCardinal) {
		if (!newPieSlice.HasIcon()) { newPieSlice.Create(); }

		std::unordered_map<PieSlice::SliceDirection, PieSlice *> sliceCardinalDirections = {
			{PieSlice::SliceDirection::UP, &m_UpSlice}, {PieSlice::SliceDirection::LEFT, &m_LeftSlice}, {PieSlice::SliceDirection::DOWN, &m_DownSlice}, {PieSlice::SliceDirection::RIGHT, &m_RightSlice}
		};
		std::unordered_map<PieSlice::SliceDirection, std::pair<std::list<PieSlice> *, std::list<PieSlice> *>> sliceIntercardinalDirections = {
			{PieSlice::SliceDirection::UP, {&m_UpRightSlices, &m_UpLeftSlices}},
			{PieSlice::SliceDirection::LEFT, {&m_UpLeftSlices, &m_DownLeftSlices}},
			{PieSlice::SliceDirection::DOWN, {&m_DownLeftSlices, &m_DownRightSlices}},
			{PieSlice::SliceDirection::RIGHT, {&m_UpRightSlices, &m_DownRightSlices}}
		};

		for (const auto &[sliceDirection, pieSlice] : sliceCardinalDirections) {
			if ((takeAnyFreeCardinal || sliceDirection == newPieSlice.GetDirection()) && pieSlice->GetType() == PieSlice::PieSliceIndex::PSI_NONE) {
				*pieSlice = newPieSlice;
				return true;
=======
	// Reallign to update 
	RealignSlices();

	return retValue;
}

//////////////////////////////////////////////////////////////////////////////////////////
// Method:          AddSlice
//////////////////////////////////////////////////////////////////////////////////////////
// Description:     Adds a Slice to the menu. It will be placed according to what's already
//                  in there, and what placement apriority parameters it has.
bool PieMenuGUI::AddSlice(Slice &newSlice, bool takeAnyFreeCardinal)
{
	//m_AllAddedSlices.push_back(newSlice);

    // Make sure the slice is created and has a corresponding Icon assigned
    if (newSlice.m_Icon.GetFrameCount() <= 0)
        newSlice.Create();

    // Trying to place in the UP direction
    if (newSlice.m_Direction == Slice::UP)
    {
        // If available, take it!
        if (m_UpSlice.m_SliceType == PSI_NONE)
            m_UpSlice = newSlice;
        // If not, check first adjacent cardinal direction
        else if (takeAnyFreeCardinal && m_LeftSlice.m_SliceType == PSI_NONE)
            m_LeftSlice = newSlice;
        // If not, check second adjacent cardinal direction
        else if (takeAnyFreeCardinal && m_RightSlice.m_SliceType == PSI_NONE)
            m_RightSlice = newSlice;
        // If not, check opposite cardinal direction
        else if (takeAnyFreeCardinal && m_DownSlice.m_SliceType == PSI_NONE)
            m_DownSlice = newSlice;
        // If none of these are available, then we have to put into the least crowded adjacent corner
        else
        {
            // Decide which is least crowded and put it there, in the appropriate end
            if (m_UpRightSlices.size() <= m_UpLeftSlices.size())
                m_UpRightSlices.push_front(newSlice);
            else
                m_UpLeftSlices.push_front(newSlice);
        }
    }
    // Trying to place in the LEFT direction
    else if (newSlice.m_Direction == Slice::LEFT)
    {
        // If available, take it!
        if (m_LeftSlice.m_SliceType == PSI_NONE)
            m_LeftSlice = newSlice;
        // If not, check first adjacent cardinal direction
        else if (takeAnyFreeCardinal && m_DownSlice.m_SliceType == PSI_NONE)
            m_DownSlice = newSlice;
        // If not, check second adjacent cardinal direction
        else if (takeAnyFreeCardinal && m_UpSlice.m_SliceType == PSI_NONE)
            m_UpSlice = newSlice;
        // If not, check opposite cardinal direction
        else if (takeAnyFreeCardinal && m_RightSlice.m_SliceType == PSI_NONE)
            m_RightSlice = newSlice;
        // If none of these are available, then we have to put into the least crowded adjacent corner
        else
        {
            // Decide which is least crowded and put it there
            if (m_UpLeftSlices.size() <= m_DownLeftSlices.size())
                m_UpLeftSlices.push_back(newSlice);
            else
                m_DownLeftSlices.push_front(newSlice);
        }
    }
    // Trying to place in the DOWN direction
    else if (newSlice.m_Direction == Slice::DOWN)
    {
        // If available, take it!
        if (m_DownSlice.m_SliceType == PSI_NONE)
            m_DownSlice = newSlice;
        // If not, check first adjacent cardinal direction
        else if (takeAnyFreeCardinal && m_RightSlice.m_SliceType == PSI_NONE)
            m_RightSlice = newSlice;
        // If not, check second adjacent cardinal direction
        else if (takeAnyFreeCardinal && m_LeftSlice.m_SliceType == PSI_NONE)
            m_LeftSlice = newSlice;
        // If not, check opposite cardinal direction
        else if (takeAnyFreeCardinal && m_UpSlice.m_SliceType == PSI_NONE)
            m_UpSlice = newSlice;
        // If none of these are available, then we have to put into the least crowded adjacent corner
        else
        {
            // Decide which is least crowded and put it there
            if (m_DownLeftSlices.size() <= m_DownRightSlices.size())
                m_DownLeftSlices.push_back(newSlice);
            else
                m_DownRightSlices.push_back(newSlice);
        }
    }
    // Trying to place in the RIGHT direction
    else if (newSlice.m_Direction == Slice::RIGHT)
    {
        // If available, take it!
        if (m_RightSlice.m_SliceType == PSI_NONE)
            m_RightSlice = newSlice;
        // If not, check first adjacent cardinal direction
        else if (takeAnyFreeCardinal && m_UpSlice.m_SliceType == PSI_NONE)
            m_UpSlice = newSlice;
        // If not, check second adjacent cardinal direction
        else if (takeAnyFreeCardinal && m_DownSlice.m_SliceType == PSI_NONE)
            m_DownSlice = newSlice;
        // If not, check opposite cardinal direction
        else if (takeAnyFreeCardinal && m_LeftSlice.m_SliceType == PSI_NONE)
            m_LeftSlice = newSlice;
        // If none of these are available, then we have to put into the least crowded adjacent corner
        else
        {
            // Decide which is least crowded and put it there
            if (m_DownRightSlices.size() <= m_UpRightSlices.size())
                m_DownRightSlices.push_front(newSlice);
            else
                m_UpRightSlices.push_back(newSlice);
        }
    }

    return true;
}


//////////////////////////////////////////////////////////////////////////////////////////
// Method:          AddSliceToGroup
//////////////////////////////////////////////////////////////////////////////////////////
// Description:     Adds a Slice to the menu, as part of a group. It will be assigned a
//                  group ID, which will also be returned. If a new group is wanted, pass
//                  -1 as groupID.

int PieMenuGUI::AddSliceToGroup(Slice &newSlice, int groupID)
{
    if (groupID < 0)
    {
        newSlice.m_GroupID = m_SliceGroupCount++;
        return AddSlice(newSlice) ? newSlice.m_GroupID : -1;
    }
    else if (groupID < m_SliceGroupCount)
    {
        newSlice.m_GroupID = groupID;
        return AddSlice(newSlice) ? newSlice.m_GroupID : -1;
    }

    return -1;
}


//////////////////////////////////////////////////////////////////////////////////////////
// Method:          RealignSlices
//////////////////////////////////////////////////////////////////////////////////////////
// Description:     Makes sure all currently added slices' areas are set up correctly
//                  position and sizewise on the pie menu circle.

void PieMenuGUI::RealignSlices()
{
    m_AllSlices.clear();
    list<Slice>::iterator sItr;
    // For the corner lists we need to traverse backwards to get the right order on the circle
    list<Slice>::reverse_iterator srItr;

    // Start straight out right and go CCW, aligning all encountered slcies as we go

    // UPPER RIGHT QUADRANT
    if (!m_UpRightSlices.empty())
    {
        int which = 0;
        for (srItr = m_UpRightSlices.rbegin(); srItr != m_UpRightSlices.rend(); ++srItr)
        {
            (*srItr).m_AreaArc = c_QuarterPI / m_UpRightSlices.size();
            (*srItr).m_AreaStart = c_EighthPI + which * (*srItr).m_AreaArc;
            // Add the corner slice to the ordered list of all
            m_AllSlices.push_back(&(*srItr));
            ++which;
        }
        m_UpSlice.m_AreaStart = c_QuarterPI + c_EighthPI;
        // Assume next quadrant won't have any corner slices
        m_UpSlice.m_AreaArc = c_QuarterPI + c_EighthPI;
    }
    else
    {
        m_UpSlice.m_AreaStart = c_QuarterPI;
        m_UpSlice.m_AreaArc = c_HalfPI;
    }

    // Add the next cardinal slice to the ordered list of all
    m_AllSlices.push_back(&m_UpSlice);

    // UPPER LEFT QUADRANT
    if (!m_UpLeftSlices.empty())
    {
        int which = 0;
        for (sItr = m_UpLeftSlices.begin(); sItr != m_UpLeftSlices.end(); ++sItr)
        {
            (*sItr).m_AreaArc = c_QuarterPI / m_UpLeftSlices.size();
            (*sItr).m_AreaStart = c_HalfPI + c_EighthPI + which * (*sItr).m_AreaArc;
            // Add the corner slice to the ordered list of all
            m_AllSlices.push_back(&(*sItr));
            ++which;
        }
        m_LeftSlice.m_AreaStart = c_HalfPI + c_QuarterPI + c_EighthPI;
        // Assume next quadrant won't have any corner slices
        m_LeftSlice.m_AreaArc =  c_QuarterPI + c_EighthPI;
        // Adjust previous cardinal slice since this quadrant is encroaching on it
        m_UpSlice.m_AreaArc -= c_EighthPI;
    }
    else
    {
        m_LeftSlice.m_AreaStart = c_HalfPI + c_QuarterPI;
        m_LeftSlice.m_AreaArc = c_HalfPI;
    }

    // Add the next cardinal slice to the ordered list of all
    m_AllSlices.push_back(&m_LeftSlice);

    // LOWER LEFT QUADRANT
    if (!m_DownLeftSlices.empty())
    {
        int which = 0;
        for (sItr = m_DownLeftSlices.begin(); sItr != m_DownLeftSlices.end(); ++sItr)
        {
            (*sItr).m_AreaArc = c_QuarterPI / m_DownLeftSlices.size();
            (*sItr).m_AreaStart = c_PI + c_EighthPI + which * (*sItr).m_AreaArc;
            // Add the corner slice to the ordered list of all
            m_AllSlices.push_back(&(*sItr));
            ++which;
        }
        m_DownSlice.m_AreaStart = c_PI + c_QuarterPI + c_EighthPI;
        // Assume next quadrant won't have any corner slices
        m_DownSlice.m_AreaArc = c_QuarterPI + c_EighthPI;
        // Adjust previous cardinal slice since this quadrant is encroaching on it
        m_LeftSlice.m_AreaArc -= c_EighthPI;
    }
    else
    {
        m_DownSlice.m_AreaStart = c_PI + c_QuarterPI;
        m_DownSlice.m_AreaArc = c_HalfPI;
    }

    // Add the next cardinal slice to the ordered list of all
    m_AllSlices.push_back(&m_DownSlice);

    // LOWER RIGHT QUADRANT
    if (!m_DownRightSlices.empty())
    {
        int which = 0;
        for (srItr = m_DownRightSlices.rbegin(); srItr != m_DownRightSlices.rend(); ++srItr)
        {
            (*srItr).m_AreaArc = c_QuarterPI / m_DownRightSlices.size();
            (*srItr).m_AreaStart = c_PI + c_HalfPI + c_EighthPI + which * (*srItr).m_AreaArc;
            // Add the corner slice to the ordered list of all
            m_AllSlices.push_back(&(*srItr));
            ++which;
        }
        m_RightSlice.m_AreaStart = c_PI + c_HalfPI + c_QuarterPI + c_EighthPI;
        // Check if next quadrant has any corner slices and set size accordingly
        m_RightSlice.m_AreaArc = c_QuarterPI + (m_UpRightSlices.empty() ? c_EighthPI : 0);
        // Adjust previous cardinal slice since this quadrant is encroaching on it
        m_DownSlice.m_AreaArc -= c_EighthPI;
    }
    else
    {
        m_RightSlice.m_AreaStart = c_PI + c_HalfPI + c_QuarterPI;
        m_RightSlice.m_AreaArc = c_HalfPI - (m_UpRightSlices.empty() ? 0 : c_EighthPI);
    }

    // Add the next cardinal slice to the ordered list of all
    m_AllSlices.push_back(&m_RightSlice);

    // Precalculate the mid angles for all slices
    for (vector<Slice *>::const_iterator sItr = m_AllSlices.begin(); sItr != m_AllSlices.end(); ++sItr)
        (*sItr)->m_MidAngle = (*sItr)->m_AreaStart + ((*sItr)->m_AreaArc / 2);

    m_RedrawBG = true;
}


//////////////////////////////////////////////////////////////////////////////////////////
// Method:          GetSliceOnAngle
//////////////////////////////////////////////////////////////////////////////////////////
// Description:     Gets a specific slice based on an angle on the pie menu.

const PieMenuGUI::Slice * PieMenuGUI::GetSliceOnAngle(float angle)
{
    float areaEnd;

    for (vector<Slice *>::const_iterator sItr = m_AllSlices.begin(); sItr != m_AllSlices.end(); ++sItr)
    {
        areaEnd = (*sItr)->m_AreaStart + (*sItr)->m_AreaArc;
        // If the angle is found to be between 
        if ((*sItr)->m_AreaStart <= angle && areaEnd > angle)
            return *sItr;

        // Check for if the target slice overlaps the 0 point on the arc
        if (areaEnd > c_PI * 2 && angle >= 0 && angle < (areaEnd - c_PI * 2))
            return *sItr;
    }

    return 0;
}


//////////////////////////////////////////////////////////////////////////////////////////
// Method:          Update
//////////////////////////////////////////////////////////////////////////////////////////
// Description:     Updates the state of this Menu each frame

void PieMenuGUI::Update()
{
    m_pActivatedSlice = 0;
    m_PieCommand = PSI_NONE;

    // Special wobble animation, menu is effectively deactivated
    if (m_Wobbling)
    {
        // Get it started
        if (m_PieEnabled != ENABLING && m_PieEnabled != DISABLING)
            m_PieEnabled = ENABLING;

        m_RedrawBG = true;
        // Growing
        if (m_PieEnabled == ENABLING)
        {
            m_InnerRadius += m_EnablingTimer.GetElapsedRealTimeMS() / 6;
            if (m_InnerRadius > m_EnabledRadius / 2)
            {
                m_InnerRadius = m_EnabledRadius / 2;
                m_PieEnabled = DISABLING;
            }
        }
        // Shrinking
        else if (m_PieEnabled == DISABLING)
        {
            m_InnerRadius -= m_EnablingTimer.GetElapsedRealTimeMS() / 6;
            if (m_InnerRadius < 0)
            {
                m_InnerRadius = 0;
                m_PieEnabled = ENABLING;
            }
        }
        m_EnablingTimer.Reset();
    }
    // Special frozen radius circle stage
    else if (m_Freeze)
    {
        // Don't do shit
        m_PieEnabled = ENABLING;
    }
    // Animate the menu into and out of view if enabled or disabled
    else
    {
        if (m_PieEnabled == ENABLING)
        {
            m_RedrawBG = true;
            m_InnerRadius = LERP(0, s_EnablingDelay, 0, m_EnabledRadius, m_EnablingTimer.GetElapsedRealTimeMS()); 
            if (m_EnablingTimer.IsPastRealMS(s_EnablingDelay))
            {
                m_InnerRadius = m_EnabledRadius;
                m_PieEnabled = ENABLED;
            }
        }
        // Animate the menu out of view
        else if (m_PieEnabled == DISABLING)
        {
            m_RedrawBG = true;
            m_InnerRadius = LERP(0, s_EnablingDelay, m_EnabledRadius, 0, m_EnablingTimer.GetElapsedRealTimeMS()); 
            if (m_EnablingTimer.IsPastRealMS(s_EnablingDelay))
            {
                // Flash the actor when done disabling.
                if (m_pActor)
                    m_pActor->FlashWhite();
                m_InnerRadius = 0;
                m_PieEnabled = DISABLED;
            }
        }
    }

    // Quit if no controller
    if (m_pController->IsDisabled())
        return;

    // Update the user controller - NO should be done by whomever owns this isntead
//    m_pController->Update();

    ////////////////////////////////////////////
    // Notification blinking logic
/*
    if (m_BlinkMode == NOFUNDS)
    {
        m_pCostLabel->SetVisible(m_BlinkTimer.AlternateSim(250));
    }
    else if (m_BlinkMode == NOCRAFT)
    {
        bool blink = m_BlinkTimer.AlternateSim(250);
        m_pCraftLabel->SetVisible(blink);
        m_pCraftBox->SetVisible(blink);
    }

    // Time out the blinker
    if (m_BlinkMode != NOBLINK && m_BlinkTimer.IsPastSimMS(1500))
    {
        m_pCostLabel->SetVisible(true);
        m_pCraftLabel->SetVisible(true);
        m_pCraftBox->SetVisible(true);
        m_BlinkMode = NOBLINK;
    }
*/
    /////////////////////////////////////////////////////
    // Analog input logic

    m_EnoughInput = false;

    // If not enabled, then don't read cursor input, and don't change the hovered slice
    if (IsEnabled())
    {
        // Get cursor angle input and see that it's enough to register as a direction on the pie
        if (m_pController->GetAnalogCursor().GetLargest() > 0.45)
        {
            m_CursorAng = m_pController->GetAnalogCursor().GetAbsRadAngle();
            m_EnoughInput = true;
        }

        // Always make cursor pos positive
        while (m_CursorAng < 0)
            m_CursorAng += c_PI * 2;

        // If enough input to give an angle, and a slice is present there, highlight it
        const Slice *pNewSlice = GetSliceOnAngle(m_CursorAng);
        // Only highlight if the currently ohvered slice is different from the previous one
        if (m_EnoughInput && pNewSlice && pNewSlice != m_pHoveredSlice)
        {
            m_pHoveredSlice = pNewSlice;
            m_RedrawBG = true;
            // Play the change sound
            if (m_pHoveredSlice->m_Enabled)
                g_GUISound.HoverChangeSound()->Play(m_pController->GetPlayer());
            else
                g_GUISound.HoverDisabledSound()->Play(m_pController->GetPlayer());
        }
    }

    //////////////////////////////////////////
    // Digital input logic
    
    // If not enabled, then don't read input, and don't change the hovered slice
    if (IsEnabled() && !m_EnoughInput)
    {
        // If we haven't already started to point at something, then pressing a d-pad entry will cause cardianl slice to be hovered
        if (!m_pHoveredSlice)
        {
            if (m_pController->IsState(PRESS_UP))
                m_EnoughInput = SelectSlice(&m_UpSlice, true);
            else if (m_pController->IsState(PRESS_LEFT))
                m_EnoughInput = SelectSlice(&m_LeftSlice, true);
            else if (m_pController->IsState(PRESS_DOWN))
                m_EnoughInput = SelectSlice(&m_DownSlice, true);
            else if (m_pController->IsState(PRESS_RIGHT))
                m_EnoughInput = SelectSlice(&m_RightSlice, true);

            // If something was initially selected here, reset the hold timer
            if (m_pHoveredSlice)
                m_DInputHoldTimer.Reset();
        }
        // Already pointing toward a slice; new d-pad input will move to next slice over
        else
        {
            // Check if all directions were let go of.. will stop pointing after delay
            if (m_DInputHoldTimer.IsPastRealMS(1500) && !m_pController->IsState(MOVE_UP) && !m_pController->IsState(MOVE_LEFT) && !m_pController->IsState(MOVE_DOWN) && !m_pController->IsState(MOVE_RIGHT))
                m_EnoughInput = false;
            else
            {
                // Find the currently hovered slice in the order of them all
                vector<Slice *>::iterator sItr = m_AllSlices.begin();
                int which = 0;
                int step = 0;
                for (sItr = m_AllSlices.begin(); sItr != m_AllSlices.end(); ++sItr, ++which)
                {
                    if ((*sItr) == m_pHoveredSlice)
                        break;
                }

                // Check for presses, and determine if the cursor position is opposite enough to warrant a jump to the cardinal axis
                // or if just a single step toward it should be made
                if (m_pController->IsState(PRESS_UP))
                {
                    if (m_CursorAng < m_RightSlice.m_MidAngle && m_CursorAng > m_LeftSlice.m_MidAngle)
                        SelectSlice(&m_UpSlice, true);
                    else if (m_pHoveredSlice != &m_UpSlice)
                        step = m_CursorAng > m_UpSlice.m_MidAngle && m_CursorAng < m_DownSlice.m_MidAngle ? -1 : 1;
                    m_DInputHoldTimer.Reset();
                }
                else if (m_pController->IsState(PRESS_LEFT))
                {
                    if (m_CursorAng < m_UpSlice.m_MidAngle || m_CursorAng > m_DownSlice.m_MidAngle)
                        SelectSlice(&m_LeftSlice, true);
                    else if (m_pHoveredSlice != &m_LeftSlice)
                        step = m_CursorAng > m_LeftSlice.m_MidAngle ? -1 : 1;
                    m_DInputHoldTimer.Reset();
                }
                else if (m_pController->IsState(PRESS_DOWN))
                {
                    if (m_CursorAng < m_LeftSlice.m_MidAngle || m_CursorAng > m_RightSlice.m_MidAngle)
                        SelectSlice(&m_DownSlice, true);
                    else if (m_pHoveredSlice != &m_DownSlice)
                        step = m_CursorAng > m_DownSlice.m_MidAngle || m_CursorAng < m_UpSlice.m_MidAngle ? -1 : 1;
                    m_DInputHoldTimer.Reset();
                }
                else if (m_pController->IsState(PRESS_RIGHT))
                {
                    if (m_CursorAng < m_DownSlice.m_MidAngle && m_CursorAng > m_UpSlice.m_MidAngle)
                        SelectSlice(&m_RightSlice, true);
                    else if (m_pHoveredSlice != &m_RightSlice)
                        step = m_CursorAng > m_RightSlice.m_MidAngle || m_CursorAng < (m_RightSlice.m_MidAngle - c_PI) ? -1 : 1;
                    m_DInputHoldTimer.Reset();
                }

                // We didn't jump to a cardinal axis, just moved a step, so make that happen
                if (step != 0)
                {
                    which += step;
                    if (which < 0)
                        which = m_AllSlices.size() - 1;
                    else if (which >= m_AllSlices.size())
                        which = 0;

                    if (!m_AllSlices.empty())
                        SelectSlice(m_AllSlices[which], true);
                }

                m_EnoughInput = true;
            }
        }
    }

    // Check for activation of the current hover
    if (m_pHoveredSlice && m_PieEnabled != DISABLED)
    {
        // If used pressed primary button or released secondary when hovering over a slice, then activate it
        if (m_pController->IsState(PRESS_PRIMARY))
        {
            if (m_pHoveredSlice->m_Enabled)
            {
                m_pActivatedSlice = m_pHoveredSlice;
                m_AlreadyActivated = m_pActivatedSlice->m_SliceType;
				g_GUISound.SlicePickedSound()->Play(m_pController->GetPlayer());
            }
            else
				g_GUISound.DisabledPickedSound()->Play(m_pController->GetPlayer());
            // Reset the digital input hold timer so the hover stays here
            m_DInputHoldTimer.Reset();
        }

        // Only allow release of pie menu button to activate a slice IF it hasn't already been activated with the primary button!
        if (m_AlreadyActivated != m_pHoveredSlice->m_SliceType &&  m_pController->IsState(RELEASE_SECONDARY))
        {
            if (m_pHoveredSlice->m_Enabled)
            {
                m_pActivatedSlice = m_pHoveredSlice;
                m_AlreadyActivated = m_pActivatedSlice->m_SliceType;
				g_GUISound.SlicePickedSound()->Play(m_pController->GetPlayer());
            }
            else
				g_GUISound.DisabledPickedSound()->Play(m_pController->GetPlayer());
        }

        // Reset the timer so we can measure how long the cursor has been neutral before letting go of the hover
        if (m_EnoughInput)
            m_HoverTimer.Reset();
    }
    
    // Clear the hover slice if we've been without enough input magnitude for a while
    if (!m_EnoughInput && m_pHoveredSlice && m_HoverTimer.IsPastRealMS(500))
    {
        m_pHoveredSlice = 0;
        m_RedrawBG = true;
    }

    // Redraw the background circle, if necessary
    if (m_RedrawBG && m_PieEnabled != DISABLED)
    {
        // Clear it out
        clear_to_color(m_pBGBitmap, g_MaskColor);

        int centerX = m_pBGBitmap->w / 2;
        int centerY = m_pBGBitmap->h / 2;
        // Do outer circle
//        circlefill(m_pBGBitmap, centerX, centerY, m_InnerRadius + m_Thickness, g_BlackColor);
        circlefill(m_pBGBitmap, centerX, centerY, m_InnerRadius + m_Thickness, 4);
        // Remove inner circle
        circlefill(m_pBGBitmap, centerX, centerY, m_InnerRadius, g_MaskColor);

        // Draw the separator lines, cutting up the circle into slices, only if fully enabled
        if (m_PieEnabled == ENABLED)
        {
            Vector separator;
            for (vector<Slice *>::iterator sItr = m_AllSlices.begin(); sItr != m_AllSlices.end(); ++sItr)
            {
                separator.SetXY(m_InnerRadius + m_Thickness + 2, 0);
                separator.RadRotate((*sItr)->m_AreaStart);
                // Draw four so that the result will be at least 2px thick, no matter what angle
                line(m_pBGBitmap, centerX, centerY, centerX + separator.GetCeilingIntX(), centerY + separator.GetCeilingIntY(), g_MaskColor);
                line(m_pBGBitmap, centerX + 1, centerY, centerX + 1 + separator.GetCeilingIntX(), centerY + separator.GetCeilingIntY(), g_MaskColor);
                line(m_pBGBitmap, centerX, centerY + 1, centerX + separator.GetCeilingIntX(), centerY + 1 + separator.GetCeilingIntY(), g_MaskColor);
                line(m_pBGBitmap, centerX + 1, centerY + 1, centerX + 1 + separator.GetCeilingIntX(), centerY + 1 + separator.GetCeilingIntY(), g_MaskColor);
            }

            // Indicate the highlighted segment, only if it is also enabled?
            if (m_pHoveredSlice && m_pHoveredSlice->m_Enabled)
            {
                separator.SetXY(m_InnerRadius + (m_Thickness / 2), 0);
                separator.RadRotate(m_pHoveredSlice->m_MidAngle);
    //            floodfill(m_pBGBitmap, centerX + separator.GetFloorIntX(), centerY + separator.GetFloorIntY(), 122);
                floodfill(m_pBGBitmap, centerX + separator.GetFloorIntX(), centerY + separator.GetFloorIntY(), m_pHoveredSlice->m_Enabled ? g_BlackColor : g_RedColor);
            }
        }

        m_RedrawBG = false;
    }

    // Save the pie slice command
    if (m_pActivatedSlice)
    {
        m_PieCommand = m_pActivatedSlice->m_SliceType;
        // If the activated command is a scripted one, then run the script!
        if (m_PieCommand == PSI_SCRIPTED)
        {
            // Pass in the Actor this menu may be over when running the function
            g_LuaMan.SetTempEntity(m_pActor);
// TODO: Really reload the file every time? - YES ITS HOT
            g_LuaMan.RunScriptFile(m_pActivatedSlice->GetScriptPath());
            // Run the actual function this slice is supposed to run, passing in the Actor this is currently hovering over
            g_LuaMan.RunScriptString(m_pActivatedSlice->GetFunctionName() + "(ToActor(LuaMan.TempEntity));");
        }
    }
    else
        m_PieCommand = PSI_NONE;

    // Clear out the actor each frame, because we can't be sure it hasn't been deleted by next
    m_pActor = 0;
	// Delete last known actor if it's not an actor anymore, or dead or something else
	if (m_pLastKnownActor && (!g_MovableMan.IsActor(m_pLastKnownActor) || !dynamic_cast<Actor *>(m_pLastKnownActor)))
		m_pLastKnownActor = 0;
}


//////////////////////////////////////////////////////////////////////////////////////////
// Virtual Method:  Draw
//////////////////////////////////////////////////////////////////////////////////////////
// Description:     Draws the menu

void PieMenuGUI::Draw(BITMAP *pTargetBitmap, const Vector &targetPos) const
{
    Vector drawPos = m_CenterPos - targetPos;

//    GUIFont *pFont = g_FrameMan.GetSmallFont();
    GUIFont *pFont = g_FrameMan.GetLargeFont();

    // Adjust the draw position to work if drawn to a target screen bitmap that is straddling a scene seam
    if (!targetPos.IsZero())
    {
        // Get all possible wrapped boxes of the screen
        Box screenBox(targetPos, pTargetBitmap->w, pTargetBitmap->h);
        list<Box> wrappedBoxes;
        g_SceneMan.WrapBox(screenBox, wrappedBoxes);

        // Iterate through the wrapped screen boxes - will only be one if there's no wrapping
        // Try to the find one that contains the objective point
        bool withinAny = false;
        list<Box>::iterator nearestBoxItr = wrappedBoxes.begin();
        float distance, shortestDist = 1000000.0;
        for (list<Box>::iterator wItr = wrappedBoxes.begin(); wItr != wrappedBoxes.end(); ++wItr)
        {
            // See if we found the point to be within the screen or not
            if (wItr->IsWithinBox(m_CenterPos))
            {
                nearestBoxItr = wItr;
                withinAny = true;
                break;
            }
            // Well, which wrapped screen box is closest to the point?
            distance = g_SceneMan.ShortestDistance(wItr->GetCenter(), m_CenterPos).GetLargest();
            if (distance < shortestDist)
            {
                shortestDist = distance;
                nearestBoxItr = wItr;
            }
        }

        // Get the difference that the wrapped screen has from the actual one
        Vector wrappingOffset = screenBox.GetCorner() - nearestBoxItr->GetCorner();
        // Apply that offet to the menu's center scene position
        drawPos += wrappingOffset;

        // Menu is not within the screen, so place it accordingly to the closest screen box
        if (!withinAny)
        {
            // Figure out which point is closest to the box, taking scene wrapping into account
            drawPos = nearestBoxItr->GetCenter() + g_SceneMan.ShortestDistance(nearestBoxItr->GetCenter(), m_CenterPos) - targetPos;
        }
/*
        // Spans vertical scene seam
        int sceneWidth = g_SceneMan.GetSceneWidth();
        if (g_SceneMan.SceneWrapsX() && pTargetBitmap->w < sceneWidth)
        {
            if ((targetPos.m_X < 0) && (m_CenterPos.m_X > (sceneWidth - pTargetBitmap->w)))
                drawPos.m_X -= sceneWidth;
            else if (((targetPos.m_X + pTargetBitmap->w) > sceneWidth) && (m_CenterPos.m_X < pTargetBitmap->w))
                drawPos.m_X += sceneWidth;
        }
        // Spans horizontal scene seam
        int sceneHeight = g_SceneMan.GetSceneHeight();
        if (g_SceneMan.SceneWrapsY() && pTargetBitmap->h < sceneHeight)
        {
            if ((targetPos.m_Y < 0) && (m_CenterPos.m_Y > (sceneHeight - pTargetBitmap->h)))
                drawPos.m_Y -= sceneHeight;
            else if (((targetPos.m_Y + pTargetBitmap->h) > sceneHeight) && (m_CenterPos.m_Y < pTargetBitmap->h))
                drawPos.m_Y += sceneHeight;
        }
*/
    }

    // Adjust the draw position so that the menu will always be drawn fully inside the player's screen
    int menuDrawRadius = m_InnerRadius + m_Thickness + 2 + pFont->GetFontHeight();
    if (drawPos.m_X - menuDrawRadius < 0)
        drawPos.m_X = menuDrawRadius;
    else if (drawPos.m_X + menuDrawRadius > pTargetBitmap->w)
        drawPos.m_X = pTargetBitmap->w - menuDrawRadius;

    if (drawPos.m_Y - menuDrawRadius < 0)
        drawPos.m_Y = menuDrawRadius;
    else if (drawPos.m_Y + menuDrawRadius > pTargetBitmap->h)
        drawPos.m_Y = pTargetBitmap->h - menuDrawRadius;

	// Draw selected actor's inventory if it exists, alive and actually an actor
	if (m_PieEnabled == ENABLED && m_pLastKnownActor && g_MovableMan.IsActor(m_pLastKnownActor) && dynamic_cast<AHuman *>(m_pLastKnownActor))
	{
		const std::deque<MovableObject *> * pInventory = m_pLastKnownActor->GetInventory();

		float height = 0;
		float width = 0;
		float inventoryMass = 0;

		AllegroBitmap allegroBitmap(pTargetBitmap);
	    GUIFont *pSymbolFont = g_FrameMan.GetLargeFont();

		// Calculate the max height of inventory panel
		for (deque<MovableObject *>::const_iterator gItr = pInventory->begin(); gItr < pInventory->end(); ++gItr)
			height = (*gItr)->GetGraphicalIcon()->h > height ? (*gItr)->GetGraphicalIcon()->h : height;

		float actorMass = m_pLastKnownActor->GetMass();

		// Setup item display
		float x = drawPos.m_X;
		float y = drawPos.m_Y - (m_EnabledRadius + m_Thickness + height + 10);
		float gap = 2;
		int half = pInventory->size() / 2;
		float jetImpulseFactor = 0;
		char str[4];

		if (pInventory->size() == 1)
			half = 1;

		// Draw held item
		AHuman *pHuman = dynamic_cast<AHuman *>(m_pLastKnownActor);
		if (pHuman) 
		{
			MovableObject *pItem = pHuman->GetEquippedItem();
			if (pItem)
			{
				// Adjust max height for carried item if necessary
				height = pItem->GetGraphicalIcon()->h > height ? pItem->GetGraphicalIcon()->h : height;

				// Draw item
				BITMAP * pIcon = pItem->GetGraphicalIcon();
				draw_sprite(pTargetBitmap, pIcon, x - pIcon->w / 2, y);
				width = pIcon->w;

				// Draw weight indicator
				float itemMass = pItem->GetMass();
				str[0] = itemMass > 30 ? -28 : (itemMass > 20 ? -29 : (itemMass > 10 ? -30 : -31));
				str[1] = 0;
				pSymbolFont->DrawAligned(&allegroBitmap, x, y - height - 6, str, GUIFont::Centre);
>>>>>>> 3beb9c78
			}
		}

		const auto &[firstPieSliceList, secondPieSliceList] = sliceIntercardinalDirections.at(newPieSlice.GetDirection());
		if (firstPieSliceList->size() <= secondPieSliceList->size()) {
			firstPieSliceList->push_back(newPieSlice);
		} else {
			secondPieSliceList->push_back(newPieSlice);
		}

		return true;
	}

/////////////////////////////////////////////////////////////////////////////////////////////////////////////////////////////

	void PieMenuGUI::RealignSlices() {
		float sliceSpacer = c_EighthPI;
		std::vector<PieSlice *> cardinalSlices = {&m_UpSlice, &m_LeftSlice, &m_DownSlice, &m_RightSlice};
		std::vector<std::list<PieSlice> *> intercardinalSliceCollections = {&m_UpRightSlices, &m_UpLeftSlices, &m_DownLeftSlices, &m_DownRightSlices};

		m_CurrentSlices.clear();

		/// <summary>
		/// Internal lambda function to set area values for a given intercardinal slice, and add it to the list of all slices.
		/// </summary>
		/// <param name="pieSlice">A reference to the slice object.</param>
		/// <param name="sliceListSize">The size of the list the slice is in.</param>
		/// <param name="currentSliceNumber">The current slice number being handled in the current list of intercardinal slices.</param>
		/// <param name="currentAngleOffset">The current angle offset for this list of intercardinal slices.</param>
		auto handleIntercardinalSlice = [this](PieSlice &pieSlice, int sliceListSize, int currentSliceNumber, float currentAngleOffset) {
			pieSlice.SetAreaArc(c_QuarterPI / static_cast<float>(sliceListSize));
			pieSlice.SetAreaStart(currentAngleOffset + (static_cast<float>(currentSliceNumber) * pieSlice.GetAreaArc()));
			m_CurrentSlices.emplace_back(&pieSlice);
		};

		std::list<PieSlice>::reverse_iterator sliceReverseIterator;
		float currentAngleOffset = sliceSpacer;
		for (int i = 0; i < intercardinalSliceCollections.size(); i++) {
			std::list<PieSlice> &currentIntercardinalSliceList = *intercardinalSliceCollections[i];

			if (!currentIntercardinalSliceList.empty()) {
				// Narrow the previous direction's cardinal slice's arc area, to account for intercardinal slices here.
				if (i > 0) {
					cardinalSlices[i - 1]->SetAreaArc(cardinalSlices[i - 1]->GetAreaArc() - sliceSpacer);
				}

				int currentSliceNumber = 0;
				// Right side slices need to be handled in reverse order to properly traverse the slices in CCW order. Outside of that, all intercardinal slices are handled in the same way.
				if (i == 0 || i == 3) {
					for (sliceReverseIterator = currentIntercardinalSliceList.rbegin(); sliceReverseIterator != currentIntercardinalSliceList.rend(); ++sliceReverseIterator) {
						handleIntercardinalSlice((*sliceReverseIterator), static_cast<int>(currentIntercardinalSliceList.size()), currentSliceNumber, currentAngleOffset);
						currentSliceNumber++;
					}
				} else {
					for (PieSlice &slice : currentIntercardinalSliceList) {
						handleIntercardinalSlice(slice, static_cast<int>(currentIntercardinalSliceList.size()), currentSliceNumber, currentAngleOffset);
						currentSliceNumber++;
					}
				}
			}

			float spaceToRemove = currentIntercardinalSliceList.empty() ? sliceSpacer : 0;
			cardinalSlices[i]->SetAreaStart(currentAngleOffset + c_QuarterPI - spaceToRemove);

			spaceToRemove = (i == 3 && !intercardinalSliceCollections[0]->empty()) ? sliceSpacer : 0;
			cardinalSlices[i]->SetAreaArc((intercardinalSliceCollections[i]->empty() ? c_HalfPI : c_QuarterPI + sliceSpacer) - spaceToRemove);

			m_CurrentSlices.emplace_back(cardinalSlices[i]);

			currentAngleOffset += c_HalfPI;
		}

		for (PieSlice *slice : m_CurrentSlices) {
			slice->SetMidAngle(slice->GetAreaStart() + (slice->GetAreaArc() / 2));
		}
		
		m_BGBitmapNeedsRedrawing = true;
	}

/////////////////////////////////////////////////////////////////////////////////////////////////////////////////////////////

	bool PieMenuGUI::AddPieSliceLua(const std::string &description, const std::string &functionName, PieSlice::SliceDirection direction, bool isEnabled) {
		if (s_AllCustomLuaSlices.find(description + "::" + functionName) != s_AllCustomLuaSlices.end()) {
			PieSlice foundSlice = s_AllCustomLuaSlices[description + "::" + functionName];
			foundSlice.SetDirection(direction);
			foundSlice.SetEnabled(isEnabled);
			AddSlice(foundSlice);
			return true;
		}
		return false;
	}

/////////////////////////////////////////////////////////////////////////////////////////////////////////////////////////////

	void PieMenuGUI::AlterPieSliceLua(const std::string &description, const std::string &functionName, PieSlice::SliceDirection direction, bool isEnabled) {
		std::vector<PieSlice *>::iterator sliceIterator = std::find_if(m_CurrentSlices.begin(), m_CurrentSlices.end(), [&description, &functionName](const PieSlice *slice) {
			return slice->GetDescription() == description && slice->GetFunctionName() == functionName;
		});

		PieSlice foundSlice;
		if (sliceIterator != m_CurrentSlices.end() && (*sliceIterator)->GetType() != PieSlice::PieSliceIndex::PSI_NONE) {
			foundSlice.SetDirection(direction);
			foundSlice.SetEnabled(isEnabled);

			RemovePieSliceLua(description, functionName);
			AddSlice(foundSlice);

			RealignSlices();
		}
	}

/////////////////////////////////////////////////////////////////////////////////////////////////////////////////////////////

	PieSlice PieMenuGUI::RemovePieSliceLua(const std::string &description, const std::string &functionName) {
		PieSlice removedSlice;

		if (m_UpSlice.GetDescription() == description && m_UpSlice.GetFunctionName() == functionName)
			m_UpSlice.Reset();
		if (m_DownSlice.GetDescription() == description && m_DownSlice.GetFunctionName() == functionName)
			m_DownSlice.Reset();
		if (m_LeftSlice.GetDescription() == description && m_LeftSlice.GetFunctionName() == functionName)
			m_LeftSlice.Reset();
		if (m_RightSlice.GetDescription() == description && m_RightSlice.GetFunctionName() == functionName)
			m_RightSlice.Reset();
		else {
			std::vector<std::list<PieSlice> *> sliceCollections = {&m_UpRightSlices, &m_UpLeftSlices, &m_DownLeftSlices, &m_DownRightSlices};
			for (std::list<PieSlice> *sliceList : sliceCollections) {
				std::list<PieSlice>::iterator sliceIterator = std::find_if(sliceList->begin(), sliceList->end(), [&description, &functionName](const PieSlice &slice) {
					return slice.GetDescription() == description && slice.GetFunctionName() == functionName;
				});
				if (sliceIterator != sliceList->end()) {
					removedSlice = (*sliceIterator);
					sliceList->erase(sliceIterator);
					break;
				}
			}
		}

		RealignSlices();

		return removedSlice;
	}

/////////////////////////////////////////////////////////////////////////////////////////////////////////////////////////////

	void PieMenuGUI::Update() {
		m_ActivatedSlice = nullptr;

		if (m_MenuMode == MenuMode::Wobble) {
			UpdateWobbling();
		} else if (m_MenuMode == MenuMode::Freeze) {
			m_EnabledState = EnabledState::Enabling;
		} else if (m_EnabledState == EnabledState::Enabling || m_EnabledState == EnabledState::Disabling) {
			UpdateEnablingAndDisablingProgress();
		}

		if (m_MenuController->IsDisabled()) {
			return;
		}

		if (m_AffectedObject && !g_MovableMan.ValidMO(m_AffectedObject)) { m_AffectedObject = nullptr; }

		if (IsEnabled() && (HandleMouseInput() || HandleNonMouseInput())) { m_HoverTimer.Reset(); }

		if (m_HoveredSlice && m_EnabledState != EnabledState::Disabled) {
			UpdateSliceActivation();

			if (m_HoverTimer.IsPastSimMS(1500)) {
				m_HoveredSlice = nullptr;
				m_BGBitmapNeedsRedrawing = true;
			}
		}

		if (m_BGBitmapNeedsRedrawing && m_EnabledState != EnabledState::Disabled) { UpdatePredrawnMenuBackgroundBitmap(); }
	}

/////////////////////////////////////////////////////////////////////////////////////////////////////////////////////////////

	void PieMenuGUI::Draw(BITMAP *targetBitmap, const Vector &targetPos) const {
		Vector drawPos;
		CalculateDrawPositionAccountingForSeamsAndFont(targetBitmap, targetPos, drawPos);

		if (m_EnabledState != EnabledState::Disabled) {
			if (m_DrawBackgroundTransparent && !g_FrameMan.IsInMultiplayerMode()) {
				g_FrameMan.SetTransTable(MoreTrans);
				draw_trans_sprite(targetBitmap, m_BGBitmap, drawPos.GetFloorIntX() - m_BGBitmap->w / 2, drawPos.GetFloorIntY() - m_BGBitmap->h / 2);
			} else {
				draw_sprite(targetBitmap, m_BGBitmap, drawPos.GetFloorIntX() - m_BGBitmap->w / 2, drawPos.GetFloorIntY() - m_BGBitmap->h / 2);
			}
		}

		if (m_EnabledState == EnabledState::Enabled) {
			DrawPieIcons(targetBitmap, drawPos);
			if (m_HoveredSlice) { DrawPieCursorAndSliceDescriptions(targetBitmap, drawPos); }
		}
	}

/////////////////////////////////////////////////////////////////////////////////////////////////////////////////////////////

	void PieMenuGUI::UpdateWobbling() {
		float innerRadiusChange = static_cast<float>(m_EnableDisableAnimationTimer.GetElapsedRealTimeMS()) / 6.0F;

		m_BGBitmapNeedsRedrawing = true;
		m_InnerRadius += static_cast<int>(innerRadiusChange) * (m_EnabledState == EnabledState::Disabling ? -1 : 1);

		if (m_InnerRadius < 0) {
			m_EnabledState = EnabledState::Enabling;
		} else if (m_InnerRadius > m_FullRadius / 2) {
			m_EnabledState = EnabledState::Disabling;
		}

		m_InnerRadius = std::clamp(m_InnerRadius, 0, m_FullRadius / 2);
		m_EnableDisableAnimationTimer.Reset();
	}

/////////////////////////////////////////////////////////////////////////////////////////////////////////////////////////////

	void PieMenuGUI::UpdateEnablingAndDisablingProgress() {
		m_BGBitmapNeedsRedrawing = true;
		if (m_EnabledState == EnabledState::Enabling) {
			m_InnerRadius = static_cast<int>(LERP(0.0F, static_cast<float>(c_EnablingDelay), 0.0F, static_cast<float>(m_FullRadius), static_cast<float>(m_EnableDisableAnimationTimer.GetElapsedRealTimeMS())));
			if (m_EnableDisableAnimationTimer.IsPastRealMS(c_EnablingDelay)) {
				m_EnabledState = EnabledState::Enabled;
				m_InnerRadius = m_FullRadius;
			}
		} else if (m_EnabledState == EnabledState::Disabling) {
			m_InnerRadius = static_cast<int>(LERP(0.0F, static_cast<float>(c_EnablingDelay), static_cast<float>(m_FullRadius), 0.0F, static_cast<float>(m_EnableDisableAnimationTimer.GetElapsedRealTimeMS())));
			if (m_EnableDisableAnimationTimer.IsPastRealMS(c_EnablingDelay)) {
				m_EnabledState = EnabledState::Disabled;
				m_InnerRadius = 0;
				if (Actor *affectedObjectAsActor = dynamic_cast<Actor *>(m_AffectedObject)) { affectedObjectAsActor->FlashWhite(); }
			}
		}
	}

/////////////////////////////////////////////////////////////////////////////////////////////////////////////////////////////

	bool PieMenuGUI::HandleMouseInput() {
		if (float cursorDistance = m_MenuController->GetAnalogCursor().GetLargest(); cursorDistance > 0.45F) {
			m_CursorAngle = m_MenuController->GetAnalogCursor().GetAbsRadAngle();

			while (m_CursorAngle < 0) { m_CursorAngle += c_TwoPI; }

			float pieSliceAreaEnd;
			for (const PieSlice *pieSlice : m_CurrentSlices) {
				pieSliceAreaEnd = pieSlice->GetAreaStart() + pieSlice->GetAreaArc();
				if ((pieSlice->GetAreaStart() <= m_CursorAngle && pieSliceAreaEnd > m_CursorAngle) || (pieSliceAreaEnd > c_TwoPI && m_CursorAngle >= 0 && m_CursorAngle < (pieSliceAreaEnd - c_TwoPI))) {
					SelectPieSlice(pieSlice);
					break;
				}
			}
			return true;
		} else if (cursorDistance > 0.35 && cursorDistance <= 0.45) {
			m_HoveredSlice = nullptr;
			m_BGBitmapNeedsRedrawing = true;
			return false;
		}

<<<<<<< HEAD
		return false;
	}

/////////////////////////////////////////////////////////////////////////////////////////////////////////////////////////////

	bool PieMenuGUI::HandleNonMouseInput() {
		std::map<ControlState, PieSlice *> controlStateSlices = {
			{PRESS_UP, &m_UpSlice},
			{PRESS_LEFT, &m_LeftSlice},
			{PRESS_DOWN, &m_DownSlice},
			{PRESS_RIGHT, &m_RightSlice}
		};
		std::map<ControlState, std::pair<std::pair<float, float>, bool>> controlStateSelectionZoomAngles = {
			{PRESS_UP, {{m_LeftSlice.GetMidAngle(), m_RightSlice.GetMidAngle()}, true}},
			{PRESS_LEFT, {{m_DownSlice.GetMidAngle(), m_UpSlice.GetMidAngle()}, false}},
			{PRESS_DOWN, {{m_RightSlice.GetMidAngle(), m_LeftSlice.GetMidAngle()}, false}},
			{PRESS_RIGHT, {{m_UpSlice.GetMidAngle(), m_DownSlice.GetMidAngle()}, true}}
		};
		std::map<ControlState, std::pair<std::pair<float, float>, bool>> controlStateSelectionStepAngles = {
			{PRESS_UP, {{m_UpSlice.GetMidAngle(), m_DownSlice.GetMidAngle()}, true}},
			{PRESS_LEFT, {{m_LeftSlice.GetMidAngle(), 0}, false}},
			{PRESS_DOWN, {{m_DownSlice.GetMidAngle(), m_UpSlice.GetMidAngle()}, false}},
			{PRESS_RIGHT, {{0, m_LeftSlice.GetMidAngle()}, true}}
		};

		for (const auto &[controlState, pieSlice] : controlStateSlices) {
			if (m_MenuController->IsState(controlState)) {
				const auto &[firstSelectionZoomAngle, secondSelectionZoomAngle] = controlStateSelectionZoomAngles.at(controlState).first;
				bool shouldZoom = !m_HoveredSlice;
				shouldZoom |= controlStateSelectionZoomAngles.at(controlState).second ?
					(m_CursorAngle > firstSelectionZoomAngle && m_CursorAngle < secondSelectionZoomAngle) :
					(m_CursorAngle > firstSelectionZoomAngle || m_CursorAngle < secondSelectionZoomAngle);

				if (shouldZoom) {
					return SelectPieSlice(pieSlice, true);
				} else if (m_HoveredSlice != pieSlice) {
					const auto &[firstSelectionStepAngle, secondSelectionStepAngle] = controlStateSelectionStepAngles.at(controlState).first;
					int stepDirection = controlStateSelectionStepAngles.at(controlState).second ?
						((m_CursorAngle > firstSelectionStepAngle && m_CursorAngle < secondSelectionStepAngle) ? -1 : 1) :
						((m_CursorAngle > firstSelectionStepAngle || m_CursorAngle < secondSelectionStepAngle) ? -1 : 1);

					vector<PieSlice *>::iterator sliceToSelect = std::find(m_CurrentSlices.begin(), m_CurrentSlices.end(), m_HoveredSlice) + stepDirection;
					if (sliceToSelect >= m_CurrentSlices.end()) {
						sliceToSelect = m_CurrentSlices.begin();
					} else if (sliceToSelect < m_CurrentSlices.begin()) {
						sliceToSelect = m_CurrentSlices.end() - 1;
					}

					if ((*sliceToSelect) != nullptr) {
						return SelectPieSlice((*sliceToSelect), true);
					}
				}
			}
=======
		//Draw left part of the list
		x = drawPos.m_X - width / 2;

		for (int i = pInventory->size() - 1; i >= half; --i)
		{
			BITMAP * pIcon = pInventory->at(i)->GetGraphicalIcon();
			//Move to draw thi item
			x -= pIcon->w + 4;
			//rect(pTargetBitmap, x - gap, y - gap, x + pIcon->w + gap, y + height + gap, 5);
			draw_sprite(pTargetBitmap, pIcon, x, y); 

			// Draw weight indicator
			float itemMass = pInventory->at(i)->GetMass();
			str[0] = itemMass > 30 ? -28 : (itemMass > 20 ? -29 : (itemMass > 10 ? -30 : -31));
			str[1] = 0;
			pSymbolFont->DrawAligned(&allegroBitmap, x + pIcon->w / 2, y - height - 6, str, GUIFont::Centre);
>>>>>>> 3beb9c78
		}

		return false;
	}

/////////////////////////////////////////////////////////////////////////////////////////////////////////////////////////////

	void PieMenuGUI::UpdateSliceActivation() {
		if (m_MenuController->IsState(PRESS_PRIMARY) || (m_HoveredSlice != m_AlreadyActivatedSlice && m_MenuController->IsState(RELEASE_SECONDARY))) {
			m_HoverTimer.Reset();
			m_ActivatedSlice = m_HoveredSlice->IsEnabled() ? m_HoveredSlice : m_ActivatedSlice;
			m_AlreadyActivatedSlice = m_ActivatedSlice;

			SoundContainer *soundToPlay = m_HoveredSlice->IsEnabled() ? g_GUISound.SlicePickedSound() : g_GUISound.DisabledPickedSound();
			soundToPlay->Play();
		}

		if (GetPieCommand() == PieSlice::PieSliceIndex::PSI_SCRIPTED) {
			// TODO: Investigate reloading the file each time. I think it's needed cause this stuff isn't in PresetMan, so this is the only way for it to be reloadable. To test, have script on slice, edit it and see what happens with and without this. Also, make this support not having an actor I guess.
			g_LuaMan.RunScriptFile(m_ActivatedSlice->GetScriptPath());

			std::string functionString = m_ActivatedSlice->GetFunctionName() + "(";
			if (m_AffectedObject) {
				g_LuaMan.SetTempEntity(m_AffectedObject);
				const Actor *affectedObjectAsActor = static_cast<Actor *>(m_AffectedObject);
				functionString += affectedObjectAsActor ? "ToActor(" : "";
				functionString += "LuaMan.TempEntity";
				functionString += affectedObjectAsActor ? ")" : "";
			}
			functionString += ");";
			g_LuaMan.RunScriptString(functionString);
		}
	}

/////////////////////////////////////////////////////////////////////////////////////////////////////////////////////////////

	void PieMenuGUI::UpdatePredrawnMenuBackgroundBitmap() {
		int centerX = m_BGBitmap->w / 2;
		int centerY = m_BGBitmap->h / 2;

		/// <summary>
		/// Lambda for drawing separators when in Line IconSeparatorMode.
		/// It draws four separator lines between each PieSlice so the resulting separation will be at least 2 pixels thick, regardless of the PieSlice's angles.
		/// </summary>
		auto DrawLineIconSeparator = [this, &centerX, &centerY](const PieSlice *slice, Vector &separator) {
			separator.SetXY(static_cast<float>(m_InnerRadius + m_BackgroundThickness + m_BackgroundSeparatorSize), 0).RadRotate(slice->GetAreaStart());
			line(m_BGBitmap, centerX, centerY, centerX + separator.GetCeilingIntX(), centerY + separator.GetCeilingIntY(), m_BackgroundBorderColor);
			line(m_BGBitmap, centerX + 1, centerY, centerX + 1 + separator.GetCeilingIntX(), centerY + separator.GetCeilingIntY(), m_BackgroundBorderColor);
			line(m_BGBitmap, centerX, centerY + 1, centerX + separator.GetCeilingIntX(), centerY + 1 + separator.GetCeilingIntY(), m_BackgroundBorderColor);
			line(m_BGBitmap, centerX + 1, centerY + 1, centerX + 1 + separator.GetCeilingIntX(), centerY + 1 + separator.GetCeilingIntY(), m_BackgroundBorderColor);
		};

		/// <summary>
		/// Lambda for drawing separators when in Circle IconSeparatorMode. It draws background circles for each PieSlice.
		/// </summary>
		auto DrawCircleIconSeparator = [this, &centerX, &centerY](const PieSlice *slice, Vector &positionOffset) {
			positionOffset = Vector(static_cast<float>(m_InnerRadius) + (static_cast<float>(m_BackgroundThickness) / 2.0F), 0).RadRotate(slice->GetMidAngle());
			circlefill(m_BGBitmap, centerX + positionOffset.GetFloorIntX(), centerY + positionOffset.GetFloorIntY(), m_BackgroundSeparatorSize, m_BackgroundBorderColor);
			circlefill(m_BGBitmap, centerX + positionOffset.GetFloorIntX(), centerY + positionOffset.GetFloorIntY(), m_BackgroundSeparatorSize - 1, slice == m_HoveredSlice && slice->IsEnabled() ? m_SelectedItemBackgroundColor : m_BackgroundColor);
		};

		clear_to_color(m_BGBitmap, g_MaskColor);
		circlefill(m_BGBitmap, centerX, centerY, m_InnerRadius + m_BackgroundThickness, m_BackgroundColor);
		circlefill(m_BGBitmap, centerX, centerY, m_InnerRadius, g_MaskColor);

		if (m_EnabledState == EnabledState::Enabled) {
			Vector separatorVector;
			switch (m_IconSeparatorMode) {
				case IconSeparatorMode::Line:
					for (const PieSlice *slice : m_CurrentSlices) { DrawLineIconSeparator(slice, separatorVector); }

					if (m_HoveredSlice && m_HoveredSlice->IsEnabled()) {
						separatorVector.SetXY(static_cast<float>(m_InnerRadius + (m_BackgroundThickness / 2)), 0.0F).RadRotate(m_HoveredSlice->GetMidAngle());
						floodfill(m_BGBitmap, centerX + separatorVector.GetFloorIntX(), centerY + separatorVector.GetFloorIntY(), m_SelectedItemBackgroundColor);
					}
					break;
				case IconSeparatorMode::Circle:
					for (const PieSlice *slice : m_CurrentSlices) {
						if (slice->GetType() != PieSlice::PieSliceIndex::PSI_NONE) { DrawCircleIconSeparator(slice, separatorVector); }
					}
					break;
				default:
					RTEAbort("Invalid icon separator mode in PieMenuGUI.");
			}
		}

		m_BGBitmapNeedsRedrawing = false;
	}

/////////////////////////////////////////////////////////////////////////////////////////////////////////////////////////////

	bool PieMenuGUI::SelectPieSlice(const PieSlice *pieSliceToSelect, bool moveCursorToSlice) {
		if (pieSliceToSelect == nullptr || pieSliceToSelect == m_HoveredSlice) {
			return false;
		}

		m_HoveredSlice = pieSliceToSelect;

		m_BGBitmapNeedsRedrawing = true;
		if (moveCursorToSlice) { m_CursorAngle = m_HoveredSlice->GetMidAngle(); }

		SoundContainer *soundToPlay = pieSliceToSelect->IsEnabled() ? g_GUISound.HoverChangeSound() : g_GUISound.HoverDisabledSound();
		soundToPlay->Play();
		return true;
	}

/////////////////////////////////////////////////////////////////////////////////////////////////////////////////////////////

	//TODO Need to investigate this stuff, I don't fully understand what it does and maybe it's mostly undesirable since we'll want to be able to draw pie menus partly off the screen
	void PieMenuGUI::CalculateDrawPositionAccountingForSeamsAndFont(const BITMAP *targetBitmap, const Vector &targetPos, Vector &drawPos) const {
		drawPos = m_CenterPos - targetPos;
		if (!targetPos.IsZero()) {
			const Box *nearestBox = nullptr;

			Box screenBox(targetPos, static_cast<float>(targetBitmap->w), static_cast<float>(targetBitmap->h));
			list<Box> wrappedBoxes;
			bool withinAnyBox = false;
			float distance = std::numeric_limits<float>::max();
			float shortestDist = std::numeric_limits<float>::max();
			//TODO under what conditions would the pie menu not be on the screen and, if that's the case, would we still want to draw it? Investigate this!
			g_SceneMan.WrapBox(screenBox, wrappedBoxes);
			for (const Box &wrappedBox : wrappedBoxes) {
				if (wrappedBox.IsWithinBox(m_CenterPos)) {
					nearestBox = &wrappedBox;
					withinAnyBox = true;
					break;
				}

				distance = g_SceneMan.ShortestDistance(wrappedBox.GetCenter(), m_CenterPos).GetLargest();
				if (distance < shortestDist) {
					shortestDist = distance;
					nearestBox = &wrappedBox;
				}
			}
			drawPos += screenBox.GetCorner() - nearestBox->GetCorner();

			if (!withinAnyBox) {
				drawPos = nearestBox->GetCenter() + g_SceneMan.ShortestDistance(nearestBox->GetCenter(), m_CenterPos) - targetPos;
			}
		}

		//TODO judging by the comment this will force it onto the screen if it's not on it? Better behaviour would be only draw if it's on the screen. See above TODO as well.
		// Adjust the draw position so that the menu will always be drawn fully inside the player's screen
		int menuDrawRadius = m_InnerRadius + m_BackgroundThickness + 2 + m_LargeFont->GetFontHeight();
		if (drawPos.m_X - static_cast<float>(menuDrawRadius) < 0.0F) {
			drawPos.m_X = static_cast<float>(menuDrawRadius);
		} else if (drawPos.m_X + static_cast<float>(menuDrawRadius) > static_cast<float>(targetBitmap->w)) {
			drawPos.m_X = static_cast<float>(targetBitmap->w - menuDrawRadius);
		}
		if (drawPos.m_Y - static_cast<float>(menuDrawRadius) < 0.0F) {
			drawPos.m_Y = static_cast<float>(menuDrawRadius);
		} else if (drawPos.m_Y + static_cast<float>(menuDrawRadius) > static_cast<float>(targetBitmap->h)) {
			drawPos.m_Y = static_cast<float>(targetBitmap->h - menuDrawRadius);
		}
	}

/////////////////////////////////////////////////////////////////////////////////////////////////////////////////////////////

	void PieMenuGUI::DrawPieIcons(BITMAP *targetBitmap, const Vector &drawPos) const {
		BITMAP *sliceIcon;
		Vector sliceIconOffset;

		for (const PieSlice *slice : m_CurrentSlices) {
			sliceIcon = slice->GetAppropriateIcon(slice == m_HoveredSlice);

			if (sliceIcon) {
				sliceIconOffset = Vector(static_cast<float>(m_InnerRadius + (m_BackgroundThickness / 2)), 0).RadRotate(slice->GetMidAngle()) + Vector(1.0F - static_cast<float>(sliceIcon->w / 2), 1.0F - static_cast<float>(sliceIcon->h / 2));
				draw_sprite(targetBitmap, sliceIcon, drawPos.GetFloorIntX() + sliceIconOffset.GetFloorIntX(), drawPos.GetFloorIntY() + sliceIconOffset.GetFloorIntY());
			}
		}
	}

/////////////////////////////////////////////////////////////////////////////////////////////////////////////////////////////

	void PieMenuGUI::DrawPieCursorAndSliceDescriptions(BITMAP *targetBitmap, const Vector &drawPos) const {
		Vector cursorPos = Vector(static_cast<float>(m_InnerRadius)/* - s_CursorBitmap->w*/, 0.0F).RadRotate(m_CursorAngle);
		pivot_sprite(targetBitmap, s_CursorBitmap, drawPos.GetFloorIntX() + cursorPos.GetFloorIntX(), drawPos.GetFloorIntY() + cursorPos.GetFloorIntY(), s_CursorBitmap->w / 2, s_CursorBitmap->h / 2, ftofix((m_CursorAngle / c_PI) * -128));

		// Align text center, left or right respectively, based on which side of the menu the hovered slice is on.
		AllegroBitmap allegroBitmap(targetBitmap);
		Vector textPos = Vector(static_cast<float>(m_InnerRadius + m_BackgroundThickness + m_LargeFont->GetFontHeight()) * 0.5F, 0.0F).RadRotate(m_HoveredSlice->GetMidAngle()) - Vector(0.0F, static_cast<float>(m_LargeFont->GetFontHeight()) * 0.45F);
		if (m_HoveredSlice == &m_UpSlice || m_HoveredSlice == &m_DownSlice) {
			m_LargeFont->DrawAligned(&allegroBitmap, drawPos.GetFloorIntX() + textPos.GetFloorIntX(), drawPos.GetFloorIntY() + textPos.GetFloorIntY(), m_HoveredSlice->GetDescription().c_str(), GUIFont::Centre);
		} else if (m_CursorAngle < c_HalfPI || m_CursorAngle > c_PI + c_HalfPI) {
			m_LargeFont->DrawAligned(&allegroBitmap, drawPos.GetFloorIntX() + textPos.GetFloorIntX(), drawPos.GetFloorIntY() + textPos.GetFloorIntY(), m_HoveredSlice->GetDescription().c_str(), GUIFont::Left);
		} else {
			m_LargeFont->DrawAligned(&allegroBitmap, drawPos.GetFloorIntX() + textPos.GetFloorIntX(), drawPos.GetFloorIntY() + textPos.GetFloorIntY(), m_HoveredSlice->GetDescription().c_str(), GUIFont::Right);
		}
	}
}<|MERGE_RESOLUTION|>--- conflicted
+++ resolved
@@ -102,7 +102,6 @@
 		m_DownSlice.Reset();
 		m_RightSlice.Reset();
 
-<<<<<<< HEAD
 		m_UpRightSlices.clear();
 		m_UpLeftSlices.clear();
 		m_DownLeftSlices.clear();
@@ -132,790 +131,6 @@
 			if ((takeAnyFreeCardinal || sliceDirection == newPieSlice.GetDirection()) && pieSlice->GetType() == PieSlice::PieSliceIndex::PSI_NONE) {
 				*pieSlice = newPieSlice;
 				return true;
-=======
-	// Reallign to update 
-	RealignSlices();
-
-	return retValue;
-}
-
-//////////////////////////////////////////////////////////////////////////////////////////
-// Method:          AddSlice
-//////////////////////////////////////////////////////////////////////////////////////////
-// Description:     Adds a Slice to the menu. It will be placed according to what's already
-//                  in there, and what placement apriority parameters it has.
-bool PieMenuGUI::AddSlice(Slice &newSlice, bool takeAnyFreeCardinal)
-{
-	//m_AllAddedSlices.push_back(newSlice);
-
-    // Make sure the slice is created and has a corresponding Icon assigned
-    if (newSlice.m_Icon.GetFrameCount() <= 0)
-        newSlice.Create();
-
-    // Trying to place in the UP direction
-    if (newSlice.m_Direction == Slice::UP)
-    {
-        // If available, take it!
-        if (m_UpSlice.m_SliceType == PSI_NONE)
-            m_UpSlice = newSlice;
-        // If not, check first adjacent cardinal direction
-        else if (takeAnyFreeCardinal && m_LeftSlice.m_SliceType == PSI_NONE)
-            m_LeftSlice = newSlice;
-        // If not, check second adjacent cardinal direction
-        else if (takeAnyFreeCardinal && m_RightSlice.m_SliceType == PSI_NONE)
-            m_RightSlice = newSlice;
-        // If not, check opposite cardinal direction
-        else if (takeAnyFreeCardinal && m_DownSlice.m_SliceType == PSI_NONE)
-            m_DownSlice = newSlice;
-        // If none of these are available, then we have to put into the least crowded adjacent corner
-        else
-        {
-            // Decide which is least crowded and put it there, in the appropriate end
-            if (m_UpRightSlices.size() <= m_UpLeftSlices.size())
-                m_UpRightSlices.push_front(newSlice);
-            else
-                m_UpLeftSlices.push_front(newSlice);
-        }
-    }
-    // Trying to place in the LEFT direction
-    else if (newSlice.m_Direction == Slice::LEFT)
-    {
-        // If available, take it!
-        if (m_LeftSlice.m_SliceType == PSI_NONE)
-            m_LeftSlice = newSlice;
-        // If not, check first adjacent cardinal direction
-        else if (takeAnyFreeCardinal && m_DownSlice.m_SliceType == PSI_NONE)
-            m_DownSlice = newSlice;
-        // If not, check second adjacent cardinal direction
-        else if (takeAnyFreeCardinal && m_UpSlice.m_SliceType == PSI_NONE)
-            m_UpSlice = newSlice;
-        // If not, check opposite cardinal direction
-        else if (takeAnyFreeCardinal && m_RightSlice.m_SliceType == PSI_NONE)
-            m_RightSlice = newSlice;
-        // If none of these are available, then we have to put into the least crowded adjacent corner
-        else
-        {
-            // Decide which is least crowded and put it there
-            if (m_UpLeftSlices.size() <= m_DownLeftSlices.size())
-                m_UpLeftSlices.push_back(newSlice);
-            else
-                m_DownLeftSlices.push_front(newSlice);
-        }
-    }
-    // Trying to place in the DOWN direction
-    else if (newSlice.m_Direction == Slice::DOWN)
-    {
-        // If available, take it!
-        if (m_DownSlice.m_SliceType == PSI_NONE)
-            m_DownSlice = newSlice;
-        // If not, check first adjacent cardinal direction
-        else if (takeAnyFreeCardinal && m_RightSlice.m_SliceType == PSI_NONE)
-            m_RightSlice = newSlice;
-        // If not, check second adjacent cardinal direction
-        else if (takeAnyFreeCardinal && m_LeftSlice.m_SliceType == PSI_NONE)
-            m_LeftSlice = newSlice;
-        // If not, check opposite cardinal direction
-        else if (takeAnyFreeCardinal && m_UpSlice.m_SliceType == PSI_NONE)
-            m_UpSlice = newSlice;
-        // If none of these are available, then we have to put into the least crowded adjacent corner
-        else
-        {
-            // Decide which is least crowded and put it there
-            if (m_DownLeftSlices.size() <= m_DownRightSlices.size())
-                m_DownLeftSlices.push_back(newSlice);
-            else
-                m_DownRightSlices.push_back(newSlice);
-        }
-    }
-    // Trying to place in the RIGHT direction
-    else if (newSlice.m_Direction == Slice::RIGHT)
-    {
-        // If available, take it!
-        if (m_RightSlice.m_SliceType == PSI_NONE)
-            m_RightSlice = newSlice;
-        // If not, check first adjacent cardinal direction
-        else if (takeAnyFreeCardinal && m_UpSlice.m_SliceType == PSI_NONE)
-            m_UpSlice = newSlice;
-        // If not, check second adjacent cardinal direction
-        else if (takeAnyFreeCardinal && m_DownSlice.m_SliceType == PSI_NONE)
-            m_DownSlice = newSlice;
-        // If not, check opposite cardinal direction
-        else if (takeAnyFreeCardinal && m_LeftSlice.m_SliceType == PSI_NONE)
-            m_LeftSlice = newSlice;
-        // If none of these are available, then we have to put into the least crowded adjacent corner
-        else
-        {
-            // Decide which is least crowded and put it there
-            if (m_DownRightSlices.size() <= m_UpRightSlices.size())
-                m_DownRightSlices.push_front(newSlice);
-            else
-                m_UpRightSlices.push_back(newSlice);
-        }
-    }
-
-    return true;
-}
-
-
-//////////////////////////////////////////////////////////////////////////////////////////
-// Method:          AddSliceToGroup
-//////////////////////////////////////////////////////////////////////////////////////////
-// Description:     Adds a Slice to the menu, as part of a group. It will be assigned a
-//                  group ID, which will also be returned. If a new group is wanted, pass
-//                  -1 as groupID.
-
-int PieMenuGUI::AddSliceToGroup(Slice &newSlice, int groupID)
-{
-    if (groupID < 0)
-    {
-        newSlice.m_GroupID = m_SliceGroupCount++;
-        return AddSlice(newSlice) ? newSlice.m_GroupID : -1;
-    }
-    else if (groupID < m_SliceGroupCount)
-    {
-        newSlice.m_GroupID = groupID;
-        return AddSlice(newSlice) ? newSlice.m_GroupID : -1;
-    }
-
-    return -1;
-}
-
-
-//////////////////////////////////////////////////////////////////////////////////////////
-// Method:          RealignSlices
-//////////////////////////////////////////////////////////////////////////////////////////
-// Description:     Makes sure all currently added slices' areas are set up correctly
-//                  position and sizewise on the pie menu circle.
-
-void PieMenuGUI::RealignSlices()
-{
-    m_AllSlices.clear();
-    list<Slice>::iterator sItr;
-    // For the corner lists we need to traverse backwards to get the right order on the circle
-    list<Slice>::reverse_iterator srItr;
-
-    // Start straight out right and go CCW, aligning all encountered slcies as we go
-
-    // UPPER RIGHT QUADRANT
-    if (!m_UpRightSlices.empty())
-    {
-        int which = 0;
-        for (srItr = m_UpRightSlices.rbegin(); srItr != m_UpRightSlices.rend(); ++srItr)
-        {
-            (*srItr).m_AreaArc = c_QuarterPI / m_UpRightSlices.size();
-            (*srItr).m_AreaStart = c_EighthPI + which * (*srItr).m_AreaArc;
-            // Add the corner slice to the ordered list of all
-            m_AllSlices.push_back(&(*srItr));
-            ++which;
-        }
-        m_UpSlice.m_AreaStart = c_QuarterPI + c_EighthPI;
-        // Assume next quadrant won't have any corner slices
-        m_UpSlice.m_AreaArc = c_QuarterPI + c_EighthPI;
-    }
-    else
-    {
-        m_UpSlice.m_AreaStart = c_QuarterPI;
-        m_UpSlice.m_AreaArc = c_HalfPI;
-    }
-
-    // Add the next cardinal slice to the ordered list of all
-    m_AllSlices.push_back(&m_UpSlice);
-
-    // UPPER LEFT QUADRANT
-    if (!m_UpLeftSlices.empty())
-    {
-        int which = 0;
-        for (sItr = m_UpLeftSlices.begin(); sItr != m_UpLeftSlices.end(); ++sItr)
-        {
-            (*sItr).m_AreaArc = c_QuarterPI / m_UpLeftSlices.size();
-            (*sItr).m_AreaStart = c_HalfPI + c_EighthPI + which * (*sItr).m_AreaArc;
-            // Add the corner slice to the ordered list of all
-            m_AllSlices.push_back(&(*sItr));
-            ++which;
-        }
-        m_LeftSlice.m_AreaStart = c_HalfPI + c_QuarterPI + c_EighthPI;
-        // Assume next quadrant won't have any corner slices
-        m_LeftSlice.m_AreaArc =  c_QuarterPI + c_EighthPI;
-        // Adjust previous cardinal slice since this quadrant is encroaching on it
-        m_UpSlice.m_AreaArc -= c_EighthPI;
-    }
-    else
-    {
-        m_LeftSlice.m_AreaStart = c_HalfPI + c_QuarterPI;
-        m_LeftSlice.m_AreaArc = c_HalfPI;
-    }
-
-    // Add the next cardinal slice to the ordered list of all
-    m_AllSlices.push_back(&m_LeftSlice);
-
-    // LOWER LEFT QUADRANT
-    if (!m_DownLeftSlices.empty())
-    {
-        int which = 0;
-        for (sItr = m_DownLeftSlices.begin(); sItr != m_DownLeftSlices.end(); ++sItr)
-        {
-            (*sItr).m_AreaArc = c_QuarterPI / m_DownLeftSlices.size();
-            (*sItr).m_AreaStart = c_PI + c_EighthPI + which * (*sItr).m_AreaArc;
-            // Add the corner slice to the ordered list of all
-            m_AllSlices.push_back(&(*sItr));
-            ++which;
-        }
-        m_DownSlice.m_AreaStart = c_PI + c_QuarterPI + c_EighthPI;
-        // Assume next quadrant won't have any corner slices
-        m_DownSlice.m_AreaArc = c_QuarterPI + c_EighthPI;
-        // Adjust previous cardinal slice since this quadrant is encroaching on it
-        m_LeftSlice.m_AreaArc -= c_EighthPI;
-    }
-    else
-    {
-        m_DownSlice.m_AreaStart = c_PI + c_QuarterPI;
-        m_DownSlice.m_AreaArc = c_HalfPI;
-    }
-
-    // Add the next cardinal slice to the ordered list of all
-    m_AllSlices.push_back(&m_DownSlice);
-
-    // LOWER RIGHT QUADRANT
-    if (!m_DownRightSlices.empty())
-    {
-        int which = 0;
-        for (srItr = m_DownRightSlices.rbegin(); srItr != m_DownRightSlices.rend(); ++srItr)
-        {
-            (*srItr).m_AreaArc = c_QuarterPI / m_DownRightSlices.size();
-            (*srItr).m_AreaStart = c_PI + c_HalfPI + c_EighthPI + which * (*srItr).m_AreaArc;
-            // Add the corner slice to the ordered list of all
-            m_AllSlices.push_back(&(*srItr));
-            ++which;
-        }
-        m_RightSlice.m_AreaStart = c_PI + c_HalfPI + c_QuarterPI + c_EighthPI;
-        // Check if next quadrant has any corner slices and set size accordingly
-        m_RightSlice.m_AreaArc = c_QuarterPI + (m_UpRightSlices.empty() ? c_EighthPI : 0);
-        // Adjust previous cardinal slice since this quadrant is encroaching on it
-        m_DownSlice.m_AreaArc -= c_EighthPI;
-    }
-    else
-    {
-        m_RightSlice.m_AreaStart = c_PI + c_HalfPI + c_QuarterPI;
-        m_RightSlice.m_AreaArc = c_HalfPI - (m_UpRightSlices.empty() ? 0 : c_EighthPI);
-    }
-
-    // Add the next cardinal slice to the ordered list of all
-    m_AllSlices.push_back(&m_RightSlice);
-
-    // Precalculate the mid angles for all slices
-    for (vector<Slice *>::const_iterator sItr = m_AllSlices.begin(); sItr != m_AllSlices.end(); ++sItr)
-        (*sItr)->m_MidAngle = (*sItr)->m_AreaStart + ((*sItr)->m_AreaArc / 2);
-
-    m_RedrawBG = true;
-}
-
-
-//////////////////////////////////////////////////////////////////////////////////////////
-// Method:          GetSliceOnAngle
-//////////////////////////////////////////////////////////////////////////////////////////
-// Description:     Gets a specific slice based on an angle on the pie menu.
-
-const PieMenuGUI::Slice * PieMenuGUI::GetSliceOnAngle(float angle)
-{
-    float areaEnd;
-
-    for (vector<Slice *>::const_iterator sItr = m_AllSlices.begin(); sItr != m_AllSlices.end(); ++sItr)
-    {
-        areaEnd = (*sItr)->m_AreaStart + (*sItr)->m_AreaArc;
-        // If the angle is found to be between 
-        if ((*sItr)->m_AreaStart <= angle && areaEnd > angle)
-            return *sItr;
-
-        // Check for if the target slice overlaps the 0 point on the arc
-        if (areaEnd > c_PI * 2 && angle >= 0 && angle < (areaEnd - c_PI * 2))
-            return *sItr;
-    }
-
-    return 0;
-}
-
-
-//////////////////////////////////////////////////////////////////////////////////////////
-// Method:          Update
-//////////////////////////////////////////////////////////////////////////////////////////
-// Description:     Updates the state of this Menu each frame
-
-void PieMenuGUI::Update()
-{
-    m_pActivatedSlice = 0;
-    m_PieCommand = PSI_NONE;
-
-    // Special wobble animation, menu is effectively deactivated
-    if (m_Wobbling)
-    {
-        // Get it started
-        if (m_PieEnabled != ENABLING && m_PieEnabled != DISABLING)
-            m_PieEnabled = ENABLING;
-
-        m_RedrawBG = true;
-        // Growing
-        if (m_PieEnabled == ENABLING)
-        {
-            m_InnerRadius += m_EnablingTimer.GetElapsedRealTimeMS() / 6;
-            if (m_InnerRadius > m_EnabledRadius / 2)
-            {
-                m_InnerRadius = m_EnabledRadius / 2;
-                m_PieEnabled = DISABLING;
-            }
-        }
-        // Shrinking
-        else if (m_PieEnabled == DISABLING)
-        {
-            m_InnerRadius -= m_EnablingTimer.GetElapsedRealTimeMS() / 6;
-            if (m_InnerRadius < 0)
-            {
-                m_InnerRadius = 0;
-                m_PieEnabled = ENABLING;
-            }
-        }
-        m_EnablingTimer.Reset();
-    }
-    // Special frozen radius circle stage
-    else if (m_Freeze)
-    {
-        // Don't do shit
-        m_PieEnabled = ENABLING;
-    }
-    // Animate the menu into and out of view if enabled or disabled
-    else
-    {
-        if (m_PieEnabled == ENABLING)
-        {
-            m_RedrawBG = true;
-            m_InnerRadius = LERP(0, s_EnablingDelay, 0, m_EnabledRadius, m_EnablingTimer.GetElapsedRealTimeMS()); 
-            if (m_EnablingTimer.IsPastRealMS(s_EnablingDelay))
-            {
-                m_InnerRadius = m_EnabledRadius;
-                m_PieEnabled = ENABLED;
-            }
-        }
-        // Animate the menu out of view
-        else if (m_PieEnabled == DISABLING)
-        {
-            m_RedrawBG = true;
-            m_InnerRadius = LERP(0, s_EnablingDelay, m_EnabledRadius, 0, m_EnablingTimer.GetElapsedRealTimeMS()); 
-            if (m_EnablingTimer.IsPastRealMS(s_EnablingDelay))
-            {
-                // Flash the actor when done disabling.
-                if (m_pActor)
-                    m_pActor->FlashWhite();
-                m_InnerRadius = 0;
-                m_PieEnabled = DISABLED;
-            }
-        }
-    }
-
-    // Quit if no controller
-    if (m_pController->IsDisabled())
-        return;
-
-    // Update the user controller - NO should be done by whomever owns this isntead
-//    m_pController->Update();
-
-    ////////////////////////////////////////////
-    // Notification blinking logic
-/*
-    if (m_BlinkMode == NOFUNDS)
-    {
-        m_pCostLabel->SetVisible(m_BlinkTimer.AlternateSim(250));
-    }
-    else if (m_BlinkMode == NOCRAFT)
-    {
-        bool blink = m_BlinkTimer.AlternateSim(250);
-        m_pCraftLabel->SetVisible(blink);
-        m_pCraftBox->SetVisible(blink);
-    }
-
-    // Time out the blinker
-    if (m_BlinkMode != NOBLINK && m_BlinkTimer.IsPastSimMS(1500))
-    {
-        m_pCostLabel->SetVisible(true);
-        m_pCraftLabel->SetVisible(true);
-        m_pCraftBox->SetVisible(true);
-        m_BlinkMode = NOBLINK;
-    }
-*/
-    /////////////////////////////////////////////////////
-    // Analog input logic
-
-    m_EnoughInput = false;
-
-    // If not enabled, then don't read cursor input, and don't change the hovered slice
-    if (IsEnabled())
-    {
-        // Get cursor angle input and see that it's enough to register as a direction on the pie
-        if (m_pController->GetAnalogCursor().GetLargest() > 0.45)
-        {
-            m_CursorAng = m_pController->GetAnalogCursor().GetAbsRadAngle();
-            m_EnoughInput = true;
-        }
-
-        // Always make cursor pos positive
-        while (m_CursorAng < 0)
-            m_CursorAng += c_PI * 2;
-
-        // If enough input to give an angle, and a slice is present there, highlight it
-        const Slice *pNewSlice = GetSliceOnAngle(m_CursorAng);
-        // Only highlight if the currently ohvered slice is different from the previous one
-        if (m_EnoughInput && pNewSlice && pNewSlice != m_pHoveredSlice)
-        {
-            m_pHoveredSlice = pNewSlice;
-            m_RedrawBG = true;
-            // Play the change sound
-            if (m_pHoveredSlice->m_Enabled)
-                g_GUISound.HoverChangeSound()->Play(m_pController->GetPlayer());
-            else
-                g_GUISound.HoverDisabledSound()->Play(m_pController->GetPlayer());
-        }
-    }
-
-    //////////////////////////////////////////
-    // Digital input logic
-    
-    // If not enabled, then don't read input, and don't change the hovered slice
-    if (IsEnabled() && !m_EnoughInput)
-    {
-        // If we haven't already started to point at something, then pressing a d-pad entry will cause cardianl slice to be hovered
-        if (!m_pHoveredSlice)
-        {
-            if (m_pController->IsState(PRESS_UP))
-                m_EnoughInput = SelectSlice(&m_UpSlice, true);
-            else if (m_pController->IsState(PRESS_LEFT))
-                m_EnoughInput = SelectSlice(&m_LeftSlice, true);
-            else if (m_pController->IsState(PRESS_DOWN))
-                m_EnoughInput = SelectSlice(&m_DownSlice, true);
-            else if (m_pController->IsState(PRESS_RIGHT))
-                m_EnoughInput = SelectSlice(&m_RightSlice, true);
-
-            // If something was initially selected here, reset the hold timer
-            if (m_pHoveredSlice)
-                m_DInputHoldTimer.Reset();
-        }
-        // Already pointing toward a slice; new d-pad input will move to next slice over
-        else
-        {
-            // Check if all directions were let go of.. will stop pointing after delay
-            if (m_DInputHoldTimer.IsPastRealMS(1500) && !m_pController->IsState(MOVE_UP) && !m_pController->IsState(MOVE_LEFT) && !m_pController->IsState(MOVE_DOWN) && !m_pController->IsState(MOVE_RIGHT))
-                m_EnoughInput = false;
-            else
-            {
-                // Find the currently hovered slice in the order of them all
-                vector<Slice *>::iterator sItr = m_AllSlices.begin();
-                int which = 0;
-                int step = 0;
-                for (sItr = m_AllSlices.begin(); sItr != m_AllSlices.end(); ++sItr, ++which)
-                {
-                    if ((*sItr) == m_pHoveredSlice)
-                        break;
-                }
-
-                // Check for presses, and determine if the cursor position is opposite enough to warrant a jump to the cardinal axis
-                // or if just a single step toward it should be made
-                if (m_pController->IsState(PRESS_UP))
-                {
-                    if (m_CursorAng < m_RightSlice.m_MidAngle && m_CursorAng > m_LeftSlice.m_MidAngle)
-                        SelectSlice(&m_UpSlice, true);
-                    else if (m_pHoveredSlice != &m_UpSlice)
-                        step = m_CursorAng > m_UpSlice.m_MidAngle && m_CursorAng < m_DownSlice.m_MidAngle ? -1 : 1;
-                    m_DInputHoldTimer.Reset();
-                }
-                else if (m_pController->IsState(PRESS_LEFT))
-                {
-                    if (m_CursorAng < m_UpSlice.m_MidAngle || m_CursorAng > m_DownSlice.m_MidAngle)
-                        SelectSlice(&m_LeftSlice, true);
-                    else if (m_pHoveredSlice != &m_LeftSlice)
-                        step = m_CursorAng > m_LeftSlice.m_MidAngle ? -1 : 1;
-                    m_DInputHoldTimer.Reset();
-                }
-                else if (m_pController->IsState(PRESS_DOWN))
-                {
-                    if (m_CursorAng < m_LeftSlice.m_MidAngle || m_CursorAng > m_RightSlice.m_MidAngle)
-                        SelectSlice(&m_DownSlice, true);
-                    else if (m_pHoveredSlice != &m_DownSlice)
-                        step = m_CursorAng > m_DownSlice.m_MidAngle || m_CursorAng < m_UpSlice.m_MidAngle ? -1 : 1;
-                    m_DInputHoldTimer.Reset();
-                }
-                else if (m_pController->IsState(PRESS_RIGHT))
-                {
-                    if (m_CursorAng < m_DownSlice.m_MidAngle && m_CursorAng > m_UpSlice.m_MidAngle)
-                        SelectSlice(&m_RightSlice, true);
-                    else if (m_pHoveredSlice != &m_RightSlice)
-                        step = m_CursorAng > m_RightSlice.m_MidAngle || m_CursorAng < (m_RightSlice.m_MidAngle - c_PI) ? -1 : 1;
-                    m_DInputHoldTimer.Reset();
-                }
-
-                // We didn't jump to a cardinal axis, just moved a step, so make that happen
-                if (step != 0)
-                {
-                    which += step;
-                    if (which < 0)
-                        which = m_AllSlices.size() - 1;
-                    else if (which >= m_AllSlices.size())
-                        which = 0;
-
-                    if (!m_AllSlices.empty())
-                        SelectSlice(m_AllSlices[which], true);
-                }
-
-                m_EnoughInput = true;
-            }
-        }
-    }
-
-    // Check for activation of the current hover
-    if (m_pHoveredSlice && m_PieEnabled != DISABLED)
-    {
-        // If used pressed primary button or released secondary when hovering over a slice, then activate it
-        if (m_pController->IsState(PRESS_PRIMARY))
-        {
-            if (m_pHoveredSlice->m_Enabled)
-            {
-                m_pActivatedSlice = m_pHoveredSlice;
-                m_AlreadyActivated = m_pActivatedSlice->m_SliceType;
-				g_GUISound.SlicePickedSound()->Play(m_pController->GetPlayer());
-            }
-            else
-				g_GUISound.DisabledPickedSound()->Play(m_pController->GetPlayer());
-            // Reset the digital input hold timer so the hover stays here
-            m_DInputHoldTimer.Reset();
-        }
-
-        // Only allow release of pie menu button to activate a slice IF it hasn't already been activated with the primary button!
-        if (m_AlreadyActivated != m_pHoveredSlice->m_SliceType &&  m_pController->IsState(RELEASE_SECONDARY))
-        {
-            if (m_pHoveredSlice->m_Enabled)
-            {
-                m_pActivatedSlice = m_pHoveredSlice;
-                m_AlreadyActivated = m_pActivatedSlice->m_SliceType;
-				g_GUISound.SlicePickedSound()->Play(m_pController->GetPlayer());
-            }
-            else
-				g_GUISound.DisabledPickedSound()->Play(m_pController->GetPlayer());
-        }
-
-        // Reset the timer so we can measure how long the cursor has been neutral before letting go of the hover
-        if (m_EnoughInput)
-            m_HoverTimer.Reset();
-    }
-    
-    // Clear the hover slice if we've been without enough input magnitude for a while
-    if (!m_EnoughInput && m_pHoveredSlice && m_HoverTimer.IsPastRealMS(500))
-    {
-        m_pHoveredSlice = 0;
-        m_RedrawBG = true;
-    }
-
-    // Redraw the background circle, if necessary
-    if (m_RedrawBG && m_PieEnabled != DISABLED)
-    {
-        // Clear it out
-        clear_to_color(m_pBGBitmap, g_MaskColor);
-
-        int centerX = m_pBGBitmap->w / 2;
-        int centerY = m_pBGBitmap->h / 2;
-        // Do outer circle
-//        circlefill(m_pBGBitmap, centerX, centerY, m_InnerRadius + m_Thickness, g_BlackColor);
-        circlefill(m_pBGBitmap, centerX, centerY, m_InnerRadius + m_Thickness, 4);
-        // Remove inner circle
-        circlefill(m_pBGBitmap, centerX, centerY, m_InnerRadius, g_MaskColor);
-
-        // Draw the separator lines, cutting up the circle into slices, only if fully enabled
-        if (m_PieEnabled == ENABLED)
-        {
-            Vector separator;
-            for (vector<Slice *>::iterator sItr = m_AllSlices.begin(); sItr != m_AllSlices.end(); ++sItr)
-            {
-                separator.SetXY(m_InnerRadius + m_Thickness + 2, 0);
-                separator.RadRotate((*sItr)->m_AreaStart);
-                // Draw four so that the result will be at least 2px thick, no matter what angle
-                line(m_pBGBitmap, centerX, centerY, centerX + separator.GetCeilingIntX(), centerY + separator.GetCeilingIntY(), g_MaskColor);
-                line(m_pBGBitmap, centerX + 1, centerY, centerX + 1 + separator.GetCeilingIntX(), centerY + separator.GetCeilingIntY(), g_MaskColor);
-                line(m_pBGBitmap, centerX, centerY + 1, centerX + separator.GetCeilingIntX(), centerY + 1 + separator.GetCeilingIntY(), g_MaskColor);
-                line(m_pBGBitmap, centerX + 1, centerY + 1, centerX + 1 + separator.GetCeilingIntX(), centerY + 1 + separator.GetCeilingIntY(), g_MaskColor);
-            }
-
-            // Indicate the highlighted segment, only if it is also enabled?
-            if (m_pHoveredSlice && m_pHoveredSlice->m_Enabled)
-            {
-                separator.SetXY(m_InnerRadius + (m_Thickness / 2), 0);
-                separator.RadRotate(m_pHoveredSlice->m_MidAngle);
-    //            floodfill(m_pBGBitmap, centerX + separator.GetFloorIntX(), centerY + separator.GetFloorIntY(), 122);
-                floodfill(m_pBGBitmap, centerX + separator.GetFloorIntX(), centerY + separator.GetFloorIntY(), m_pHoveredSlice->m_Enabled ? g_BlackColor : g_RedColor);
-            }
-        }
-
-        m_RedrawBG = false;
-    }
-
-    // Save the pie slice command
-    if (m_pActivatedSlice)
-    {
-        m_PieCommand = m_pActivatedSlice->m_SliceType;
-        // If the activated command is a scripted one, then run the script!
-        if (m_PieCommand == PSI_SCRIPTED)
-        {
-            // Pass in the Actor this menu may be over when running the function
-            g_LuaMan.SetTempEntity(m_pActor);
-// TODO: Really reload the file every time? - YES ITS HOT
-            g_LuaMan.RunScriptFile(m_pActivatedSlice->GetScriptPath());
-            // Run the actual function this slice is supposed to run, passing in the Actor this is currently hovering over
-            g_LuaMan.RunScriptString(m_pActivatedSlice->GetFunctionName() + "(ToActor(LuaMan.TempEntity));");
-        }
-    }
-    else
-        m_PieCommand = PSI_NONE;
-
-    // Clear out the actor each frame, because we can't be sure it hasn't been deleted by next
-    m_pActor = 0;
-	// Delete last known actor if it's not an actor anymore, or dead or something else
-	if (m_pLastKnownActor && (!g_MovableMan.IsActor(m_pLastKnownActor) || !dynamic_cast<Actor *>(m_pLastKnownActor)))
-		m_pLastKnownActor = 0;
-}
-
-
-//////////////////////////////////////////////////////////////////////////////////////////
-// Virtual Method:  Draw
-//////////////////////////////////////////////////////////////////////////////////////////
-// Description:     Draws the menu
-
-void PieMenuGUI::Draw(BITMAP *pTargetBitmap, const Vector &targetPos) const
-{
-    Vector drawPos = m_CenterPos - targetPos;
-
-//    GUIFont *pFont = g_FrameMan.GetSmallFont();
-    GUIFont *pFont = g_FrameMan.GetLargeFont();
-
-    // Adjust the draw position to work if drawn to a target screen bitmap that is straddling a scene seam
-    if (!targetPos.IsZero())
-    {
-        // Get all possible wrapped boxes of the screen
-        Box screenBox(targetPos, pTargetBitmap->w, pTargetBitmap->h);
-        list<Box> wrappedBoxes;
-        g_SceneMan.WrapBox(screenBox, wrappedBoxes);
-
-        // Iterate through the wrapped screen boxes - will only be one if there's no wrapping
-        // Try to the find one that contains the objective point
-        bool withinAny = false;
-        list<Box>::iterator nearestBoxItr = wrappedBoxes.begin();
-        float distance, shortestDist = 1000000.0;
-        for (list<Box>::iterator wItr = wrappedBoxes.begin(); wItr != wrappedBoxes.end(); ++wItr)
-        {
-            // See if we found the point to be within the screen or not
-            if (wItr->IsWithinBox(m_CenterPos))
-            {
-                nearestBoxItr = wItr;
-                withinAny = true;
-                break;
-            }
-            // Well, which wrapped screen box is closest to the point?
-            distance = g_SceneMan.ShortestDistance(wItr->GetCenter(), m_CenterPos).GetLargest();
-            if (distance < shortestDist)
-            {
-                shortestDist = distance;
-                nearestBoxItr = wItr;
-            }
-        }
-
-        // Get the difference that the wrapped screen has from the actual one
-        Vector wrappingOffset = screenBox.GetCorner() - nearestBoxItr->GetCorner();
-        // Apply that offet to the menu's center scene position
-        drawPos += wrappingOffset;
-
-        // Menu is not within the screen, so place it accordingly to the closest screen box
-        if (!withinAny)
-        {
-            // Figure out which point is closest to the box, taking scene wrapping into account
-            drawPos = nearestBoxItr->GetCenter() + g_SceneMan.ShortestDistance(nearestBoxItr->GetCenter(), m_CenterPos) - targetPos;
-        }
-/*
-        // Spans vertical scene seam
-        int sceneWidth = g_SceneMan.GetSceneWidth();
-        if (g_SceneMan.SceneWrapsX() && pTargetBitmap->w < sceneWidth)
-        {
-            if ((targetPos.m_X < 0) && (m_CenterPos.m_X > (sceneWidth - pTargetBitmap->w)))
-                drawPos.m_X -= sceneWidth;
-            else if (((targetPos.m_X + pTargetBitmap->w) > sceneWidth) && (m_CenterPos.m_X < pTargetBitmap->w))
-                drawPos.m_X += sceneWidth;
-        }
-        // Spans horizontal scene seam
-        int sceneHeight = g_SceneMan.GetSceneHeight();
-        if (g_SceneMan.SceneWrapsY() && pTargetBitmap->h < sceneHeight)
-        {
-            if ((targetPos.m_Y < 0) && (m_CenterPos.m_Y > (sceneHeight - pTargetBitmap->h)))
-                drawPos.m_Y -= sceneHeight;
-            else if (((targetPos.m_Y + pTargetBitmap->h) > sceneHeight) && (m_CenterPos.m_Y < pTargetBitmap->h))
-                drawPos.m_Y += sceneHeight;
-        }
-*/
-    }
-
-    // Adjust the draw position so that the menu will always be drawn fully inside the player's screen
-    int menuDrawRadius = m_InnerRadius + m_Thickness + 2 + pFont->GetFontHeight();
-    if (drawPos.m_X - menuDrawRadius < 0)
-        drawPos.m_X = menuDrawRadius;
-    else if (drawPos.m_X + menuDrawRadius > pTargetBitmap->w)
-        drawPos.m_X = pTargetBitmap->w - menuDrawRadius;
-
-    if (drawPos.m_Y - menuDrawRadius < 0)
-        drawPos.m_Y = menuDrawRadius;
-    else if (drawPos.m_Y + menuDrawRadius > pTargetBitmap->h)
-        drawPos.m_Y = pTargetBitmap->h - menuDrawRadius;
-
-	// Draw selected actor's inventory if it exists, alive and actually an actor
-	if (m_PieEnabled == ENABLED && m_pLastKnownActor && g_MovableMan.IsActor(m_pLastKnownActor) && dynamic_cast<AHuman *>(m_pLastKnownActor))
-	{
-		const std::deque<MovableObject *> * pInventory = m_pLastKnownActor->GetInventory();
-
-		float height = 0;
-		float width = 0;
-		float inventoryMass = 0;
-
-		AllegroBitmap allegroBitmap(pTargetBitmap);
-	    GUIFont *pSymbolFont = g_FrameMan.GetLargeFont();
-
-		// Calculate the max height of inventory panel
-		for (deque<MovableObject *>::const_iterator gItr = pInventory->begin(); gItr < pInventory->end(); ++gItr)
-			height = (*gItr)->GetGraphicalIcon()->h > height ? (*gItr)->GetGraphicalIcon()->h : height;
-
-		float actorMass = m_pLastKnownActor->GetMass();
-
-		// Setup item display
-		float x = drawPos.m_X;
-		float y = drawPos.m_Y - (m_EnabledRadius + m_Thickness + height + 10);
-		float gap = 2;
-		int half = pInventory->size() / 2;
-		float jetImpulseFactor = 0;
-		char str[4];
-
-		if (pInventory->size() == 1)
-			half = 1;
-
-		// Draw held item
-		AHuman *pHuman = dynamic_cast<AHuman *>(m_pLastKnownActor);
-		if (pHuman) 
-		{
-			MovableObject *pItem = pHuman->GetEquippedItem();
-			if (pItem)
-			{
-				// Adjust max height for carried item if necessary
-				height = pItem->GetGraphicalIcon()->h > height ? pItem->GetGraphicalIcon()->h : height;
-
-				// Draw item
-				BITMAP * pIcon = pItem->GetGraphicalIcon();
-				draw_sprite(pTargetBitmap, pIcon, x - pIcon->w / 2, y);
-				width = pIcon->w;
-
-				// Draw weight indicator
-				float itemMass = pItem->GetMass();
-				str[0] = itemMass > 30 ? -28 : (itemMass > 20 ? -29 : (itemMass > 10 ? -30 : -31));
-				str[1] = 0;
-				pSymbolFont->DrawAligned(&allegroBitmap, x, y - height - 6, str, GUIFont::Centre);
->>>>>>> 3beb9c78
 			}
 		}
 
@@ -1174,7 +389,6 @@
 			return false;
 		}
 
-<<<<<<< HEAD
 		return false;
 	}
 
@@ -1228,24 +442,6 @@
 					}
 				}
 			}
-=======
-		//Draw left part of the list
-		x = drawPos.m_X - width / 2;
-
-		for (int i = pInventory->size() - 1; i >= half; --i)
-		{
-			BITMAP * pIcon = pInventory->at(i)->GetGraphicalIcon();
-			//Move to draw thi item
-			x -= pIcon->w + 4;
-			//rect(pTargetBitmap, x - gap, y - gap, x + pIcon->w + gap, y + height + gap, 5);
-			draw_sprite(pTargetBitmap, pIcon, x, y); 
-
-			// Draw weight indicator
-			float itemMass = pInventory->at(i)->GetMass();
-			str[0] = itemMass > 30 ? -28 : (itemMass > 20 ? -29 : (itemMass > 10 ? -30 : -31));
-			str[1] = 0;
-			pSymbolFont->DrawAligned(&allegroBitmap, x + pIcon->w / 2, y - height - 6, str, GUIFont::Centre);
->>>>>>> 3beb9c78
 		}
 
 		return false;

//////////////////////////////////////////////////////////////////////////////////////////
// File:            GibEditorGUI.cpp
//////////////////////////////////////////////////////////////////////////////////////////
// Description:     Implementation file for the GibEditorGUI class
// Project:         GUI Library
// Author(s):       Daniel Tabar
//                  dtabar@datarealms.com
//                  http://www.datarealms.com


//////////////////////////////////////////////////////////////////////////////////////////
// Inclusions of header files

#include "GibEditorGUI.h"
#include "GUISound.h"

#include "FrameMan.h"
#include "PresetMan.h"
#include "ActivityMan.h"
#include "UInputMan.h"

#include "Controller.h"
#include "MOSprite.h"
#include "HeldDevice.h"
#include "TerrainObject.h"
#include "AHuman.h"
#include "SLTerrain.h"
#include "ObjectPickerGUI.h"
#include "PieMenuGUI.h"

using namespace RTE;

#define MAXZOOMFACTOR 5
#define MINZOOMFACTOR 1

//////////////////////////////////////////////////////////////////////////////////////////
// Method:          Clear
//////////////////////////////////////////////////////////////////////////////////////////
// Description:     Clears all the member variables of this GibEditorGUI, effectively
//                  resetting the members of this abstraction level only.

void GibEditorGUI::Clear()
{
    m_pController = 0;
    m_EditMade = false;
    m_EditorGUIMode = PICKINGGIB;
    m_PreviousMode = ADDINGGIB;
    m_pObjectToLoad = 0;
    m_BlinkTimer.Reset();
    m_BlinkMode = NOBLINK;
    m_RepeatStartTimer.Reset();
    m_RepeatTimer.Reset();
<<<<<<< HEAD
	m_PieMenu = nullptr;
=======
    m_pPieMenu = 0;
    m_ActivatedPieSliceType = PieSlice::PieSliceIndex::PSI_NONE;
>>>>>>> 8d5abb0e
    m_pPicker = 0;
    m_GridSnapping = false;
    m_pZoomSource = 0;
    m_ZoomFactor = 1;
    m_CursorPos.Reset();
    m_CursorOffset.Reset();
    m_CursorInAir = true;
    m_FacingLeft = false;
    m_PlacedGibs.clear();
    m_pCurrentGib = 0;
    m_GibListOrder = -1;
    m_DrawCurrentGib = true;
    m_pObjectToBlink = 0;
}


//////////////////////////////////////////////////////////////////////////////////////////
// Method:          Create
//////////////////////////////////////////////////////////////////////////////////////////
// Description:     Makes the GibEditorGUI object ready for use.

int GibEditorGUI::Create(Controller *pController, int whichModuleSpace)
{
    RTEAssert(pController, "No controller sent to GibEditorGUI on creation!");
    m_pController = pController;

	if (m_PieMenu) { m_PieMenu = nullptr; }
	m_PieMenu = std::unique_ptr<PieMenuGUI>(dynamic_cast<PieMenuGUI *>(g_PresetMan.GetEntityPreset("PieMenuGUI", "Gib Editor Pie Menu")->Clone()));
	m_PieMenu->SetMenuController(pController);

    // Allocate and (re)create the Editor GUIs
    if (!m_pPicker)
        m_pPicker = new ObjectPickerGUI();
    else
        m_pPicker->Reset();
    // Only show MovableObject:s as valid gibs to be placed
    m_pPicker->Create(pController, whichModuleSpace, "MovableObject");

    // Intermediate zooming bitmap
    m_pZoomSource = create_bitmap_ex(8, 64, 64);

    // Cursor init
    m_CursorPos = g_SceneMan.GetSceneDim() / 2;

    // Set initial focus, category list, and label settings
    m_EditorGUIMode = PICKINGGIB;
    m_pCurrentGib = 0;

    // Reset repeat timers
    m_RepeatStartTimer.Reset();
    m_RepeatTimer.Reset();

    return 0;
}


//////////////////////////////////////////////////////////////////////////////////////////
// Method:          Destroy
//////////////////////////////////////////////////////////////////////////////////////////
// Description:     Destroys and resets (through Clear()) the GibEditorGUI object.

void GibEditorGUI::Destroy()
{
    delete m_pPicker;

    destroy_bitmap(m_pZoomSource);

    for (list<MovableObject *>::iterator gItr = m_PlacedGibs.begin(); gItr != m_PlacedGibs.end(); ++gItr)
         delete (*gItr);

    delete m_pCurrentGib;

    Clear();
}


//////////////////////////////////////////////////////////////////////////////////////////
// Method:          SetController
//////////////////////////////////////////////////////////////////////////////////////////
// Description:     Sets the controller used by this. The ownership of the controller is
//                  NOT transferred!

void GibEditorGUI::SetController(Controller *pController)
{
    m_pController = pController;
	m_PieMenu->SetMenuController(pController);
    m_pPicker->SetController(pController);
}


//////////////////////////////////////////////////////////////////////////////////////////
// Method:          SetPosOnScreen
//////////////////////////////////////////////////////////////////////////////////////////
// Description:     Sets where on the screen that this GUI is being drawn to. If upper
//                  left corner, then 0, 0. This will affect the way the mouse is positioned
//                  etc.

void GibEditorGUI::SetPosOnScreen(int newPosX, int newPosY)
{
    m_pPicker->SetPosOnScreen(newPosX, newPosY);
}


//////////////////////////////////////////////////////////////////////////////////////////
<<<<<<< HEAD
// Method:          GetActivatedPieSlice
//////////////////////////////////////////////////////////////////////////////////////////
// Description:     Gets any Pie menu slice command activated last update.

PieSlice::PieSliceIndex GibEditorGUI::GetActivatedPieSlice()
{
    return m_PieMenu->GetPieCommand();
}


//////////////////////////////////////////////////////////////////////////////////////////
=======
>>>>>>> 8d5abb0e
// Method:          SetModuleSpace
//////////////////////////////////////////////////////////////////////////////////////////
// Description:     Sets which DataModule space to be picking objects from. If -1, then
//                  let the player pick from all loaded modules.

void GibEditorGUI::SetModuleSpace(int moduleSpaceID)
{
    m_pPicker->SetModuleSpace(moduleSpaceID);
}


//////////////////////////////////////////////////////////////////////////////////////////
// Method:          Update
//////////////////////////////////////////////////////////////////////////////////////////
// Description:     Updates the state of this Menu each frame

void GibEditorGUI::Update()
{
    // Update the user controller
//    m_pController->Update();

    m_pObjectToLoad = 0;
    m_EditMade = false;
    m_pObjectToBlink = 0;

    ////////////////////////////////////////////
    // Blinking logic
/*
    if (m_BlinkMode == OBJECTBLINK)
    {
        m_pCostLabel->SetVisible(m_BlinkTimer.AlternateSim(250));
    }
    else if (m_BlinkMode == NOCRAFT)
    {
        bool blink = m_BlinkTimer.AlternateSim(250);
        m_pCraftLabel->SetVisible(blink);
        m_pCraftBox->SetVisible(blink);
    }

    // Time out the blinker
    if (m_BlinkMode != NOBLINK && m_BlinkTimer.IsPastSimMS(1500))
    {
        m_pCostLabel->SetVisible(true);
        m_pCraftLabel->SetVisible(true);
        m_pCraftBox->SetVisible(true);
        m_BlinkMode = NOBLINK;
    }
*/
    /////////////////////////////////////////////
    // Repeating input logic

    bool pressLeft = m_pController->IsState(PRESS_LEFT);
    bool pressRight = m_pController->IsState(PRESS_RIGHT);
    bool pressUp = m_pController->IsState(PRESS_UP);
    bool pressDown = m_pController->IsState(PRESS_DOWN);

    // If no direction is held down, then cancel the repeating
    if (!(m_pController->IsState(MOVE_RIGHT) || m_pController->IsState(MOVE_LEFT) || m_pController->IsState(MOVE_UP) || m_pController->IsState(MOVE_DOWN)))
    {
        m_RepeatStartTimer.Reset();
        m_RepeatTimer.Reset();
    }

    // Check if any direction has been held for the starting amount of time to get into repeat mode
    if (m_RepeatStartTimer.IsPastRealMS(200))
    {
        // Check for the repeat interval
        if (m_RepeatTimer.IsPastRealMS(50))
        {
            if (m_pController->IsState(MOVE_RIGHT))
                pressRight = true;
            else if (m_pController->IsState(MOVE_LEFT))
                pressLeft = true;

            if (m_pController->IsState(MOVE_UP))
                pressUp = true;
            else if (m_pController->IsState(MOVE_DOWN))
                pressDown = true;

            m_RepeatTimer.Reset();
        }
    }

    ///////////////////////////////////////////////
    // Analog cursor input

    Vector analogInput;
    if (m_pController->GetAnalogMove().GetMagnitude() > 0.1)
        analogInput = m_pController->GetAnalogMove();
//    else if (m_pController->GetAnalogAim().GetMagnitude() > 0.1)
//        analogInput = m_pController->GetAnalogAim();

    /////////////////////////////////////////////
    // PIE MENU

	m_PieMenu->Update();

	if (PieSlice *zoomInSlice = m_PieMenu->GetPieSliceByType(PieSlice::PieSliceIndex::PSI_ZOOMIN)) { zoomInSlice->SetEnabled(m_ZoomFactor < MAXZOOMFACTOR); }
	if (PieSlice *zoomOutSlice = m_PieMenu->GetPieSliceByType(PieSlice::PieSliceIndex::PSI_ZOOMOUT)) { zoomOutSlice->SetEnabled(m_ZoomFactor > MINZOOMFACTOR); }

    // Show the pie menu only when the secondary button is held down
    if (m_pController->IsState(PRESS_SECONDARY) && m_EditorGUIMode != INACTIVE && m_EditorGUIMode != PICKINGGIB) {
		m_PieMenu->SetEnabled(true);
		m_PieMenu->SetPos(m_GridSnapping ? g_SceneMan.SnapPosition(m_CursorPos) : m_CursorPos);

		std::array<PieSlice *, 2> infrontAndBehindPieSlices = { m_PieMenu->GetPieSliceByType(PieSlice::PieSliceIndex::PSI_INFRONT), m_PieMenu->GetPieSliceByType(PieSlice::PieSliceIndex::PSI_BEHIND) };
		for (PieSlice *pieSlice : infrontAndBehindPieSlices) {
			if (pieSlice) { pieSlice->SetEnabled(m_EditorGUIMode == ADDINGGIB); }
		}
    }

	if (!m_pController->IsState(PIE_MENU_ACTIVE) || m_EditorGUIMode == INACTIVE || m_EditorGUIMode == PICKINGGIB) { m_PieMenu->SetEnabled(false); }

    ///////////////////////////////////////
    // Handle pie menu selections

<<<<<<< HEAD
    if (m_PieMenu->GetPieCommand() != PieSlice::PieSliceIndex::PSI_NONE) {
		if (m_PieMenu->GetPieCommand() == PieSlice::PieSliceIndex::PSI_PICK) {
			m_EditorGUIMode = PICKINGGIB;
		} else if (m_PieMenu->GetPieCommand() == PieSlice::PieSliceIndex::PSI_LOAD) {
=======
    m_ActivatedPieSliceType = m_pPieMenu->GetPieCommand();
    if (m_pPieMenu->GetPieCommand() != PieSlice::PieSliceIndex::PSI_NONE)
    {
        if (m_pPieMenu->GetPieCommand() == PieSlice::PieSliceIndex::PSI_PICK)
            m_EditorGUIMode = PICKINGGIB;
        else if (m_pPieMenu->GetPieCommand() == PieSlice::PieSliceIndex::PSI_LOAD)
        {
>>>>>>> 8d5abb0e
            // Set up the picker to pick an MOSRotating to load
            m_EditorGUIMode = PICKOBJECTTOLOAD;
            m_pPicker->ShowOnlyType("MOSRotating");
		} else if (m_PieMenu->GetPieCommand() == PieSlice::PieSliceIndex::PSI_MOVE) {
			m_EditorGUIMode = MOVINGGIB;
		} else if (m_PieMenu->GetPieCommand() == PieSlice::PieSliceIndex::PSI_REMOVE) {
			m_EditorGUIMode = DELETINGGIB;
		} else if (m_PieMenu->GetPieCommand() == PieSlice::PieSliceIndex::PSI_DONE) {
			m_EditorGUIMode = DONEEDITING;
		} else if (m_PieMenu->GetPieCommand() == PieSlice::PieSliceIndex::PSI_ZOOMIN && m_ZoomFactor < MAXZOOMFACTOR) {
			m_ZoomFactor++;
		} else if (m_PieMenu->GetPieCommand() == PieSlice::PieSliceIndex::PSI_ZOOMOUT && m_ZoomFactor > MINZOOMFACTOR) {
			m_ZoomFactor--;
		} else if (m_PieMenu->GetPieCommand() == PieSlice::PieSliceIndex::PSI_INFRONT) {
            m_PreviousMode = m_EditorGUIMode;
            m_EditorGUIMode = PLACEINFRONT;
        } else if (m_PieMenu->GetPieCommand() == PieSlice::PieSliceIndex::PSI_BEHIND) {
            m_PreviousMode = m_EditorGUIMode;
            m_EditorGUIMode = PLACEBEHIND;
        }
    }

    //////////////////////////////////////////
    // Picker logic

    // Enable or disable the picker
    m_pPicker->SetEnabled(m_EditorGUIMode == PICKOBJECTTOLOAD || m_EditorGUIMode == PICKINGGIB);

    // Update the picker GUI
    m_pPicker->Update();

    // Picking something to load into the editor
    if (m_EditorGUIMode == PICKOBJECTTOLOAD)
    {
        g_FrameMan.ClearScreenText();
        g_FrameMan.SetScreenText("Select an object to LOAD into the gib editor ->", 0, 333);

        // Picked something!
        if (m_pPicker->ObjectPicked() && !m_pPicker->IsEnabled())
        {
            m_pObjectToLoad = dynamic_cast<const MOSRotating *>(m_pPicker->ObjectPicked());
            // Set picker back to showing all valid gib types
            if (m_pObjectToLoad)
            {
                m_pPicker->ShowOnlyType("MovableObject");
                g_FrameMan.ClearScreenText();
            }
        }
    }
    // Picking an object to place as a gib in currently edited object
    else if (m_EditorGUIMode == PICKINGGIB)
    {
        g_FrameMan.SetScreenText("Select a new Gib object to add onto the edited object ->");

        if (m_pPicker->ObjectPicked())
        {
            // Assign a copy of the picked object to be the currently held one.
            delete m_pCurrentGib;
            if (m_pCurrentGib = dynamic_cast<MovableObject *>(m_pPicker->ObjectPicked()->Clone()))
            {
                // Disable any controller, if an actor
                Actor *pActor = dynamic_cast<Actor *>(m_pCurrentGib);
                if (pActor)
                    pActor->GetController()->SetDisabled(true);
                // Set the list order to be at the end so new objects are added there
                m_GibListOrder = -1;
                // Update the object
                m_pCurrentGib->Update();
                // If done picking, revert to moving object mode
                if (m_pPicker->DonePicking())
                {
                    m_EditorGUIMode = ADDINGGIB;
                }
            }
        }
    }

    if (!m_pPicker->IsVisible())
        g_SceneMan.SetScreenOcclusion(Vector(), g_ActivityMan.GetActivity()->ScreenOfPlayer(m_pController->GetPlayer()));

    /////////////////////////////////////
    // ADDING GIB MODE

    if (m_EditorGUIMode == ADDINGGIB && !m_PieMenu->IsEnabled())
    {
        g_FrameMan.SetScreenText("Click to ADD a new gib to the edited object - Drag to place with precision", 0);

        m_DrawCurrentGib = true;

        // Trap the mouse cursor
        g_UInputMan.TrapMousePos(true, m_pController->GetPlayer());

        // Move the cursor according to analog or mouse input
        if (!analogInput.IsZero())
        {
            m_CursorPos += analogInput * 8;
            // Re-enable snapping only when the cursor is moved again
//            m_GridSnapping = true;
        }
        else if (!m_pController->GetMouseMovement().IsZero())
        {
            m_CursorPos += m_pController->GetMouseMovement();
            // Re-enable snapping only when the cursor is moved again
//            m_GridSnapping = true;
        }
        // Digital input?
        else
        {
            if (pressUp)
                m_CursorPos.m_Y -= SCENESNAPSIZE;
            if (pressRight)
                m_CursorPos.m_X += SCENESNAPSIZE;
            if (pressDown)
                m_CursorPos.m_Y += SCENESNAPSIZE;
            if (pressLeft)
                m_CursorPos.m_X -= SCENESNAPSIZE;
            // Re-enable snapping only when the cursor is moved again
//            if (pressUp || pressRight || pressDown || pressLeft)
//                m_GridSnapping = true;
        }

        // Detect whether the cursor is in the air, or if it's overlapping some terrain
        Vector snappedPos = g_SceneMan.SnapPosition(m_CursorPos, m_GridSnapping);
        m_CursorInAir = g_SceneMan.GetTerrMatter(snappedPos.GetFloorIntX(), snappedPos.GetFloorIntY()) == g_MaterialAir;

        // Mousewheel is used as shortcut for getting next and prev items in teh picker's object list
        if (m_pController->IsState(SCROLL_UP) || m_pController->IsState(ControlState::ACTOR_NEXT))
        {
            // Assign a copy of the next picked object to be the currently held one.
            const SceneObject *pNewObject = m_pPicker->GetPrevObject();
            if (pNewObject)
            {
                delete m_pCurrentGib;
                m_pCurrentGib = dynamic_cast<MovableObject *>(pNewObject->Clone());
                // Disable any controller, if an actor
                Actor *pActor = dynamic_cast<Actor *>(m_pCurrentGib);
                if (pActor)
                    pActor->GetController()->SetDisabled(true);
                // Update the object
                m_pCurrentGib->Update();
            }
        }
        else if (m_pController->IsState(SCROLL_DOWN) || m_pController->IsState(ControlState::ACTOR_PREV))
        {
            // Assign a copy of the next picked object to be the currently held one.
            const SceneObject *pNewObject = m_pPicker->GetNextObject();
            if (pNewObject)
            {
                delete m_pCurrentGib;
                m_pCurrentGib = dynamic_cast<MovableObject *>(pNewObject->Clone());
                // Disable any controller, if an actor
                Actor *pActor = dynamic_cast<Actor *>(m_pCurrentGib);
                if (pActor)
                    pActor->GetController()->SetDisabled(true);
                // Update the object
                m_pCurrentGib->Update();
            }
        }

        // Start the timer when the button is first pressed, and when the picker has deactivated
        if (m_pController->IsState(PRESS_PRIMARY) && !m_pPicker->IsVisible())
        {
            m_BlinkTimer.Reset();
            m_EditorGUIMode = PLACINGGIB;
            m_PreviousMode = ADDINGGIB;
            g_GUISound.PlacementBlip()->Play();
        }
    }

    /////////////////////////////////////////////////////////////
    // PLACING MODE

    else if (m_EditorGUIMode == PLACINGGIB)
    {
        if (m_PreviousMode == MOVINGGIB)
            g_FrameMan.SetScreenText("Click and drag on a placed gib to MOVE it - Click quickly to DETACH", 0);
        else
            g_FrameMan.SetScreenText("Click to ADD a new gib to the edited object - Drag to place with precision", 0);

        m_DrawCurrentGib = true;

        // Freeze when first pressing down and grid snapping is still engaged
        if (!(m_pController->IsState(PRIMARY_ACTION) && m_GridSnapping))
        {
            if (!analogInput.IsZero())
            {
                m_CursorPos += analogInput;
                m_FacingLeft = analogInput.m_X < 0 || (m_FacingLeft && analogInput.m_X == 0);
            }
            // Try the mouse
            else if (!m_pController->GetMouseMovement().IsZero())
            {
                m_CursorPos += m_pController->GetMouseMovement();
                m_FacingLeft = m_pController->GetMouseMovement().m_X < 0 || (m_FacingLeft && m_pController->GetMouseMovement().m_X == 0);
            }
            // Digital input?
            else
            {
                if (pressUp)
                    m_CursorPos.m_Y -= 1;
                if (pressRight)
                {
                    m_CursorPos.m_X += 1;
                    m_FacingLeft = false;
                }
                if (pressDown)
                    m_CursorPos.m_Y += 1;
                if (pressLeft)
                {
                    m_CursorPos.m_X -= 1;
                    m_FacingLeft = true;
                }
            }

            // Detect whether the cursor is in the air, or if it's overlapping some terrain
            Vector snappedPos = g_SceneMan.SnapPosition(m_CursorPos, m_GridSnapping);
            m_CursorInAir = g_SceneMan.GetTerrMatter(snappedPos.GetFloorIntX(), snappedPos.GetFloorIntY()) == g_MaterialAir;
        }

        // Disable snapping after a small interval of holding down the button, to avoid unintentional nudges when just placing on the grid
        if (m_pController->IsState(PRIMARY_ACTION) && m_BlinkTimer.IsPastRealMS(333) && m_GridSnapping)
        {
            m_GridSnapping = false;
            m_CursorPos = g_SceneMan.SnapPosition(m_CursorPos);
        }

        if (m_pController->IsState(RELEASE_PRIMARY))

        // Cancel placing if secondary button is pressed
        if (m_pController->IsState(PRESS_SECONDARY) || m_pController->IsState(PIE_MENU_ACTIVE))
        {
            m_EditorGUIMode = m_PreviousMode;
        }
        // If previous mode was moving, tear the gib loose if the button is released to soo
        else if (m_PreviousMode == MOVINGGIB && m_pController->IsState(RELEASE_PRIMARY) && !m_BlinkTimer.IsPastRealMS(150))
        {
            m_EditorGUIMode = ADDINGGIB;
        }
        // Only place if the picker and pie menus are completely out of view, to avoid immediate placing after picking
        else if (m_pCurrentGib && m_pController->IsState(RELEASE_PRIMARY) && !m_pPicker->IsVisible())
        {
            m_pCurrentGib->Update();

            // Add to the placed objects list
            AddPlacedObject(dynamic_cast<MovableObject *>(m_pCurrentGib->Clone()), m_GibListOrder);
            // Increment the list order so we place over last placed item
            if (m_GibListOrder >= 0)
                m_GibListOrder++;
            g_GUISound.PlacementThud()->Play();
//                g_GUISound.PlacementGravel()->Play();
            m_EditMade = true;

// TEMP REMOVE WEHN YOU CLEAN UP THE ABOVE HARDCODED BRAIN PLACEMENT
            if (m_EditorGUIMode != PICKINGGIB)
// TEMP REMOVE ABOVE
            // Go back to previous mode
            m_EditorGUIMode = m_PreviousMode;
        }

        // Set the facing of AHumans based on right/left cursor movements
        AHuman *pAHuman = dynamic_cast<AHuman *>(m_pCurrentGib);
        if (pAHuman)
            pAHuman->SetHFlipped(m_FacingLeft);
    }

    /////////////////////////////////////////////////////////////
    // POINTING AT MODES

    else if ((m_EditorGUIMode == MOVINGGIB || m_EditorGUIMode == DELETINGGIB || m_EditorGUIMode == PLACEINFRONT || m_EditorGUIMode == PLACEBEHIND) && !m_PieMenu->IsEnabled())
    {
        m_DrawCurrentGib = false;

        // Trap the mouse cursor
        g_UInputMan.TrapMousePos(true, m_pController->GetPlayer());

        // Move the cursor according to analog or mouse input
        if (!analogInput.IsZero())
            m_CursorPos += analogInput * 4;
        else if (!m_pController->GetMouseMovement().IsZero())
            m_CursorPos += m_pController->GetMouseMovement() / 2;
        // Digital input?
        else
        {
            if (pressUp)
                m_CursorPos.m_Y -= 1;
            if (pressRight)
                m_CursorPos.m_X += 1;
            if (pressDown)
                m_CursorPos.m_Y += 1;
            if (pressLeft)
                m_CursorPos.m_X -= 1;
        }

        /////////////////////////////////
        // MOVING GIB MODE

        if (m_EditorGUIMode == MOVINGGIB)
        {
            g_FrameMan.SetScreenText("Click and drag on a placed gib to MOVE it - Click quickly to DETACH", 0);

            // Pick an object under the cursor and start moving it
            if (m_pController->IsState(PRESS_PRIMARY) && !m_pPicker->IsVisible())
            {
                const MovableObject *pPicked = PickPlacedObject(m_CursorPos, &m_GibListOrder);
                if (pPicked)
                {
                    // Grab the position and a copy of the the object itself before killing it from the scene
                    m_pCurrentGib = dynamic_cast<MovableObject *>(pPicked->Clone());
                    m_CursorOffset = m_CursorPos - m_pCurrentGib->GetPos();
                    RemovePlacedObject(m_GibListOrder);
                    m_EditMade = true;

                    // Go to placing mode to move it around
                    m_EditorGUIMode = PLACINGGIB;
                    m_PreviousMode = MOVINGGIB;
                    m_BlinkTimer.Reset();
                    g_GUISound.PlacementBlip()->Play();
                    g_GUISound.PlacementGravel()->Play();
                }
                else
                    g_GUISound.UserErrorSound()->Play();
            }
        }

        ////////////////////////////
        // REMOVING GIB MODE

        else if (m_EditorGUIMode == DELETINGGIB)
        {
            g_FrameMan.SetScreenText("Click and hold to select an object - release to DELETE it", 0);

            // When primary is held down, pick object and show which one will be nuked if released
            if (m_pController->IsState(PRIMARY_ACTION) && !m_pPicker->IsVisible())
            {
                m_pObjectToBlink = PickPlacedObject(m_CursorPos);
            }
            else if (m_pController->IsState(RELEASE_PRIMARY))
            {
                if (PickPlacedObject(m_CursorPos, &m_GibListOrder))
                {
                    // Nuke it!
                    RemovePlacedObject(m_GibListOrder);
                    m_EditMade = true;
// TODO: Add awesome destruction sound here
                }
                else
                    g_GUISound.UserErrorSound()->Play();
            }
        }

        /////////////////////////////////////
        // PLACE IN FRONT AND BEHIND OF MODES

        else if (m_EditorGUIMode == PLACEINFRONT || m_EditorGUIMode == PLACEBEHIND)
        {
            if (m_EditorGUIMode == PLACEINFRONT)
                g_FrameMan.SetScreenText("Click an object to place the next one IN FRONT of it", 0);
            else if (m_EditorGUIMode == PLACEBEHIND)
            g_FrameMan.SetScreenText("Click an object to place the next one BEHIND it", 0);

            // When primary is held down, pick object and show which one will be nuked if released
            if (m_pController->IsState(PRIMARY_ACTION) && !m_pPicker->IsVisible())
            {
                m_pObjectToBlink = PickPlacedObject(m_CursorPos);
            }
            else if (m_pController->IsState(RELEASE_PRIMARY))
            {
                if (PickPlacedObject(m_CursorPos, &m_GibListOrder))
                {
                    // Adjust the next list order to be in front if applicable (it's automatically behind if same order index)
                    if (m_EditorGUIMode == PLACEINFRONT)
                        m_GibListOrder++;

                    // Go back to previous mode
                    m_EditorGUIMode = m_PreviousMode;
                }
                else
                    g_GUISound.UserErrorSound()->Play();
            }
        }
    }

    // Remove cursor offset if not applicable anymore
    if (m_EditorGUIMode != PLACINGGIB)
        m_CursorOffset.Reset();

    // Keep the cursor position within the world
    bool cursorWrapped = g_SceneMan.ForceBounds(m_CursorPos);
// TODO: make setscrolltarget with 'sloppy' target
    // Scroll to the cursor's scene position
    g_SceneMan.SetScrollTarget(m_CursorPos, 0.3, cursorWrapped, g_ActivityMan.GetActivity()->ScreenOfPlayer(m_pController->GetPlayer()));
    // Apply the cursor position to the currently held object
    if (m_pCurrentGib && m_DrawCurrentGib)
    {
		Vector gibPos = g_SceneMan.SnapPosition(m_CursorPos - m_CursorOffset, m_GridSnapping);
		gibPos.SetX(static_cast<int>(gibPos.m_X));
		gibPos.SetY(static_cast<int>(gibPos.m_Y));

        m_pCurrentGib->SetPos(gibPos);
        m_pCurrentGib->Update();
    }
}


//////////////////////////////////////////////////////////////////////////////////////////
// Virtual Method:  Draw
//////////////////////////////////////////////////////////////////////////////////////////
// Description:     Draws the menu

void GibEditorGUI::Draw(BITMAP *pTargetBitmap, const Vector &targetPos) const
{
    // Done, so don't draw the UI
    if (m_EditorGUIMode == DONEEDITING)
        return;

    // Draw all already placed Objects, and the currently held one in the order it is about to be placed in the scene
    int i = 0;
    for (list<MovableObject *>::const_iterator itr = m_PlacedGibs.begin(); itr != m_PlacedGibs.end(); ++itr, ++i)
    {
        // Draw the currently held object into the order of the list if it is to be placed inside
        if (m_pCurrentGib && m_DrawCurrentGib && i == m_GibListOrder)
        {
            g_FrameMan.SetTransTable(m_BlinkTimer.AlternateReal(333) || m_EditorGUIMode == PLACINGGIB ? LessTrans : HalfTrans);
            m_pCurrentGib->Draw(pTargetBitmap, targetPos, g_DrawTrans);
            Actor *pActor = dynamic_cast<Actor *>(m_pCurrentGib);
            if (pActor)
                pActor->DrawHUD(pTargetBitmap, targetPos);
        }

        // Blink trans if we are supposed to blink this one
        if ((*itr) == m_pObjectToBlink)
        {
            g_FrameMan.SetTransTable(m_BlinkTimer.AlternateReal(333) ? LessTrans : HalfTrans);
            (*itr)->Draw(pTargetBitmap, targetPos, g_DrawTrans);
        }
        else
            (*itr)->Draw(pTargetBitmap, targetPos);

        // Draw basic HUD if an actor
        Actor *pActor = dynamic_cast<Actor *>(*itr);
        if (pActor)
            pActor->DrawHUD(pTargetBitmap, targetPos);
    }

    // Draw picking object crosshairs and not the selected object
    if (!m_DrawCurrentGib)
    {
        Vector center = m_CursorPos - targetPos;
        putpixel(pTargetBitmap, center.m_X, center.m_Y, g_YellowGlowColor);
        hline(pTargetBitmap, center.m_X - 5, center.m_Y, center.m_X - 2, g_YellowGlowColor);
        hline(pTargetBitmap, center.m_X + 5, center.m_Y, center.m_X + 2, g_YellowGlowColor);
        vline(pTargetBitmap, center.m_X, center.m_Y - 5, center.m_Y - 2, g_YellowGlowColor);
        vline(pTargetBitmap, center.m_X, center.m_Y + 5, center.m_Y + 2, g_YellowGlowColor);
    }
    // If the held object will be placed at the end of the list, draw it last to the scene, transperent blinking
    else if (m_pCurrentGib && (m_GibListOrder < 0 || m_GibListOrder == m_PlacedGibs.size()))
    {
        g_FrameMan.SetTransTable(m_BlinkTimer.AlternateReal(333) || m_EditorGUIMode == PLACINGGIB ? LessTrans : HalfTrans);
        m_pCurrentGib->Draw(pTargetBitmap, targetPos, g_DrawTrans);
        Actor *pActor = dynamic_cast<Actor *>(m_pCurrentGib);
        if (pActor)
            pActor->DrawHUD(pTargetBitmap, targetPos);
    }

    // Draw the zoom window, if active
    if (m_ZoomFactor > 1)
    {
        Vector sourceCenter = m_CursorPos - targetPos;

        // Make sure the source is within the target bitmap
        int halfWidth = m_pZoomSource->w / 2;
        if (sourceCenter.m_X - halfWidth < 0)
            sourceCenter.m_X = halfWidth;
        else if (sourceCenter.m_X + halfWidth >= pTargetBitmap->w)
            sourceCenter.m_X = pTargetBitmap->w - halfWidth;
        int halfHeight = m_pZoomSource->w / 2;
        if (sourceCenter.m_Y - halfHeight < 0)
            sourceCenter.m_Y = halfHeight;
        else if (sourceCenter.m_Y + halfHeight >= pTargetBitmap->h)
            sourceCenter.m_Y = pTargetBitmap->h - halfHeight;

        // Copy to the intermediate source bitmap
        blit(pTargetBitmap, m_pZoomSource, sourceCenter.m_X - halfWidth, sourceCenter.m_Y - halfHeight, 0, 0, m_pZoomSource->w, m_pZoomSource->h);

        
        Vector zoomedCenter = m_CursorPos - targetPos;

        // Make sure the zoomed view is within the target bitmap
        halfWidth = (m_pZoomSource->w / 2) * m_ZoomFactor;
        if (zoomedCenter.m_X - halfWidth < 0)
            zoomedCenter.m_X = halfWidth;
        else if (zoomedCenter.m_X + halfWidth >= pTargetBitmap->w)
            zoomedCenter.m_X = pTargetBitmap->w - halfWidth;
        halfHeight = (m_pZoomSource->w / 2) * m_ZoomFactor;
        if (zoomedCenter.m_Y - halfHeight < 0)
            zoomedCenter.m_Y = halfHeight;
        else if (zoomedCenter.m_Y + halfHeight >= pTargetBitmap->h)
            zoomedCenter.m_Y = pTargetBitmap->h - halfHeight;

        // Then draw right back but stretched to the target
        stretch_blit(m_pZoomSource, pTargetBitmap, 0, 0, m_pZoomSource->w, m_pZoomSource->h, zoomedCenter.m_X - halfWidth, zoomedCenter.m_Y - halfHeight, m_pZoomSource->w * m_ZoomFactor, m_pZoomSource->h * m_ZoomFactor);
        rect(pTargetBitmap, zoomedCenter.m_X - halfWidth, zoomedCenter.m_Y - halfHeight, zoomedCenter.m_X + halfWidth - 1, zoomedCenter.m_Y + halfHeight - 1, g_YellowGlowColor);
    }

    m_pPicker->Draw(pTargetBitmap);

    // Draw the pie menu
	m_PieMenu->Draw(pTargetBitmap, targetPos);
}


//////////////////////////////////////////////////////////////////////////////////////////
// Method:          AddPlacedObject
//////////////////////////////////////////////////////////////////////////////////////////
// Description:     Adds a MovableObject to be placed in this scene. Ownership IS transferred!

void GibEditorGUI::AddPlacedObject(MovableObject *pObjectToAdd, int listOrder)
{
    if (!pObjectToAdd)
        return;

    if (listOrder < 0 || listOrder >= m_PlacedGibs.size())
        m_PlacedGibs.push_back(pObjectToAdd);
    else
    {
        // Find the spot
        list<MovableObject *>::iterator itr = m_PlacedGibs.begin();
        for (int i = 0; i != listOrder && itr != m_PlacedGibs.end(); ++i, ++itr)
            ;

        // Put 'er in
        m_PlacedGibs.insert(itr, pObjectToAdd);
    }
}


//////////////////////////////////////////////////////////////////////////////////////////
// Method:          RemovePlacedObject
//////////////////////////////////////////////////////////////////////////////////////////
// Description:     Removes a MovableObject placed in this scene.

void GibEditorGUI::RemovePlacedObject(int whichToRemove)
{
    if (m_PlacedGibs.empty())
        return;

    if (whichToRemove < 0 || whichToRemove >= m_PlacedGibs.size())
    {
        delete m_PlacedGibs.back();
        m_PlacedGibs.pop_back();
    }
    else
    {
        // Find the spot
        list<MovableObject *>::iterator itr = m_PlacedGibs.begin();
        for (int i = 0; i != whichToRemove && itr != m_PlacedGibs.end(); ++i, ++itr)
            ;

        delete (*itr);
        m_PlacedGibs.erase(itr);
    }
}


//////////////////////////////////////////////////////////////////////////////////////////
// Method:          PickPlacedObject
//////////////////////////////////////////////////////////////////////////////////////////
// Description:     Returns the last placed object that graphically overlaps an absolute
//                  point in the scene.

const MovableObject * GibEditorGUI::PickPlacedObject(Vector &scenePoint, int *pListOrderPlace) const
{
    // REVERSE!
    int i = m_PlacedGibs.size() - 1;
    for (list<MovableObject *>::const_reverse_iterator itr = m_PlacedGibs.rbegin(); itr != m_PlacedGibs.rend(); ++itr, --i)
    {
        if ((*itr)->IsOnScenePoint(scenePoint))
        {
            if (pListOrderPlace)
                *pListOrderPlace = i;
            return *itr;
        }
    }

    if (pListOrderPlace)
        *pListOrderPlace = -1;
    return 0;
}


//////////////////////////////////////////////////////////////////////////////////////////
// Method:          UpdatePlacedObjects
//////////////////////////////////////////////////////////////////////////////////////////
// Description:     Updated the objects in the placed scene objects list of this. This is
//                  mostly for the editor to represent the items correctly.

void GibEditorGUI::UpdatePlacedObjects()
{
    for (list<MovableObject *>::iterator itr = m_PlacedGibs.begin(); itr != m_PlacedGibs.end(); ++itr)
    {
        (*itr)->Update();
    }
}<|MERGE_RESOLUTION|>--- conflicted
+++ resolved
@@ -50,12 +50,7 @@
     m_BlinkMode = NOBLINK;
     m_RepeatStartTimer.Reset();
     m_RepeatTimer.Reset();
-<<<<<<< HEAD
 	m_PieMenu = nullptr;
-=======
-    m_pPieMenu = 0;
-    m_ActivatedPieSliceType = PieSlice::PieSliceIndex::PSI_NONE;
->>>>>>> 8d5abb0e
     m_pPicker = 0;
     m_GridSnapping = false;
     m_pZoomSource = 0;
@@ -160,7 +155,6 @@
 
 
 //////////////////////////////////////////////////////////////////////////////////////////
-<<<<<<< HEAD
 // Method:          GetActivatedPieSlice
 //////////////////////////////////////////////////////////////////////////////////////////
 // Description:     Gets any Pie menu slice command activated last update.
@@ -172,8 +166,6 @@
 
 
 //////////////////////////////////////////////////////////////////////////////////////////
-=======
->>>>>>> 8d5abb0e
 // Method:          SetModuleSpace
 //////////////////////////////////////////////////////////////////////////////////////////
 // Description:     Sets which DataModule space to be picking objects from. If -1, then
@@ -290,20 +282,10 @@
     ///////////////////////////////////////
     // Handle pie menu selections
 
-<<<<<<< HEAD
     if (m_PieMenu->GetPieCommand() != PieSlice::PieSliceIndex::PSI_NONE) {
 		if (m_PieMenu->GetPieCommand() == PieSlice::PieSliceIndex::PSI_PICK) {
 			m_EditorGUIMode = PICKINGGIB;
 		} else if (m_PieMenu->GetPieCommand() == PieSlice::PieSliceIndex::PSI_LOAD) {
-=======
-    m_ActivatedPieSliceType = m_pPieMenu->GetPieCommand();
-    if (m_pPieMenu->GetPieCommand() != PieSlice::PieSliceIndex::PSI_NONE)
-    {
-        if (m_pPieMenu->GetPieCommand() == PieSlice::PieSliceIndex::PSI_PICK)
-            m_EditorGUIMode = PICKINGGIB;
-        else if (m_pPieMenu->GetPieCommand() == PieSlice::PieSliceIndex::PSI_LOAD)
-        {
->>>>>>> 8d5abb0e
             // Set up the picker to pick an MOSRotating to load
             m_EditorGUIMode = PICKOBJECTTOLOAD;
             m_pPicker->ShowOnlyType("MOSRotating");

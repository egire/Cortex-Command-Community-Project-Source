#include "MainMenuGUI.h"

#include "FrameMan.h"
#include "ActivityMan.h"
#include "UInputMan.h"
#include "SettingsMan.h"
#include "ConsoleMan.h"
<<<<<<< HEAD
#include "MetaMan.h"
#include "GlobalScript.h"

#include "GUI/GUI.h"
#include "GUI/SDLGUITexture.h"
#include "GUI/SDLScreen.h"
#include "GUI/SDLInput.h"
#include "GUI/GUIControlManager.h"
#include "GUI/GUICollectionBox.h"
#include "GUI/GUIComboBox.h"
#include "GUI/GUITab.h"
#include "GUI/GUIListBox.h"
#include "GUI/GUITextBox.h"
#include "GUI/GUIButton.h"
#include "GUI/GUILabel.h"
#include "GUI/GUISlider.h"
#include "GUI/GUICheckbox.h"

#include "Controller.h"
#include "Entity.h"
#include "MOSprite.h"
#include "HeldDevice.h"
#include "AHuman.h"
#include "DataModule.h"
#include "GABrainMatch.h"
#include "GABaseDefense.h"
#include "GATutorial.h"
#include "SceneEditor.h"
#include "AreaEditor.h"
#include "GibEditor.h"
#include "ActorEditor.h"
#include "AssemblyEditor.h"
#include "EditorActivity.h"

#ifdef NETWORK_ENABLED
#include "MultiplayerGame.h"
#endif

#include "System/System.h"
#include "System/SDLHelper.h"

extern int g_IntroState;

using namespace RTE;

//////////////////////////////////////////////////////////////////////////////////////////
// Method:          Clear
//////////////////////////////////////////////////////////////////////////////////////////
// Description:     Clears all the member variables of this MainMenuGUI, effectively
//                  resetting the members of this abstraction level only.

void MainMenuGUI::Clear()
{
    m_pController = 0;
    m_pGUIScreen = 0;
    m_pGUIInput = 0;
    m_pGUIController = 0;
    m_MenuEnabled = ENABLED;
    m_MenuScreen = MAINSCREEN;
    m_ScreenChange = false;
    m_MainMenuFocus = CAMPAIGN;
    m_FocusChange = 0;
    m_MenuSpeed = 0.3;
    m_ListItemIndex = 0;
    m_BlinkTimer.Reset();
    m_BlinkMode = NOBLINK;
    for (int screen = 0; screen < SCREENCOUNT; ++screen)
        m_apScreenBox[screen] = 0;
    for (int button = 0; button < MAINMENUBUTTONCOUNT; ++button)
        m_MainMenuButtons[button] = 0;
    m_pTeamBox = 0;
    m_pSceneSelector = 0;
    for (int box = 0; box < SKIRMISHPLAYERCOUNT; ++box)
        m_aSkirmishBox[box] = 0;
    for (int button = 0; button < SKIRMISHPLAYERCOUNT; ++button)
        m_aSkirmishButton[button] = 0;
    m_pCPUTeamLabel = 0;
    for (int button = 0; button < OPTIONSBUTTONCOUNT; ++button)
        m_aOptionButton[button] = 0;
    for (int label = 0; label < OPTIONSLABELCOUNT; ++label)
        m_aOptionsLabel[label] = 0;
    for (int checkbox = 0; checkbox < OPTIONSCHECKBOXCOUNT; ++checkbox)
        m_aOptionsCheckbox[checkbox] = 0;
    m_pResolutionCombo = 0;
    m_pSoundLabel = 0;
    m_pMusicLabel = 0;
    m_pSoundSlider = 0;
    m_pMusicSlider = 0;
    m_pEditorPanel = 0;
    m_pScrollPanel = 0;
    m_ScrollTimer.Reset();
    m_ScenarioStarted = false;
    m_CampaignStarted = false;
    m_ActivityRestarted = false;
    m_ActivityResumed = false;
    m_TutorialOffered = false;
    m_StartPlayers = 1;
    m_StartTeams = 2;
    m_StartFunds = 1600;
    for (int player = Players::PlayerOne; player < SKIRMISHPLAYERCOUNT; ++player)
        m_aTeamAssignments[player] = Activity::TeamOne;
    m_CPUTeam = -1;
    m_StartDifficulty = Activity::MediumDifficulty;
    m_Quit = false;

    // Config screen
    m_ConfiguringPlayer = Players::PlayerOne;
    m_ConfiguringDevice = DEVICE_KEYB_ONLY;
    m_ConfiguringGamepad = DPAD;
    m_ConfigureStep = 0;
    for (int label = 0; label < CONFIGLABELCOUNT; ++label)
        m_pConfigLabel[label] = 0;

    // Editor screen
    for (int button = 0; button < EDITORBUTTONCOUNT; ++button)
        m_aEditorButton[button] = 0;

    m_pRecommendationBox = 0;
    m_pRecommendationDiagram = 0;
    m_pConfigSkipButton = 0;
    m_pConfigBackButton = 0;
    m_pDPadTypeBox = 0;
    m_pDAnalogTypeBox = 0;
    m_pXBox360TypeBox = 0;
    m_pDPadTypeDiagram = 0;
    m_pDAnalogTypeDiagram = 0;
    m_pXBox360TypeDiagram = 0;
    m_pDPadTypeButton = 0;
    m_pDAnalogTypeButton = 0;
    m_pXBox360TypeButton = 0;

    m_pModManagerBackButton = 0;

	m_ResolutionChangeDialog = nullptr;
	m_ButtonConfirmResolutionChange = nullptr;
	m_ButtonConfirmResolutionChangeFullscreen = nullptr;
	m_ButtonCancelResolutionChange = nullptr;
	m_ResolutionChangeToUpscaled = false;

	m_MaxResX = 0;
	m_MaxResY = 0;
}


//////////////////////////////////////////////////////////////////////////////////////////
// Method:          Create
//////////////////////////////////////////////////////////////////////////////////////////
// Description:     Makes the MainMenuGUI object ready for use.

int MainMenuGUI::Create(Controller *pController)
{
    RTEAssert(pController, "No controller sent to MainMenuGUI on creation!");
    m_pController = pController;

    if (!m_pGUIScreen)
        m_pGUIScreen = new SDLScreen();
    if (!m_pGUIInput)
        m_pGUIInput = new SDLInput(-1, true);
    if (!m_pGUIController)
        m_pGUIController = new GUIControlManager();
    if(!m_pGUIController->Create(m_pGUIScreen, m_pGUIInput, "Base.rte/GUIs/Skins/MainMenu"))
        RTEAbort("Failed to create GUI Control Manager and load it from Base.rte/GUIs/Skins/MainMenu");
    m_pGUIController->Load("Base.rte/GUIs/MainMenuGUI.ini");

    // Make sure we have convenient points to the containing GUI colleciton boxes that we will manipulate the positions of
	m_apScreenBox[ROOT] = dynamic_cast<GUICollectionBox *>(m_pGUIController->GetControl("root"));
    m_apScreenBox[MAINSCREEN] = dynamic_cast<GUICollectionBox *>(m_pGUIController->GetControl("MainScreen"));
    m_apScreenBox[PLAYERSSCREEN] = dynamic_cast<GUICollectionBox *>(m_pGUIController->GetControl("PlayersScreen"));
    m_apScreenBox[SKIRMISHSCREEN] = dynamic_cast<GUICollectionBox *>(m_pGUIController->GetControl("SkirmishScreen"));
    m_apScreenBox[DIFFICULTYSCREEN] = dynamic_cast<GUICollectionBox *>(m_pGUIController->GetControl("DifficultyScreen"));
    m_apScreenBox[OPTIONSSCREEN] = dynamic_cast<GUICollectionBox *>(m_pGUIController->GetControl("OptionsScreen"));
    m_apScreenBox[CONFIGSCREEN] = dynamic_cast<GUICollectionBox *>(m_pGUIController->GetControl("ConfigScreen"));
    m_apScreenBox[EDITORSCREEN] = dynamic_cast<GUICollectionBox *>(m_pGUIController->GetControl("EditorScreen"));
    m_apScreenBox[METASCREEN] = dynamic_cast<GUICollectionBox *>(m_pGUIController->GetControl("MetaScreen"));
    m_apScreenBox[CREDITSSCREEN] = dynamic_cast<GUICollectionBox *>(m_pGUIController->GetControl("CreditsScreen"));
    m_apScreenBox[QUITSCREEN] = dynamic_cast<GUICollectionBox *>(m_pGUIController->GetControl("QuitConfirmBox"));
    m_apScreenBox[MODMANAGERSCREEN] = dynamic_cast<GUICollectionBox *>(m_pGUIController->GetControl("ModManagerScreen"));

	m_apScreenBox[ROOT]->SetPositionAbs((g_FrameMan.GetResX() - m_apScreenBox[ROOT]->GetWidth()) / 2, 0);// (g_FrameMan.GetResY() - m_apScreenBox[ROOT]->GetHeight()) / 2);
// NO, this screws up the menu positioning!
//    m_apScreenBox[ROOT]->Resize(m_apScreenBox[ROOT]->GetWidth(), g_FrameMan.GetResY());

    // Set up screens' initial positions and visibility
    m_apScreenBox[QUITSCREEN]->CenterInParent(true, true);
    // Hide all screens, the appropriate screen will reappear on next update
    HideAllScreens();

    // Panel behind editor menu to be resized depending on which editors are available
    m_pEditorPanel = dynamic_cast<GUICollectionBox *>(m_pGUIController->GetControl("EditorPanel"));
    // Credits scrolling panel
    m_pScrollPanel = dynamic_cast<GUICollectionBox *>(m_pGUIController->GetControl("CreditsPanel"));

    m_MainMenuButtons[CAMPAIGN] = dynamic_cast<GUIButton *>(m_pGUIController->GetControl("ButtonMainToCampaign"));
    m_MainMenuButtons[SKIRMISH] = dynamic_cast<GUIButton *>(m_pGUIController->GetControl("ButtonMainToSkirmish"));
	m_MainMenuButtons[MULTIPLAYER] = dynamic_cast<GUIButton *>(m_pGUIController->GetControl("ButtonMainToMultiplayer"));
	m_MainMenuButtons[OPTIONS] = dynamic_cast<GUIButton *>(m_pGUIController->GetControl("ButtonMainToOptions"));
    m_MainMenuButtons[MODMANAGER] = dynamic_cast<GUIButton *>(m_pGUIController->GetControl("ButtonMainToModManager"));
    m_MainMenuButtons[EDITOR] = dynamic_cast<GUIButton *>(m_pGUIController->GetControl("ButtonMainToEditor"));
    m_MainMenuButtons[CREDITS] = dynamic_cast<GUIButton *>(m_pGUIController->GetControl("ButtonMainToCreds"));
    m_MainMenuButtons[QUIT] = dynamic_cast<GUIButton *>(m_pGUIController->GetControl("ButtonQuit"));
    m_MainMenuButtons[RESUME] = dynamic_cast<GUIButton *>(m_pGUIController->GetControl("ButtonResume"));
    m_MainMenuButtons[PLAYTUTORIAL] = dynamic_cast<GUIButton *>(m_pGUIController->GetControl("ButtonTutorial"));
    m_MainMenuButtons[METACONTINUE] = dynamic_cast<GUIButton *>(m_pGUIController->GetControl("ButtonContinue"));
    m_MainMenuButtons[BACKTOMAIN] = dynamic_cast<GUIButton *>(m_pGUIController->GetControl("ButtonBackToMain"));
    m_MainMenuButtons[QUITCONFIRM] = dynamic_cast<GUIButton *>(m_pGUIController->GetControl("QuitConfirmButton"));
    m_MainMenuButtons[QUITCANCEL] = dynamic_cast<GUIButton *>(m_pGUIController->GetControl("QuitCancelButton"));
    m_MainMenuButtons[BACKTOMAIN]->SetVisible(false);
    m_MainMenuButtons[PLAYTUTORIAL]->SetVisible(false);
    m_MainMenuButtons[METACONTINUE]->SetVisible(false);

    m_pSceneSelector = dynamic_cast<GUIComboBox *>(m_pGUIController->GetControl("ComboScene"));
    m_pTeamBox = dynamic_cast<GUICollectionBox *>(m_pGUIController->GetControl("PanelTeams"));
    m_aSkirmishBox[P1TEAM] = dynamic_cast<GUICollectionBox *>(m_pGUIController->GetControl("PanelP1Team"));
    m_aSkirmishBox[P2TEAM] = dynamic_cast<GUICollectionBox *>(m_pGUIController->GetControl("PanelP2Team"));
    m_aSkirmishBox[P3TEAM] = dynamic_cast<GUICollectionBox *>(m_pGUIController->GetControl("PanelP3Team"));
    m_aSkirmishBox[P4TEAM] = dynamic_cast<GUICollectionBox *>(m_pGUIController->GetControl("PanelP4Team"));
    m_aSkirmishButton[P1TEAM] = dynamic_cast<GUIButton *>(m_pGUIController->GetControl("ButtonP1Team"));
    m_aSkirmishButton[P2TEAM] = dynamic_cast<GUIButton *>(m_pGUIController->GetControl("ButtonP2Team"));
    m_aSkirmishButton[P3TEAM] = dynamic_cast<GUIButton *>(m_pGUIController->GetControl("ButtonP3Team"));
    m_aSkirmishButton[P4TEAM] = dynamic_cast<GUIButton *>(m_pGUIController->GetControl("ButtonP4Team"));
    m_pCPUTeamLabel = dynamic_cast<GUILabel *>(m_pGUIController->GetControl("LabelCPUTeam"));
	
    m_aOptionButton[UPSCALEDFULLSCREEN] = dynamic_cast<GUIButton *>(m_pGUIController->GetControl("ButtonUpscaledFullscreen"));
    m_aOptionButton[P1NEXT] = dynamic_cast<GUIButton *>(m_pGUIController->GetControl("ButtonP1NextDevice"));
    m_aOptionButton[P2NEXT] = dynamic_cast<GUIButton *>(m_pGUIController->GetControl("ButtonP2NextDevice"));
    m_aOptionButton[P3NEXT] = dynamic_cast<GUIButton *>(m_pGUIController->GetControl("ButtonP3NextDevice"));
    m_aOptionButton[P4NEXT] = dynamic_cast<GUIButton *>(m_pGUIController->GetControl("ButtonP4NextDevice"));
    m_aOptionButton[P1PREV] = dynamic_cast<GUIButton *>(m_pGUIController->GetControl("ButtonP1PrevDevice"));
    m_aOptionButton[P2PREV] = dynamic_cast<GUIButton *>(m_pGUIController->GetControl("ButtonP2PrevDevice"));
    m_aOptionButton[P3PREV] = dynamic_cast<GUIButton *>(m_pGUIController->GetControl("ButtonP3PrevDevice"));
    m_aOptionButton[P4PREV] = dynamic_cast<GUIButton *>(m_pGUIController->GetControl("ButtonP4PrevDevice"));
    m_aOptionButton[P1CONFIG] = dynamic_cast<GUIButton *>(m_pGUIController->GetControl("ButtonP1Config"));
    m_aOptionButton[P2CONFIG] = dynamic_cast<GUIButton *>(m_pGUIController->GetControl("ButtonP2Config"));
    m_aOptionButton[P3CONFIG] = dynamic_cast<GUIButton *>(m_pGUIController->GetControl("ButtonP3Config"));
    m_aOptionButton[P4CONFIG] = dynamic_cast<GUIButton *>(m_pGUIController->GetControl("ButtonP4Config"));
    m_aOptionButton[P1CLEAR] = dynamic_cast<GUIButton *>(m_pGUIController->GetControl("ButtonP1Clear"));
    m_aOptionButton[P2CLEAR] = dynamic_cast<GUIButton *>(m_pGUIController->GetControl("ButtonP2Clear"));
    m_aOptionButton[P3CLEAR] = dynamic_cast<GUIButton *>(m_pGUIController->GetControl("ButtonP3Clear"));
    m_aOptionButton[P4CLEAR] = dynamic_cast<GUIButton *>(m_pGUIController->GetControl("ButtonP4Clear"));

	m_aOptionsLabel[P1DEVICE] = dynamic_cast<GUILabel *>(m_pGUIController->GetControl("LabelP1Device"));
    m_aOptionsLabel[P2DEVICE] = dynamic_cast<GUILabel *>(m_pGUIController->GetControl("LabelP2Device"));
    m_aOptionsLabel[P3DEVICE] = dynamic_cast<GUILabel *>(m_pGUIController->GetControl("LabelP3Device"));
    m_aOptionsLabel[P4DEVICE] = dynamic_cast<GUILabel *>(m_pGUIController->GetControl("LabelP4Device"));

	m_aDeadZoneLabel[P1DEADZONESLIDER] = dynamic_cast<GUILabel *>(m_pGUIController->GetControl("LabelP1DeadZoneValue"));
	m_aDeadZoneLabel[P2DEADZONESLIDER] = dynamic_cast<GUILabel *>(m_pGUIController->GetControl("LabelP2DeadZoneValue"));
	m_aDeadZoneLabel[P3DEADZONESLIDER] = dynamic_cast<GUILabel *>(m_pGUIController->GetControl("LabelP3DeadZoneValue"));
	m_aDeadZoneLabel[P4DEADZONESLIDER] = dynamic_cast<GUILabel *>(m_pGUIController->GetControl("LabelP4DeadZoneValue"));

	// Set slider values
	m_aDeadZoneSlider[P1DEADZONESLIDER] = dynamic_cast<GUISlider *>(m_pGUIController->GetControl("SliderP1DeadZone"));
	m_aDeadZoneSlider[P2DEADZONESLIDER] = dynamic_cast<GUISlider *>(m_pGUIController->GetControl("SliderP2DeadZone"));
	m_aDeadZoneSlider[P3DEADZONESLIDER] = dynamic_cast<GUISlider *>(m_pGUIController->GetControl("SliderP3DeadZone"));
	m_aDeadZoneSlider[P4DEADZONESLIDER] = dynamic_cast<GUISlider *>(m_pGUIController->GetControl("SliderP4DeadZone"));

	m_aDeadZoneSlider[P1DEADZONESLIDER]->SetValue(g_UInputMan.GetControlScheme(0)->GetJoystickDeadzone() * 250);
	m_aDeadZoneSlider[P2DEADZONESLIDER]->SetValue(g_UInputMan.GetControlScheme(1)->GetJoystickDeadzone() * 250);
	m_aDeadZoneSlider[P3DEADZONESLIDER]->SetValue(g_UInputMan.GetControlScheme(2)->GetJoystickDeadzone() * 250);
	m_aDeadZoneSlider[P4DEADZONESLIDER]->SetValue(g_UInputMan.GetControlScheme(3)->GetJoystickDeadzone() * 250);

	// Set value labels
	char s[256];

	std::snprintf(s, sizeof(s), "%d", m_aDeadZoneSlider[P1DEADZONESLIDER]->GetValue());
	m_aDeadZoneLabel[P1DEADZONESLIDER]->SetText(s);
	std::snprintf(s, sizeof(s), "%d", m_aDeadZoneSlider[P2DEADZONESLIDER]->GetValue());
	m_aDeadZoneLabel[P2DEADZONESLIDER]->SetText(s);
	std::snprintf(s, sizeof(s), "%d", m_aDeadZoneSlider[P3DEADZONESLIDER]->GetValue());
	m_aDeadZoneLabel[P3DEADZONESLIDER]->SetText(s);
	std::snprintf(s, sizeof(s), "%d", m_aDeadZoneSlider[P4DEADZONESLIDER]->GetValue());
	m_aDeadZoneLabel[P4DEADZONESLIDER]->SetText(s);

	// Set deadzone checkboxes
	m_aDeadZoneCheckbox[P1DEADZONESLIDER] = dynamic_cast<GUICheckbox *>(m_pGUIController->GetControl("CheckboxP1DeadZoneType"));
	m_aDeadZoneCheckbox[P2DEADZONESLIDER] = dynamic_cast<GUICheckbox *>(m_pGUIController->GetControl("CheckboxP2DeadZoneType"));
	m_aDeadZoneCheckbox[P3DEADZONESLIDER] = dynamic_cast<GUICheckbox *>(m_pGUIController->GetControl("CheckboxP3DeadZoneType"));
	m_aDeadZoneCheckbox[P4DEADZONESLIDER] = dynamic_cast<GUICheckbox *>(m_pGUIController->GetControl("CheckboxP4DeadZoneType"));

	int dztype = 0;
	char str[2];
	str[0] = -2;
	str[1] = 0;

	dztype = g_UInputMan.GetControlScheme(0)->GetJoystickDeadzoneType();
	if (dztype == DeadZoneType::CIRCLE)
	{
		m_aDeadZoneCheckbox[P1DEADZONESLIDER]->SetCheck(1);
		m_aDeadZoneCheckbox[P1DEADZONESLIDER]->SetText("O");
	} else if(dztype == DeadZoneType::SQUARE) {
		m_aDeadZoneCheckbox[P1DEADZONESLIDER]->SetCheck(0);
		m_aDeadZoneCheckbox[P1DEADZONESLIDER]->SetText(str);
	}
=======
>>>>>>> a712c192

#include "GUI.h"
#include "AllegroScreen.h"
#include "AllegroInput.h"
#include "GUICollectionBox.h"
#include "GUIButton.h"
#include "GUILabel.h"

namespace RTE {

/////////////////////////////////////////////////////////////////////////////////////////////////////////////////////////////

	void MainMenuGUI::Clear() {
		m_MainMenuScreenGUIControlManager = nullptr;
		m_SubMenuScreenGUIControlManager = nullptr;
		m_ActiveGUIControlManager = nullptr;
		m_ActiveDialogBox = nullptr;

		m_ActiveMenuScreen = MenuScreen::ScreenCount;
		m_UpdateResult = MainMenuUpdateResult::NoEvent;
		m_MenuScreenChange = false;
		m_MetaGameNoticeShown = false;

		m_ResumeButtonBlinkTimer.Reset();
		m_CreditsScrollTimer.Reset();

		m_SettingsMenu = nullptr;
		m_ModManagerMenu = nullptr;

		m_VersionLabel = nullptr;
		m_CreditsTextLabel = nullptr;
		m_CreditsScrollPanel = nullptr;
		m_MainMenuScreens.fill(nullptr);
		m_MainMenuButtons.fill(nullptr);

		m_MainScreenButtonHoveredText.fill(std::string());
		m_MainScreenButtonUnhoveredText.fill(std::string());
		m_MainScreenHoveredButton = nullptr;
		m_MainScreenPrevHoveredButtonIndex = 0;
	}

<<<<<<< HEAD
	m_aOptionsCheckbox[FLASHONBRAINDAMAGE] = dynamic_cast<GUICheckbox *>(m_pGUIController->GetControl("FlashOnBrainDamageCheckbox"));
	m_aOptionsCheckbox[FLASHONBRAINDAMAGE]->SetCheck(g_SettingsMan.FlashOnBrainDamage());
    m_aOptionsCheckbox[BLIPONREVEALUNSEEN] = dynamic_cast<GUICheckbox *>(m_pGUIController->GetControl("BlipOnRevealUnseenCheckbox"));
	m_aOptionsCheckbox[BLIPONREVEALUNSEEN]->SetCheck(g_SettingsMan.BlipOnRevealUnseen());
    m_aOptionsCheckbox[SHOWFOREIGNITEMS] = dynamic_cast<GUICheckbox *>(m_pGUIController->GetControl("ShowForeignItemsCheckbox"));
	m_aOptionsCheckbox[SHOWFOREIGNITEMS]->SetCheck(g_SettingsMan.ShowForeignItems());
    m_aOptionsCheckbox[SHOWTOOLTIPS] = dynamic_cast<GUICheckbox *>(m_pGUIController->GetControl("ShowToolTipsCheckbox"));
	m_aOptionsCheckbox[SHOWTOOLTIPS]->SetCheck(g_SettingsMan.ToolTips());

    m_pResolutionCombo = dynamic_cast<GUIComboBox *>(m_pGUIController->GetControl("ComboResolution"));
    UpdateResolutionCombo();

    m_pSoundLabel = dynamic_cast<GUILabel *>(m_pGUIController->GetControl("LabelSoundVolume"));
    m_pMusicLabel = dynamic_cast<GUILabel *>(m_pGUIController->GetControl("LabelMusicVolume"));
    m_pSoundSlider = dynamic_cast<GUISlider *>(m_pGUIController->GetControl("SliderSoundVolume"));
    m_pMusicSlider = dynamic_cast<GUISlider *>(m_pGUIController->GetControl("SliderMusicVolume"));
    UpdateVolumeSliders();

    UpdateDeviceLabels();

    m_pBackToOptionsButton = dynamic_cast<GUIButton *>(m_pGUIController->GetControl("ButtonBackToOptions"));
    m_pBackToOptionsButton->SetVisible(false);

    // Config screen controls
    m_pConfigLabel[CONFIGTITLE] = dynamic_cast<GUILabel *>(m_pGUIController->GetControl("LabelConfigTitle"));
    m_pConfigLabel[CONFIGRECOMMENDATION] = dynamic_cast<GUILabel *>(m_pGUIController->GetControl("LabelConfigRecKeyDesc"));
    m_pConfigLabel[CONFIGSTEPS] = dynamic_cast<GUILabel *>(m_pGUIController->GetControl("LabelConfigStep"));
    m_pConfigLabel[CONFIGINSTRUCTION] = dynamic_cast<GUILabel *>(m_pGUIController->GetControl("LabelConfigInstruction"));
    m_pConfigLabel[CONFIGINPUT] = dynamic_cast<GUILabel *>(m_pGUIController->GetControl("LabelConfigInput"));
    ContentFile diagramFile("Base.rte/GUIs/Controllers/D-Pad.png");
    m_aDPadBitmaps = diagramFile.GetAsAnimation(DPADSTEPS);
    diagramFile.SetDataPath("Base.rte/GUIs/Controllers/DualAnalog.png");
    m_aDualAnalogBitmaps = diagramFile.GetAsAnimation(DANALOGSTEPS);
    m_pRecommendationBox = dynamic_cast<GUICollectionBox *>(m_pGUIController->GetControl("BoxConfigRec"));
    m_pRecommendationDiagram = dynamic_cast<GUICollectionBox *>(m_pGUIController->GetControl("BoxConfigRecDiagram"));
    m_pConfigSkipButton = dynamic_cast<GUIButton *>(m_pGUIController->GetControl("ButtonConfigSkip"));
    m_pConfigBackButton = dynamic_cast<GUIButton *>(m_pGUIController->GetControl("ButtonConfigBack"));

    m_aEditorButton[SCENEEDITOR] = dynamic_cast<GUIButton *>(m_pGUIController->GetControl("ButtonSceneEditor"));
    m_aEditorButton[AREAEDITOR] = dynamic_cast<GUIButton *>(m_pGUIController->GetControl("ButtonAreaEditor"));
    m_aEditorButton[ASSEMBLYEDITOR] = dynamic_cast<GUIButton *>(m_pGUIController->GetControl("ButtonAssemblyEditor"));
    m_aEditorButton[GIBEDITOR] = dynamic_cast<GUIButton *>(m_pGUIController->GetControl("ButtonGibPlacement"));
    m_aEditorButton[ACTOREDITOR] = dynamic_cast<GUIButton *>(m_pGUIController->GetControl("ButtonActorEditor"));

    m_pMetaNoticeLabel = dynamic_cast<GUILabel *>(m_pGUIController->GetControl("MetaLabel"));

    m_pDPadTypeBox = dynamic_cast<GUICollectionBox *>(m_pGUIController->GetControl("BoxConfigDPadType"));
    m_pDAnalogTypeBox = dynamic_cast<GUICollectionBox *>(m_pGUIController->GetControl("BoxConfigDAnalogType"));
    m_pXBox360TypeBox = dynamic_cast<GUICollectionBox *>(m_pGUIController->GetControl("BoxConfigXBox360Type"));
    m_pDPadTypeDiagram = dynamic_cast<GUICollectionBox *>(m_pGUIController->GetControl("BoxConfigDPadTypeDiagram"));
    m_pDAnalogTypeDiagram = dynamic_cast<GUICollectionBox *>(m_pGUIController->GetControl("BoxConfigDAnalogTypeDiagram"));
    m_pXBox360TypeDiagram = dynamic_cast<GUICollectionBox *>(m_pGUIController->GetControl("BoxConfigXBox360TypeDiagram"));
    m_pDPadTypeButton = dynamic_cast<GUIButton *>(m_pGUIController->GetControl("ButtonConfigDPadType"));
    m_pDAnalogTypeButton = dynamic_cast<GUIButton *>(m_pGUIController->GetControl("ButtonConfigDAnalogType"));
    m_pXBox360TypeButton = dynamic_cast<GUIButton *>(m_pGUIController->GetControl("ButtonConfigXBox360Type"));

    // Put the image in and resize appropriately
    m_pDPadTypeDiagram->Resize(m_aDPadBitmaps[0]->getW(), m_aDPadBitmaps[0]->getH());
    m_pDPadTypeDiagram->CenterInParent(true, true);
    m_pDPadTypeDiagram->MoveRelative(0, -8);
    m_pDAnalogTypeDiagram->Resize(m_aDualAnalogBitmaps[0]->getW(), m_aDualAnalogBitmaps[0]->getH());
    m_pDAnalogTypeDiagram->CenterInParent(true, true);
    m_pDAnalogTypeDiagram->MoveRelative(0, -10);
    m_pXBox360TypeDiagram->Resize(m_aDualAnalogBitmaps[0]->getW(), m_aDualAnalogBitmaps[0]->getH());
    m_pXBox360TypeDiagram->CenterInParent(true, true);
    m_pXBox360TypeDiagram->MoveRelative(0, -10);

	// Mod manager controls
	m_pModManagerBackButton = dynamic_cast<GUIButton *>(m_pGUIController->GetControl("ButtonExitModManager"));
	m_pModManagerToggleModButton =  dynamic_cast<GUIButton *>(m_pGUIController->GetControl("ButtonToggleMod"));
	m_pModManagerToggleScriptButton =  dynamic_cast<GUIButton *>(m_pGUIController->GetControl("ButtonToggleScript"));
	m_pModManagerModsListBox = dynamic_cast<GUIListBox *>(m_pGUIController->GetControl("ModsLB"));
	m_pModManagerScriptsListBox = dynamic_cast<GUIListBox *>(m_pGUIController->GetControl("ScriptsLB"));
	m_pModManagerDescriptionLabel = dynamic_cast<GUILabel *>(m_pGUIController->GetControl("LabelDescription"));

	// Resolution change dialog
	m_ResolutionChangeDialog = dynamic_cast<GUICollectionBox *>(m_pGUIController->GetControl("ResolutionChangeDialog"));
	m_ResolutionChangeDialog->CenterInParent(true, true);
	m_ResolutionChangeDialog->SetVisible(false);
	m_ButtonConfirmResolutionChange = dynamic_cast<GUIButton *>(m_pGUIController->GetControl("ButtonConfirmResolutionChange"));
	m_ButtonConfirmResolutionChange->SetVisible(false);
	m_ButtonConfirmResolutionChangeFullscreen = dynamic_cast<GUIButton *>(m_pGUIController->GetControl("ButtonConfirmResolutionChangeFullscreen"));
	m_ButtonConfirmResolutionChangeFullscreen->SetVisible(false);
	m_ButtonCancelResolutionChange = dynamic_cast<GUIButton *>(m_pGUIController->GetControl("ButtonCancelResolutionChange"));

	m_aOptionButton[FULLSCREENORWINDOWED] = dynamic_cast<GUIButton *>(m_pGUIController->GetControl("ButtonFullscreen"));
	if (g_FrameMan.GetResX() * g_FrameMan.ResolutionMultiplier() == m_MaxResX && g_FrameMan.GetResY() * g_FrameMan.ResolutionMultiplier() == m_MaxResY) {
		m_aOptionButton[FULLSCREENORWINDOWED]->SetText("Windowed");
	} else {
		m_aOptionButton[FULLSCREENORWINDOWED]->SetText("Fullscreen");
=======
/////////////////////////////////////////////////////////////////////////////////////////////////////////////////////////////

	void MainMenuGUI::Create(AllegroScreen *guiScreen, AllegroInput *guiInput) {
		m_MainMenuScreenGUIControlManager = std::make_unique<GUIControlManager>();
		RTEAssert(m_MainMenuScreenGUIControlManager->Create(guiScreen, guiInput, "Base.rte/GUIs/Skins/Menus", "MainMenuScreenSkin.ini"), "Failed to create GUI Control Manager and load it from Base.rte/GUIs/Skins/Menus/MainMenuScreenSkin.ini");
		m_MainMenuScreenGUIControlManager->Load("Base.rte/GUIs/MainMenuGUI.ini");

		m_SubMenuScreenGUIControlManager = std::make_unique<GUIControlManager>();
		RTEAssert(m_SubMenuScreenGUIControlManager->Create(guiScreen, guiInput, "Base.rte/GUIs/Skins/Menus", "MainMenuSubMenuSkin.ini"), "Failed to create GUI Control Manager and load it from Base.rte/GUIs/Skins/Menus/MainMenuSubMenuSkin.ini");
		m_SubMenuScreenGUIControlManager->Load("Base.rte/GUIs/MainMenuSubMenuGUI.ini");

		GUICollectionBox *mainScreenRootBox = dynamic_cast<GUICollectionBox *>(m_MainMenuScreenGUIControlManager->GetControl("root"));
		mainScreenRootBox->Resize(g_FrameMan.GetResX(), mainScreenRootBox->GetHeight());

		GUICollectionBox *subMenuScreenRootBox = dynamic_cast<GUICollectionBox *>(m_SubMenuScreenGUIControlManager->GetControl("root"));
		subMenuScreenRootBox->Resize(g_FrameMan.GetResX(), g_FrameMan.GetResY());

		m_MainMenuButtons.at(MenuButton::BackToMainButton) = dynamic_cast<GUIButton *>(m_SubMenuScreenGUIControlManager->GetControl("ButtonBackToMain"));
		m_MainMenuButtons.at(MenuButton::BackToMainButton)->CenterInParent(true, false);

		CreateMainScreen();
		CreateMetaGameNoticeScreen();
		CreateEditorsScreen();
		CreateCreditsScreen();
		CreateQuitScreen();

		m_SettingsMenu = std::make_unique<SettingsGUI>(guiScreen, guiInput);
		m_ModManagerMenu = std::make_unique<ModManagerGUI>(guiScreen, guiInput);

		// Set the active screen to the settings screen otherwise we're at the main screen after reinitializing.
		SetActiveMenuScreen(g_FrameMan.ResolutionChanged() ? MenuScreen::SettingsScreen : MenuScreen::MainScreen, false);
>>>>>>> a712c192
	}

/////////////////////////////////////////////////////////////////////////////////////////////////////////////////////////////

	void MainMenuGUI::CreateMainScreen() {
		m_MainMenuScreens.at(MenuScreen::MainScreen) = dynamic_cast<GUICollectionBox *>(m_MainMenuScreenGUIControlManager->GetControl("MainScreen"));
		m_MainMenuScreens.at(MenuScreen::MainScreen)->CenterInParent(true, false);

		m_MainMenuButtons.at(MenuButton::MetaGameButton) = dynamic_cast<GUIButton *>(m_MainMenuScreenGUIControlManager->GetControl("ButtonMainToMetaGame"));
		m_MainMenuButtons.at(MenuButton::ScenarioButton) = dynamic_cast<GUIButton *>(m_MainMenuScreenGUIControlManager->GetControl("ButtonMainToSkirmish"));
		m_MainMenuButtons.at(MenuButton::MultiplayerButton) = dynamic_cast<GUIButton *>(m_MainMenuScreenGUIControlManager->GetControl("ButtonMainToMultiplayer"));
		m_MainMenuButtons.at(MenuButton::SettingsButton) = dynamic_cast<GUIButton *>(m_MainMenuScreenGUIControlManager->GetControl("ButtonMainToOptions"));
		m_MainMenuButtons.at(MenuButton::ModManagerButton) = dynamic_cast<GUIButton *>(m_MainMenuScreenGUIControlManager->GetControl("ButtonMainToModManager"));
		m_MainMenuButtons.at(MenuButton::EditorsButton) = dynamic_cast<GUIButton *>(m_MainMenuScreenGUIControlManager->GetControl("ButtonMainToEditor"));
		m_MainMenuButtons.at(MenuButton::CreditsButton) = dynamic_cast<GUIButton *>(m_MainMenuScreenGUIControlManager->GetControl("ButtonMainToCreds"));
		m_MainMenuButtons.at(MenuButton::QuitButton) = dynamic_cast<GUIButton *>(m_MainMenuScreenGUIControlManager->GetControl("ButtonQuit"));
		m_MainMenuButtons.at(MenuButton::ResumeButton) = dynamic_cast<GUIButton *>(m_MainMenuScreenGUIControlManager->GetControl("ButtonResume"));

		for (int mainScreenButton = 0; mainScreenButton < 9; ++mainScreenButton) {
			m_MainMenuButtons.at(mainScreenButton)->CenterInParent(true, false);
			std::string buttonText = m_MainMenuButtons.at(mainScreenButton)->GetText();
			std::transform(buttonText.begin(), buttonText.end(), buttonText.begin(), ::toupper);
			m_MainScreenButtonHoveredText.at(mainScreenButton) = buttonText;
			std::transform(buttonText.begin(), buttonText.end(), buttonText.begin(), ::tolower);
			m_MainScreenButtonUnhoveredText.at(mainScreenButton) = buttonText;

			m_MainMenuButtons.at(mainScreenButton)->SetText(m_MainScreenButtonUnhoveredText.at(mainScreenButton));
		}

		m_VersionLabel = dynamic_cast<GUILabel *>(m_MainMenuScreenGUIControlManager->GetControl("VersionLabel"));
		m_VersionLabel->SetText("Community Project\n" + std::string(c_GameVersion));
		m_VersionLabel->SetPositionAbs(10, g_FrameMan.GetResY() - m_VersionLabel->GetTextHeight() - 5);
	}

/////////////////////////////////////////////////////////////////////////////////////////////////////////////////////////////

	void MainMenuGUI::CreateMetaGameNoticeScreen() {
		m_MainMenuScreens.at(MenuScreen::MetaGameNoticeScreen) = dynamic_cast<GUICollectionBox *>(m_SubMenuScreenGUIControlManager->GetControl("MetaScreen"));
		m_MainMenuScreens.at(MenuScreen::MetaGameNoticeScreen)->CenterInParent(true, false);

		m_MainMenuButtons.at(MenuButton::PlayTutorialButton) = dynamic_cast<GUIButton *>(m_SubMenuScreenGUIControlManager->GetControl("ButtonTutorial"));
		m_MainMenuButtons.at(MenuButton::MetaGameContinueButton) = dynamic_cast<GUIButton *>(m_SubMenuScreenGUIControlManager->GetControl("ButtonContinue"));
	}

/////////////////////////////////////////////////////////////////////////////////////////////////////////////////////////////

	void MainMenuGUI::CreateEditorsScreen() {
		m_MainMenuScreens.at(MenuScreen::EditorScreen) = dynamic_cast<GUICollectionBox *>(m_SubMenuScreenGUIControlManager->GetControl("EditorScreen"));
		m_MainMenuScreens.at(MenuScreen::EditorScreen)->CenterInParent(true, false);

		m_MainMenuButtons.at(MenuButton::SceneEditorButton) = dynamic_cast<GUIButton *>(m_SubMenuScreenGUIControlManager->GetControl("ButtonSceneEditor"));
		m_MainMenuButtons.at(MenuButton::AreaEditorButton) = dynamic_cast<GUIButton *>(m_SubMenuScreenGUIControlManager->GetControl("ButtonAreaEditor"));
		m_MainMenuButtons.at(MenuButton::AssemblyEditorButton) = dynamic_cast<GUIButton *>(m_SubMenuScreenGUIControlManager->GetControl("ButtonAssemblyEditor"));
		m_MainMenuButtons.at(MenuButton::GibEditorButton) = dynamic_cast<GUIButton *>(m_SubMenuScreenGUIControlManager->GetControl("ButtonGibPlacement"));
		m_MainMenuButtons.at(MenuButton::ActorEditorButton) = dynamic_cast<GUIButton *>(m_SubMenuScreenGUIControlManager->GetControl("ButtonActorEditor"));
	}

/////////////////////////////////////////////////////////////////////////////////////////////////////////////////////////////

	void MainMenuGUI::CreateCreditsScreen() {
		m_MainMenuScreens.at(MenuScreen::CreditsScreen) = dynamic_cast<GUICollectionBox *>(m_SubMenuScreenGUIControlManager->GetControl("CreditsScreen"));
		m_MainMenuScreens.at(MenuScreen::CreditsScreen)->Resize(m_MainMenuScreens.at(MenuScreen::CreditsScreen)->GetWidth(), g_FrameMan.GetResY());
		m_MainMenuScreens.at(MenuScreen::CreditsScreen)->CenterInParent(true, false);

		m_CreditsScrollPanel = dynamic_cast<GUICollectionBox *>(m_SubMenuScreenGUIControlManager->GetControl("CreditsPanel"));
		m_CreditsScrollPanel->Resize(m_CreditsScrollPanel->GetWidth(), g_FrameMan.GetResY() - m_CreditsScrollPanel->GetYPos() - 50);

<<<<<<< HEAD
    // Read all the credits from the file and set the credits label
	m_CreditsLabel = dynamic_cast<GUILabel *>(m_pGUIController->GetControl("CreditsLabel"));
    Reader creditsReader("Credits.txt");
    std::string creditsText = creditsReader.WholeFileAsString();

// TODO: Get Unicode going!
    // Hack here to change the special characters over 128 in the ansi ascii table to match our font files
    for (string::iterator sItr = creditsText.begin(); sItr != creditsText.end(); ++sItr)
    {
        if (*sItr == -60)//'Ä')
            (*sItr) = (char)142;
        if (*sItr == -42)//'Ö')
            (*sItr) = (char)153;
        if (*sItr == -87)//'©')
            (*sItr) = (char)221;
    }
	m_CreditsLabel->SetText(creditsText);
	m_CreditsLabel->ResizeHeightToFit();

    // Set initial focus, category list, and label settings
    m_ScreenChange = true;
    m_FocusChange = 1;
//    CategoryChange();

	m_PioneerPromoVisible = false;

	// Load the different input device icons. This can't be done during UInputMan::Create() because the icon presets don't exist so we need to do this after modules are loaded.
	g_UInputMan.LoadDeviceIcons();

    return 0;
}


//////////////////////////////////////////////////////////////////////////////////////////
// Method:          Destroy
//////////////////////////////////////////////////////////////////////////////////////////
// Description:     Destroys and resets (through Clear()) the MainMenuGUI object.

void MainMenuGUI::Destroy()
{
    delete m_pGUIController;
    delete m_pGUIInput;
    delete m_pGUIScreen;

    Clear();
}


//////////////////////////////////////////////////////////////////////////////////////////
// Method:          GetGUIControlManager
//////////////////////////////////////////////////////////////////////////////////////////
// Description:     Gets the GUIControlManager owned and used by this.

GUIControlManager * MainMenuGUI::GetGUIControlManager()
{
    return m_pGUIController;
}


//////////////////////////////////////////////////////////////////////////////////////////
// Method:          SetEnabled
//////////////////////////////////////////////////////////////////////////////////////////
// Description:     Enables or disables the menu. This will animate it in and out of view.

void MainMenuGUI::SetEnabled(bool enable)
{
    if (enable && m_MenuEnabled != ENABLED && m_MenuEnabled != ENABLING)
    {
        m_MenuEnabled = ENABLING;
        g_GUISound.EnterMenuSound()->Play();
    }
    else if (!enable && m_MenuEnabled != DISABLED && m_MenuEnabled != DISABLING)
    {
        m_MenuEnabled = DISABLING;
        g_GUISound.ExitMenuSound()->Play();
    }

    m_ScreenChange = true;
}

//////////////////////////////////////////////////////////////////////////////////////////
// Method:          Update
//////////////////////////////////////////////////////////////////////////////////////////
// Description:     Updates the state of this Menu each frame

void MainMenuGUI::Update()
{
    // Update the input controller
    m_pController->Update();

    // Reset the specific triggers
    m_ScenarioStarted = false;
    m_CampaignStarted = false;
    m_ActivityRestarted = false;
    m_ActivityResumed = false;
    m_StartDifficulty = 0;
    m_Quit = false;

    // Don't update the main menu if the console is open
    if (g_ConsoleMan.IsEnabled())
        return;

    // If esc pressed, show quit dialog if applicable
	if (g_UInputMan.KeyPressed(SDLK_ESCAPE)) {
		if (m_MenuScreen == OPTIONSSCREEN || m_MenuScreen == MODMANAGERSCREEN || m_MenuScreen == EDITORSCREEN || m_MenuScreen == CREDITSSCREEN) {
			HideAllScreens();
			m_MainMenuButtons[BACKTOMAIN]->SetVisible(false);
			m_MenuScreen = MAINSCREEN;
			m_ScreenChange = true;
			g_GUISound.BackButtonPressSound()->Play();
=======
		m_CreditsTextLabel = dynamic_cast<GUILabel *>(m_SubMenuScreenGUIControlManager->GetControl("CreditsLabel"));

		std::string creditsText = Reader("Credits.txt").WholeFileAsString();
>>>>>>> a712c192

		// TODO: Get Unicode going!
		// Hack here to change the special characters over 128 in the ANSI ASCII table to match our font files
		for (char &stringChar : creditsText) {
			if (stringChar == -60) {
				stringChar = static_cast<unsigned char>(142); //'Ä'
			} else if (stringChar == -42) {
				stringChar = static_cast<unsigned char>(153); //'Ö'
			} else if (stringChar == -87) {
				stringChar = static_cast<unsigned char>(221); //'©'
			}
		}
		m_CreditsTextLabel->SetText(creditsText);
		m_CreditsTextLabel->ResizeHeightToFit();
	}

/////////////////////////////////////////////////////////////////////////////////////////////////////////////////////////////

	void MainMenuGUI::CreateQuitScreen() {
		m_MainMenuScreens.at(MenuScreen::QuitScreen) = dynamic_cast<GUICollectionBox *>(m_SubMenuScreenGUIControlManager->GetControl("QuitConfirmBox"));
		m_MainMenuScreens.at(MenuScreen::QuitScreen)->CenterInParent(true, false);

		m_MainMenuButtons.at(MenuButton::QuitConfirmButton) = dynamic_cast<GUIButton *>(m_SubMenuScreenGUIControlManager->GetControl("QuitConfirmButton"));
		m_MainMenuButtons.at(MenuButton::QuitCancelButton) = dynamic_cast<GUIButton *>(m_SubMenuScreenGUIControlManager->GetControl("QuitCancelButton"));
	}

/////////////////////////////////////////////////////////////////////////////////////////////////////////////////////////////

	void MainMenuGUI::HideAllScreens() {
		for (GUICollectionBox *menuScreen : m_MainMenuScreens) {
			if (menuScreen) { menuScreen->SetVisible(false); }
		}
		m_MenuScreenChange = true;
	}

<<<<<<< HEAD
        long scrollTime = 90000;
        float scrollProgress = (float)m_ScrollTimer.GetElapsedRealTimeMS() / (float)scrollTime;
        int scrollDist = m_pScrollPanel->GetHeight() + m_CreditsLabel->GetHeight();
		m_CreditsLabel->SetPositionRel(0, m_pScrollPanel->GetHeight() - static_cast<int>(static_cast<float>(scrollDist) * scrollProgress));
        // If we've scrolled through the whole thing, reset to the bottom and restart scroll
        if (m_ScrollTimer.IsPastRealMS(scrollTime))
        {
			m_CreditsLabel->SetPositionRel(0, m_pScrollPanel->GetHeight());
            m_ScrollTimer.Reset();
        }

//        m_MainMenuButtons[BACKTOMAIN]->SetFocus();
    }

    //////////////////////////////////////
    // METAGAME NOTICE SCREEN

    else if (m_MenuScreen == METASCREEN)
    {
        if (m_ScreenChange)
        {
            m_apScreenBox[METASCREEN]->SetVisible(true);
            m_MainMenuButtons[PLAYTUTORIAL]->SetVisible(true);
            m_MainMenuButtons[METACONTINUE]->SetVisible(true);
            m_pMetaNoticeLabel->SetText("- A T T E N T I O N -\n\nPlease note that the Campaign is in an INCOMPLETE, fully playable, yet still imperfect state!\nAs such, it is lacking some polish, audio, and game balancing, and we will be upgrading it significantly in future.\nThat said, you can absolutely enjoy fighting the A.I. and/or up to three friends in co-op, 2 vs 2, etc.\n\nAlso, if you have not yet played Cortex Command, we recommend you first try the tutorial:");
            m_pMetaNoticeLabel->SetVisible(true);
            // Flag that this notice has now been shown once, so no need to keep showing it
            m_TutorialOffered = true;
            m_ScreenChange = false;
        }

//        m_MainMenuButtons[BACKTOMAIN]->SetFocus();
    }

    //////////////////////////////////////
    // QUIT CONFIRM SCREEN

    else if (m_MenuScreen == QUITSCREEN)
    {
        if (m_ScreenChange)
        {
            m_apScreenBox[QUITSCREEN]->SetVisible(true);
            m_ScreenChange = false;
        }

//        m_MainMenuButtons[QUITCONFIRM]->SetFocus();
    }

    //////////////////////////////////////////
    // Update the ControlManager

    m_pGUIController->Update();

    ///////////////////////////////////////
    // Handle events

	GUIEvent anEvent;
	while(m_pGUIController->GetEvent(&anEvent))
    {
        // Commands
		if (anEvent.GetType() == GUIEvent::Command)
        {
			// Campaign button pressed
			if (anEvent.GetControl() == m_MainMenuButtons[CAMPAIGN])
            {
/*
                // Disable the campaign button for now
                if (m_MainMenuButtons[CAMPAIGN]->GetText() == "Campaign")
                {
                    m_MainMenuButtons[CAMPAIGN]->SetText("COMING SOON!");
                    g_GUISound.ExitMenuSound()->Play();
                }
                else
                {
                    m_MainMenuButtons[CAMPAIGN]->SetText("Campaign");
                    g_GUISound.ButtonPressSound()->Play();
                }
*/
                // Show the metagame notice screen if it hasn't already been shown yet
                if (!m_TutorialOffered)
                    m_MenuScreen = METASCREEN;
                // Start the campaign right away!
                else
                {
                    m_CampaignStarted = true;
                    m_MenuScreen = MAINSCREEN;
                }

                HideAllScreens();
                m_ScreenChange = true;
                g_GUISound.ButtonPressSound()->Play();
            }

			// Skirmish button pressed
			if (anEvent.GetControl() == m_MainMenuButtons[SKIRMISH])
            {
                m_ScenarioStarted = true;
                m_CampaignStarted = false;

                if (g_MetaMan.GameInProgress())
					g_MetaMan.EndGame();

                // Hide all screens, the appropriate screen will reappear on next update
                HideAllScreens();
//                m_MenuScreen = PLAYERSSCREEN;
                m_MenuScreen = MAINSCREEN;
                m_ScreenChange = true;
                g_GUISound.ButtonPressSound()->Play();
//                g_GUISound.ExitMenuSound()->Play();
            }

			if (anEvent.GetControl() == m_MainMenuButtons[MULTIPLAYER])
			{
				m_ScenarioStarted = true;
				m_CampaignStarted = false;

				if (g_MetaMan.GameInProgress())
					g_MetaMan.EndGame();

				// Hide all screens, the appropriate screen will reappear on next update
				//HideAllScreens();
				//                m_MenuScreen = PLAYERSSCREEN;
				//m_MenuScreen = MAINSCREEN;
				//m_ScreenChange = true;
				g_GUISound.ButtonPressSound()->Play();
				//                g_GUISound.ExitMenuSound()->Play();

				HideAllScreens();
				m_MenuScreen = MAINSCREEN;
				m_ScreenChange = true;
				m_ActivityRestarted = true;
				g_GUISound.ExitMenuSound()->Play();

				g_SceneMan.SetSceneToLoad("Editor Scene");
#ifdef NEWTORK_ENABLED
				MultiplayerGame *pMultiplayerGame = new MultiplayerGame;
				pMultiplayerGame->Create();
				g_ActivityMan.SetStartActivity(pMultiplayerGame);
#endif
			}

			// Options button pressed
			if (anEvent.GetControl() == m_MainMenuButtons[OPTIONS])
            {
                // Hide all screens, the appropriate screen will reappear on next update
                HideAllScreens();
                m_MenuScreen = OPTIONSSCREEN;
                m_ScreenChange = true;

                g_GUISound.ButtonPressSound()->Play();
            }

			// Editor button pressed
			if (anEvent.GetControl() == m_MainMenuButtons[EDITOR])
            {
                m_CampaignStarted = false;

                if (g_MetaMan.GameInProgress())
					g_MetaMan.EndGame();

                // Hide all screens, the appropriate screen will reappear on next update
                HideAllScreens();
                m_MenuScreen = EDITORSCREEN;
                m_ScreenChange = true;

                g_GUISound.ButtonPressSound()->Play();
//                g_GUISound.UserErrorSound()->Play();
            }

			// Editor button pressed
			if (anEvent.GetControl() == m_MainMenuButtons[MODMANAGER])
            {
                // Hide all screens, the appropriate screen will reappear on next update
                HideAllScreens();
                m_MenuScreen = MODMANAGERSCREEN;
                m_ScreenChange = true;

                g_GUISound.ButtonPressSound()->Play();
            }

			// Credits button pressed
			if (anEvent.GetControl() == m_MainMenuButtons[CREDITS])
            {
                // Hide all screens, the appropriate screen will reappear on next update
                HideAllScreens();
                m_MenuScreen = CREDITSSCREEN;
                m_ScreenChange = true;

                g_GUISound.ButtonPressSound()->Play();
            }

			// Quit button pressed
			if (anEvent.GetControl() == m_MainMenuButtons[QUIT])
            {
                QuitLogic();
                g_GUISound.ButtonPressSound()->Play();
            }

			// Resume button pressed
			if (anEvent.GetControl() == m_MainMenuButtons[RESUME])
            {
                m_ActivityResumed = true;

                g_GUISound.ExitMenuSound()->Play();
            }

			// Fullscreen/windowed toggle button pressed
			if (anEvent.GetControl() == m_aOptionButton[FULLSCREENORWINDOWED]) {
				g_GUISound.ButtonPressSound()->Play();

				if (!g_FrameMan.IsFullscreen() && !g_FrameMan.IsUpscaledFullscreen()) {
					if (g_ActivityMan.GetActivity()) {
						m_ResolutionChangeToUpscaled = false;
						m_ResolutionChangeDialog->SetVisible(true);
						m_apScreenBox[OPTIONSSCREEN]->SetEnabled(false);
						m_MainMenuButtons[BACKTOMAIN]->SetEnabled(false);
						m_ButtonConfirmResolutionChangeFullscreen->SetVisible(true);
					} else {
						HideAllScreens();
						m_MainMenuButtons[BACKTOMAIN]->SetVisible(false);
						g_FrameMan.SwitchToFullscreen(false);
					}
				} else if (g_FrameMan.IsFullscreen() && !g_FrameMan.IsUpscaledFullscreen()) {
					if (g_ActivityMan.GetActivity()) {
						m_ResolutionChangeToUpscaled = false;
						m_ResolutionChangeDialog->SetVisible(true);
						m_apScreenBox[OPTIONSSCREEN]->SetEnabled(false);
						m_MainMenuButtons[BACKTOMAIN]->SetEnabled(false);
						m_ButtonConfirmResolutionChangeFullscreen->SetVisible(true);
					} else {
						HideAllScreens();
						m_MainMenuButtons[BACKTOMAIN]->SetVisible(false);
						g_FrameMan.SwitchResolution(960,540);
						g_FrameMan.SetFullscreen(false);
					}
				} else if (!g_FrameMan.IsFullscreen() && g_FrameMan.IsUpscaledFullscreen()) {
					g_FrameMan.SwitchResolutionMultiplier(1);
				}
				UpdateResolutionCombo();
			}
=======
/////////////////////////////////////////////////////////////////////////////////////////////////////////////////////////////

	void MainMenuGUI::SetActiveMenuScreen(MenuScreen screenToShow, bool playButtonPressSound) {
		if (screenToShow != m_ActiveMenuScreen) {
			HideAllScreens();
			m_ActiveMenuScreen = screenToShow;
			m_ActiveGUIControlManager = (m_ActiveMenuScreen == MenuScreen::MainScreen) ? m_MainMenuScreenGUIControlManager.get() : m_SubMenuScreenGUIControlManager.get();
			m_MenuScreenChange = true;
>>>>>>> a712c192

			if (playButtonPressSound) { g_GUISound.ButtonPressSound()->Play(); }
		}
	}

/////////////////////////////////////////////////////////////////////////////////////////////////////////////////////////////

	void MainMenuGUI::ShowMainScreen() {
		m_VersionLabel->SetVisible(true);

		m_MainMenuScreens.at(MenuScreen::MainScreen)->Resize(300, 196);
		m_MainMenuScreens.at(MenuScreen::MainScreen)->SetVisible(true);

		m_MainMenuButtons.at(MenuButton::BackToMainButton)->SetVisible(false);
		m_MainMenuButtons.at(MenuButton::ResumeButton)->SetVisible(false);

		m_MenuScreenChange = false;
	}

/////////////////////////////////////////////////////////////////////////////////////////////////////////////////////////////

	void MainMenuGUI::ShowMetaGameNoticeScreen() {
		m_MainMenuScreens.at(MenuScreen::MetaGameNoticeScreen)->SetVisible(true);
		m_MainMenuScreens.at(MenuScreen::MetaGameNoticeScreen)->GUIPanel::AddChild(m_MainMenuButtons.at(MenuButton::BackToMainButton));

		m_MainMenuButtons.at(MenuButton::BackToMainButton)->SetVisible(true);
		m_MainMenuButtons.at(MenuButton::BackToMainButton)->SetPositionAbs((g_FrameMan.GetResX() - m_MainMenuButtons.at(MenuButton::BackToMainButton)->GetWidth()) / 2, m_MainMenuButtons.at(MenuButton::MetaGameContinueButton)->GetYPos() + 25);

		GUILabel *metaNoticeLabel = dynamic_cast<GUILabel *>(m_SubMenuScreenGUIControlManager->GetControl("MetaLabel"));

		std::string metaNotice = {
			"- A T T E N T I O N -\n\n"
			"Please note that the Campaign is in an INCOMPLETE, fully playable, yet still imperfect state!\n"
			"As such, it is lacking some polish, audio, and game balancing, and we will be upgrading it significantly in future.\n"
			"That said, you can absolutely enjoy fighting the A.I. and/or up to three friends in co-op, 2 vs 2, etc.\n\n"
			"Also, if you have not yet played Cortex Command, we recommend you first try the tutorial:"
		};
		metaNoticeLabel->SetText(metaNotice);
		metaNoticeLabel->SetVisible(true);

		// Flag that this notice has now been shown once, so no need to keep showing it
		m_MetaGameNoticeShown = true;

		m_MenuScreenChange = false;
	}

/////////////////////////////////////////////////////////////////////////////////////////////////////////////////////////////

	void MainMenuGUI::ShowEditorsScreen() {
		m_MainMenuScreens.at(MenuScreen::EditorScreen)->SetVisible(true);
		m_MainMenuScreens.at(MenuScreen::EditorScreen)->GUIPanel::AddChild(m_MainMenuButtons.at(MenuButton::BackToMainButton));

		m_MainMenuButtons.at(MenuButton::BackToMainButton)->SetVisible(true);
		m_MainMenuButtons.at(MenuButton::BackToMainButton)->SetPositionRel(4, 145);

		m_MenuScreenChange = false;
	}

/////////////////////////////////////////////////////////////////////////////////////////////////////////////////////////////

	void MainMenuGUI::ShowCreditsScreen() {
		m_MainMenuScreens.at(MenuScreen::CreditsScreen)->SetVisible(true);
		m_MainMenuScreens.at(MenuScreen::CreditsScreen)->GUIPanel::AddChild(m_MainMenuButtons.at(MenuButton::BackToMainButton));

		m_MainMenuButtons.at(MenuButton::BackToMainButton)->SetVisible(true);
		m_MainMenuButtons.at(MenuButton::BackToMainButton)->SetPositionAbs((g_FrameMan.GetResX() - m_MainMenuButtons.at(MenuButton::BackToMainButton)->GetWidth()) / 2, g_FrameMan.GetResY() - 35);

		m_VersionLabel->SetVisible(false);

<<<<<<< HEAD
					L->SetText(T->GetText());
				}
			}
*/
        }
    }
}


//////////////////////////////////////////////////////////////////////////////////////////
// Virtual Method:  Draw
//////////////////////////////////////////////////////////////////////////////////////////
// Description:     Draws the menu

void MainMenuGUI::Draw(SDL_Renderer *renderer) const
{
    SDLScreen drawScreen;
    m_pGUIController->Draw(&drawScreen);
    m_pGUIController->DrawMouse();

	// Show who controls the cursor
	int device = g_UInputMan.GetLastDeviceWhichControlledGUICursor();

	if (device >= DEVICE_GAMEPAD_1)
	{
		int mouseX, mouseY;
		m_pGUIInput->GetMousePosition(&mouseX, &mouseY);

		const Icon * pIcon = g_UInputMan.GetDeviceIcon(device);
		if (pIcon)
			pIcon->GetTextures()[0]->render(renderer, mouseX + 16, mouseY - 4);

/*#ifdef DEBUG_BUILD
		if (g_UInputMan.JoystickActive(0))
		{
			Vector aim = g_UInputMan.AnalogAimValues(0);
			float axis00 = g_UInputMan.AnalogAxisValue(0, 0, 0);
			float axis01 = g_UInputMan.AnalogAxisValue(0, 0, 1);

			float axis10 = g_UInputMan.AnalogAxisValue(0, 1, 0);
			float axis11 = g_UInputMan.AnalogAxisValue(0, 1, 1);
			char s[256];
			std::snprintf(s, sizeof(s), "Aim %.1f %.1f - Stick 0 %.1f %.1f - Stick 1 %.1f %.1f", aim.GetX(), aim.GetY(), axis00, axis01, axis10, axis11);

			GUILabel * debugLabel = dynamic_cast<GUILabel *>(m_pGUIController->GetControl("LabelDebug"));
			if (debugLabel)
				debugLabel->SetText(s);
		}
#endif*/
=======
		m_CreditsTextLabel->SetPositionRel(0, g_FrameMan.GetResY() - m_CreditsScrollPanel->GetYPos() - 50);
		m_CreditsScrollTimer.Reset();
>>>>>>> a712c192

		m_MenuScreenChange = false;
	}

<<<<<<< HEAD
	// Show which joysticks are detected by the game
	for (int joystick = Players::PlayerOne; joystick < Players::MaxPlayerCount; joystick++)
	{
		if (g_UInputMan.JoystickActive(joystick))
		{
			int matchedDevice = DEVICE_GAMEPAD_1 + joystick;

			if (matchedDevice != device)
			{
				const Icon * pIcon = g_UInputMan.GetDeviceIcon(matchedDevice);
				if (pIcon)
					pIcon->GetTextures()[0]->render(renderer, g_FrameMan.GetResX() - 30 * g_UInputMan.GetJoystickCount() + 30 * joystick, g_FrameMan.GetResY() - 25);
			}
		}
	}
}


//////////////////////////////////////////////////////////////////////////////////////////
// Method:          HideAllScreens
//////////////////////////////////////////////////////////////////////////////////////////
// Description:     Hides all menu screens, so one can easily be unhidden and shown only.

void MainMenuGUI::HideAllScreens()
{
    for (int iscreen = MAINSCREEN; iscreen < SCREENCOUNT; ++iscreen)
    {
        if (m_apScreenBox[iscreen])
            m_apScreenBox[iscreen]->SetVisible(false);
    }
    m_ScreenChange = true;
}


//////////////////////////////////////////////////////////////////////////////////////////
// Method:          QuitLogic
//////////////////////////////////////////////////////////////////////////////////////////
// Description:     Handles quitting of the game.

void MainMenuGUI::QuitLogic()
{
    // If quit confirm dialog not already showing, or an activity is running, show it
    if (m_MenuScreen != QUITSCREEN && g_ActivityMan.GetActivity() && (g_ActivityMan.GetActivity()->GetActivityState() == Activity::Running || g_ActivityMan.GetActivity()->GetActivityState() == Activity::Editing))
    {
        HideAllScreens();
        m_MenuScreen = QUITSCREEN;
        m_ScreenChange = true;
    }
    // No activity, so just start quitting
    else
    {
        m_Quit = true;

        // Hide all screens, the appropriate screen will reappear on next update
        HideAllScreens();
        m_ScreenChange = true;
    }
}


//////////////////////////////////////////////////////////////////////////////////////////
// Method:          SetupSkirmishActivity
//////////////////////////////////////////////////////////////////////////////////////////
// Description:     Sets the ActivityMan up with the current data for a skirmish game.

void MainMenuGUI::SetupSkirmishActivity()
{
    // If activity restarted, stuff the ActivityMan with the selected data
    if (m_ActivityRestarted)
    {
// TODO: ******* add the game mode drop down and base the game mode selection off that instead

        // No CPU team, so Brain match
        if (m_CPUTeam == Activity::NoTeam)
        {
            g_SceneMan.SetSceneToLoad(m_pSceneSelector->GetItem(m_pSceneSelector->GetSelectedIndex())->m_Name);
// TODO: Let player choose the GABrainMatch activity instance!
            GABrainMatch *pNewGame = new GABrainMatch;

            for (int player = Players::PlayerOne; player < m_StartPlayers; ++player)
                pNewGame->SetTeamOfPlayer(player, m_aTeamAssignments[player]);

            pNewGame->SetCPUTeam(m_CPUTeam);
            pNewGame->Create();
            g_ActivityMan.SetStartActivity(pNewGame);
        }
        // CPU present, so base defense
        else
        {
            g_SceneMan.SetSceneToLoad(m_pSceneSelector->GetItem(m_pSceneSelector->GetSelectedIndex())->m_Name);
// TODO: Let player choose the GABaseDefense activity instance!
            GABaseDefense *pNewGame = dynamic_cast<GABaseDefense *>(g_PresetMan.GetEntityPreset("GABaseDefense", "Skirmish Defense")->Clone());
            RTEAssert(pNewGame, "Couldn't find the \"Skirmish Defense\" GABaseDefense Activity! Has it been defined?");

            for (int player = Players::PlayerOne; player < m_StartPlayers; ++player)
                pNewGame->SetTeamOfPlayer(player, m_aTeamAssignments[player]);

            pNewGame->SetCPUTeam(m_CPUTeam);
            pNewGame->SetDifficulty(m_StartDifficulty);

            pNewGame->Create();
            g_ActivityMan.SetStartActivity(pNewGame);
        }

// TODO: Reenable and make GUI control for this!
/*
        g_ActivityMan.GetActivity()->SetStartingFunds(m_StartFunds);
        for (int team = 0; team < m_StartTeams; ++team)
        {
            g_ActivityMan.GetActivity()->SetTeamFunds(m_StartFunds, team);
        }
*/
    }
}

//////////////////////////////////////////////////////////////////////////////////////////
// Method:          UpdateScenesBox
//////////////////////////////////////////////////////////////////////////////////////////
// Description:     Updates the contents of the scene selection box.

void MainMenuGUI::UpdateScenesBox()
{
    // Clear out the control
    m_pSceneSelector->ClearList();

    // Get the list of all read in scenes
    list<Entity *> sceneList;
    g_PresetMan.GetAllOfType(sceneList, "Scene");

    // Go through the list and add their names to the combo box
    for (list<Entity *>::iterator itr = sceneList.begin(); itr != sceneList.end(); ++itr)
    {
        m_pSceneSelector->AddItem((*itr)->GetPresetName());
    }

    // Select the first one
    m_pSceneSelector->SetSelectedIndex(0);
}


//////////////////////////////////////////////////////////////////////////////////////////
// Method:          UpdateTeamBoxes
//////////////////////////////////////////////////////////////////////////////////////////
// Description:     Updates the size and contents of the team assignment boxes, according
//                  to the number of players chosen.

void MainMenuGUI::UpdateTeamBoxes()
{
    char str[128];

    // Hide all team assignment panels initially, and center their contents
    for (int box = 0; box < SKIRMISHPLAYERCOUNT; ++box)
    {
        m_aSkirmishBox[box]->SetVisible(false);
        m_aSkirmishButton[box]->CenterInParent(true, true);
    }

    // Total area size
    int areaWidth = m_pTeamBox->GetWidth();
    int areaHeight = m_pTeamBox->GetHeight();

    // Set up the team assignment boxes and contained labels and buttons
    // Single team to set up for single player
    if (m_StartPlayers == 1)
    {
        // Show and resize
        m_aSkirmishBox[P1TEAM]->Resize(areaWidth, areaHeight);
        m_aSkirmishButton[P1TEAM]->CenterInParent(true, true);
        m_aSkirmishBox[P1TEAM]->SetVisible(true);
    }
    // Two player split one above the other
    else if (m_StartPlayers == 2)
    {
        int boxHeight = (areaHeight - 4) / 2;

        // Player 1
        m_aSkirmishBox[P1TEAM]->Resize(areaWidth, boxHeight);
        m_aSkirmishButton[P1TEAM]->CenterInParent(true, true);
        m_aSkirmishBox[P1TEAM]->SetVisible(true);

        // Player 2
        m_aSkirmishBox[P2TEAM]->Resize(areaWidth, boxHeight);
        m_aSkirmishBox[P2TEAM]->SetPositionRel(0, boxHeight + 4);
        m_aSkirmishButton[P2TEAM]->CenterInParent(true, true);
        m_aSkirmishBox[P2TEAM]->SetVisible(true);
    }
    // Four-way split, either three or four players
    else if (m_StartPlayers >= 3)
    {
        int boxWidth = (areaWidth - 4) / 2;
        int boxHeight = (areaHeight - 4) / 2;

        // Player 1
        m_aSkirmishBox[P1TEAM]->Resize(boxWidth, boxHeight);
        m_aSkirmishButton[P1TEAM]->CenterInParent(true, true);
        m_aSkirmishBox[P1TEAM]->SetVisible(true);

        // Player 2
        m_aSkirmishBox[P2TEAM]->Resize(boxWidth, boxHeight);
        m_aSkirmishBox[P2TEAM]->SetPositionRel(boxWidth + 4, 0);
        m_aSkirmishButton[P2TEAM]->CenterInParent(true, true);
        m_aSkirmishBox[P2TEAM]->SetVisible(true);

        // Player 3
        m_aSkirmishBox[P3TEAM]->SetVisible(true);

        // Player 4
        if (m_StartPlayers == 4)
            m_aSkirmishBox[P4TEAM]->SetVisible(true);
    }

    // Update button labels
    for (int player = Players::PlayerOne; player < SKIRMISHPLAYERCOUNT; ++player)
    {
        if (m_aTeamAssignments[player] == Activity::TeamOne)
        {
            m_aSkirmishBox[player]->SetDrawColor(0x461B0CFF);
            std::snprintf(str, sizeof(str), "Player %i: %c", player + 1, -62);
        }
        else
        {
            m_aSkirmishBox[player]->SetDrawColor(0x2F3728FF);
            std::snprintf(str, sizeof(str), "Player %i: %c", player + 1, -59);
        }
        m_aSkirmishButton[player]->SetText(str);
    }

    ////////////////////////////////
    // Update CPU team label

    // Count how many players on each team
    int team0Count = 0;
    int team1Count = 0;
    for (int player = Players::PlayerOne; player < m_StartPlayers; ++player)
    {
        if (m_aTeamAssignments[player] == 0)
            team0Count++;
        else if (m_aTeamAssignments[player] == 1)
            team1Count++;
    }

    // See if either team is empty of human players - that becomes the CPU team
    if (team0Count == 0 || team1Count == 0)
    {
        std::snprintf(str, sizeof(str), "CPU Team: %c", team0Count == 0 ? -62 : -59);
        m_CPUTeam = team0Count == 0 ? 0 : 1;
    }
    else
    {
        std::snprintf(str, sizeof(str), "No CPU Team (both have players)");
        m_CPUTeam = -1;
    }

    // Finally set the label
    m_pCPUTeamLabel->SetText(str);
}


//////////////////////////////////////////////////////////////////////////////////////////
// Method:          UpdateResolutionCombo
//////////////////////////////////////////////////////////////////////////////////////////
// Description:     Updates the contents of the screen resolution combo box

void MainMenuGUI::UpdateResolutionCombo() {
	// Refill possible resolutions
	m_pResolutionCombo->SetText("");
	m_pResolutionCombo->ClearList();

	if (m_pResolutionCombo->GetCount() <= 0) {
		// Get a list of modes from the fullscreen driver even though we're not using it. This is so we don't need to populate the list manually and has all the reasonable resolutions.
		int width = 0;
		int height = 0;
		std::string resString = "";
		// Index of found useful resolution (32bit)
		int foundIndex = 0;
		int currentResIndex = -1;
		int numModes = SDL_GetNumDisplayModes(0);


		// Process and annotate the list
		for (int i = 0; i < numModes; ++i) {

			SDL_DisplayMode mode;
			SDL_GetDisplayMode(0, i, &mode);
			// Only list 32 bpp modes
			if (SDL_BITSPERPIXEL(mode.format) == 32) {
				width = mode.w;
				height = mode.h;

				if (g_FrameMan.IsValidResolution(width, height)) {
					// Fix wacky resolutions that are taller than wide
					if (height > width) {
						height = mode.w;
						width = mode.h;
					}
					// Try to figure the max available resolution
					if (width > m_MaxResX) {
						m_MaxResX = width;
						m_MaxResY = height;
					}
					resString = std::to_string(width) + "x" + std::to_string(height);

					// Add useful notation to the standardized resolutions
					if (width == 800 && height == 600) { resString += " SVGA"; }
					if (width == 1024 && height == 600) { resString += " WSVGA"; }
					if (width == 1024 && height == 768) { resString += " XGA"; }
					if (width == 1280 && height == 720) { resString += " HD"; }
					if (width == 1280 && (height == 768 || height == 800)) { resString += " WXGA"; }
					if (width == 1280 && height == 1024) { resString += " SXGA"; }
					if (width == 1400 && height == 1050) { resString += " SXGA+"; }
					if (width == 1600 && height == 900) { resString += " HD+"; }
					if (width == 1600 && height == 1200) { resString += " UGA"; }
					if (width == 1680 && height == 1050) { resString += " WSXGA+"; }
					if (width == 1920 && height == 1080) { resString += " FHD"; }
					if (width == 1920 && height == 1200) { resString += " WUXGA"; }
					if (width == 2048 && height == 1080) { resString += " DCI 2K"; }
					if (width == 2560 && height == 1440) { resString += " QHD"; }
					if (width == 3200 && height == 1800) { resString += " QHD+"; }
					if (width == 3840 && height == 2160) { resString += " 4K UHD"; }
					if (width == 4096 && height == 2160) { resString += " DCI 4K"; }

					m_pResolutionCombo->AddItem(resString);

					// If this is what we're currently set to have at next start, select it afterward
					if ((g_FrameMan.GetNewResX() * g_FrameMan.ResolutionMultiplier()) == width && (g_FrameMan.GetNewResY() * g_FrameMan.ResolutionMultiplier()) == height) {
						currentResIndex = foundIndex;
					}
					// Only increment this when we find a usable 32bit resolution
					foundIndex++;
				}
			}
		}

		// If none of the listed matched our resolution set for next start, add a 'custom' one to display as the current res
		if (currentResIndex < 0) {
			std::string isUpscaled = (g_FrameMan.ResolutionMultiplier() > 1) ? " Upscaled" : " Custom";
			resString = std::to_string(g_FrameMan.GetResX() / g_FrameMan.ResolutionMultiplier()) + "x" + std::to_string(g_FrameMan.GetResY() / g_FrameMan.ResolutionMultiplier()) + isUpscaled;
			m_pResolutionCombo->AddItem(resString);
			currentResIndex = m_pResolutionCombo->GetCount() - 1;
		}
		// Show the current resolution item to be the selected one
		m_pResolutionCombo->SetSelectedIndex(currentResIndex);
	}
}


//////////////////////////////////////////////////////////////////////////////////////////
// Method:          UpdateVolumeSliders
//////////////////////////////////////////////////////////////////////////////////////////
// Description:     Updates the position of the volume sliders, based on what the AudioMan
//                  is currently set to.

void MainMenuGUI::UpdateVolumeSliders()
{
    char labelText[512];
    int volume = static_cast<int>(std::round(g_AudioMan.GetSoundsVolume() * 100));
    std::snprintf(labelText, sizeof(labelText), "Sound Volume: %i", volume);
    m_pSoundLabel->SetText(labelText);
	m_pSoundSlider->SetValue(volume);

    volume = static_cast<int>(std::round(g_AudioMan.GetMusicVolume() * 100));
    std::snprintf(labelText, sizeof(labelText), "Music Volume: %i", volume);
    m_pMusicLabel->SetText(labelText);
	m_pMusicSlider->SetValue(volume);
}


//////////////////////////////////////////////////////////////////////////////////////////
// Method:          UpdateDeviceLabels
//////////////////////////////////////////////////////////////////////////////////////////
// Description:     Updates the text on the config buttons, based on what they are mapped as.

void MainMenuGUI::UpdateDeviceLabels()
{
    int device = 0;
    string label;

    // Cycle through all players
    for (int player = Players::PlayerOne; player < Players::MaxPlayerCount; ++player)
    {
        device = g_UInputMan.GetControlScheme(player)->GetDevice();

        if (device == DEVICE_KEYB_ONLY)
            label = "Classic Keyb";
        else if (device == DEVICE_MOUSE_KEYB)
            label = "Keyb + Mouse";
        else if (device == DEVICE_GAMEPAD_1)
            label = "Gamepad 1";
        else if (device == DEVICE_GAMEPAD_2)
            label = "Gamepad 2";
        else if (device == DEVICE_GAMEPAD_3)
            label = "Gamepad 3";
        else if (device == DEVICE_GAMEPAD_4)
            label = "Gamepad 4";

        // Set the label
        m_aOptionsLabel[P1DEVICE + player]->SetText(label);

        // Reset Config and Clear button labels
        m_aOptionButton[P1CONFIG + player]->SetText("Configure");
        m_aOptionButton[P1CLEAR + player]->SetText("Reset");
    }
}


//////////////////////////////////////////////////////////////////////////////////////////
// Method:          UpdateConfigScreen
//////////////////////////////////////////////////////////////////////////////////////////
// Description:     Updates the contents of the control configuarion screen.

void MainMenuGUI::UpdateConfigScreen()
{
    char str[256];

    if (m_ScreenChange)
    {
        // Hide most things first, enable as needed
        m_pConfigLabel[CONFIGINSTRUCTION]->SetVisible(false);
        m_pConfigLabel[CONFIGINPUT]->SetVisible(false);
        m_pRecommendationBox->SetVisible(false);
        m_pRecommendationDiagram->SetVisible(false);
        m_pConfigLabel[CONFIGSTEPS]->SetVisible(false);
        m_pConfigSkipButton->SetVisible(false);
        m_pConfigBackButton->SetVisible(false);
        m_pDPadTypeBox->SetVisible(false);
        m_pDAnalogTypeBox->SetVisible(false);
        m_pXBox360TypeBox->SetVisible(false);
    }

	// [CHRISK] Use GUI input class for better key detection
	g_UInputMan.SetInputClass(m_pGUIInput);

    // Keyboard screens
    if (m_ConfiguringDevice == DEVICE_KEYB_ONLY)
    {
        if (m_ScreenChange)
        {
            m_pConfigLabel[CONFIGINSTRUCTION]->SetVisible(true);
            m_pConfigLabel[CONFIGINPUT]->SetVisible(true);
            std::snprintf(str, sizeof(str), "Keyboard Configuration - Player %i", m_ConfiguringPlayer + 1);
            m_pConfigLabel[CONFIGTITLE]->SetText(str);
            m_pConfigLabel[CONFIGINSTRUCTION]->SetText("Press the key for");
            m_pConfigLabel[CONFIGSTEPS]->SetVisible(true);
            m_pRecommendationBox->SetVisible(true);
            m_pConfigLabel[CONFIGRECOMMENDATION]->SetVisible(true);
            m_pConfigSkipButton->SetVisible(true);
            m_pConfigBackButton->SetVisible(true);
            m_ScreenChange = false;
        }
		
        // Step label update
        std::snprintf(str, sizeof(str), "Step %i / %i", m_ConfigureStep + 1, KEYBOARDSTEPS);
        m_pConfigLabel[CONFIGSTEPS]->SetText(str);

        // Move/Aim up
        if (m_ConfigureStep == 0)
        {
            // Hide the back button on this first step
            m_pConfigBackButton->SetVisible(false);

            m_pConfigLabel[CONFIGINPUT]->SetText("MOVE or AIM UP");
            m_pConfigLabel[CONFIGRECOMMENDATION]->SetText(m_ConfiguringPlayer % 2 ? "[Up Cursor]" : "[W]");
            if (g_UInputMan.CaptureKeyMapping(m_ConfiguringPlayer, INPUT_AIM_UP))
            {
                g_UInputMan.CaptureKeyMapping(m_ConfiguringPlayer, INPUT_L_UP);
                m_ConfigureStep++;
                m_ScreenChange = true;
            }
        }
        // Move/Aim down
        else if (m_ConfigureStep == 1)
        {
            m_pConfigLabel[CONFIGINPUT]->SetText("MOVE or AIM DOWN");
            m_pConfigLabel[CONFIGRECOMMENDATION]->SetText(m_ConfiguringPlayer % 2 ? "[Down Cursor]" : "[S]");
            if (g_UInputMan.CaptureKeyMapping(m_ConfiguringPlayer, INPUT_AIM_DOWN))
            {
                g_UInputMan.CaptureKeyMapping(m_ConfiguringPlayer, INPUT_L_DOWN);
                m_ConfigureStep++;
                m_ScreenChange = true;
            }
        }
        // Move left
        else if (m_ConfigureStep == 2)
        {
            m_pConfigLabel[CONFIGINPUT]->SetText("MOVE LEFT");
            m_pConfigLabel[CONFIGRECOMMENDATION]->SetText(m_ConfiguringPlayer % 2 ? "[Left Cursor]" : "[A]");
            if (g_UInputMan.CaptureKeyMapping(m_ConfiguringPlayer, INPUT_L_LEFT))
            {
                m_ConfigureStep++;
                m_ScreenChange = true;
            }
        }
        // Move right
        else if (m_ConfigureStep == 3)
        {
            m_pConfigLabel[CONFIGINPUT]->SetText("MOVE RIGHT");
            m_pConfigLabel[CONFIGRECOMMENDATION]->SetText(m_ConfiguringPlayer % 2 ? "[Right Cursor]" : "[D]");
            if (g_UInputMan.CaptureKeyMapping(m_ConfiguringPlayer, INPUT_L_RIGHT))
            {
                m_ConfigureStep++;
                m_ScreenChange = true;
            }
        }
        // Fire
        else if (m_ConfigureStep == 4)
        {
            m_pConfigLabel[CONFIGINPUT]->SetText("FIRE / ACTIVATE");
            m_pConfigLabel[CONFIGRECOMMENDATION]->SetText(m_ConfiguringPlayer % 2 ? "[Num 1]" : "[H]");
            if (g_UInputMan.CaptureKeyMapping(m_ConfiguringPlayer, INPUT_FIRE))

            {
                m_ConfigureStep++;
                m_ScreenChange = true;
            }
        }
        // Sharp aim
        else if (m_ConfigureStep == 5)
        {
            m_pConfigLabel[CONFIGINPUT]->SetText("SHARP AIM");
            m_pConfigLabel[CONFIGRECOMMENDATION]->SetText(m_ConfiguringPlayer % 2 ? "[Num 2]" : "[J]");
            if (g_UInputMan.CaptureKeyMapping(m_ConfiguringPlayer, INPUT_AIM))
            {
                m_ConfigureStep++;
                m_ScreenChange = true;
            }
        }
        // Inventory
        else if (m_ConfigureStep == 6)
        {
            m_pConfigLabel[CONFIGINPUT]->SetText("COMMAND MENU");
            m_pConfigLabel[CONFIGRECOMMENDATION]->SetText(m_ConfiguringPlayer % 2 ? "[Num 3]" : "[K]");
            if (g_UInputMan.CaptureKeyMapping(m_ConfiguringPlayer, INPUT_PIEMENU))
            {
                m_ConfigureStep++;
                m_ScreenChange = true;
            }
        }
        // Jump
        else if (m_ConfigureStep == 7)
        {
            m_pConfigLabel[CONFIGINPUT]->SetText("JUMP");
            m_pConfigLabel[CONFIGRECOMMENDATION]->SetText(m_ConfiguringPlayer % 2 ? "[Num Enter]" : "[L]");
            if (g_UInputMan.CaptureKeyMapping(m_ConfiguringPlayer, INPUT_JUMP))
            {
                m_ConfigureStep++;
                m_ScreenChange = true;
            }
        }
        // Crouch
        else if (m_ConfigureStep == 8)
        {
            m_pConfigLabel[CONFIGINPUT]->SetText("CROUCH");
            m_pConfigLabel[CONFIGRECOMMENDATION]->SetText(m_ConfiguringPlayer % 2 ? "[Num Del]" : "[.]");
            if (g_UInputMan.CaptureKeyMapping(m_ConfiguringPlayer, INPUT_CROUCH))
            {
                m_ConfigureStep++;
                m_ScreenChange = true;
            }
        }
        // Prev actor
        else if (m_ConfigureStep == 9)
        {
            m_pConfigLabel[CONFIGINPUT]->SetText("PREVIOUS BODY");
            m_pConfigLabel[CONFIGRECOMMENDATION]->SetText(m_ConfiguringPlayer % 2 ? "[Num 4]" : "[Q]");
            if (g_UInputMan.CaptureKeyMapping(m_ConfiguringPlayer, INPUT_PREV))
            {
                m_ConfigureStep++;
                m_ScreenChange = true;
            }
        }
        // Next actor
        else if (m_ConfigureStep == 10)
        {
            // Hide skip button on this last step
            m_pConfigSkipButton->SetVisible(false);

            m_pConfigLabel[CONFIGINPUT]->SetText("NEXT BODY");
            m_pConfigLabel[CONFIGRECOMMENDATION]->SetText(m_ConfiguringPlayer % 2 ? "[Num 5]" : "[E]");
            if (g_UInputMan.CaptureKeyMapping(m_ConfiguringPlayer, INPUT_NEXT))
            {
				m_ConfigureStep++;
				m_ScreenChange = true;
			}
        }
		// Reload
		else if (m_ConfigureStep == 11)
		{
			// Hide skip button on this last step
			m_pConfigSkipButton->SetVisible(false);

			m_pConfigLabel[CONFIGINPUT]->SetText("RELOAD");
			m_pConfigLabel[CONFIGRECOMMENDATION]->SetText(m_ConfiguringPlayer % 2 ? "[Num 0]" : "[R]");
			if (g_UInputMan.CaptureKeyMapping(m_ConfiguringPlayer, INPUT_WEAPON_RELOAD))
			{
				m_ConfigureStep++;
				m_ScreenChange = true;
			}
		}
		else if (m_ConfigureStep == 12)
		{
			// Hide skip button on this last step
			m_pConfigSkipButton->SetVisible(false);

			m_pConfigLabel[CONFIGINPUT]->SetText("PICK UP");
			m_pConfigLabel[CONFIGRECOMMENDATION]->SetText(m_ConfiguringPlayer % 2 ? "[Num 9]" : "[F]");
			if (g_UInputMan.CaptureKeyMapping(m_ConfiguringPlayer, INPUT_WEAPON_PICKUP))
			{
				m_ConfigureStep++;
				m_ScreenChange = true;
			}
		}
		else if (m_ConfigureStep == 13)
		{
			// Hide skip button on this last step
			m_pConfigSkipButton->SetVisible(false);

			m_pConfigLabel[CONFIGINPUT]->SetText("DROP");
			m_pConfigLabel[CONFIGRECOMMENDATION]->SetText(m_ConfiguringPlayer % 2 ? "[Num 6]" : "[G]");
			if (g_UInputMan.CaptureKeyMapping(m_ConfiguringPlayer, INPUT_WEAPON_DROP))
			{
				m_ConfigureStep++;
				m_ScreenChange = true;
			}
		}
		else if (m_ConfigureStep == 14)
		{
			// Hide skip button on this last step
			m_pConfigSkipButton->SetVisible(false);

			m_pConfigLabel[CONFIGINPUT]->SetText("PREVIOUS WEAPON");
			m_pConfigLabel[CONFIGRECOMMENDATION]->SetText(m_ConfiguringPlayer % 2 ? "[Num 7]" : "[X]");
			if (g_UInputMan.CaptureKeyMapping(m_ConfiguringPlayer, INPUT_WEAPON_CHANGE_PREV))
			{
				m_ConfigureStep++;
				m_ScreenChange = true;
			}
		}
		else if (m_ConfigureStep == 15)
		{
			// Hide skip button on this last step
			m_pConfigSkipButton->SetVisible(false);

			m_pConfigLabel[CONFIGINPUT]->SetText("NEXT WEAPON");
			m_pConfigLabel[CONFIGRECOMMENDATION]->SetText(m_ConfiguringPlayer % 2 ? "[Num 8]" : "[C]");
			if (g_UInputMan.CaptureKeyMapping(m_ConfiguringPlayer, INPUT_WEAPON_CHANGE_NEXT))
			{
				m_apScreenBox[CONFIGSCREEN]->SetVisible(false);
				m_MenuScreen = OPTIONSSCREEN;
				m_ScreenChange = true;
			}
		}
=======
/////////////////////////////////////////////////////////////////////////////////////////////////////////////////////////////

	void MainMenuGUI::ShowQuitScreenOrQuit() {
		if (m_ActiveMenuScreen != MenuScreen::QuitScreen && g_ActivityMan.GetActivity() && (g_ActivityMan.GetActivity()->GetActivityState() == Activity::Running || g_ActivityMan.GetActivity()->GetActivityState() == Activity::Editing)) {
			SetActiveMenuScreen(MenuScreen::QuitScreen);
			m_MainMenuScreens.at(MenuScreen::QuitScreen)->SetVisible(true);
			m_MenuScreenChange = false;
		} else {
			m_UpdateResult = MainMenuUpdateResult::Quit;
		}
	}
>>>>>>> a712c192

/////////////////////////////////////////////////////////////////////////////////////////////////////////////////////////////

	void MainMenuGUI::ShowAndBlinkResumeButton() {
		if (!m_MainMenuButtons.at(MenuButton::ResumeButton)->GetVisible()) {
			m_ResumeButtonBlinkTimer.Reset();
			if (g_ActivityMan.GetActivity() && (g_ActivityMan.GetActivity()->GetActivityState() == Activity::Running || g_ActivityMan.GetActivity()->GetActivityState() == Activity::Editing)) {
				m_MainMenuScreens.at(MenuScreen::MainScreen)->Resize(300, 220);
				m_MainMenuButtons.at(MenuButton::ResumeButton)->SetVisible(true);
			}
		} else {
			if (m_MainScreenHoveredButton && m_MainScreenHoveredButton == m_MainMenuButtons.at(MenuButton::ResumeButton)) {
				m_MainMenuButtons.at(MenuButton::ResumeButton)->SetText(m_ResumeButtonBlinkTimer.AlternateReal(500) ? m_MainScreenButtonHoveredText.at(MenuButton::ResumeButton) : "]" + m_MainScreenButtonHoveredText.at(MenuButton::ResumeButton) + "[");
			} else {
				m_MainMenuButtons.at(MenuButton::ResumeButton)->SetText(m_ResumeButtonBlinkTimer.AlternateReal(500) ? m_MainScreenButtonUnhoveredText.at(MenuButton::ResumeButton) : ">" + m_MainScreenButtonUnhoveredText.at(MenuButton::ResumeButton) + "<");
			}
		}
	}

/////////////////////////////////////////////////////////////////////////////////////////////////////////////////////////////

	bool MainMenuGUI::RollCredits() {
		int scrollDuration = m_CreditsTextLabel->GetHeight() * 50;
		float scrollDist = static_cast<float>(m_CreditsScrollPanel->GetHeight() + m_CreditsTextLabel->GetHeight());
		float scrollProgress = static_cast<float>(m_CreditsScrollTimer.GetElapsedRealTimeMS()) / static_cast<float>(scrollDuration);
		m_CreditsTextLabel->SetPositionRel(0, m_CreditsScrollPanel->GetHeight() - static_cast<int>(scrollDist * scrollProgress));

		if (m_CreditsScrollTimer.IsPastRealMS(scrollDuration + 1000)) {
			return true;
		}
<<<<<<< HEAD
		// Prev actor
        else if (m_ConfigureStep == 9)
        {
            m_pConfigLabel[CONFIGINPUT]->SetText("PREVIOUS BODY");
            m_pConfigLabel[CONFIGRECOMMENDATION]->SetText("[Q]");
            if (g_UInputMan.CaptureKeyMapping(m_ConfiguringPlayer, INPUT_PREV))
            {
                m_ConfigureStep++;
                m_ScreenChange = true;
            }
        }
        // Next actor
        else if (m_ConfigureStep == 10)
        {
            // Hide skip button on this last step
            m_pConfigSkipButton->SetVisible(false);

            m_pConfigLabel[CONFIGINPUT]->SetText("NEXT BODY");
            m_pConfigLabel[CONFIGRECOMMENDATION]->SetText("[E]");
            if (g_UInputMan.CaptureKeyMapping(m_ConfiguringPlayer, INPUT_NEXT))
            {
//                m_ConfigureStep++;
//                m_ScreenChange = true;
                // Done, go back to options screen
                m_apScreenBox[CONFIGSCREEN]->SetVisible(false);
                m_MenuScreen = OPTIONSSCREEN;
                m_ScreenChange = true;
            }
        }
    }
    // Gamepad screens
    else if (m_ConfiguringDevice >= DEVICE_GAMEPAD_1 && m_ConfiguringDevice <= DEVICE_GAMEPAD_4)
    {
        int whichJoy = m_ConfiguringDevice - DEVICE_GAMEPAD_1;
        SDLGUITexture *pDiagramBitmap{nullptr};

        // Choose which gamepad type - special first step
        if (m_ConfigureStep == 0)
        {
            // Set title
            std::snprintf(str, sizeof(str), "Choose Gamepad Type for Player %i:", m_ConfiguringPlayer + 1);
            m_pConfigLabel[CONFIGTITLE]->SetText(str);

            // Hide the back button on this first step
            m_pConfigBackButton->SetVisible(false);

            // Show the type option boxes
            m_pDPadTypeBox->SetVisible(true);
            m_pDAnalogTypeBox->SetVisible(true);
            m_pXBox360TypeBox->SetVisible(true);

            // Not passing in ownership of the BITMAP
            pDiagramBitmap = new SDLGUITexture(m_aDPadBitmaps[0]);
            // Passing in ownership of the SDLGUITexture
            m_pDPadTypeDiagram->SetDrawImage(pDiagramBitmap);
            pDiagramBitmap = nullptr;

            // Not passing in ownership of the BITMAP
            pDiagramBitmap = new SDLGUITexture(m_aDualAnalogBitmaps[0]);
            // Passing in ownership of the AllegroBitmap, but again, not the BITMAP contained within
            m_pDAnalogTypeDiagram->SetDrawImage(pDiagramBitmap);
            // Doing it again for the 360 one.. it's similar enough looking
            pDiagramBitmap = new SDLGUITexture(m_aDualAnalogBitmaps[0]);
            m_pXBox360TypeDiagram->SetDrawImage(pDiagramBitmap);
            pDiagramBitmap = 0;

            // The special selection buttons take care of advancing the step, so do nothing else
            m_ScreenChange = false;
        }
        // Configure selected gamepad type
        else
        {
            if (m_ScreenChange)
            {
                m_pConfigLabel[CONFIGINSTRUCTION]->SetVisible(true);
                m_pConfigLabel[CONFIGINPUT]->SetVisible(true);
                m_pConfigLabel[CONFIGSTEPS]->SetVisible(true);
                m_pRecommendationBox->SetVisible(true);
                m_pConfigSkipButton->SetVisible(true);
                m_pConfigBackButton->SetVisible(true);
                m_BlinkTimer.Reset();
            }

            // D-pad
            if (m_ConfiguringGamepad == DPAD)
            {
                if (m_ScreenChange)
                {
                    std::snprintf(str, sizeof(str), "D-Pad Gamepad Configuration - Player %i", m_ConfiguringPlayer + 1);
                    m_pConfigLabel[CONFIGTITLE]->SetText(str);
                    m_pConfigLabel[CONFIGRECOMMENDATION]->SetVisible(false);
                    m_pConfigLabel[CONFIGINSTRUCTION]->SetText("Press the button or move the stick for");
                    m_pRecommendationDiagram->SetVisible(true);
                    m_pRecommendationDiagram->Resize(m_aDPadBitmaps[0]->getW(), m_aDPadBitmaps[0]->getH());
                    m_pRecommendationDiagram->CenterInParent(true, true);
                    m_pRecommendationDiagram->MoveRelative(0, 4);
                    m_ScreenChange = false;
                }

                // Step label update
                std::snprintf(str, sizeof(str), "Step %i / %i", m_ConfigureStep + 1, DPADSTEPS);
                m_pConfigLabel[CONFIGSTEPS]->SetText(str);

                // Diagram update
                // Not passing in ownership of the BITMAP
                pDiagramBitmap = new SDLGUITexture(m_aDPadBitmaps[m_BlinkTimer.AlternateReal(500) ? 0 : m_ConfigureStep]);
                // Passing in ownership of the AllegroBitmap, but again, not the BITMAP contained within
                m_pRecommendationDiagram->SetDrawImage(pDiagramBitmap);
                pDiagramBitmap = 0;

                // Move/Aim up
                if (m_ConfigureStep == 1)
                {
                    m_pConfigLabel[CONFIGINPUT]->SetText("MOVE or AIM UP");

                    if (g_UInputMan.CaptureJoystickMapping(m_ConfiguringPlayer, whichJoy, INPUT_AIM_UP))
                    {
//                        g_UInputMan.CaptureJoystickMapping(m_ConfiguringPlayer, whichJoy, INPUT_L_UP);
                        g_UInputMan.ClearMapping(m_ConfiguringPlayer, INPUT_L_UP);
                        g_UInputMan.ClearMapping(m_ConfiguringPlayer, INPUT_R_UP);
//                        g_UInputMan.CaptureJoystickMapping(m_ConfiguringPlayer, whichJoy, INPUT_R_UP);
                        m_ConfigureStep++;
                        m_ScreenChange = true;
                    }
                }
                // Move/Aim down
                else if (m_ConfigureStep == 2)
                {
                    m_pConfigLabel[CONFIGINPUT]->SetText("MOVE or AIM DOWN");
                    if (g_UInputMan.CaptureJoystickMapping(m_ConfiguringPlayer, whichJoy, INPUT_AIM_DOWN))
                    {
//                        g_UInputMan.CaptureJoystickMapping(m_ConfiguringPlayer, whichJoy, INPUT_L_DOWN);
                        g_UInputMan.ClearMapping(m_ConfiguringPlayer, INPUT_L_DOWN);
                        g_UInputMan.ClearMapping(m_ConfiguringPlayer, INPUT_R_DOWN);
//                        g_UInputMan.CaptureJoystickMapping(m_ConfiguringPlayer, whichJoy, INPUT_R_DOWN);
                        m_ConfigureStep++;
                        m_ScreenChange = true;
                    }
                }
                // Move left
                else if (m_ConfigureStep == 3)
                {
                    m_pConfigLabel[CONFIGINPUT]->SetText("MOVE LEFT");
                    if (g_UInputMan.CaptureJoystickMapping(m_ConfiguringPlayer, whichJoy, INPUT_L_LEFT))
                    {
                        g_UInputMan.ClearMapping(m_ConfiguringPlayer, INPUT_R_LEFT);
//                        g_UInputMan.CaptureJoystickMapping(m_ConfiguringPlayer, whichJoy, INPUT_R_LEFT);
                        m_ConfigureStep++;
                        m_ScreenChange = true;
                    }
                }
                // Move right
                else if (m_ConfigureStep == 4)
                {
                    m_pConfigLabel[CONFIGINPUT]->SetText("MOVE RIGHT");
                    if (g_UInputMan.CaptureJoystickMapping(m_ConfiguringPlayer, whichJoy, INPUT_L_RIGHT))
                    {
                        g_UInputMan.ClearMapping(m_ConfiguringPlayer, INPUT_R_RIGHT);
//                        g_UInputMan.CaptureJoystickMapping(m_ConfiguringPlayer, whichJoy, INPUT_R_RIGHT);
                        m_ConfigureStep++;
                        m_ScreenChange = true;
                    }
                }
                // Sharp aim
                else if (m_ConfigureStep == 5)
                {
                    m_pConfigLabel[CONFIGINPUT]->SetText("SHARP AIM");
                    if (g_UInputMan.CaptureJoystickMapping(m_ConfiguringPlayer, whichJoy, INPUT_AIM))
                    {
                        m_ConfigureStep++;
                        m_ScreenChange = true;
                    }
                }
                // Fire
                else if (m_ConfigureStep == 6)
                {
                    m_pConfigLabel[CONFIGINPUT]->SetText("FIRE / ACTIVATE");
                    if (g_UInputMan.CaptureJoystickMapping(m_ConfiguringPlayer, whichJoy, INPUT_FIRE))
                    {
                        m_ConfigureStep++;
                        m_ScreenChange = true;
                    }
                }
                // Jump
                else if (m_ConfigureStep == 7)
                {
                    m_pConfigLabel[CONFIGINPUT]->SetText("JUMP");
                    if (g_UInputMan.CaptureJoystickMapping(m_ConfiguringPlayer, whichJoy, INPUT_JUMP))
                    {
                        m_ConfigureStep++;
                        m_ScreenChange = true;
                    }
                }
// TODO: CROUCH???
                // Inventory
                else if (m_ConfigureStep == 8)
                {
                    m_pConfigLabel[CONFIGINPUT]->SetText("COMMAND MENU");
                    if (g_UInputMan.CaptureJoystickMapping(m_ConfiguringPlayer, whichJoy, INPUT_PIEMENU))
                    {
                        m_ConfigureStep++;
                        m_ScreenChange = true;
                    }
                }
                // Next actor
                else if (m_ConfigureStep == 9)
                {
                    m_pConfigLabel[CONFIGINPUT]->SetText("NEXT BODY");
                    if (g_UInputMan.CaptureJoystickMapping(m_ConfiguringPlayer, whichJoy, INPUT_NEXT))
                    {
                        m_ConfigureStep++;
                        m_ScreenChange = true;
                    }
                }
                // Prev actor
                else if (m_ConfigureStep == 10)
                {
                    m_pConfigLabel[CONFIGINPUT]->SetText("PREVIOUS BODY");
                    if (g_UInputMan.CaptureJoystickMapping(m_ConfiguringPlayer, whichJoy, INPUT_PREV))
                    {
                        m_ConfigureStep++;
                        m_ScreenChange = true;
                    }
                }
                // Start
                else if (m_ConfigureStep == 11)
                {
                    m_pConfigLabel[CONFIGINPUT]->SetText("START BUTTON");
                    if (g_UInputMan.CaptureJoystickMapping(m_ConfiguringPlayer, whichJoy, INPUT_START))
                    {
                        m_ConfigureStep++;
                        m_ScreenChange = true;
                    }
                }
                // Back
                else if (m_ConfigureStep == 12)
                {
                    // Hide the skip button on this last step
                    m_pConfigSkipButton->SetVisible(false);
                    m_pConfigLabel[CONFIGINPUT]->SetText("BACK BUTTON");
                    if (g_UInputMan.CaptureJoystickMapping(m_ConfiguringPlayer, whichJoy, INPUT_BACK))
                    {
                        // Done, go back to options screen
                        m_apScreenBox[CONFIGSCREEN]->SetVisible(false);
                        m_MenuScreen = OPTIONSSCREEN;
                        m_ScreenChange = true;
                    }
                }
            }
            // Dual analog OR XBox Controller
            else if (m_ConfiguringGamepad == DANALOG || m_ConfiguringGamepad == XBOX360)
            {
                if (m_ScreenChange)
                {
                    std::snprintf(str, sizeof(str), "Dual Analog Gamepad Configuration - Player %i", m_ConfiguringPlayer + 1);
                    m_pConfigLabel[CONFIGTITLE]->SetText(str);
                    m_pConfigLabel[CONFIGRECOMMENDATION]->SetVisible(false);
                    m_pConfigLabel[CONFIGINSTRUCTION]->SetText("Press the button or move the stick for");
                    m_pRecommendationDiagram->SetVisible(true);
                    m_pRecommendationDiagram->Resize(m_aDualAnalogBitmaps[0]->getW(), m_aDualAnalogBitmaps[0]->getH());
                    m_pRecommendationDiagram->CenterInParent(true, true);
                    m_pRecommendationDiagram->MoveRelative(0, 8);
                    m_ScreenChange = false;
                }

                // Step label update
                std::snprintf(str, sizeof(str), "Step %i / %i", m_ConfigureStep + 1, DANALOGSTEPS);
                m_pConfigLabel[CONFIGSTEPS]->SetText(str);

                // Diagram update
                // Not passing in ownership of the BITMAP
                pDiagramBitmap = new SDLGUITexture(m_aDualAnalogBitmaps[m_BlinkTimer.AlternateReal(500) ? 0 : m_ConfigureStep]);
                // Passing in ownership of the AllegroBitmap, but again, not the BITMAP contained within
                m_pRecommendationDiagram->SetDrawImage(pDiagramBitmap);
                pDiagramBitmap = 0;

                // Move up
                if (m_ConfigureStep == 1)
                {
                    m_pConfigLabel[CONFIGINPUT]->SetText("MOVE UP or JUMP");
                    if (g_UInputMan.CaptureJoystickMapping(m_ConfiguringPlayer, whichJoy, INPUT_L_UP))
                    {
                        g_UInputMan.ClearMapping(m_ConfiguringPlayer, INPUT_AIM_UP);
                        g_UInputMan.CaptureJoystickMapping(m_ConfiguringPlayer, whichJoy, INPUT_JUMP);
                        m_ConfigureStep++;
                        m_ScreenChange = true;
                    }
                }
                // Move down
                else if (m_ConfigureStep == 2)
                {
                    m_pConfigLabel[CONFIGINPUT]->SetText("MOVE DOWN or CROUCH");
                    if (g_UInputMan.CaptureJoystickMapping(m_ConfiguringPlayer, whichJoy, INPUT_L_DOWN))
                    {
                        g_UInputMan.ClearMapping(m_ConfiguringPlayer, INPUT_AIM_DOWN);
                        g_UInputMan.CaptureJoystickMapping(m_ConfiguringPlayer, whichJoy, INPUT_CROUCH);
                        m_ConfigureStep++;
                        m_ScreenChange = true;
                    }
                }
                // Move left
                else if (m_ConfigureStep == 3)
                {
                    m_pConfigLabel[CONFIGINPUT]->SetText("MOVE LEFT");
                    if (g_UInputMan.CaptureJoystickMapping(m_ConfiguringPlayer, whichJoy, INPUT_L_LEFT))
                    {
                        m_ConfigureStep++;
                        m_ScreenChange = true;
                    }
                }
                // Move right
                else if (m_ConfigureStep == 4)
                {
                    m_pConfigLabel[CONFIGINPUT]->SetText("MOVE RIGHT");
                    if (g_UInputMan.CaptureJoystickMapping(m_ConfiguringPlayer, whichJoy, INPUT_L_RIGHT))
                    {
                        m_ConfigureStep++;
                        m_ScreenChange = true;
                    }
                }
                // Aim up
                else if (m_ConfigureStep == 5)
                {
                    m_pConfigLabel[CONFIGINPUT]->SetText("AIM UP");
                    if (g_UInputMan.CaptureJoystickMapping(m_ConfiguringPlayer, whichJoy, INPUT_R_UP))
                    {
                        m_ConfigureStep++;
                        m_ScreenChange = true;
                    }
                }
                // Aim down
                else if (m_ConfigureStep == 6)
                {
                    m_pConfigLabel[CONFIGINPUT]->SetText("AIM DOWN");
                    if (g_UInputMan.CaptureJoystickMapping(m_ConfiguringPlayer, whichJoy, INPUT_R_DOWN))
                    {
                        m_ConfigureStep++;
                        m_ScreenChange = true;
                    }
                }
                // Aim left
                else if (m_ConfigureStep == 7)
                {
                    m_pConfigLabel[CONFIGINPUT]->SetText("AIM LEFT");
                    if (g_UInputMan.CaptureJoystickMapping(m_ConfiguringPlayer, whichJoy, INPUT_R_LEFT))
                    {
                        m_ConfigureStep++;
                        m_ScreenChange = true;
                    }
                }
                // Aim right
                else if (m_ConfigureStep == 8)
                {
                    m_pConfigLabel[CONFIGINPUT]->SetText("AIM RIGHT");
                    if (g_UInputMan.CaptureJoystickMapping(m_ConfiguringPlayer, whichJoy, INPUT_R_RIGHT))
                    {
                        m_ConfigureStep++;
                        m_ScreenChange = true;
                    }
                }
                // Fire
                else if (m_ConfigureStep == 9)
                {
                    m_pConfigLabel[CONFIGINPUT]->SetText("FIRE / ACTIVATE");
                    if (g_UInputMan.CaptureJoystickMapping(m_ConfiguringPlayer, whichJoy, INPUT_FIRE))
                    {
                        m_ConfigureStep++;
                        m_ScreenChange = true;
                    }
                }
                // Inventory
                else if (m_ConfigureStep == 10)
                {
                    m_pConfigLabel[CONFIGINPUT]->SetText("COMMAND MENU");
                    if (g_UInputMan.CaptureJoystickMapping(m_ConfiguringPlayer, whichJoy, INPUT_PIEMENU))
                    {
                        m_ConfigureStep++;
                        m_ScreenChange = true;
                    }
                }
                // Next actor
                else if (m_ConfigureStep == 11)
                {
                    m_pConfigLabel[CONFIGINPUT]->SetText("NEXT BODY");
                    if (g_UInputMan.CaptureJoystickMapping(m_ConfiguringPlayer, whichJoy, INPUT_NEXT))
                    {
                        m_ConfigureStep++;
                        m_ScreenChange = true;
                    }
                }
                // Prev actor
                else if (m_ConfigureStep == 12)
                {
                    m_pConfigLabel[CONFIGINPUT]->SetText("PREVIOUS BODY");
                    if (g_UInputMan.CaptureJoystickMapping(m_ConfiguringPlayer, whichJoy, INPUT_PREV))
                    {
                        m_ConfigureStep++;
                        m_ScreenChange = true;
                    }
                }

                // Prev weapon
                else if (m_ConfigureStep == 13)
                {
                    m_pConfigLabel[CONFIGINPUT]->SetText("PREVIOUS WEAPON");
                    if (g_UInputMan.CaptureJoystickMapping(m_ConfiguringPlayer, whichJoy, INPUT_WEAPON_CHANGE_PREV))
                    {
                        m_ConfigureStep++;
                        m_ScreenChange = true;
                    }
                }
                // Next weapon
                else if (m_ConfigureStep == 14)
                {
                    m_pConfigLabel[CONFIGINPUT]->SetText("NEXT WEAPON");
                    if (g_UInputMan.CaptureJoystickMapping(m_ConfiguringPlayer, whichJoy, INPUT_WEAPON_CHANGE_NEXT))
                    {
                        m_ConfigureStep++;
                        m_ScreenChange = true;
                    }
                }
                // Pickup weapon
                else if (m_ConfigureStep == 15)
                {
                    m_pConfigLabel[CONFIGINPUT]->SetText("PICKUP WEAPON");
                    if (g_UInputMan.CaptureJoystickMapping(m_ConfiguringPlayer, whichJoy, INPUT_WEAPON_PICKUP))
                    {
                        m_ConfigureStep++;
                        m_ScreenChange = true;
                    }
                }
                // Reload weapon
                else if (m_ConfigureStep == 16)
                {
                    m_pConfigLabel[CONFIGINPUT]->SetText("RELOAD WEAPON");
                    if (g_UInputMan.CaptureJoystickMapping(m_ConfiguringPlayer, whichJoy, INPUT_WEAPON_RELOAD))
                    {
                        m_ConfigureStep++;
                        m_ScreenChange = true;
                    }
                }
                // Start
                else if (m_ConfigureStep == 17)
                {
                    m_pConfigLabel[CONFIGINPUT]->SetText("START BUTTON");
                    if (g_UInputMan.CaptureJoystickMapping(m_ConfiguringPlayer, whichJoy, INPUT_START))
                    {
                        m_ConfigureStep++;
                        m_ScreenChange = true;
                    }
                }
                // Back
                else if (m_ConfigureStep == 18)
                {
                    // Hide the skip button on this last step
                    m_pConfigSkipButton->SetVisible(false);
                    m_pConfigLabel[CONFIGINPUT]->SetText("BACK BUTTON");
                    if (g_UInputMan.CaptureJoystickMapping(m_ConfiguringPlayer, whichJoy, INPUT_BACK))
                    {
                        // If Xbox controller; if the A button has not been mapped to Activate/fire, then map it automatically
// These redundancies should apply to all custom analog setups, really
//                        if (m_ConfiguringGamepad == XBOX360)
                        {
                            // No button assigned to fire, so give it 'A' on the controller (in addition to any axis inputs)
                            if (g_UInputMan.GetButtonMapping(m_ConfiguringPlayer, INPUT_FIRE) == JOY_NONE)
                                g_UInputMan.SetButtonMapping(m_ConfiguringPlayer, INPUT_FIRE, JOY_1);
                            // No button assigned to pie menu, so give it 'B' on the controller (in addition to whatever axis it's assinged to)
                            if (g_UInputMan.GetButtonMapping(m_ConfiguringPlayer, INPUT_PIEMENU) == JOY_NONE)
                                g_UInputMan.SetButtonMapping(m_ConfiguringPlayer, INPUT_PIEMENU, JOY_2);
                        }

                        // Done, go back to options screen
                        m_apScreenBox[CONFIGSCREEN]->SetVisible(false);
                        m_MenuScreen = OPTIONSSCREEN;
                        m_ScreenChange = true;
                    }
                }
            }
        }
    }

	g_UInputMan.SetInputClass(NULL);

    if (m_ScreenChange)
        g_GUISound.ExitMenuSound()->Play();
}


//////////////////////////////////////////////////////////////////////////////////////////
// Method:          MakeModString
//////////////////////////////////////////////////////////////////////////////////////////
// Description:     Makes UI displayable string with mod info

std::string MainMenuGUI::MakeModString(ModRecord r)
{
	string s;

	if (r.Disabled)
		s = "- ";
	else
		s = "+ ";
	s = s + r.ModulePath + " - " + r.ModuleName;

	return s;
}

//////////////////////////////////////////////////////////////////////////////////////////
// Method:          MakeScriptString
//////////////////////////////////////////////////////////////////////////////////////////
// Description:     Makes UI-displayable string with script info

std::string MainMenuGUI::MakeScriptString(ScriptRecord r)
{
	string s;

	if (!r.Enabled)
		s = "- ";
	else 
		s = "+ ";
	s = s + r.PresetName;

	return s;
}

//////////////////////////////////////////////////////////////////////////////////////////
// Method:          ToggleMod
//////////////////////////////////////////////////////////////////////////////////////////
// Description:     Turns currently selected mod on and aff and changes UI elements accordingly.

void MainMenuGUI::ToggleMod()
{
	int index = m_pModManagerModsListBox->GetSelectedIndex();
	if (index > -1)
	{
		GUIListPanel::Item *selectedItem = m_pModManagerModsListBox->GetSelected();
		ModRecord r = m_KnownMods.at(selectedItem->m_ExtraIndex);

		r.Disabled = !r.Disabled;

		if (r.Disabled)
		{
			m_pModManagerToggleModButton->SetText("Enable");
			g_SettingsMan.DisableMod(r.ModulePath);
=======
		return false;
	}

/////////////////////////////////////////////////////////////////////////////////////////////////////////////////////////////

	MainMenuGUI::MainMenuUpdateResult MainMenuGUI::Update() {
		m_UpdateResult = MainMenuUpdateResult::NoEvent;

		if (g_ConsoleMan.IsEnabled() && !g_ConsoleMan.IsReadOnly()) {
			return m_UpdateResult;
>>>>>>> a712c192
		}

		bool backToMainMenu = false;

		switch (m_ActiveMenuScreen) {
			case MenuScreen::MainScreen:
				if (m_MenuScreenChange) { ShowMainScreen(); }
				backToMainMenu = HandleInputEvents();
				ShowAndBlinkResumeButton();
				break;
			case MenuScreen::MetaGameNoticeScreen:
				if (m_MenuScreenChange) { ShowMetaGameNoticeScreen(); }
				backToMainMenu = HandleInputEvents();
				break;
			case MenuScreen::SettingsScreen:
				backToMainMenu = m_SettingsMenu->HandleInputEvents();
				m_ActiveDialogBox = m_SettingsMenu->GetActiveDialogBox();
				break;
			case MenuScreen::ModManagerScreen:
				backToMainMenu = m_ModManagerMenu->HandleInputEvents();
				break;
			case MenuScreen::EditorScreen:
				if (m_MenuScreenChange) { ShowEditorsScreen(); }
				backToMainMenu = HandleInputEvents();
				break;
			case MenuScreen::CreditsScreen:
				if (m_MenuScreenChange) { ShowCreditsScreen(); }
				backToMainMenu = RollCredits() ? true : HandleInputEvents();
				break;
			case MenuScreen::QuitScreen:
				backToMainMenu = HandleInputEvents();
				m_ActiveDialogBox = m_MainMenuScreens.at(MenuScreen::QuitScreen)->GetVisible() ? m_MainMenuScreens.at(MenuScreen::QuitScreen) : nullptr;
				break;
			default:
				break;
		}
		HandleBackNavigation(backToMainMenu);

		if (m_UpdateResult == MainMenuUpdateResult::ActivityStarted || m_UpdateResult == MainMenuUpdateResult::ActivityResumed) { m_MainMenuButtons.at(MenuButton::ResumeButton)->SetVisible(false); }
		return m_UpdateResult;
	}

/////////////////////////////////////////////////////////////////////////////////////////////////////////////////////////////

	void MainMenuGUI::HandleBackNavigation(bool backButtonPressed) {
		if ((!m_ActiveDialogBox || m_ActiveDialogBox == m_MainMenuScreens.at(MenuScreen::QuitScreen)) && (backButtonPressed || g_UInputMan.KeyPressed(KEY_ESC))) {
			if (m_ActiveMenuScreen != MenuScreen::MainScreen) {
				if (m_ActiveMenuScreen == MenuScreen::SettingsScreen || m_ActiveMenuScreen == MenuScreen::ModManagerScreen) {
					if (m_ActiveMenuScreen == MenuScreen::SettingsScreen) { m_SettingsMenu->RefreshActiveSettingsMenuScreen(); }
					g_SettingsMan.UpdateSettingsFile();
				} else if (m_ActiveMenuScreen == MenuScreen::CreditsScreen) {
					m_UpdateResult = MainMenuUpdateResult::BackToMainFromCredits;
				}
				m_ActiveDialogBox = nullptr;
				SetActiveMenuScreen(MenuScreen::MainScreen, false);
				g_GUISound.BackButtonPressSound()->Play();
			} else {
				ShowQuitScreenOrQuit();
			}
		} else if (m_ActiveMenuScreen == MenuScreen::SettingsScreen && m_ActiveDialogBox && g_UInputMan.KeyPressed(KEY_ESC)) {
			m_SettingsMenu->CloseActiveDialogBox();
		}
	}

/////////////////////////////////////////////////////////////////////////////////////////////////////////////////////////////

	bool MainMenuGUI::HandleInputEvents() {
		if (m_ActiveMenuScreen == MenuScreen::MainScreen) {
			int mouseX = 0;
			int mouseY = 0;
			m_ActiveGUIControlManager->GetManager()->GetInputController()->GetMousePosition(&mouseX, &mouseY);
			UpdateMainScreenHoveredButton(dynamic_cast<GUIButton *>(m_MainMenuScreenGUIControlManager->GetControlUnderPoint(mouseX, mouseY, m_MainMenuScreens.at(MenuScreen::MainScreen), 1)));
		}
		m_ActiveGUIControlManager->Update();

		GUIEvent guiEvent;
		while (m_ActiveGUIControlManager->GetEvent(&guiEvent)) {
			if (guiEvent.GetType() == GUIEvent::Command) {
				if (guiEvent.GetControl() == m_MainMenuButtons.at(MenuButton::BackToMainButton)) {
					return true;
				}
				switch (m_ActiveMenuScreen) {
					case MenuScreen::MainScreen:
						HandleMainScreenInputEvents(guiEvent.GetControl());
						break;
					case MenuScreen::MetaGameNoticeScreen:
						HandleMetaGameNoticeScreenInputEvents(guiEvent.GetControl());
						break;
					case MenuScreen::EditorScreen:
						HandleEditorsScreenInputEvents(guiEvent.GetControl());
						break;
					case MenuScreen::QuitScreen:
						HandleQuitScreenInputEvents(guiEvent.GetControl());
						break;
					default:
						break;
				}
			} else if (guiEvent.GetType() == GUIEvent::Notification && (guiEvent.GetMsg() == GUIButton::Focused && dynamic_cast<GUIButton *>(guiEvent.GetControl()))) { g_GUISound.SelectionChangeSound()->Play(); }
		}
		return false;
	}

/////////////////////////////////////////////////////////////////////////////////////////////////////////////////////////////

	void MainMenuGUI::HandleMainScreenInputEvents(const GUIControl *guiEventControl) {
		if (guiEventControl == m_MainMenuButtons.at(MenuButton::MetaGameButton)) {
			if (!m_MetaGameNoticeShown) {
				SetActiveMenuScreen(MenuScreen::MetaGameNoticeScreen);
			} else {
				m_UpdateResult = MainMenuUpdateResult::MetaGameStarted;
				SetActiveMenuScreen(MenuScreen::MainScreen);
			}
		} else if (guiEventControl == m_MainMenuButtons.at(MenuButton::ScenarioButton)) {
			m_UpdateResult = MainMenuUpdateResult::ScenarioStarted;
		} else if (guiEventControl == m_MainMenuButtons.at(MenuButton::MultiplayerButton)) {
			m_UpdateResult = MainMenuUpdateResult::ActivityStarted;
			g_GUISound.BackButtonPressSound()->Play();
			g_ActivityMan.SetStartMultiplayerActivity();
		} else if (guiEventControl == m_MainMenuButtons.at(MenuButton::SettingsButton)) {
			SetActiveMenuScreen(MenuScreen::SettingsScreen);
		} else if (guiEventControl == m_MainMenuButtons.at(MenuButton::EditorsButton)) {
			SetActiveMenuScreen(MenuScreen::EditorScreen);
		} else if (guiEventControl == m_MainMenuButtons.at(MenuButton::ModManagerButton)) {
			SetActiveMenuScreen(MenuScreen::ModManagerScreen);
		} else if (guiEventControl == m_MainMenuButtons.at(MenuButton::CreditsButton)) {
			SetActiveMenuScreen(MenuScreen::CreditsScreen);
			m_UpdateResult = MainMenuUpdateResult::EnterCreditsScreen;
		} else if (guiEventControl == m_MainMenuButtons.at(MenuButton::QuitButton)) {
			ShowQuitScreenOrQuit();
		} else if (guiEventControl == m_MainMenuButtons.at(MenuButton::ResumeButton)) {
			m_UpdateResult = MainMenuUpdateResult::ActivityResumed;
			g_GUISound.BackButtonPressSound()->Play();
		}
	}

/////////////////////////////////////////////////////////////////////////////////////////////////////////////////////////////

	void MainMenuGUI::HandleMetaGameNoticeScreenInputEvents(const GUIControl *guiEventControl) {
		if (guiEventControl == m_MainMenuButtons.at(MenuButton::PlayTutorialButton)) {
			m_UpdateResult = MainMenuUpdateResult::ActivityStarted;
			SetActiveMenuScreen(MenuScreen::MainScreen);
		} else if (guiEventControl == m_MainMenuButtons.at(MenuButton::MetaGameContinueButton)) {
			m_UpdateResult = MainMenuUpdateResult::MetaGameStarted;
			SetActiveMenuScreen(MenuScreen::MainScreen);
		}
	}

/////////////////////////////////////////////////////////////////////////////////////////////////////////////////////////////

	void MainMenuGUI::HandleEditorsScreenInputEvents(const GUIControl *guiEventControl) {
		std::string editorToStart;
		if (guiEventControl == m_MainMenuButtons.at(MenuButton::SceneEditorButton)) {
			editorToStart = "SceneEditor";
		} else if (guiEventControl == m_MainMenuButtons.at(MenuButton::AreaEditorButton)) {
			editorToStart = "AreaEditor";
		} else if (guiEventControl == m_MainMenuButtons.at(MenuButton::AssemblyEditorButton)) {
			editorToStart = "AssemblyEditor";
		} else if (guiEventControl == m_MainMenuButtons.at(MenuButton::GibEditorButton)) {
			editorToStart = "GibEditor";
		} else if (guiEventControl == m_MainMenuButtons.at(MenuButton::ActorEditorButton)) {
			editorToStart = "ActorEditor";
		}
		if (!editorToStart.empty()) {
			m_UpdateResult = MainMenuUpdateResult::ActivityStarted;
			SetActiveMenuScreen(MenuScreen::MainScreen, false);
			g_GUISound.ExitMenuSound()->Play();
			g_ActivityMan.SetStartEditorActivity(editorToStart);
		}
	}

/////////////////////////////////////////////////////////////////////////////////////////////////////////////////////////////

	void MainMenuGUI::HandleQuitScreenInputEvents(const GUIControl *guiEventControl) {
		if (guiEventControl == m_MainMenuButtons.at(MenuButton::QuitConfirmButton)) {
			m_UpdateResult = MainMenuUpdateResult::Quit;
			g_GUISound.ButtonPressSound()->Play();
		} else if (guiEventControl == m_MainMenuButtons.at(MenuButton::QuitCancelButton)) {
			SetActiveMenuScreen(MenuScreen::MainScreen);
		}
	}

/////////////////////////////////////////////////////////////////////////////////////////////////////////////////////////////

	void MainMenuGUI::UpdateMainScreenHoveredButton(const GUIButton *hoveredButton) {
		int hoveredButtonIndex = -1;
		if (hoveredButton) {
			hoveredButtonIndex = std::distance(m_MainMenuButtons.begin(), std::find(m_MainMenuButtons.begin(), m_MainMenuButtons.begin() + 8, hoveredButton));
			if (hoveredButton != m_MainScreenHoveredButton) { m_MainMenuButtons.at(hoveredButtonIndex)->SetText(m_MainScreenButtonHoveredText.at(hoveredButtonIndex)); }
			m_MainScreenHoveredButton = m_MainMenuButtons.at(hoveredButtonIndex);
		}
		if (!hoveredButton || hoveredButtonIndex != m_MainScreenPrevHoveredButtonIndex) { m_MainMenuButtons.at(m_MainScreenPrevHoveredButtonIndex)->SetText(m_MainScreenButtonUnhoveredText.at(m_MainScreenPrevHoveredButtonIndex)); }

		if (hoveredButtonIndex >= 0) {
			m_MainScreenPrevHoveredButtonIndex = hoveredButtonIndex;
		} else {
			m_MainScreenHoveredButton = nullptr;
		}
	}

/////////////////////////////////////////////////////////////////////////////////////////////////////////////////////////////

	void MainMenuGUI::Draw() {
		// Early return to avoid single frame flicker when title screen goes into transition from the meta notice screen to meta config screen.
		if (m_UpdateResult == MainMenuUpdateResult::MetaGameStarted) {
			return;
		}
		switch (m_ActiveMenuScreen) {
			case MenuScreen::SettingsScreen:
				m_SettingsMenu->Draw();
				break;
			case MenuScreen::ModManagerScreen:
				m_ModManagerMenu->Draw();
				break;
			default:
				m_ActiveGUIControlManager->Draw();
				break;
		}
		if (m_ActiveDialogBox) {
			set_trans_blender(128, 128, 128, 128);
			draw_trans_sprite(g_FrameMan.GetBackBuffer32(), g_FrameMan.GetOverlayBitmap32(), 0, 0);
			// Whatever this box may be at this point it's already been drawn by the owning GUIControlManager, but we need to draw it again on top of the overlay so it's not affected by it.
			m_ActiveDialogBox->Draw(m_ActiveGUIControlManager->GetScreen());
		}
		m_ActiveGUIControlManager->DrawMouse();
	}
}<|MERGE_RESOLUTION|>--- conflicted
+++ resolved
@@ -5,302 +5,6 @@
 #include "UInputMan.h"
 #include "SettingsMan.h"
 #include "ConsoleMan.h"
-<<<<<<< HEAD
-#include "MetaMan.h"
-#include "GlobalScript.h"
-
-#include "GUI/GUI.h"
-#include "GUI/SDLGUITexture.h"
-#include "GUI/SDLScreen.h"
-#include "GUI/SDLInput.h"
-#include "GUI/GUIControlManager.h"
-#include "GUI/GUICollectionBox.h"
-#include "GUI/GUIComboBox.h"
-#include "GUI/GUITab.h"
-#include "GUI/GUIListBox.h"
-#include "GUI/GUITextBox.h"
-#include "GUI/GUIButton.h"
-#include "GUI/GUILabel.h"
-#include "GUI/GUISlider.h"
-#include "GUI/GUICheckbox.h"
-
-#include "Controller.h"
-#include "Entity.h"
-#include "MOSprite.h"
-#include "HeldDevice.h"
-#include "AHuman.h"
-#include "DataModule.h"
-#include "GABrainMatch.h"
-#include "GABaseDefense.h"
-#include "GATutorial.h"
-#include "SceneEditor.h"
-#include "AreaEditor.h"
-#include "GibEditor.h"
-#include "ActorEditor.h"
-#include "AssemblyEditor.h"
-#include "EditorActivity.h"
-
-#ifdef NETWORK_ENABLED
-#include "MultiplayerGame.h"
-#endif
-
-#include "System/System.h"
-#include "System/SDLHelper.h"
-
-extern int g_IntroState;
-
-using namespace RTE;
-
-//////////////////////////////////////////////////////////////////////////////////////////
-// Method:          Clear
-//////////////////////////////////////////////////////////////////////////////////////////
-// Description:     Clears all the member variables of this MainMenuGUI, effectively
-//                  resetting the members of this abstraction level only.
-
-void MainMenuGUI::Clear()
-{
-    m_pController = 0;
-    m_pGUIScreen = 0;
-    m_pGUIInput = 0;
-    m_pGUIController = 0;
-    m_MenuEnabled = ENABLED;
-    m_MenuScreen = MAINSCREEN;
-    m_ScreenChange = false;
-    m_MainMenuFocus = CAMPAIGN;
-    m_FocusChange = 0;
-    m_MenuSpeed = 0.3;
-    m_ListItemIndex = 0;
-    m_BlinkTimer.Reset();
-    m_BlinkMode = NOBLINK;
-    for (int screen = 0; screen < SCREENCOUNT; ++screen)
-        m_apScreenBox[screen] = 0;
-    for (int button = 0; button < MAINMENUBUTTONCOUNT; ++button)
-        m_MainMenuButtons[button] = 0;
-    m_pTeamBox = 0;
-    m_pSceneSelector = 0;
-    for (int box = 0; box < SKIRMISHPLAYERCOUNT; ++box)
-        m_aSkirmishBox[box] = 0;
-    for (int button = 0; button < SKIRMISHPLAYERCOUNT; ++button)
-        m_aSkirmishButton[button] = 0;
-    m_pCPUTeamLabel = 0;
-    for (int button = 0; button < OPTIONSBUTTONCOUNT; ++button)
-        m_aOptionButton[button] = 0;
-    for (int label = 0; label < OPTIONSLABELCOUNT; ++label)
-        m_aOptionsLabel[label] = 0;
-    for (int checkbox = 0; checkbox < OPTIONSCHECKBOXCOUNT; ++checkbox)
-        m_aOptionsCheckbox[checkbox] = 0;
-    m_pResolutionCombo = 0;
-    m_pSoundLabel = 0;
-    m_pMusicLabel = 0;
-    m_pSoundSlider = 0;
-    m_pMusicSlider = 0;
-    m_pEditorPanel = 0;
-    m_pScrollPanel = 0;
-    m_ScrollTimer.Reset();
-    m_ScenarioStarted = false;
-    m_CampaignStarted = false;
-    m_ActivityRestarted = false;
-    m_ActivityResumed = false;
-    m_TutorialOffered = false;
-    m_StartPlayers = 1;
-    m_StartTeams = 2;
-    m_StartFunds = 1600;
-    for (int player = Players::PlayerOne; player < SKIRMISHPLAYERCOUNT; ++player)
-        m_aTeamAssignments[player] = Activity::TeamOne;
-    m_CPUTeam = -1;
-    m_StartDifficulty = Activity::MediumDifficulty;
-    m_Quit = false;
-
-    // Config screen
-    m_ConfiguringPlayer = Players::PlayerOne;
-    m_ConfiguringDevice = DEVICE_KEYB_ONLY;
-    m_ConfiguringGamepad = DPAD;
-    m_ConfigureStep = 0;
-    for (int label = 0; label < CONFIGLABELCOUNT; ++label)
-        m_pConfigLabel[label] = 0;
-
-    // Editor screen
-    for (int button = 0; button < EDITORBUTTONCOUNT; ++button)
-        m_aEditorButton[button] = 0;
-
-    m_pRecommendationBox = 0;
-    m_pRecommendationDiagram = 0;
-    m_pConfigSkipButton = 0;
-    m_pConfigBackButton = 0;
-    m_pDPadTypeBox = 0;
-    m_pDAnalogTypeBox = 0;
-    m_pXBox360TypeBox = 0;
-    m_pDPadTypeDiagram = 0;
-    m_pDAnalogTypeDiagram = 0;
-    m_pXBox360TypeDiagram = 0;
-    m_pDPadTypeButton = 0;
-    m_pDAnalogTypeButton = 0;
-    m_pXBox360TypeButton = 0;
-
-    m_pModManagerBackButton = 0;
-
-	m_ResolutionChangeDialog = nullptr;
-	m_ButtonConfirmResolutionChange = nullptr;
-	m_ButtonConfirmResolutionChangeFullscreen = nullptr;
-	m_ButtonCancelResolutionChange = nullptr;
-	m_ResolutionChangeToUpscaled = false;
-
-	m_MaxResX = 0;
-	m_MaxResY = 0;
-}
-
-
-//////////////////////////////////////////////////////////////////////////////////////////
-// Method:          Create
-//////////////////////////////////////////////////////////////////////////////////////////
-// Description:     Makes the MainMenuGUI object ready for use.
-
-int MainMenuGUI::Create(Controller *pController)
-{
-    RTEAssert(pController, "No controller sent to MainMenuGUI on creation!");
-    m_pController = pController;
-
-    if (!m_pGUIScreen)
-        m_pGUIScreen = new SDLScreen();
-    if (!m_pGUIInput)
-        m_pGUIInput = new SDLInput(-1, true);
-    if (!m_pGUIController)
-        m_pGUIController = new GUIControlManager();
-    if(!m_pGUIController->Create(m_pGUIScreen, m_pGUIInput, "Base.rte/GUIs/Skins/MainMenu"))
-        RTEAbort("Failed to create GUI Control Manager and load it from Base.rte/GUIs/Skins/MainMenu");
-    m_pGUIController->Load("Base.rte/GUIs/MainMenuGUI.ini");
-
-    // Make sure we have convenient points to the containing GUI colleciton boxes that we will manipulate the positions of
-	m_apScreenBox[ROOT] = dynamic_cast<GUICollectionBox *>(m_pGUIController->GetControl("root"));
-    m_apScreenBox[MAINSCREEN] = dynamic_cast<GUICollectionBox *>(m_pGUIController->GetControl("MainScreen"));
-    m_apScreenBox[PLAYERSSCREEN] = dynamic_cast<GUICollectionBox *>(m_pGUIController->GetControl("PlayersScreen"));
-    m_apScreenBox[SKIRMISHSCREEN] = dynamic_cast<GUICollectionBox *>(m_pGUIController->GetControl("SkirmishScreen"));
-    m_apScreenBox[DIFFICULTYSCREEN] = dynamic_cast<GUICollectionBox *>(m_pGUIController->GetControl("DifficultyScreen"));
-    m_apScreenBox[OPTIONSSCREEN] = dynamic_cast<GUICollectionBox *>(m_pGUIController->GetControl("OptionsScreen"));
-    m_apScreenBox[CONFIGSCREEN] = dynamic_cast<GUICollectionBox *>(m_pGUIController->GetControl("ConfigScreen"));
-    m_apScreenBox[EDITORSCREEN] = dynamic_cast<GUICollectionBox *>(m_pGUIController->GetControl("EditorScreen"));
-    m_apScreenBox[METASCREEN] = dynamic_cast<GUICollectionBox *>(m_pGUIController->GetControl("MetaScreen"));
-    m_apScreenBox[CREDITSSCREEN] = dynamic_cast<GUICollectionBox *>(m_pGUIController->GetControl("CreditsScreen"));
-    m_apScreenBox[QUITSCREEN] = dynamic_cast<GUICollectionBox *>(m_pGUIController->GetControl("QuitConfirmBox"));
-    m_apScreenBox[MODMANAGERSCREEN] = dynamic_cast<GUICollectionBox *>(m_pGUIController->GetControl("ModManagerScreen"));
-
-	m_apScreenBox[ROOT]->SetPositionAbs((g_FrameMan.GetResX() - m_apScreenBox[ROOT]->GetWidth()) / 2, 0);// (g_FrameMan.GetResY() - m_apScreenBox[ROOT]->GetHeight()) / 2);
-// NO, this screws up the menu positioning!
-//    m_apScreenBox[ROOT]->Resize(m_apScreenBox[ROOT]->GetWidth(), g_FrameMan.GetResY());
-
-    // Set up screens' initial positions and visibility
-    m_apScreenBox[QUITSCREEN]->CenterInParent(true, true);
-    // Hide all screens, the appropriate screen will reappear on next update
-    HideAllScreens();
-
-    // Panel behind editor menu to be resized depending on which editors are available
-    m_pEditorPanel = dynamic_cast<GUICollectionBox *>(m_pGUIController->GetControl("EditorPanel"));
-    // Credits scrolling panel
-    m_pScrollPanel = dynamic_cast<GUICollectionBox *>(m_pGUIController->GetControl("CreditsPanel"));
-
-    m_MainMenuButtons[CAMPAIGN] = dynamic_cast<GUIButton *>(m_pGUIController->GetControl("ButtonMainToCampaign"));
-    m_MainMenuButtons[SKIRMISH] = dynamic_cast<GUIButton *>(m_pGUIController->GetControl("ButtonMainToSkirmish"));
-	m_MainMenuButtons[MULTIPLAYER] = dynamic_cast<GUIButton *>(m_pGUIController->GetControl("ButtonMainToMultiplayer"));
-	m_MainMenuButtons[OPTIONS] = dynamic_cast<GUIButton *>(m_pGUIController->GetControl("ButtonMainToOptions"));
-    m_MainMenuButtons[MODMANAGER] = dynamic_cast<GUIButton *>(m_pGUIController->GetControl("ButtonMainToModManager"));
-    m_MainMenuButtons[EDITOR] = dynamic_cast<GUIButton *>(m_pGUIController->GetControl("ButtonMainToEditor"));
-    m_MainMenuButtons[CREDITS] = dynamic_cast<GUIButton *>(m_pGUIController->GetControl("ButtonMainToCreds"));
-    m_MainMenuButtons[QUIT] = dynamic_cast<GUIButton *>(m_pGUIController->GetControl("ButtonQuit"));
-    m_MainMenuButtons[RESUME] = dynamic_cast<GUIButton *>(m_pGUIController->GetControl("ButtonResume"));
-    m_MainMenuButtons[PLAYTUTORIAL] = dynamic_cast<GUIButton *>(m_pGUIController->GetControl("ButtonTutorial"));
-    m_MainMenuButtons[METACONTINUE] = dynamic_cast<GUIButton *>(m_pGUIController->GetControl("ButtonContinue"));
-    m_MainMenuButtons[BACKTOMAIN] = dynamic_cast<GUIButton *>(m_pGUIController->GetControl("ButtonBackToMain"));
-    m_MainMenuButtons[QUITCONFIRM] = dynamic_cast<GUIButton *>(m_pGUIController->GetControl("QuitConfirmButton"));
-    m_MainMenuButtons[QUITCANCEL] = dynamic_cast<GUIButton *>(m_pGUIController->GetControl("QuitCancelButton"));
-    m_MainMenuButtons[BACKTOMAIN]->SetVisible(false);
-    m_MainMenuButtons[PLAYTUTORIAL]->SetVisible(false);
-    m_MainMenuButtons[METACONTINUE]->SetVisible(false);
-
-    m_pSceneSelector = dynamic_cast<GUIComboBox *>(m_pGUIController->GetControl("ComboScene"));
-    m_pTeamBox = dynamic_cast<GUICollectionBox *>(m_pGUIController->GetControl("PanelTeams"));
-    m_aSkirmishBox[P1TEAM] = dynamic_cast<GUICollectionBox *>(m_pGUIController->GetControl("PanelP1Team"));
-    m_aSkirmishBox[P2TEAM] = dynamic_cast<GUICollectionBox *>(m_pGUIController->GetControl("PanelP2Team"));
-    m_aSkirmishBox[P3TEAM] = dynamic_cast<GUICollectionBox *>(m_pGUIController->GetControl("PanelP3Team"));
-    m_aSkirmishBox[P4TEAM] = dynamic_cast<GUICollectionBox *>(m_pGUIController->GetControl("PanelP4Team"));
-    m_aSkirmishButton[P1TEAM] = dynamic_cast<GUIButton *>(m_pGUIController->GetControl("ButtonP1Team"));
-    m_aSkirmishButton[P2TEAM] = dynamic_cast<GUIButton *>(m_pGUIController->GetControl("ButtonP2Team"));
-    m_aSkirmishButton[P3TEAM] = dynamic_cast<GUIButton *>(m_pGUIController->GetControl("ButtonP3Team"));
-    m_aSkirmishButton[P4TEAM] = dynamic_cast<GUIButton *>(m_pGUIController->GetControl("ButtonP4Team"));
-    m_pCPUTeamLabel = dynamic_cast<GUILabel *>(m_pGUIController->GetControl("LabelCPUTeam"));
-	
-    m_aOptionButton[UPSCALEDFULLSCREEN] = dynamic_cast<GUIButton *>(m_pGUIController->GetControl("ButtonUpscaledFullscreen"));
-    m_aOptionButton[P1NEXT] = dynamic_cast<GUIButton *>(m_pGUIController->GetControl("ButtonP1NextDevice"));
-    m_aOptionButton[P2NEXT] = dynamic_cast<GUIButton *>(m_pGUIController->GetControl("ButtonP2NextDevice"));
-    m_aOptionButton[P3NEXT] = dynamic_cast<GUIButton *>(m_pGUIController->GetControl("ButtonP3NextDevice"));
-    m_aOptionButton[P4NEXT] = dynamic_cast<GUIButton *>(m_pGUIController->GetControl("ButtonP4NextDevice"));
-    m_aOptionButton[P1PREV] = dynamic_cast<GUIButton *>(m_pGUIController->GetControl("ButtonP1PrevDevice"));
-    m_aOptionButton[P2PREV] = dynamic_cast<GUIButton *>(m_pGUIController->GetControl("ButtonP2PrevDevice"));
-    m_aOptionButton[P3PREV] = dynamic_cast<GUIButton *>(m_pGUIController->GetControl("ButtonP3PrevDevice"));
-    m_aOptionButton[P4PREV] = dynamic_cast<GUIButton *>(m_pGUIController->GetControl("ButtonP4PrevDevice"));
-    m_aOptionButton[P1CONFIG] = dynamic_cast<GUIButton *>(m_pGUIController->GetControl("ButtonP1Config"));
-    m_aOptionButton[P2CONFIG] = dynamic_cast<GUIButton *>(m_pGUIController->GetControl("ButtonP2Config"));
-    m_aOptionButton[P3CONFIG] = dynamic_cast<GUIButton *>(m_pGUIController->GetControl("ButtonP3Config"));
-    m_aOptionButton[P4CONFIG] = dynamic_cast<GUIButton *>(m_pGUIController->GetControl("ButtonP4Config"));
-    m_aOptionButton[P1CLEAR] = dynamic_cast<GUIButton *>(m_pGUIController->GetControl("ButtonP1Clear"));
-    m_aOptionButton[P2CLEAR] = dynamic_cast<GUIButton *>(m_pGUIController->GetControl("ButtonP2Clear"));
-    m_aOptionButton[P3CLEAR] = dynamic_cast<GUIButton *>(m_pGUIController->GetControl("ButtonP3Clear"));
-    m_aOptionButton[P4CLEAR] = dynamic_cast<GUIButton *>(m_pGUIController->GetControl("ButtonP4Clear"));
-
-	m_aOptionsLabel[P1DEVICE] = dynamic_cast<GUILabel *>(m_pGUIController->GetControl("LabelP1Device"));
-    m_aOptionsLabel[P2DEVICE] = dynamic_cast<GUILabel *>(m_pGUIController->GetControl("LabelP2Device"));
-    m_aOptionsLabel[P3DEVICE] = dynamic_cast<GUILabel *>(m_pGUIController->GetControl("LabelP3Device"));
-    m_aOptionsLabel[P4DEVICE] = dynamic_cast<GUILabel *>(m_pGUIController->GetControl("LabelP4Device"));
-
-	m_aDeadZoneLabel[P1DEADZONESLIDER] = dynamic_cast<GUILabel *>(m_pGUIController->GetControl("LabelP1DeadZoneValue"));
-	m_aDeadZoneLabel[P2DEADZONESLIDER] = dynamic_cast<GUILabel *>(m_pGUIController->GetControl("LabelP2DeadZoneValue"));
-	m_aDeadZoneLabel[P3DEADZONESLIDER] = dynamic_cast<GUILabel *>(m_pGUIController->GetControl("LabelP3DeadZoneValue"));
-	m_aDeadZoneLabel[P4DEADZONESLIDER] = dynamic_cast<GUILabel *>(m_pGUIController->GetControl("LabelP4DeadZoneValue"));
-
-	// Set slider values
-	m_aDeadZoneSlider[P1DEADZONESLIDER] = dynamic_cast<GUISlider *>(m_pGUIController->GetControl("SliderP1DeadZone"));
-	m_aDeadZoneSlider[P2DEADZONESLIDER] = dynamic_cast<GUISlider *>(m_pGUIController->GetControl("SliderP2DeadZone"));
-	m_aDeadZoneSlider[P3DEADZONESLIDER] = dynamic_cast<GUISlider *>(m_pGUIController->GetControl("SliderP3DeadZone"));
-	m_aDeadZoneSlider[P4DEADZONESLIDER] = dynamic_cast<GUISlider *>(m_pGUIController->GetControl("SliderP4DeadZone"));
-
-	m_aDeadZoneSlider[P1DEADZONESLIDER]->SetValue(g_UInputMan.GetControlScheme(0)->GetJoystickDeadzone() * 250);
-	m_aDeadZoneSlider[P2DEADZONESLIDER]->SetValue(g_UInputMan.GetControlScheme(1)->GetJoystickDeadzone() * 250);
-	m_aDeadZoneSlider[P3DEADZONESLIDER]->SetValue(g_UInputMan.GetControlScheme(2)->GetJoystickDeadzone() * 250);
-	m_aDeadZoneSlider[P4DEADZONESLIDER]->SetValue(g_UInputMan.GetControlScheme(3)->GetJoystickDeadzone() * 250);
-
-	// Set value labels
-	char s[256];
-
-	std::snprintf(s, sizeof(s), "%d", m_aDeadZoneSlider[P1DEADZONESLIDER]->GetValue());
-	m_aDeadZoneLabel[P1DEADZONESLIDER]->SetText(s);
-	std::snprintf(s, sizeof(s), "%d", m_aDeadZoneSlider[P2DEADZONESLIDER]->GetValue());
-	m_aDeadZoneLabel[P2DEADZONESLIDER]->SetText(s);
-	std::snprintf(s, sizeof(s), "%d", m_aDeadZoneSlider[P3DEADZONESLIDER]->GetValue());
-	m_aDeadZoneLabel[P3DEADZONESLIDER]->SetText(s);
-	std::snprintf(s, sizeof(s), "%d", m_aDeadZoneSlider[P4DEADZONESLIDER]->GetValue());
-	m_aDeadZoneLabel[P4DEADZONESLIDER]->SetText(s);
-
-	// Set deadzone checkboxes
-	m_aDeadZoneCheckbox[P1DEADZONESLIDER] = dynamic_cast<GUICheckbox *>(m_pGUIController->GetControl("CheckboxP1DeadZoneType"));
-	m_aDeadZoneCheckbox[P2DEADZONESLIDER] = dynamic_cast<GUICheckbox *>(m_pGUIController->GetControl("CheckboxP2DeadZoneType"));
-	m_aDeadZoneCheckbox[P3DEADZONESLIDER] = dynamic_cast<GUICheckbox *>(m_pGUIController->GetControl("CheckboxP3DeadZoneType"));
-	m_aDeadZoneCheckbox[P4DEADZONESLIDER] = dynamic_cast<GUICheckbox *>(m_pGUIController->GetControl("CheckboxP4DeadZoneType"));
-
-	int dztype = 0;
-	char str[2];
-	str[0] = -2;
-	str[1] = 0;
-
-	dztype = g_UInputMan.GetControlScheme(0)->GetJoystickDeadzoneType();
-	if (dztype == DeadZoneType::CIRCLE)
-	{
-		m_aDeadZoneCheckbox[P1DEADZONESLIDER]->SetCheck(1);
-		m_aDeadZoneCheckbox[P1DEADZONESLIDER]->SetText("O");
-	} else if(dztype == DeadZoneType::SQUARE) {
-		m_aDeadZoneCheckbox[P1DEADZONESLIDER]->SetCheck(0);
-		m_aDeadZoneCheckbox[P1DEADZONESLIDER]->SetText(str);
-	}
-=======
->>>>>>> a712c192
 
 #include "GUI.h"
 #include "AllegroScreen.h"
@@ -342,98 +46,6 @@
 		m_MainScreenPrevHoveredButtonIndex = 0;
 	}
 
-<<<<<<< HEAD
-	m_aOptionsCheckbox[FLASHONBRAINDAMAGE] = dynamic_cast<GUICheckbox *>(m_pGUIController->GetControl("FlashOnBrainDamageCheckbox"));
-	m_aOptionsCheckbox[FLASHONBRAINDAMAGE]->SetCheck(g_SettingsMan.FlashOnBrainDamage());
-    m_aOptionsCheckbox[BLIPONREVEALUNSEEN] = dynamic_cast<GUICheckbox *>(m_pGUIController->GetControl("BlipOnRevealUnseenCheckbox"));
-	m_aOptionsCheckbox[BLIPONREVEALUNSEEN]->SetCheck(g_SettingsMan.BlipOnRevealUnseen());
-    m_aOptionsCheckbox[SHOWFOREIGNITEMS] = dynamic_cast<GUICheckbox *>(m_pGUIController->GetControl("ShowForeignItemsCheckbox"));
-	m_aOptionsCheckbox[SHOWFOREIGNITEMS]->SetCheck(g_SettingsMan.ShowForeignItems());
-    m_aOptionsCheckbox[SHOWTOOLTIPS] = dynamic_cast<GUICheckbox *>(m_pGUIController->GetControl("ShowToolTipsCheckbox"));
-	m_aOptionsCheckbox[SHOWTOOLTIPS]->SetCheck(g_SettingsMan.ToolTips());
-
-    m_pResolutionCombo = dynamic_cast<GUIComboBox *>(m_pGUIController->GetControl("ComboResolution"));
-    UpdateResolutionCombo();
-
-    m_pSoundLabel = dynamic_cast<GUILabel *>(m_pGUIController->GetControl("LabelSoundVolume"));
-    m_pMusicLabel = dynamic_cast<GUILabel *>(m_pGUIController->GetControl("LabelMusicVolume"));
-    m_pSoundSlider = dynamic_cast<GUISlider *>(m_pGUIController->GetControl("SliderSoundVolume"));
-    m_pMusicSlider = dynamic_cast<GUISlider *>(m_pGUIController->GetControl("SliderMusicVolume"));
-    UpdateVolumeSliders();
-
-    UpdateDeviceLabels();
-
-    m_pBackToOptionsButton = dynamic_cast<GUIButton *>(m_pGUIController->GetControl("ButtonBackToOptions"));
-    m_pBackToOptionsButton->SetVisible(false);
-
-    // Config screen controls
-    m_pConfigLabel[CONFIGTITLE] = dynamic_cast<GUILabel *>(m_pGUIController->GetControl("LabelConfigTitle"));
-    m_pConfigLabel[CONFIGRECOMMENDATION] = dynamic_cast<GUILabel *>(m_pGUIController->GetControl("LabelConfigRecKeyDesc"));
-    m_pConfigLabel[CONFIGSTEPS] = dynamic_cast<GUILabel *>(m_pGUIController->GetControl("LabelConfigStep"));
-    m_pConfigLabel[CONFIGINSTRUCTION] = dynamic_cast<GUILabel *>(m_pGUIController->GetControl("LabelConfigInstruction"));
-    m_pConfigLabel[CONFIGINPUT] = dynamic_cast<GUILabel *>(m_pGUIController->GetControl("LabelConfigInput"));
-    ContentFile diagramFile("Base.rte/GUIs/Controllers/D-Pad.png");
-    m_aDPadBitmaps = diagramFile.GetAsAnimation(DPADSTEPS);
-    diagramFile.SetDataPath("Base.rte/GUIs/Controllers/DualAnalog.png");
-    m_aDualAnalogBitmaps = diagramFile.GetAsAnimation(DANALOGSTEPS);
-    m_pRecommendationBox = dynamic_cast<GUICollectionBox *>(m_pGUIController->GetControl("BoxConfigRec"));
-    m_pRecommendationDiagram = dynamic_cast<GUICollectionBox *>(m_pGUIController->GetControl("BoxConfigRecDiagram"));
-    m_pConfigSkipButton = dynamic_cast<GUIButton *>(m_pGUIController->GetControl("ButtonConfigSkip"));
-    m_pConfigBackButton = dynamic_cast<GUIButton *>(m_pGUIController->GetControl("ButtonConfigBack"));
-
-    m_aEditorButton[SCENEEDITOR] = dynamic_cast<GUIButton *>(m_pGUIController->GetControl("ButtonSceneEditor"));
-    m_aEditorButton[AREAEDITOR] = dynamic_cast<GUIButton *>(m_pGUIController->GetControl("ButtonAreaEditor"));
-    m_aEditorButton[ASSEMBLYEDITOR] = dynamic_cast<GUIButton *>(m_pGUIController->GetControl("ButtonAssemblyEditor"));
-    m_aEditorButton[GIBEDITOR] = dynamic_cast<GUIButton *>(m_pGUIController->GetControl("ButtonGibPlacement"));
-    m_aEditorButton[ACTOREDITOR] = dynamic_cast<GUIButton *>(m_pGUIController->GetControl("ButtonActorEditor"));
-
-    m_pMetaNoticeLabel = dynamic_cast<GUILabel *>(m_pGUIController->GetControl("MetaLabel"));
-
-    m_pDPadTypeBox = dynamic_cast<GUICollectionBox *>(m_pGUIController->GetControl("BoxConfigDPadType"));
-    m_pDAnalogTypeBox = dynamic_cast<GUICollectionBox *>(m_pGUIController->GetControl("BoxConfigDAnalogType"));
-    m_pXBox360TypeBox = dynamic_cast<GUICollectionBox *>(m_pGUIController->GetControl("BoxConfigXBox360Type"));
-    m_pDPadTypeDiagram = dynamic_cast<GUICollectionBox *>(m_pGUIController->GetControl("BoxConfigDPadTypeDiagram"));
-    m_pDAnalogTypeDiagram = dynamic_cast<GUICollectionBox *>(m_pGUIController->GetControl("BoxConfigDAnalogTypeDiagram"));
-    m_pXBox360TypeDiagram = dynamic_cast<GUICollectionBox *>(m_pGUIController->GetControl("BoxConfigXBox360TypeDiagram"));
-    m_pDPadTypeButton = dynamic_cast<GUIButton *>(m_pGUIController->GetControl("ButtonConfigDPadType"));
-    m_pDAnalogTypeButton = dynamic_cast<GUIButton *>(m_pGUIController->GetControl("ButtonConfigDAnalogType"));
-    m_pXBox360TypeButton = dynamic_cast<GUIButton *>(m_pGUIController->GetControl("ButtonConfigXBox360Type"));
-
-    // Put the image in and resize appropriately
-    m_pDPadTypeDiagram->Resize(m_aDPadBitmaps[0]->getW(), m_aDPadBitmaps[0]->getH());
-    m_pDPadTypeDiagram->CenterInParent(true, true);
-    m_pDPadTypeDiagram->MoveRelative(0, -8);
-    m_pDAnalogTypeDiagram->Resize(m_aDualAnalogBitmaps[0]->getW(), m_aDualAnalogBitmaps[0]->getH());
-    m_pDAnalogTypeDiagram->CenterInParent(true, true);
-    m_pDAnalogTypeDiagram->MoveRelative(0, -10);
-    m_pXBox360TypeDiagram->Resize(m_aDualAnalogBitmaps[0]->getW(), m_aDualAnalogBitmaps[0]->getH());
-    m_pXBox360TypeDiagram->CenterInParent(true, true);
-    m_pXBox360TypeDiagram->MoveRelative(0, -10);
-
-	// Mod manager controls
-	m_pModManagerBackButton = dynamic_cast<GUIButton *>(m_pGUIController->GetControl("ButtonExitModManager"));
-	m_pModManagerToggleModButton =  dynamic_cast<GUIButton *>(m_pGUIController->GetControl("ButtonToggleMod"));
-	m_pModManagerToggleScriptButton =  dynamic_cast<GUIButton *>(m_pGUIController->GetControl("ButtonToggleScript"));
-	m_pModManagerModsListBox = dynamic_cast<GUIListBox *>(m_pGUIController->GetControl("ModsLB"));
-	m_pModManagerScriptsListBox = dynamic_cast<GUIListBox *>(m_pGUIController->GetControl("ScriptsLB"));
-	m_pModManagerDescriptionLabel = dynamic_cast<GUILabel *>(m_pGUIController->GetControl("LabelDescription"));
-
-	// Resolution change dialog
-	m_ResolutionChangeDialog = dynamic_cast<GUICollectionBox *>(m_pGUIController->GetControl("ResolutionChangeDialog"));
-	m_ResolutionChangeDialog->CenterInParent(true, true);
-	m_ResolutionChangeDialog->SetVisible(false);
-	m_ButtonConfirmResolutionChange = dynamic_cast<GUIButton *>(m_pGUIController->GetControl("ButtonConfirmResolutionChange"));
-	m_ButtonConfirmResolutionChange->SetVisible(false);
-	m_ButtonConfirmResolutionChangeFullscreen = dynamic_cast<GUIButton *>(m_pGUIController->GetControl("ButtonConfirmResolutionChangeFullscreen"));
-	m_ButtonConfirmResolutionChangeFullscreen->SetVisible(false);
-	m_ButtonCancelResolutionChange = dynamic_cast<GUIButton *>(m_pGUIController->GetControl("ButtonCancelResolutionChange"));
-
-	m_aOptionButton[FULLSCREENORWINDOWED] = dynamic_cast<GUIButton *>(m_pGUIController->GetControl("ButtonFullscreen"));
-	if (g_FrameMan.GetResX() * g_FrameMan.ResolutionMultiplier() == m_MaxResX && g_FrameMan.GetResY() * g_FrameMan.ResolutionMultiplier() == m_MaxResY) {
-		m_aOptionButton[FULLSCREENORWINDOWED]->SetText("Windowed");
-	} else {
-		m_aOptionButton[FULLSCREENORWINDOWED]->SetText("Fullscreen");
-=======
 /////////////////////////////////////////////////////////////////////////////////////////////////////////////////////////////
 
 	void MainMenuGUI::Create(AllegroScreen *guiScreen, AllegroInput *guiInput) {
@@ -465,7 +77,6 @@
 
 		// Set the active screen to the settings screen otherwise we're at the main screen after reinitializing.
 		SetActiveMenuScreen(g_FrameMan.ResolutionChanged() ? MenuScreen::SettingsScreen : MenuScreen::MainScreen, false);
->>>>>>> a712c192
 	}
 
 /////////////////////////////////////////////////////////////////////////////////////////////////////////////////////////////
@@ -533,122 +144,9 @@
 		m_CreditsScrollPanel = dynamic_cast<GUICollectionBox *>(m_SubMenuScreenGUIControlManager->GetControl("CreditsPanel"));
 		m_CreditsScrollPanel->Resize(m_CreditsScrollPanel->GetWidth(), g_FrameMan.GetResY() - m_CreditsScrollPanel->GetYPos() - 50);
 
-<<<<<<< HEAD
-    // Read all the credits from the file and set the credits label
-	m_CreditsLabel = dynamic_cast<GUILabel *>(m_pGUIController->GetControl("CreditsLabel"));
-    Reader creditsReader("Credits.txt");
-    std::string creditsText = creditsReader.WholeFileAsString();
-
-// TODO: Get Unicode going!
-    // Hack here to change the special characters over 128 in the ansi ascii table to match our font files
-    for (string::iterator sItr = creditsText.begin(); sItr != creditsText.end(); ++sItr)
-    {
-        if (*sItr == -60)//'Ä')
-            (*sItr) = (char)142;
-        if (*sItr == -42)//'Ö')
-            (*sItr) = (char)153;
-        if (*sItr == -87)//'©')
-            (*sItr) = (char)221;
-    }
-	m_CreditsLabel->SetText(creditsText);
-	m_CreditsLabel->ResizeHeightToFit();
-
-    // Set initial focus, category list, and label settings
-    m_ScreenChange = true;
-    m_FocusChange = 1;
-//    CategoryChange();
-
-	m_PioneerPromoVisible = false;
-
-	// Load the different input device icons. This can't be done during UInputMan::Create() because the icon presets don't exist so we need to do this after modules are loaded.
-	g_UInputMan.LoadDeviceIcons();
-
-    return 0;
-}
-
-
-//////////////////////////////////////////////////////////////////////////////////////////
-// Method:          Destroy
-//////////////////////////////////////////////////////////////////////////////////////////
-// Description:     Destroys and resets (through Clear()) the MainMenuGUI object.
-
-void MainMenuGUI::Destroy()
-{
-    delete m_pGUIController;
-    delete m_pGUIInput;
-    delete m_pGUIScreen;
-
-    Clear();
-}
-
-
-//////////////////////////////////////////////////////////////////////////////////////////
-// Method:          GetGUIControlManager
-//////////////////////////////////////////////////////////////////////////////////////////
-// Description:     Gets the GUIControlManager owned and used by this.
-
-GUIControlManager * MainMenuGUI::GetGUIControlManager()
-{
-    return m_pGUIController;
-}
-
-
-//////////////////////////////////////////////////////////////////////////////////////////
-// Method:          SetEnabled
-//////////////////////////////////////////////////////////////////////////////////////////
-// Description:     Enables or disables the menu. This will animate it in and out of view.
-
-void MainMenuGUI::SetEnabled(bool enable)
-{
-    if (enable && m_MenuEnabled != ENABLED && m_MenuEnabled != ENABLING)
-    {
-        m_MenuEnabled = ENABLING;
-        g_GUISound.EnterMenuSound()->Play();
-    }
-    else if (!enable && m_MenuEnabled != DISABLED && m_MenuEnabled != DISABLING)
-    {
-        m_MenuEnabled = DISABLING;
-        g_GUISound.ExitMenuSound()->Play();
-    }
-
-    m_ScreenChange = true;
-}
-
-//////////////////////////////////////////////////////////////////////////////////////////
-// Method:          Update
-//////////////////////////////////////////////////////////////////////////////////////////
-// Description:     Updates the state of this Menu each frame
-
-void MainMenuGUI::Update()
-{
-    // Update the input controller
-    m_pController->Update();
-
-    // Reset the specific triggers
-    m_ScenarioStarted = false;
-    m_CampaignStarted = false;
-    m_ActivityRestarted = false;
-    m_ActivityResumed = false;
-    m_StartDifficulty = 0;
-    m_Quit = false;
-
-    // Don't update the main menu if the console is open
-    if (g_ConsoleMan.IsEnabled())
-        return;
-
-    // If esc pressed, show quit dialog if applicable
-	if (g_UInputMan.KeyPressed(SDLK_ESCAPE)) {
-		if (m_MenuScreen == OPTIONSSCREEN || m_MenuScreen == MODMANAGERSCREEN || m_MenuScreen == EDITORSCREEN || m_MenuScreen == CREDITSSCREEN) {
-			HideAllScreens();
-			m_MainMenuButtons[BACKTOMAIN]->SetVisible(false);
-			m_MenuScreen = MAINSCREEN;
-			m_ScreenChange = true;
-			g_GUISound.BackButtonPressSound()->Play();
-=======
 		m_CreditsTextLabel = dynamic_cast<GUILabel *>(m_SubMenuScreenGUIControlManager->GetControl("CreditsLabel"));
 
 		std::string creditsText = Reader("Credits.txt").WholeFileAsString();
->>>>>>> a712c192
 
 		// TODO: Get Unicode going!
 		// Hack here to change the special characters over 128 in the ANSI ASCII table to match our font files
@@ -684,248 +182,6 @@
 		m_MenuScreenChange = true;
 	}
 
-<<<<<<< HEAD
-        long scrollTime = 90000;
-        float scrollProgress = (float)m_ScrollTimer.GetElapsedRealTimeMS() / (float)scrollTime;
-        int scrollDist = m_pScrollPanel->GetHeight() + m_CreditsLabel->GetHeight();
-		m_CreditsLabel->SetPositionRel(0, m_pScrollPanel->GetHeight() - static_cast<int>(static_cast<float>(scrollDist) * scrollProgress));
-        // If we've scrolled through the whole thing, reset to the bottom and restart scroll
-        if (m_ScrollTimer.IsPastRealMS(scrollTime))
-        {
-			m_CreditsLabel->SetPositionRel(0, m_pScrollPanel->GetHeight());
-            m_ScrollTimer.Reset();
-        }
-
-//        m_MainMenuButtons[BACKTOMAIN]->SetFocus();
-    }
-
-    //////////////////////////////////////
-    // METAGAME NOTICE SCREEN
-
-    else if (m_MenuScreen == METASCREEN)
-    {
-        if (m_ScreenChange)
-        {
-            m_apScreenBox[METASCREEN]->SetVisible(true);
-            m_MainMenuButtons[PLAYTUTORIAL]->SetVisible(true);
-            m_MainMenuButtons[METACONTINUE]->SetVisible(true);
-            m_pMetaNoticeLabel->SetText("- A T T E N T I O N -\n\nPlease note that the Campaign is in an INCOMPLETE, fully playable, yet still imperfect state!\nAs such, it is lacking some polish, audio, and game balancing, and we will be upgrading it significantly in future.\nThat said, you can absolutely enjoy fighting the A.I. and/or up to three friends in co-op, 2 vs 2, etc.\n\nAlso, if you have not yet played Cortex Command, we recommend you first try the tutorial:");
-            m_pMetaNoticeLabel->SetVisible(true);
-            // Flag that this notice has now been shown once, so no need to keep showing it
-            m_TutorialOffered = true;
-            m_ScreenChange = false;
-        }
-
-//        m_MainMenuButtons[BACKTOMAIN]->SetFocus();
-    }
-
-    //////////////////////////////////////
-    // QUIT CONFIRM SCREEN
-
-    else if (m_MenuScreen == QUITSCREEN)
-    {
-        if (m_ScreenChange)
-        {
-            m_apScreenBox[QUITSCREEN]->SetVisible(true);
-            m_ScreenChange = false;
-        }
-
-//        m_MainMenuButtons[QUITCONFIRM]->SetFocus();
-    }
-
-    //////////////////////////////////////////
-    // Update the ControlManager
-
-    m_pGUIController->Update();
-
-    ///////////////////////////////////////
-    // Handle events
-
-	GUIEvent anEvent;
-	while(m_pGUIController->GetEvent(&anEvent))
-    {
-        // Commands
-		if (anEvent.GetType() == GUIEvent::Command)
-        {
-			// Campaign button pressed
-			if (anEvent.GetControl() == m_MainMenuButtons[CAMPAIGN])
-            {
-/*
-                // Disable the campaign button for now
-                if (m_MainMenuButtons[CAMPAIGN]->GetText() == "Campaign")
-                {
-                    m_MainMenuButtons[CAMPAIGN]->SetText("COMING SOON!");
-                    g_GUISound.ExitMenuSound()->Play();
-                }
-                else
-                {
-                    m_MainMenuButtons[CAMPAIGN]->SetText("Campaign");
-                    g_GUISound.ButtonPressSound()->Play();
-                }
-*/
-                // Show the metagame notice screen if it hasn't already been shown yet
-                if (!m_TutorialOffered)
-                    m_MenuScreen = METASCREEN;
-                // Start the campaign right away!
-                else
-                {
-                    m_CampaignStarted = true;
-                    m_MenuScreen = MAINSCREEN;
-                }
-
-                HideAllScreens();
-                m_ScreenChange = true;
-                g_GUISound.ButtonPressSound()->Play();
-            }
-
-			// Skirmish button pressed
-			if (anEvent.GetControl() == m_MainMenuButtons[SKIRMISH])
-            {
-                m_ScenarioStarted = true;
-                m_CampaignStarted = false;
-
-                if (g_MetaMan.GameInProgress())
-					g_MetaMan.EndGame();
-
-                // Hide all screens, the appropriate screen will reappear on next update
-                HideAllScreens();
-//                m_MenuScreen = PLAYERSSCREEN;
-                m_MenuScreen = MAINSCREEN;
-                m_ScreenChange = true;
-                g_GUISound.ButtonPressSound()->Play();
-//                g_GUISound.ExitMenuSound()->Play();
-            }
-
-			if (anEvent.GetControl() == m_MainMenuButtons[MULTIPLAYER])
-			{
-				m_ScenarioStarted = true;
-				m_CampaignStarted = false;
-
-				if (g_MetaMan.GameInProgress())
-					g_MetaMan.EndGame();
-
-				// Hide all screens, the appropriate screen will reappear on next update
-				//HideAllScreens();
-				//                m_MenuScreen = PLAYERSSCREEN;
-				//m_MenuScreen = MAINSCREEN;
-				//m_ScreenChange = true;
-				g_GUISound.ButtonPressSound()->Play();
-				//                g_GUISound.ExitMenuSound()->Play();
-
-				HideAllScreens();
-				m_MenuScreen = MAINSCREEN;
-				m_ScreenChange = true;
-				m_ActivityRestarted = true;
-				g_GUISound.ExitMenuSound()->Play();
-
-				g_SceneMan.SetSceneToLoad("Editor Scene");
-#ifdef NEWTORK_ENABLED
-				MultiplayerGame *pMultiplayerGame = new MultiplayerGame;
-				pMultiplayerGame->Create();
-				g_ActivityMan.SetStartActivity(pMultiplayerGame);
-#endif
-			}
-
-			// Options button pressed
-			if (anEvent.GetControl() == m_MainMenuButtons[OPTIONS])
-            {
-                // Hide all screens, the appropriate screen will reappear on next update
-                HideAllScreens();
-                m_MenuScreen = OPTIONSSCREEN;
-                m_ScreenChange = true;
-
-                g_GUISound.ButtonPressSound()->Play();
-            }
-
-			// Editor button pressed
-			if (anEvent.GetControl() == m_MainMenuButtons[EDITOR])
-            {
-                m_CampaignStarted = false;
-
-                if (g_MetaMan.GameInProgress())
-					g_MetaMan.EndGame();
-
-                // Hide all screens, the appropriate screen will reappear on next update
-                HideAllScreens();
-                m_MenuScreen = EDITORSCREEN;
-                m_ScreenChange = true;
-
-                g_GUISound.ButtonPressSound()->Play();
-//                g_GUISound.UserErrorSound()->Play();
-            }
-
-			// Editor button pressed
-			if (anEvent.GetControl() == m_MainMenuButtons[MODMANAGER])
-            {
-                // Hide all screens, the appropriate screen will reappear on next update
-                HideAllScreens();
-                m_MenuScreen = MODMANAGERSCREEN;
-                m_ScreenChange = true;
-
-                g_GUISound.ButtonPressSound()->Play();
-            }
-
-			// Credits button pressed
-			if (anEvent.GetControl() == m_MainMenuButtons[CREDITS])
-            {
-                // Hide all screens, the appropriate screen will reappear on next update
-                HideAllScreens();
-                m_MenuScreen = CREDITSSCREEN;
-                m_ScreenChange = true;
-
-                g_GUISound.ButtonPressSound()->Play();
-            }
-
-			// Quit button pressed
-			if (anEvent.GetControl() == m_MainMenuButtons[QUIT])
-            {
-                QuitLogic();
-                g_GUISound.ButtonPressSound()->Play();
-            }
-
-			// Resume button pressed
-			if (anEvent.GetControl() == m_MainMenuButtons[RESUME])
-            {
-                m_ActivityResumed = true;
-
-                g_GUISound.ExitMenuSound()->Play();
-            }
-
-			// Fullscreen/windowed toggle button pressed
-			if (anEvent.GetControl() == m_aOptionButton[FULLSCREENORWINDOWED]) {
-				g_GUISound.ButtonPressSound()->Play();
-
-				if (!g_FrameMan.IsFullscreen() && !g_FrameMan.IsUpscaledFullscreen()) {
-					if (g_ActivityMan.GetActivity()) {
-						m_ResolutionChangeToUpscaled = false;
-						m_ResolutionChangeDialog->SetVisible(true);
-						m_apScreenBox[OPTIONSSCREEN]->SetEnabled(false);
-						m_MainMenuButtons[BACKTOMAIN]->SetEnabled(false);
-						m_ButtonConfirmResolutionChangeFullscreen->SetVisible(true);
-					} else {
-						HideAllScreens();
-						m_MainMenuButtons[BACKTOMAIN]->SetVisible(false);
-						g_FrameMan.SwitchToFullscreen(false);
-					}
-				} else if (g_FrameMan.IsFullscreen() && !g_FrameMan.IsUpscaledFullscreen()) {
-					if (g_ActivityMan.GetActivity()) {
-						m_ResolutionChangeToUpscaled = false;
-						m_ResolutionChangeDialog->SetVisible(true);
-						m_apScreenBox[OPTIONSSCREEN]->SetEnabled(false);
-						m_MainMenuButtons[BACKTOMAIN]->SetEnabled(false);
-						m_ButtonConfirmResolutionChangeFullscreen->SetVisible(true);
-					} else {
-						HideAllScreens();
-						m_MainMenuButtons[BACKTOMAIN]->SetVisible(false);
-						g_FrameMan.SwitchResolution(960,540);
-						g_FrameMan.SetFullscreen(false);
-					}
-				} else if (!g_FrameMan.IsFullscreen() && g_FrameMan.IsUpscaledFullscreen()) {
-					g_FrameMan.SwitchResolutionMultiplier(1);
-				}
-				UpdateResolutionCombo();
-			}
-=======
 /////////////////////////////////////////////////////////////////////////////////////////////////////////////////////////////
 
 	void MainMenuGUI::SetActiveMenuScreen(MenuScreen screenToShow, bool playButtonPressSound) {
@@ -934,7 +190,6 @@
 			m_ActiveMenuScreen = screenToShow;
 			m_ActiveGUIControlManager = (m_ActiveMenuScreen == MenuScreen::MainScreen) ? m_MainMenuScreenGUIControlManager.get() : m_SubMenuScreenGUIControlManager.get();
 			m_MenuScreenChange = true;
->>>>>>> a712c192
 
 			if (playButtonPressSound) { g_GUISound.ButtonPressSound()->Play(); }
 		}
@@ -1004,717 +259,12 @@
 
 		m_VersionLabel->SetVisible(false);
 
-<<<<<<< HEAD
-					L->SetText(T->GetText());
-				}
-			}
-*/
-        }
-    }
-}
-
-
-//////////////////////////////////////////////////////////////////////////////////////////
-// Virtual Method:  Draw
-//////////////////////////////////////////////////////////////////////////////////////////
-// Description:     Draws the menu
-
-void MainMenuGUI::Draw(SDL_Renderer *renderer) const
-{
-    SDLScreen drawScreen;
-    m_pGUIController->Draw(&drawScreen);
-    m_pGUIController->DrawMouse();
-
-	// Show who controls the cursor
-	int device = g_UInputMan.GetLastDeviceWhichControlledGUICursor();
-
-	if (device >= DEVICE_GAMEPAD_1)
-	{
-		int mouseX, mouseY;
-		m_pGUIInput->GetMousePosition(&mouseX, &mouseY);
-
-		const Icon * pIcon = g_UInputMan.GetDeviceIcon(device);
-		if (pIcon)
-			pIcon->GetTextures()[0]->render(renderer, mouseX + 16, mouseY - 4);
-
-/*#ifdef DEBUG_BUILD
-		if (g_UInputMan.JoystickActive(0))
-		{
-			Vector aim = g_UInputMan.AnalogAimValues(0);
-			float axis00 = g_UInputMan.AnalogAxisValue(0, 0, 0);
-			float axis01 = g_UInputMan.AnalogAxisValue(0, 0, 1);
-
-			float axis10 = g_UInputMan.AnalogAxisValue(0, 1, 0);
-			float axis11 = g_UInputMan.AnalogAxisValue(0, 1, 1);
-			char s[256];
-			std::snprintf(s, sizeof(s), "Aim %.1f %.1f - Stick 0 %.1f %.1f - Stick 1 %.1f %.1f", aim.GetX(), aim.GetY(), axis00, axis01, axis10, axis11);
-
-			GUILabel * debugLabel = dynamic_cast<GUILabel *>(m_pGUIController->GetControl("LabelDebug"));
-			if (debugLabel)
-				debugLabel->SetText(s);
-		}
-#endif*/
-=======
 		m_CreditsTextLabel->SetPositionRel(0, g_FrameMan.GetResY() - m_CreditsScrollPanel->GetYPos() - 50);
 		m_CreditsScrollTimer.Reset();
->>>>>>> a712c192
 
 		m_MenuScreenChange = false;
 	}
 
-<<<<<<< HEAD
-	// Show which joysticks are detected by the game
-	for (int joystick = Players::PlayerOne; joystick < Players::MaxPlayerCount; joystick++)
-	{
-		if (g_UInputMan.JoystickActive(joystick))
-		{
-			int matchedDevice = DEVICE_GAMEPAD_1 + joystick;
-
-			if (matchedDevice != device)
-			{
-				const Icon * pIcon = g_UInputMan.GetDeviceIcon(matchedDevice);
-				if (pIcon)
-					pIcon->GetTextures()[0]->render(renderer, g_FrameMan.GetResX() - 30 * g_UInputMan.GetJoystickCount() + 30 * joystick, g_FrameMan.GetResY() - 25);
-			}
-		}
-	}
-}
-
-
-//////////////////////////////////////////////////////////////////////////////////////////
-// Method:          HideAllScreens
-//////////////////////////////////////////////////////////////////////////////////////////
-// Description:     Hides all menu screens, so one can easily be unhidden and shown only.
-
-void MainMenuGUI::HideAllScreens()
-{
-    for (int iscreen = MAINSCREEN; iscreen < SCREENCOUNT; ++iscreen)
-    {
-        if (m_apScreenBox[iscreen])
-            m_apScreenBox[iscreen]->SetVisible(false);
-    }
-    m_ScreenChange = true;
-}
-
-
-//////////////////////////////////////////////////////////////////////////////////////////
-// Method:          QuitLogic
-//////////////////////////////////////////////////////////////////////////////////////////
-// Description:     Handles quitting of the game.
-
-void MainMenuGUI::QuitLogic()
-{
-    // If quit confirm dialog not already showing, or an activity is running, show it
-    if (m_MenuScreen != QUITSCREEN && g_ActivityMan.GetActivity() && (g_ActivityMan.GetActivity()->GetActivityState() == Activity::Running || g_ActivityMan.GetActivity()->GetActivityState() == Activity::Editing))
-    {
-        HideAllScreens();
-        m_MenuScreen = QUITSCREEN;
-        m_ScreenChange = true;
-    }
-    // No activity, so just start quitting
-    else
-    {
-        m_Quit = true;
-
-        // Hide all screens, the appropriate screen will reappear on next update
-        HideAllScreens();
-        m_ScreenChange = true;
-    }
-}
-
-
-//////////////////////////////////////////////////////////////////////////////////////////
-// Method:          SetupSkirmishActivity
-//////////////////////////////////////////////////////////////////////////////////////////
-// Description:     Sets the ActivityMan up with the current data for a skirmish game.
-
-void MainMenuGUI::SetupSkirmishActivity()
-{
-    // If activity restarted, stuff the ActivityMan with the selected data
-    if (m_ActivityRestarted)
-    {
-// TODO: ******* add the game mode drop down and base the game mode selection off that instead
-
-        // No CPU team, so Brain match
-        if (m_CPUTeam == Activity::NoTeam)
-        {
-            g_SceneMan.SetSceneToLoad(m_pSceneSelector->GetItem(m_pSceneSelector->GetSelectedIndex())->m_Name);
-// TODO: Let player choose the GABrainMatch activity instance!
-            GABrainMatch *pNewGame = new GABrainMatch;
-
-            for (int player = Players::PlayerOne; player < m_StartPlayers; ++player)
-                pNewGame->SetTeamOfPlayer(player, m_aTeamAssignments[player]);
-
-            pNewGame->SetCPUTeam(m_CPUTeam);
-            pNewGame->Create();
-            g_ActivityMan.SetStartActivity(pNewGame);
-        }
-        // CPU present, so base defense
-        else
-        {
-            g_SceneMan.SetSceneToLoad(m_pSceneSelector->GetItem(m_pSceneSelector->GetSelectedIndex())->m_Name);
-// TODO: Let player choose the GABaseDefense activity instance!
-            GABaseDefense *pNewGame = dynamic_cast<GABaseDefense *>(g_PresetMan.GetEntityPreset("GABaseDefense", "Skirmish Defense")->Clone());
-            RTEAssert(pNewGame, "Couldn't find the \"Skirmish Defense\" GABaseDefense Activity! Has it been defined?");
-
-            for (int player = Players::PlayerOne; player < m_StartPlayers; ++player)
-                pNewGame->SetTeamOfPlayer(player, m_aTeamAssignments[player]);
-
-            pNewGame->SetCPUTeam(m_CPUTeam);
-            pNewGame->SetDifficulty(m_StartDifficulty);
-
-            pNewGame->Create();
-            g_ActivityMan.SetStartActivity(pNewGame);
-        }
-
-// TODO: Reenable and make GUI control for this!
-/*
-        g_ActivityMan.GetActivity()->SetStartingFunds(m_StartFunds);
-        for (int team = 0; team < m_StartTeams; ++team)
-        {
-            g_ActivityMan.GetActivity()->SetTeamFunds(m_StartFunds, team);
-        }
-*/
-    }
-}
-
-//////////////////////////////////////////////////////////////////////////////////////////
-// Method:          UpdateScenesBox
-//////////////////////////////////////////////////////////////////////////////////////////
-// Description:     Updates the contents of the scene selection box.
-
-void MainMenuGUI::UpdateScenesBox()
-{
-    // Clear out the control
-    m_pSceneSelector->ClearList();
-
-    // Get the list of all read in scenes
-    list<Entity *> sceneList;
-    g_PresetMan.GetAllOfType(sceneList, "Scene");
-
-    // Go through the list and add their names to the combo box
-    for (list<Entity *>::iterator itr = sceneList.begin(); itr != sceneList.end(); ++itr)
-    {
-        m_pSceneSelector->AddItem((*itr)->GetPresetName());
-    }
-
-    // Select the first one
-    m_pSceneSelector->SetSelectedIndex(0);
-}
-
-
-//////////////////////////////////////////////////////////////////////////////////////////
-// Method:          UpdateTeamBoxes
-//////////////////////////////////////////////////////////////////////////////////////////
-// Description:     Updates the size and contents of the team assignment boxes, according
-//                  to the number of players chosen.
-
-void MainMenuGUI::UpdateTeamBoxes()
-{
-    char str[128];
-
-    // Hide all team assignment panels initially, and center their contents
-    for (int box = 0; box < SKIRMISHPLAYERCOUNT; ++box)
-    {
-        m_aSkirmishBox[box]->SetVisible(false);
-        m_aSkirmishButton[box]->CenterInParent(true, true);
-    }
-
-    // Total area size
-    int areaWidth = m_pTeamBox->GetWidth();
-    int areaHeight = m_pTeamBox->GetHeight();
-
-    // Set up the team assignment boxes and contained labels and buttons
-    // Single team to set up for single player
-    if (m_StartPlayers == 1)
-    {
-        // Show and resize
-        m_aSkirmishBox[P1TEAM]->Resize(areaWidth, areaHeight);
-        m_aSkirmishButton[P1TEAM]->CenterInParent(true, true);
-        m_aSkirmishBox[P1TEAM]->SetVisible(true);
-    }
-    // Two player split one above the other
-    else if (m_StartPlayers == 2)
-    {
-        int boxHeight = (areaHeight - 4) / 2;
-
-        // Player 1
-        m_aSkirmishBox[P1TEAM]->Resize(areaWidth, boxHeight);
-        m_aSkirmishButton[P1TEAM]->CenterInParent(true, true);
-        m_aSkirmishBox[P1TEAM]->SetVisible(true);
-
-        // Player 2
-        m_aSkirmishBox[P2TEAM]->Resize(areaWidth, boxHeight);
-        m_aSkirmishBox[P2TEAM]->SetPositionRel(0, boxHeight + 4);
-        m_aSkirmishButton[P2TEAM]->CenterInParent(true, true);
-        m_aSkirmishBox[P2TEAM]->SetVisible(true);
-    }
-    // Four-way split, either three or four players
-    else if (m_StartPlayers >= 3)
-    {
-        int boxWidth = (areaWidth - 4) / 2;
-        int boxHeight = (areaHeight - 4) / 2;
-
-        // Player 1
-        m_aSkirmishBox[P1TEAM]->Resize(boxWidth, boxHeight);
-        m_aSkirmishButton[P1TEAM]->CenterInParent(true, true);
-        m_aSkirmishBox[P1TEAM]->SetVisible(true);
-
-        // Player 2
-        m_aSkirmishBox[P2TEAM]->Resize(boxWidth, boxHeight);
-        m_aSkirmishBox[P2TEAM]->SetPositionRel(boxWidth + 4, 0);
-        m_aSkirmishButton[P2TEAM]->CenterInParent(true, true);
-        m_aSkirmishBox[P2TEAM]->SetVisible(true);
-
-        // Player 3
-        m_aSkirmishBox[P3TEAM]->SetVisible(true);
-
-        // Player 4
-        if (m_StartPlayers == 4)
-            m_aSkirmishBox[P4TEAM]->SetVisible(true);
-    }
-
-    // Update button labels
-    for (int player = Players::PlayerOne; player < SKIRMISHPLAYERCOUNT; ++player)
-    {
-        if (m_aTeamAssignments[player] == Activity::TeamOne)
-        {
-            m_aSkirmishBox[player]->SetDrawColor(0x461B0CFF);
-            std::snprintf(str, sizeof(str), "Player %i: %c", player + 1, -62);
-        }
-        else
-        {
-            m_aSkirmishBox[player]->SetDrawColor(0x2F3728FF);
-            std::snprintf(str, sizeof(str), "Player %i: %c", player + 1, -59);
-        }
-        m_aSkirmishButton[player]->SetText(str);
-    }
-
-    ////////////////////////////////
-    // Update CPU team label
-
-    // Count how many players on each team
-    int team0Count = 0;
-    int team1Count = 0;
-    for (int player = Players::PlayerOne; player < m_StartPlayers; ++player)
-    {
-        if (m_aTeamAssignments[player] == 0)
-            team0Count++;
-        else if (m_aTeamAssignments[player] == 1)
-            team1Count++;
-    }
-
-    // See if either team is empty of human players - that becomes the CPU team
-    if (team0Count == 0 || team1Count == 0)
-    {
-        std::snprintf(str, sizeof(str), "CPU Team: %c", team0Count == 0 ? -62 : -59);
-        m_CPUTeam = team0Count == 0 ? 0 : 1;
-    }
-    else
-    {
-        std::snprintf(str, sizeof(str), "No CPU Team (both have players)");
-        m_CPUTeam = -1;
-    }
-
-    // Finally set the label
-    m_pCPUTeamLabel->SetText(str);
-}
-
-
-//////////////////////////////////////////////////////////////////////////////////////////
-// Method:          UpdateResolutionCombo
-//////////////////////////////////////////////////////////////////////////////////////////
-// Description:     Updates the contents of the screen resolution combo box
-
-void MainMenuGUI::UpdateResolutionCombo() {
-	// Refill possible resolutions
-	m_pResolutionCombo->SetText("");
-	m_pResolutionCombo->ClearList();
-
-	if (m_pResolutionCombo->GetCount() <= 0) {
-		// Get a list of modes from the fullscreen driver even though we're not using it. This is so we don't need to populate the list manually and has all the reasonable resolutions.
-		int width = 0;
-		int height = 0;
-		std::string resString = "";
-		// Index of found useful resolution (32bit)
-		int foundIndex = 0;
-		int currentResIndex = -1;
-		int numModes = SDL_GetNumDisplayModes(0);
-
-
-		// Process and annotate the list
-		for (int i = 0; i < numModes; ++i) {
-
-			SDL_DisplayMode mode;
-			SDL_GetDisplayMode(0, i, &mode);
-			// Only list 32 bpp modes
-			if (SDL_BITSPERPIXEL(mode.format) == 32) {
-				width = mode.w;
-				height = mode.h;
-
-				if (g_FrameMan.IsValidResolution(width, height)) {
-					// Fix wacky resolutions that are taller than wide
-					if (height > width) {
-						height = mode.w;
-						width = mode.h;
-					}
-					// Try to figure the max available resolution
-					if (width > m_MaxResX) {
-						m_MaxResX = width;
-						m_MaxResY = height;
-					}
-					resString = std::to_string(width) + "x" + std::to_string(height);
-
-					// Add useful notation to the standardized resolutions
-					if (width == 800 && height == 600) { resString += " SVGA"; }
-					if (width == 1024 && height == 600) { resString += " WSVGA"; }
-					if (width == 1024 && height == 768) { resString += " XGA"; }
-					if (width == 1280 && height == 720) { resString += " HD"; }
-					if (width == 1280 && (height == 768 || height == 800)) { resString += " WXGA"; }
-					if (width == 1280 && height == 1024) { resString += " SXGA"; }
-					if (width == 1400 && height == 1050) { resString += " SXGA+"; }
-					if (width == 1600 && height == 900) { resString += " HD+"; }
-					if (width == 1600 && height == 1200) { resString += " UGA"; }
-					if (width == 1680 && height == 1050) { resString += " WSXGA+"; }
-					if (width == 1920 && height == 1080) { resString += " FHD"; }
-					if (width == 1920 && height == 1200) { resString += " WUXGA"; }
-					if (width == 2048 && height == 1080) { resString += " DCI 2K"; }
-					if (width == 2560 && height == 1440) { resString += " QHD"; }
-					if (width == 3200 && height == 1800) { resString += " QHD+"; }
-					if (width == 3840 && height == 2160) { resString += " 4K UHD"; }
-					if (width == 4096 && height == 2160) { resString += " DCI 4K"; }
-
-					m_pResolutionCombo->AddItem(resString);
-
-					// If this is what we're currently set to have at next start, select it afterward
-					if ((g_FrameMan.GetNewResX() * g_FrameMan.ResolutionMultiplier()) == width && (g_FrameMan.GetNewResY() * g_FrameMan.ResolutionMultiplier()) == height) {
-						currentResIndex = foundIndex;
-					}
-					// Only increment this when we find a usable 32bit resolution
-					foundIndex++;
-				}
-			}
-		}
-
-		// If none of the listed matched our resolution set for next start, add a 'custom' one to display as the current res
-		if (currentResIndex < 0) {
-			std::string isUpscaled = (g_FrameMan.ResolutionMultiplier() > 1) ? " Upscaled" : " Custom";
-			resString = std::to_string(g_FrameMan.GetResX() / g_FrameMan.ResolutionMultiplier()) + "x" + std::to_string(g_FrameMan.GetResY() / g_FrameMan.ResolutionMultiplier()) + isUpscaled;
-			m_pResolutionCombo->AddItem(resString);
-			currentResIndex = m_pResolutionCombo->GetCount() - 1;
-		}
-		// Show the current resolution item to be the selected one
-		m_pResolutionCombo->SetSelectedIndex(currentResIndex);
-	}
-}
-
-
-//////////////////////////////////////////////////////////////////////////////////////////
-// Method:          UpdateVolumeSliders
-//////////////////////////////////////////////////////////////////////////////////////////
-// Description:     Updates the position of the volume sliders, based on what the AudioMan
-//                  is currently set to.
-
-void MainMenuGUI::UpdateVolumeSliders()
-{
-    char labelText[512];
-    int volume = static_cast<int>(std::round(g_AudioMan.GetSoundsVolume() * 100));
-    std::snprintf(labelText, sizeof(labelText), "Sound Volume: %i", volume);
-    m_pSoundLabel->SetText(labelText);
-	m_pSoundSlider->SetValue(volume);
-
-    volume = static_cast<int>(std::round(g_AudioMan.GetMusicVolume() * 100));
-    std::snprintf(labelText, sizeof(labelText), "Music Volume: %i", volume);
-    m_pMusicLabel->SetText(labelText);
-	m_pMusicSlider->SetValue(volume);
-}
-
-
-//////////////////////////////////////////////////////////////////////////////////////////
-// Method:          UpdateDeviceLabels
-//////////////////////////////////////////////////////////////////////////////////////////
-// Description:     Updates the text on the config buttons, based on what they are mapped as.
-
-void MainMenuGUI::UpdateDeviceLabels()
-{
-    int device = 0;
-    string label;
-
-    // Cycle through all players
-    for (int player = Players::PlayerOne; player < Players::MaxPlayerCount; ++player)
-    {
-        device = g_UInputMan.GetControlScheme(player)->GetDevice();
-
-        if (device == DEVICE_KEYB_ONLY)
-            label = "Classic Keyb";
-        else if (device == DEVICE_MOUSE_KEYB)
-            label = "Keyb + Mouse";
-        else if (device == DEVICE_GAMEPAD_1)
-            label = "Gamepad 1";
-        else if (device == DEVICE_GAMEPAD_2)
-            label = "Gamepad 2";
-        else if (device == DEVICE_GAMEPAD_3)
-            label = "Gamepad 3";
-        else if (device == DEVICE_GAMEPAD_4)
-            label = "Gamepad 4";
-
-        // Set the label
-        m_aOptionsLabel[P1DEVICE + player]->SetText(label);
-
-        // Reset Config and Clear button labels
-        m_aOptionButton[P1CONFIG + player]->SetText("Configure");
-        m_aOptionButton[P1CLEAR + player]->SetText("Reset");
-    }
-}
-
-
-//////////////////////////////////////////////////////////////////////////////////////////
-// Method:          UpdateConfigScreen
-//////////////////////////////////////////////////////////////////////////////////////////
-// Description:     Updates the contents of the control configuarion screen.
-
-void MainMenuGUI::UpdateConfigScreen()
-{
-    char str[256];
-
-    if (m_ScreenChange)
-    {
-        // Hide most things first, enable as needed
-        m_pConfigLabel[CONFIGINSTRUCTION]->SetVisible(false);
-        m_pConfigLabel[CONFIGINPUT]->SetVisible(false);
-        m_pRecommendationBox->SetVisible(false);
-        m_pRecommendationDiagram->SetVisible(false);
-        m_pConfigLabel[CONFIGSTEPS]->SetVisible(false);
-        m_pConfigSkipButton->SetVisible(false);
-        m_pConfigBackButton->SetVisible(false);
-        m_pDPadTypeBox->SetVisible(false);
-        m_pDAnalogTypeBox->SetVisible(false);
-        m_pXBox360TypeBox->SetVisible(false);
-    }
-
-	// [CHRISK] Use GUI input class for better key detection
-	g_UInputMan.SetInputClass(m_pGUIInput);
-
-    // Keyboard screens
-    if (m_ConfiguringDevice == DEVICE_KEYB_ONLY)
-    {
-        if (m_ScreenChange)
-        {
-            m_pConfigLabel[CONFIGINSTRUCTION]->SetVisible(true);
-            m_pConfigLabel[CONFIGINPUT]->SetVisible(true);
-            std::snprintf(str, sizeof(str), "Keyboard Configuration - Player %i", m_ConfiguringPlayer + 1);
-            m_pConfigLabel[CONFIGTITLE]->SetText(str);
-            m_pConfigLabel[CONFIGINSTRUCTION]->SetText("Press the key for");
-            m_pConfigLabel[CONFIGSTEPS]->SetVisible(true);
-            m_pRecommendationBox->SetVisible(true);
-            m_pConfigLabel[CONFIGRECOMMENDATION]->SetVisible(true);
-            m_pConfigSkipButton->SetVisible(true);
-            m_pConfigBackButton->SetVisible(true);
-            m_ScreenChange = false;
-        }
-		
-        // Step label update
-        std::snprintf(str, sizeof(str), "Step %i / %i", m_ConfigureStep + 1, KEYBOARDSTEPS);
-        m_pConfigLabel[CONFIGSTEPS]->SetText(str);
-
-        // Move/Aim up
-        if (m_ConfigureStep == 0)
-        {
-            // Hide the back button on this first step
-            m_pConfigBackButton->SetVisible(false);
-
-            m_pConfigLabel[CONFIGINPUT]->SetText("MOVE or AIM UP");
-            m_pConfigLabel[CONFIGRECOMMENDATION]->SetText(m_ConfiguringPlayer % 2 ? "[Up Cursor]" : "[W]");
-            if (g_UInputMan.CaptureKeyMapping(m_ConfiguringPlayer, INPUT_AIM_UP))
-            {
-                g_UInputMan.CaptureKeyMapping(m_ConfiguringPlayer, INPUT_L_UP);
-                m_ConfigureStep++;
-                m_ScreenChange = true;
-            }
-        }
-        // Move/Aim down
-        else if (m_ConfigureStep == 1)
-        {
-            m_pConfigLabel[CONFIGINPUT]->SetText("MOVE or AIM DOWN");
-            m_pConfigLabel[CONFIGRECOMMENDATION]->SetText(m_ConfiguringPlayer % 2 ? "[Down Cursor]" : "[S]");
-            if (g_UInputMan.CaptureKeyMapping(m_ConfiguringPlayer, INPUT_AIM_DOWN))
-            {
-                g_UInputMan.CaptureKeyMapping(m_ConfiguringPlayer, INPUT_L_DOWN);
-                m_ConfigureStep++;
-                m_ScreenChange = true;
-            }
-        }
-        // Move left
-        else if (m_ConfigureStep == 2)
-        {
-            m_pConfigLabel[CONFIGINPUT]->SetText("MOVE LEFT");
-            m_pConfigLabel[CONFIGRECOMMENDATION]->SetText(m_ConfiguringPlayer % 2 ? "[Left Cursor]" : "[A]");
-            if (g_UInputMan.CaptureKeyMapping(m_ConfiguringPlayer, INPUT_L_LEFT))
-            {
-                m_ConfigureStep++;
-                m_ScreenChange = true;
-            }
-        }
-        // Move right
-        else if (m_ConfigureStep == 3)
-        {
-            m_pConfigLabel[CONFIGINPUT]->SetText("MOVE RIGHT");
-            m_pConfigLabel[CONFIGRECOMMENDATION]->SetText(m_ConfiguringPlayer % 2 ? "[Right Cursor]" : "[D]");
-            if (g_UInputMan.CaptureKeyMapping(m_ConfiguringPlayer, INPUT_L_RIGHT))
-            {
-                m_ConfigureStep++;
-                m_ScreenChange = true;
-            }
-        }
-        // Fire
-        else if (m_ConfigureStep == 4)
-        {
-            m_pConfigLabel[CONFIGINPUT]->SetText("FIRE / ACTIVATE");
-            m_pConfigLabel[CONFIGRECOMMENDATION]->SetText(m_ConfiguringPlayer % 2 ? "[Num 1]" : "[H]");
-            if (g_UInputMan.CaptureKeyMapping(m_ConfiguringPlayer, INPUT_FIRE))
-
-            {
-                m_ConfigureStep++;
-                m_ScreenChange = true;
-            }
-        }
-        // Sharp aim
-        else if (m_ConfigureStep == 5)
-        {
-            m_pConfigLabel[CONFIGINPUT]->SetText("SHARP AIM");
-            m_pConfigLabel[CONFIGRECOMMENDATION]->SetText(m_ConfiguringPlayer % 2 ? "[Num 2]" : "[J]");
-            if (g_UInputMan.CaptureKeyMapping(m_ConfiguringPlayer, INPUT_AIM))
-            {
-                m_ConfigureStep++;
-                m_ScreenChange = true;
-            }
-        }
-        // Inventory
-        else if (m_ConfigureStep == 6)
-        {
-            m_pConfigLabel[CONFIGINPUT]->SetText("COMMAND MENU");
-            m_pConfigLabel[CONFIGRECOMMENDATION]->SetText(m_ConfiguringPlayer % 2 ? "[Num 3]" : "[K]");
-            if (g_UInputMan.CaptureKeyMapping(m_ConfiguringPlayer, INPUT_PIEMENU))
-            {
-                m_ConfigureStep++;
-                m_ScreenChange = true;
-            }
-        }
-        // Jump
-        else if (m_ConfigureStep == 7)
-        {
-            m_pConfigLabel[CONFIGINPUT]->SetText("JUMP");
-            m_pConfigLabel[CONFIGRECOMMENDATION]->SetText(m_ConfiguringPlayer % 2 ? "[Num Enter]" : "[L]");
-            if (g_UInputMan.CaptureKeyMapping(m_ConfiguringPlayer, INPUT_JUMP))
-            {
-                m_ConfigureStep++;
-                m_ScreenChange = true;
-            }
-        }
-        // Crouch
-        else if (m_ConfigureStep == 8)
-        {
-            m_pConfigLabel[CONFIGINPUT]->SetText("CROUCH");
-            m_pConfigLabel[CONFIGRECOMMENDATION]->SetText(m_ConfiguringPlayer % 2 ? "[Num Del]" : "[.]");
-            if (g_UInputMan.CaptureKeyMapping(m_ConfiguringPlayer, INPUT_CROUCH))
-            {
-                m_ConfigureStep++;
-                m_ScreenChange = true;
-            }
-        }
-        // Prev actor
-        else if (m_ConfigureStep == 9)
-        {
-            m_pConfigLabel[CONFIGINPUT]->SetText("PREVIOUS BODY");
-            m_pConfigLabel[CONFIGRECOMMENDATION]->SetText(m_ConfiguringPlayer % 2 ? "[Num 4]" : "[Q]");
-            if (g_UInputMan.CaptureKeyMapping(m_ConfiguringPlayer, INPUT_PREV))
-            {
-                m_ConfigureStep++;
-                m_ScreenChange = true;
-            }
-        }
-        // Next actor
-        else if (m_ConfigureStep == 10)
-        {
-            // Hide skip button on this last step
-            m_pConfigSkipButton->SetVisible(false);
-
-            m_pConfigLabel[CONFIGINPUT]->SetText("NEXT BODY");
-            m_pConfigLabel[CONFIGRECOMMENDATION]->SetText(m_ConfiguringPlayer % 2 ? "[Num 5]" : "[E]");
-            if (g_UInputMan.CaptureKeyMapping(m_ConfiguringPlayer, INPUT_NEXT))
-            {
-				m_ConfigureStep++;
-				m_ScreenChange = true;
-			}
-        }
-		// Reload
-		else if (m_ConfigureStep == 11)
-		{
-			// Hide skip button on this last step
-			m_pConfigSkipButton->SetVisible(false);
-
-			m_pConfigLabel[CONFIGINPUT]->SetText("RELOAD");
-			m_pConfigLabel[CONFIGRECOMMENDATION]->SetText(m_ConfiguringPlayer % 2 ? "[Num 0]" : "[R]");
-			if (g_UInputMan.CaptureKeyMapping(m_ConfiguringPlayer, INPUT_WEAPON_RELOAD))
-			{
-				m_ConfigureStep++;
-				m_ScreenChange = true;
-			}
-		}
-		else if (m_ConfigureStep == 12)
-		{
-			// Hide skip button on this last step
-			m_pConfigSkipButton->SetVisible(false);
-
-			m_pConfigLabel[CONFIGINPUT]->SetText("PICK UP");
-			m_pConfigLabel[CONFIGRECOMMENDATION]->SetText(m_ConfiguringPlayer % 2 ? "[Num 9]" : "[F]");
-			if (g_UInputMan.CaptureKeyMapping(m_ConfiguringPlayer, INPUT_WEAPON_PICKUP))
-			{
-				m_ConfigureStep++;
-				m_ScreenChange = true;
-			}
-		}
-		else if (m_ConfigureStep == 13)
-		{
-			// Hide skip button on this last step
-			m_pConfigSkipButton->SetVisible(false);
-
-			m_pConfigLabel[CONFIGINPUT]->SetText("DROP");
-			m_pConfigLabel[CONFIGRECOMMENDATION]->SetText(m_ConfiguringPlayer % 2 ? "[Num 6]" : "[G]");
-			if (g_UInputMan.CaptureKeyMapping(m_ConfiguringPlayer, INPUT_WEAPON_DROP))
-			{
-				m_ConfigureStep++;
-				m_ScreenChange = true;
-			}
-		}
-		else if (m_ConfigureStep == 14)
-		{
-			// Hide skip button on this last step
-			m_pConfigSkipButton->SetVisible(false);
-
-			m_pConfigLabel[CONFIGINPUT]->SetText("PREVIOUS WEAPON");
-			m_pConfigLabel[CONFIGRECOMMENDATION]->SetText(m_ConfiguringPlayer % 2 ? "[Num 7]" : "[X]");
-			if (g_UInputMan.CaptureKeyMapping(m_ConfiguringPlayer, INPUT_WEAPON_CHANGE_PREV))
-			{
-				m_ConfigureStep++;
-				m_ScreenChange = true;
-			}
-		}
-		else if (m_ConfigureStep == 15)
-		{
-			// Hide skip button on this last step
-			m_pConfigSkipButton->SetVisible(false);
-
-			m_pConfigLabel[CONFIGINPUT]->SetText("NEXT WEAPON");
-			m_pConfigLabel[CONFIGRECOMMENDATION]->SetText(m_ConfiguringPlayer % 2 ? "[Num 8]" : "[C]");
-			if (g_UInputMan.CaptureKeyMapping(m_ConfiguringPlayer, INPUT_WEAPON_CHANGE_NEXT))
-			{
-				m_apScreenBox[CONFIGSCREEN]->SetVisible(false);
-				m_MenuScreen = OPTIONSSCREEN;
-				m_ScreenChange = true;
-			}
-		}
-=======
 /////////////////////////////////////////////////////////////////////////////////////////////////////////////////////////////
 
 	void MainMenuGUI::ShowQuitScreenOrQuit() {
@@ -1726,7 +276,6 @@
 			m_UpdateResult = MainMenuUpdateResult::Quit;
 		}
 	}
->>>>>>> a712c192
 
 /////////////////////////////////////////////////////////////////////////////////////////////////////////////////////////////
 
@@ -1757,551 +306,6 @@
 		if (m_CreditsScrollTimer.IsPastRealMS(scrollDuration + 1000)) {
 			return true;
 		}
-<<<<<<< HEAD
-		// Prev actor
-        else if (m_ConfigureStep == 9)
-        {
-            m_pConfigLabel[CONFIGINPUT]->SetText("PREVIOUS BODY");
-            m_pConfigLabel[CONFIGRECOMMENDATION]->SetText("[Q]");
-            if (g_UInputMan.CaptureKeyMapping(m_ConfiguringPlayer, INPUT_PREV))
-            {
-                m_ConfigureStep++;
-                m_ScreenChange = true;
-            }
-        }
-        // Next actor
-        else if (m_ConfigureStep == 10)
-        {
-            // Hide skip button on this last step
-            m_pConfigSkipButton->SetVisible(false);
-
-            m_pConfigLabel[CONFIGINPUT]->SetText("NEXT BODY");
-            m_pConfigLabel[CONFIGRECOMMENDATION]->SetText("[E]");
-            if (g_UInputMan.CaptureKeyMapping(m_ConfiguringPlayer, INPUT_NEXT))
-            {
-//                m_ConfigureStep++;
-//                m_ScreenChange = true;
-                // Done, go back to options screen
-                m_apScreenBox[CONFIGSCREEN]->SetVisible(false);
-                m_MenuScreen = OPTIONSSCREEN;
-                m_ScreenChange = true;
-            }
-        }
-    }
-    // Gamepad screens
-    else if (m_ConfiguringDevice >= DEVICE_GAMEPAD_1 && m_ConfiguringDevice <= DEVICE_GAMEPAD_4)
-    {
-        int whichJoy = m_ConfiguringDevice - DEVICE_GAMEPAD_1;
-        SDLGUITexture *pDiagramBitmap{nullptr};
-
-        // Choose which gamepad type - special first step
-        if (m_ConfigureStep == 0)
-        {
-            // Set title
-            std::snprintf(str, sizeof(str), "Choose Gamepad Type for Player %i:", m_ConfiguringPlayer + 1);
-            m_pConfigLabel[CONFIGTITLE]->SetText(str);
-
-            // Hide the back button on this first step
-            m_pConfigBackButton->SetVisible(false);
-
-            // Show the type option boxes
-            m_pDPadTypeBox->SetVisible(true);
-            m_pDAnalogTypeBox->SetVisible(true);
-            m_pXBox360TypeBox->SetVisible(true);
-
-            // Not passing in ownership of the BITMAP
-            pDiagramBitmap = new SDLGUITexture(m_aDPadBitmaps[0]);
-            // Passing in ownership of the SDLGUITexture
-            m_pDPadTypeDiagram->SetDrawImage(pDiagramBitmap);
-            pDiagramBitmap = nullptr;
-
-            // Not passing in ownership of the BITMAP
-            pDiagramBitmap = new SDLGUITexture(m_aDualAnalogBitmaps[0]);
-            // Passing in ownership of the AllegroBitmap, but again, not the BITMAP contained within
-            m_pDAnalogTypeDiagram->SetDrawImage(pDiagramBitmap);
-            // Doing it again for the 360 one.. it's similar enough looking
-            pDiagramBitmap = new SDLGUITexture(m_aDualAnalogBitmaps[0]);
-            m_pXBox360TypeDiagram->SetDrawImage(pDiagramBitmap);
-            pDiagramBitmap = 0;
-
-            // The special selection buttons take care of advancing the step, so do nothing else
-            m_ScreenChange = false;
-        }
-        // Configure selected gamepad type
-        else
-        {
-            if (m_ScreenChange)
-            {
-                m_pConfigLabel[CONFIGINSTRUCTION]->SetVisible(true);
-                m_pConfigLabel[CONFIGINPUT]->SetVisible(true);
-                m_pConfigLabel[CONFIGSTEPS]->SetVisible(true);
-                m_pRecommendationBox->SetVisible(true);
-                m_pConfigSkipButton->SetVisible(true);
-                m_pConfigBackButton->SetVisible(true);
-                m_BlinkTimer.Reset();
-            }
-
-            // D-pad
-            if (m_ConfiguringGamepad == DPAD)
-            {
-                if (m_ScreenChange)
-                {
-                    std::snprintf(str, sizeof(str), "D-Pad Gamepad Configuration - Player %i", m_ConfiguringPlayer + 1);
-                    m_pConfigLabel[CONFIGTITLE]->SetText(str);
-                    m_pConfigLabel[CONFIGRECOMMENDATION]->SetVisible(false);
-                    m_pConfigLabel[CONFIGINSTRUCTION]->SetText("Press the button or move the stick for");
-                    m_pRecommendationDiagram->SetVisible(true);
-                    m_pRecommendationDiagram->Resize(m_aDPadBitmaps[0]->getW(), m_aDPadBitmaps[0]->getH());
-                    m_pRecommendationDiagram->CenterInParent(true, true);
-                    m_pRecommendationDiagram->MoveRelative(0, 4);
-                    m_ScreenChange = false;
-                }
-
-                // Step label update
-                std::snprintf(str, sizeof(str), "Step %i / %i", m_ConfigureStep + 1, DPADSTEPS);
-                m_pConfigLabel[CONFIGSTEPS]->SetText(str);
-
-                // Diagram update
-                // Not passing in ownership of the BITMAP
-                pDiagramBitmap = new SDLGUITexture(m_aDPadBitmaps[m_BlinkTimer.AlternateReal(500) ? 0 : m_ConfigureStep]);
-                // Passing in ownership of the AllegroBitmap, but again, not the BITMAP contained within
-                m_pRecommendationDiagram->SetDrawImage(pDiagramBitmap);
-                pDiagramBitmap = 0;
-
-                // Move/Aim up
-                if (m_ConfigureStep == 1)
-                {
-                    m_pConfigLabel[CONFIGINPUT]->SetText("MOVE or AIM UP");
-
-                    if (g_UInputMan.CaptureJoystickMapping(m_ConfiguringPlayer, whichJoy, INPUT_AIM_UP))
-                    {
-//                        g_UInputMan.CaptureJoystickMapping(m_ConfiguringPlayer, whichJoy, INPUT_L_UP);
-                        g_UInputMan.ClearMapping(m_ConfiguringPlayer, INPUT_L_UP);
-                        g_UInputMan.ClearMapping(m_ConfiguringPlayer, INPUT_R_UP);
-//                        g_UInputMan.CaptureJoystickMapping(m_ConfiguringPlayer, whichJoy, INPUT_R_UP);
-                        m_ConfigureStep++;
-                        m_ScreenChange = true;
-                    }
-                }
-                // Move/Aim down
-                else if (m_ConfigureStep == 2)
-                {
-                    m_pConfigLabel[CONFIGINPUT]->SetText("MOVE or AIM DOWN");
-                    if (g_UInputMan.CaptureJoystickMapping(m_ConfiguringPlayer, whichJoy, INPUT_AIM_DOWN))
-                    {
-//                        g_UInputMan.CaptureJoystickMapping(m_ConfiguringPlayer, whichJoy, INPUT_L_DOWN);
-                        g_UInputMan.ClearMapping(m_ConfiguringPlayer, INPUT_L_DOWN);
-                        g_UInputMan.ClearMapping(m_ConfiguringPlayer, INPUT_R_DOWN);
-//                        g_UInputMan.CaptureJoystickMapping(m_ConfiguringPlayer, whichJoy, INPUT_R_DOWN);
-                        m_ConfigureStep++;
-                        m_ScreenChange = true;
-                    }
-                }
-                // Move left
-                else if (m_ConfigureStep == 3)
-                {
-                    m_pConfigLabel[CONFIGINPUT]->SetText("MOVE LEFT");
-                    if (g_UInputMan.CaptureJoystickMapping(m_ConfiguringPlayer, whichJoy, INPUT_L_LEFT))
-                    {
-                        g_UInputMan.ClearMapping(m_ConfiguringPlayer, INPUT_R_LEFT);
-//                        g_UInputMan.CaptureJoystickMapping(m_ConfiguringPlayer, whichJoy, INPUT_R_LEFT);
-                        m_ConfigureStep++;
-                        m_ScreenChange = true;
-                    }
-                }
-                // Move right
-                else if (m_ConfigureStep == 4)
-                {
-                    m_pConfigLabel[CONFIGINPUT]->SetText("MOVE RIGHT");
-                    if (g_UInputMan.CaptureJoystickMapping(m_ConfiguringPlayer, whichJoy, INPUT_L_RIGHT))
-                    {
-                        g_UInputMan.ClearMapping(m_ConfiguringPlayer, INPUT_R_RIGHT);
-//                        g_UInputMan.CaptureJoystickMapping(m_ConfiguringPlayer, whichJoy, INPUT_R_RIGHT);
-                        m_ConfigureStep++;
-                        m_ScreenChange = true;
-                    }
-                }
-                // Sharp aim
-                else if (m_ConfigureStep == 5)
-                {
-                    m_pConfigLabel[CONFIGINPUT]->SetText("SHARP AIM");
-                    if (g_UInputMan.CaptureJoystickMapping(m_ConfiguringPlayer, whichJoy, INPUT_AIM))
-                    {
-                        m_ConfigureStep++;
-                        m_ScreenChange = true;
-                    }
-                }
-                // Fire
-                else if (m_ConfigureStep == 6)
-                {
-                    m_pConfigLabel[CONFIGINPUT]->SetText("FIRE / ACTIVATE");
-                    if (g_UInputMan.CaptureJoystickMapping(m_ConfiguringPlayer, whichJoy, INPUT_FIRE))
-                    {
-                        m_ConfigureStep++;
-                        m_ScreenChange = true;
-                    }
-                }
-                // Jump
-                else if (m_ConfigureStep == 7)
-                {
-                    m_pConfigLabel[CONFIGINPUT]->SetText("JUMP");
-                    if (g_UInputMan.CaptureJoystickMapping(m_ConfiguringPlayer, whichJoy, INPUT_JUMP))
-                    {
-                        m_ConfigureStep++;
-                        m_ScreenChange = true;
-                    }
-                }
-// TODO: CROUCH???
-                // Inventory
-                else if (m_ConfigureStep == 8)
-                {
-                    m_pConfigLabel[CONFIGINPUT]->SetText("COMMAND MENU");
-                    if (g_UInputMan.CaptureJoystickMapping(m_ConfiguringPlayer, whichJoy, INPUT_PIEMENU))
-                    {
-                        m_ConfigureStep++;
-                        m_ScreenChange = true;
-                    }
-                }
-                // Next actor
-                else if (m_ConfigureStep == 9)
-                {
-                    m_pConfigLabel[CONFIGINPUT]->SetText("NEXT BODY");
-                    if (g_UInputMan.CaptureJoystickMapping(m_ConfiguringPlayer, whichJoy, INPUT_NEXT))
-                    {
-                        m_ConfigureStep++;
-                        m_ScreenChange = true;
-                    }
-                }
-                // Prev actor
-                else if (m_ConfigureStep == 10)
-                {
-                    m_pConfigLabel[CONFIGINPUT]->SetText("PREVIOUS BODY");
-                    if (g_UInputMan.CaptureJoystickMapping(m_ConfiguringPlayer, whichJoy, INPUT_PREV))
-                    {
-                        m_ConfigureStep++;
-                        m_ScreenChange = true;
-                    }
-                }
-                // Start
-                else if (m_ConfigureStep == 11)
-                {
-                    m_pConfigLabel[CONFIGINPUT]->SetText("START BUTTON");
-                    if (g_UInputMan.CaptureJoystickMapping(m_ConfiguringPlayer, whichJoy, INPUT_START))
-                    {
-                        m_ConfigureStep++;
-                        m_ScreenChange = true;
-                    }
-                }
-                // Back
-                else if (m_ConfigureStep == 12)
-                {
-                    // Hide the skip button on this last step
-                    m_pConfigSkipButton->SetVisible(false);
-                    m_pConfigLabel[CONFIGINPUT]->SetText("BACK BUTTON");
-                    if (g_UInputMan.CaptureJoystickMapping(m_ConfiguringPlayer, whichJoy, INPUT_BACK))
-                    {
-                        // Done, go back to options screen
-                        m_apScreenBox[CONFIGSCREEN]->SetVisible(false);
-                        m_MenuScreen = OPTIONSSCREEN;
-                        m_ScreenChange = true;
-                    }
-                }
-            }
-            // Dual analog OR XBox Controller
-            else if (m_ConfiguringGamepad == DANALOG || m_ConfiguringGamepad == XBOX360)
-            {
-                if (m_ScreenChange)
-                {
-                    std::snprintf(str, sizeof(str), "Dual Analog Gamepad Configuration - Player %i", m_ConfiguringPlayer + 1);
-                    m_pConfigLabel[CONFIGTITLE]->SetText(str);
-                    m_pConfigLabel[CONFIGRECOMMENDATION]->SetVisible(false);
-                    m_pConfigLabel[CONFIGINSTRUCTION]->SetText("Press the button or move the stick for");
-                    m_pRecommendationDiagram->SetVisible(true);
-                    m_pRecommendationDiagram->Resize(m_aDualAnalogBitmaps[0]->getW(), m_aDualAnalogBitmaps[0]->getH());
-                    m_pRecommendationDiagram->CenterInParent(true, true);
-                    m_pRecommendationDiagram->MoveRelative(0, 8);
-                    m_ScreenChange = false;
-                }
-
-                // Step label update
-                std::snprintf(str, sizeof(str), "Step %i / %i", m_ConfigureStep + 1, DANALOGSTEPS);
-                m_pConfigLabel[CONFIGSTEPS]->SetText(str);
-
-                // Diagram update
-                // Not passing in ownership of the BITMAP
-                pDiagramBitmap = new SDLGUITexture(m_aDualAnalogBitmaps[m_BlinkTimer.AlternateReal(500) ? 0 : m_ConfigureStep]);
-                // Passing in ownership of the AllegroBitmap, but again, not the BITMAP contained within
-                m_pRecommendationDiagram->SetDrawImage(pDiagramBitmap);
-                pDiagramBitmap = 0;
-
-                // Move up
-                if (m_ConfigureStep == 1)
-                {
-                    m_pConfigLabel[CONFIGINPUT]->SetText("MOVE UP or JUMP");
-                    if (g_UInputMan.CaptureJoystickMapping(m_ConfiguringPlayer, whichJoy, INPUT_L_UP))
-                    {
-                        g_UInputMan.ClearMapping(m_ConfiguringPlayer, INPUT_AIM_UP);
-                        g_UInputMan.CaptureJoystickMapping(m_ConfiguringPlayer, whichJoy, INPUT_JUMP);
-                        m_ConfigureStep++;
-                        m_ScreenChange = true;
-                    }
-                }
-                // Move down
-                else if (m_ConfigureStep == 2)
-                {
-                    m_pConfigLabel[CONFIGINPUT]->SetText("MOVE DOWN or CROUCH");
-                    if (g_UInputMan.CaptureJoystickMapping(m_ConfiguringPlayer, whichJoy, INPUT_L_DOWN))
-                    {
-                        g_UInputMan.ClearMapping(m_ConfiguringPlayer, INPUT_AIM_DOWN);
-                        g_UInputMan.CaptureJoystickMapping(m_ConfiguringPlayer, whichJoy, INPUT_CROUCH);
-                        m_ConfigureStep++;
-                        m_ScreenChange = true;
-                    }
-                }
-                // Move left
-                else if (m_ConfigureStep == 3)
-                {
-                    m_pConfigLabel[CONFIGINPUT]->SetText("MOVE LEFT");
-                    if (g_UInputMan.CaptureJoystickMapping(m_ConfiguringPlayer, whichJoy, INPUT_L_LEFT))
-                    {
-                        m_ConfigureStep++;
-                        m_ScreenChange = true;
-                    }
-                }
-                // Move right
-                else if (m_ConfigureStep == 4)
-                {
-                    m_pConfigLabel[CONFIGINPUT]->SetText("MOVE RIGHT");
-                    if (g_UInputMan.CaptureJoystickMapping(m_ConfiguringPlayer, whichJoy, INPUT_L_RIGHT))
-                    {
-                        m_ConfigureStep++;
-                        m_ScreenChange = true;
-                    }
-                }
-                // Aim up
-                else if (m_ConfigureStep == 5)
-                {
-                    m_pConfigLabel[CONFIGINPUT]->SetText("AIM UP");
-                    if (g_UInputMan.CaptureJoystickMapping(m_ConfiguringPlayer, whichJoy, INPUT_R_UP))
-                    {
-                        m_ConfigureStep++;
-                        m_ScreenChange = true;
-                    }
-                }
-                // Aim down
-                else if (m_ConfigureStep == 6)
-                {
-                    m_pConfigLabel[CONFIGINPUT]->SetText("AIM DOWN");
-                    if (g_UInputMan.CaptureJoystickMapping(m_ConfiguringPlayer, whichJoy, INPUT_R_DOWN))
-                    {
-                        m_ConfigureStep++;
-                        m_ScreenChange = true;
-                    }
-                }
-                // Aim left
-                else if (m_ConfigureStep == 7)
-                {
-                    m_pConfigLabel[CONFIGINPUT]->SetText("AIM LEFT");
-                    if (g_UInputMan.CaptureJoystickMapping(m_ConfiguringPlayer, whichJoy, INPUT_R_LEFT))
-                    {
-                        m_ConfigureStep++;
-                        m_ScreenChange = true;
-                    }
-                }
-                // Aim right
-                else if (m_ConfigureStep == 8)
-                {
-                    m_pConfigLabel[CONFIGINPUT]->SetText("AIM RIGHT");
-                    if (g_UInputMan.CaptureJoystickMapping(m_ConfiguringPlayer, whichJoy, INPUT_R_RIGHT))
-                    {
-                        m_ConfigureStep++;
-                        m_ScreenChange = true;
-                    }
-                }
-                // Fire
-                else if (m_ConfigureStep == 9)
-                {
-                    m_pConfigLabel[CONFIGINPUT]->SetText("FIRE / ACTIVATE");
-                    if (g_UInputMan.CaptureJoystickMapping(m_ConfiguringPlayer, whichJoy, INPUT_FIRE))
-                    {
-                        m_ConfigureStep++;
-                        m_ScreenChange = true;
-                    }
-                }
-                // Inventory
-                else if (m_ConfigureStep == 10)
-                {
-                    m_pConfigLabel[CONFIGINPUT]->SetText("COMMAND MENU");
-                    if (g_UInputMan.CaptureJoystickMapping(m_ConfiguringPlayer, whichJoy, INPUT_PIEMENU))
-                    {
-                        m_ConfigureStep++;
-                        m_ScreenChange = true;
-                    }
-                }
-                // Next actor
-                else if (m_ConfigureStep == 11)
-                {
-                    m_pConfigLabel[CONFIGINPUT]->SetText("NEXT BODY");
-                    if (g_UInputMan.CaptureJoystickMapping(m_ConfiguringPlayer, whichJoy, INPUT_NEXT))
-                    {
-                        m_ConfigureStep++;
-                        m_ScreenChange = true;
-                    }
-                }
-                // Prev actor
-                else if (m_ConfigureStep == 12)
-                {
-                    m_pConfigLabel[CONFIGINPUT]->SetText("PREVIOUS BODY");
-                    if (g_UInputMan.CaptureJoystickMapping(m_ConfiguringPlayer, whichJoy, INPUT_PREV))
-                    {
-                        m_ConfigureStep++;
-                        m_ScreenChange = true;
-                    }
-                }
-
-                // Prev weapon
-                else if (m_ConfigureStep == 13)
-                {
-                    m_pConfigLabel[CONFIGINPUT]->SetText("PREVIOUS WEAPON");
-                    if (g_UInputMan.CaptureJoystickMapping(m_ConfiguringPlayer, whichJoy, INPUT_WEAPON_CHANGE_PREV))
-                    {
-                        m_ConfigureStep++;
-                        m_ScreenChange = true;
-                    }
-                }
-                // Next weapon
-                else if (m_ConfigureStep == 14)
-                {
-                    m_pConfigLabel[CONFIGINPUT]->SetText("NEXT WEAPON");
-                    if (g_UInputMan.CaptureJoystickMapping(m_ConfiguringPlayer, whichJoy, INPUT_WEAPON_CHANGE_NEXT))
-                    {
-                        m_ConfigureStep++;
-                        m_ScreenChange = true;
-                    }
-                }
-                // Pickup weapon
-                else if (m_ConfigureStep == 15)
-                {
-                    m_pConfigLabel[CONFIGINPUT]->SetText("PICKUP WEAPON");
-                    if (g_UInputMan.CaptureJoystickMapping(m_ConfiguringPlayer, whichJoy, INPUT_WEAPON_PICKUP))
-                    {
-                        m_ConfigureStep++;
-                        m_ScreenChange = true;
-                    }
-                }
-                // Reload weapon
-                else if (m_ConfigureStep == 16)
-                {
-                    m_pConfigLabel[CONFIGINPUT]->SetText("RELOAD WEAPON");
-                    if (g_UInputMan.CaptureJoystickMapping(m_ConfiguringPlayer, whichJoy, INPUT_WEAPON_RELOAD))
-                    {
-                        m_ConfigureStep++;
-                        m_ScreenChange = true;
-                    }
-                }
-                // Start
-                else if (m_ConfigureStep == 17)
-                {
-                    m_pConfigLabel[CONFIGINPUT]->SetText("START BUTTON");
-                    if (g_UInputMan.CaptureJoystickMapping(m_ConfiguringPlayer, whichJoy, INPUT_START))
-                    {
-                        m_ConfigureStep++;
-                        m_ScreenChange = true;
-                    }
-                }
-                // Back
-                else if (m_ConfigureStep == 18)
-                {
-                    // Hide the skip button on this last step
-                    m_pConfigSkipButton->SetVisible(false);
-                    m_pConfigLabel[CONFIGINPUT]->SetText("BACK BUTTON");
-                    if (g_UInputMan.CaptureJoystickMapping(m_ConfiguringPlayer, whichJoy, INPUT_BACK))
-                    {
-                        // If Xbox controller; if the A button has not been mapped to Activate/fire, then map it automatically
-// These redundancies should apply to all custom analog setups, really
-//                        if (m_ConfiguringGamepad == XBOX360)
-                        {
-                            // No button assigned to fire, so give it 'A' on the controller (in addition to any axis inputs)
-                            if (g_UInputMan.GetButtonMapping(m_ConfiguringPlayer, INPUT_FIRE) == JOY_NONE)
-                                g_UInputMan.SetButtonMapping(m_ConfiguringPlayer, INPUT_FIRE, JOY_1);
-                            // No button assigned to pie menu, so give it 'B' on the controller (in addition to whatever axis it's assinged to)
-                            if (g_UInputMan.GetButtonMapping(m_ConfiguringPlayer, INPUT_PIEMENU) == JOY_NONE)
-                                g_UInputMan.SetButtonMapping(m_ConfiguringPlayer, INPUT_PIEMENU, JOY_2);
-                        }
-
-                        // Done, go back to options screen
-                        m_apScreenBox[CONFIGSCREEN]->SetVisible(false);
-                        m_MenuScreen = OPTIONSSCREEN;
-                        m_ScreenChange = true;
-                    }
-                }
-            }
-        }
-    }
-
-	g_UInputMan.SetInputClass(NULL);
-
-    if (m_ScreenChange)
-        g_GUISound.ExitMenuSound()->Play();
-}
-
-
-//////////////////////////////////////////////////////////////////////////////////////////
-// Method:          MakeModString
-//////////////////////////////////////////////////////////////////////////////////////////
-// Description:     Makes UI displayable string with mod info
-
-std::string MainMenuGUI::MakeModString(ModRecord r)
-{
-	string s;
-
-	if (r.Disabled)
-		s = "- ";
-	else
-		s = "+ ";
-	s = s + r.ModulePath + " - " + r.ModuleName;
-
-	return s;
-}
-
-//////////////////////////////////////////////////////////////////////////////////////////
-// Method:          MakeScriptString
-//////////////////////////////////////////////////////////////////////////////////////////
-// Description:     Makes UI-displayable string with script info
-
-std::string MainMenuGUI::MakeScriptString(ScriptRecord r)
-{
-	string s;
-
-	if (!r.Enabled)
-		s = "- ";
-	else 
-		s = "+ ";
-	s = s + r.PresetName;
-
-	return s;
-}
-
-//////////////////////////////////////////////////////////////////////////////////////////
-// Method:          ToggleMod
-//////////////////////////////////////////////////////////////////////////////////////////
-// Description:     Turns currently selected mod on and aff and changes UI elements accordingly.
-
-void MainMenuGUI::ToggleMod()
-{
-	int index = m_pModManagerModsListBox->GetSelectedIndex();
-	if (index > -1)
-	{
-		GUIListPanel::Item *selectedItem = m_pModManagerModsListBox->GetSelected();
-		ModRecord r = m_KnownMods.at(selectedItem->m_ExtraIndex);
-
-		r.Disabled = !r.Disabled;
-
-		if (r.Disabled)
-		{
-			m_pModManagerToggleModButton->SetText("Enable");
-			g_SettingsMan.DisableMod(r.ModulePath);
-=======
 		return false;
 	}
 
@@ -2312,7 +316,6 @@
 
 		if (g_ConsoleMan.IsEnabled() && !g_ConsoleMan.IsReadOnly()) {
 			return m_UpdateResult;
->>>>>>> a712c192
 		}
 
 		bool backToMainMenu = false;

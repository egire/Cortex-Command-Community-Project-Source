<<<<<<< HEAD
#ifndef _MAINMENUGUI_
#define _MAINMENUGUI_

//////////////////////////////////////////////////////////////////////////////////////////
// File:            MainMenuGUI.h
//////////////////////////////////////////////////////////////////////////////////////////
// Description:     MainMenuGUI class
// Project:         GUI Library
// Author(s):       Daniel Tabar
//                  dtabar@datarealms.com
//                  http://www.datarealms.com


//////////////////////////////////////////////////////////////////////////////////////////
// Inclusions of header files

#include "ActivityMan.h"
#include "Timer.h"
#include "Box.h"

#include "System/SDLTexture.h"


namespace RTE
{

class GUIScreen;
class GUIInput;
class GUIControlManager;
class GUICollectionBox;
class GUIComboBox;
class GUITab;
class GUIListBox;
class GUITextBox;
class GUICheckbox;
class GUIButton;
class GUILabel;
class GUISlider;
class Entity;
class EditorActivity;


//////////////////////////////////////////////////////////////////////////////////////////
// Class:           MainMenuGUI
//////////////////////////////////////////////////////////////////////////////////////////
// Description:     A full menu system that represents a purchasing GUI for Cortex Command
// Parent(s):       None.
// Class history:   8/22/2006 MainMenuGUI Created.

class MainMenuGUI {

//////////////////////////////////////////////////////////////////////////////////////////
// Public member variable, method and friend function declarations

public:

	class ModRecord
	{
		public: 
			std::string ModulePath;
			std::string ModuleName;
			std::string Description;
			bool Disabled;

			bool operator<(const ModRecord &rhs) const { return ModulePath < rhs.ModulePath; }
	};

	class ScriptRecord
	{
		public: 
			std::string PresetName;
			std::string Description;
			bool Enabled;

			bool operator<(const ScriptRecord &rhs) const { return PresetName < rhs.PresetName; }
	};

	enum MenuScreen {
		ROOT = 0,
		MAINSCREEN,
		PLAYERSSCREEN,
		SKIRMISHSCREEN,
		DIFFICULTYSCREEN,
		OPTIONSSCREEN,
		CONFIGSCREEN,
		EDITORSCREEN,
		CREDITSSCREEN,
		METASCREEN,
		QUITSCREEN,
		MODMANAGERSCREEN,
		SCREENCOUNT
	};

//////////////////////////////////////////////////////////////////////////////////////////
// Constructor:     MainMenuGUI
//////////////////////////////////////////////////////////////////////////////////////////
// Description:     Constructor method used to instantiate a MainMenuGUI object in system
//                  memory. Create() should be called before using the object.
// Arguments:       None.

    MainMenuGUI() { Clear(); }


//////////////////////////////////////////////////////////////////////////////////////////
// Destructor:      ~MainMenuGUI
//////////////////////////////////////////////////////////////////////////////////////////
// Description:     Destructor method used to clean up a MainMenuGUI object before deletion
//                  from system memory.
// Arguments:       None.

    ~MainMenuGUI() { Destroy(); }


//////////////////////////////////////////////////////////////////////////////////////////
// Method:          Create
//////////////////////////////////////////////////////////////////////////////////////////
// Description:     Makes the MainMenuGUI object ready for use.
// Arguments:       A poitner to a Controller which will control this Menu. Ownership is
//                  NOT TRANSFERRED!
// Return value:    An error return value signaling sucess or any particular failure.
//                  Anything below 0 is an error signal.

    int Create(Controller *pController);


//////////////////////////////////////////////////////////////////////////////////////////
// method:  Reset
//////////////////////////////////////////////////////////////////////////////////////////
// Description:     Resets the entire MainMenuGUI, including its inherited members, to
//                  their default settings or values.
// Arguments:       None.
// Return value:    None.

    void Reset() { Clear(); }


//////////////////////////////////////////////////////////////////////////////////////////
// Method:          Destroy
//////////////////////////////////////////////////////////////////////////////////////////
// Description:     Destroys and resets (through Clear()) the MainMenuGUI object.
// Arguments:       None.
// Return value:    None.

    void Destroy();


//////////////////////////////////////////////////////////////////////////////////////////
// Method:          GetGUIControlManager
//////////////////////////////////////////////////////////////////////////////////////////
// Description:     Gets the GUIControlManager owned and used by this.
// Arguments:       None.
// Return value:    The GUIControlManager. Ownership is not transferred!

    GUIControlManager * GetGUIControlManager();


//////////////////////////////////////////////////////////////////////////////////////////
// Method:          SetEnabled
//////////////////////////////////////////////////////////////////////////////////////////
// Description:     Enables or disables the menu. This will animate it in and out of view.
// Arguments:       Whether to enable or disable the menu.
// Return value:    None.

    void SetEnabled(bool enable = true);


//////////////////////////////////////////////////////////////////////////////////////////
// Method:          IsEnabled
//////////////////////////////////////////////////////////////////////////////////////////
// Description:     Reports whether the menu is enabled or not.
// Arguments:       None.
// Return value:    None.

    bool IsEnabled() { return m_MenuEnabled == ENABLED || m_MenuEnabled == ENABLING; }


//////////////////////////////////////////////////////////////////////////////////////////
// Method:          ScenarioStarted
//////////////////////////////////////////////////////////////////////////////////////////
// Description:     Reports whether the player has decided to start playing a Scenario
//                  this frame.
// Arguments:       None.
// Return value:    Whether the Scenario mode should be started.

    bool ScenarioStarted() { return m_ScenarioStarted; }


//////////////////////////////////////////////////////////////////////////////////////////
// Method:          CampaignStarted
//////////////////////////////////////////////////////////////////////////////////////////
// Description:     Reports whether the player has decided to start playing a Campaign
//                  this frame.
// Arguments:       None.
// Return value:    Whether the Campaign mode should be started.

    bool CampaignStarted() { return m_CampaignStarted; }


//////////////////////////////////////////////////////////////////////////////////////////
// Method:          ActivityRestarted
//////////////////////////////////////////////////////////////////////////////////////////
// Description:     Reports whether the player has decided to restart an activity this frame.
//                  All parameters for the new game has been fed into ActivityMan already.
// Arguments:       None.
// Return value:    Whether the activity should be restarted.

    bool ActivityRestarted() { return m_ActivityRestarted; }


//////////////////////////////////////////////////////////////////////////////////////////
// Method:          ActivityResumed
//////////////////////////////////////////////////////////////////////////////////////////
// Description:     Reports whether the player has decided to resume the current activity.
// Arguments:       None.
// Return value:    Whether the activity should be resumed.

    bool ActivityResumed() { return m_ActivityResumed; }


//////////////////////////////////////////////////////////////////////////////////////////
// Method:          QuitProgram
//////////////////////////////////////////////////////////////////////////////////////////
// Description:     Reports whether the player has decided to quit the program.
// Arguments:       None.
// Return value:    Whether the program has been commanded to shit down by the user.

    bool QuitProgram() { return m_Quit; }

// Temp, should be doen throught the GUI
//////////////////////////////////////////////////////////////////////////////////////////
// Method:          SetStartFunds
//////////////////////////////////////////////////////////////////////////////////////////
// Description:     Sets the default starting funds for all games.
// Arguments:       The starting funds.
// Return value:    None.

    void SetStartFunds(int startFunds) { m_StartFunds = startFunds; }

//////////////////////////////////////////////////////////////////////////////////////////
// Static method:   AllowPioneerPromo
//////////////////////////////////////////////////////////////////////////////////////////
// Description:     Returns true if we're allowed to show Planetoid Pioneer promo
// Arguments:       None.
// Return value:    true if we're in the main menu i.e. allowed to show PP promo

	bool AllowPioneerPromo() { return m_MenuScreen == MAINSCREEN; }

//////////////////////////////////////////////////////////////////////////////////////////
// Static method:   EnablePioneerPromoButton
//////////////////////////////////////////////////////////////////////////////////////////
// Description:     Tells the menu that Planetoid Pioneers promo is active and can be clicked
// Arguments:       None.
// Return value:    None.

	void EnablePioneerPromoButton() { m_PioneerPromoVisible = true; }
=======
#ifndef _RTEMAINMENUGUI_
#define _RTEMAINMENUGUI_
>>>>>>> a712c192

#include "Controller.h"
#include "SettingsGUI.h"
#include "ModManagerGUI.h"

namespace RTE {

<<<<<<< HEAD
//////////////////////////////////////////////////////////////////////////////////////////
// Static method:   SetPioneerPromoBox
//////////////////////////////////////////////////////////////////////////////////////////
// Description:     Tells the menu where Planetoid Pioneers promo pic is located so it could be clicked
// Arguments:       Location of promo pic clockable area.
// Return value:    None.

	void SetPioneerPromoBox(Box newBox) { m_PioneerPromoBox = newBox; }


//////////////////////////////////////////////////////////////////////////////////////////
// Method:          Update
//////////////////////////////////////////////////////////////////////////////////////////
// Description:     Updates the state of this Menu each frame
// Arguments:       None.
// Return value:    None.

	void Update();


//////////////////////////////////////////////////////////////////////////////////////////
// Method:  Draw
//////////////////////////////////////////////////////////////////////////////////////////
// Description:     Draws the menu
// Arguments:       The bitmap to draw on.
// Return value:    None.

    void Draw(SDL_Renderer* renderer) const;

#pragma region Editor Activity Handling
	/// <summary>
	/// Loads "Editor Scene" and starts Actor Editor activity.
	/// </summary>
	void StartActorEditor();

	/// <summary>
	/// Loads "Editor Scene" and starts Gib Editor activity.
	/// </summary>
	void StartGibEditor();
=======
	class AllegroScreen;
	class AllegroInput;
	class GUIControlManager;
	class GUICollectionBox;
	class GUIButton;
	class GUILabel;
	class GUIControl;
>>>>>>> a712c192

	/// <summary>
	/// Handling for the main menu screen composition and sub-menu interaction.
	/// </summary>
	class MainMenuGUI {

	public:

		/// <summary>
		/// Enumeration for the results of the MainMenuGUI input and event update.
		/// </summary>
		enum class MainMenuUpdateResult {
			NoEvent,
			MetaGameStarted,
			ScenarioStarted,
			EnterCreditsScreen,
			BackToMainFromCredits,
			ActivityStarted,
			ActivityResumed,
			Quit
		};

#pragma region Creation
		/// <summary>
		/// Constructor method used to instantiate a MainMenuGUI object in system memory and makes it ready for use.
		/// </summary>
		/// <param name="guiScreen">Pointer to a GUIScreen interface that will be used by this MainMenuGUI's GUIControlManager. Ownership is NOT transferred!</param>
		/// <param name="guiInput">Pointer to a GUIInput interface that will be used by this MainMenuGUI's GUIControlManager. Ownership is NOT transferred!</param>
		MainMenuGUI(AllegroScreen *guiScreen, AllegroInput *guiInput) { Clear(); Create(guiScreen, guiInput); }

		/// <summary>
		/// Makes the MainMenuGUI object ready for use.
		/// </summary>
		/// <param name="guiScreen">Pointer to a GUIScreen interface that will be used by this MainMenuGUI's GUIControlManager. Ownership is NOT transferred!</param>
		/// <param name="guiInput">Pointer to a GUIInput interface that will be used by this MainMenuGUI's GUIControlManager. Ownership is NOT transferred!</param>
		void Create(AllegroScreen *guiScreen, AllegroInput *guiInput);
#pragma endregion

#pragma region Concrete Methods
		/// <summary>
		/// Updates the MainMenuGUI state.
		/// </summary>
		/// <returns>The result of the MainMenuGUI input and event update. See MainMenuUpdateResult enumeration.</returns>
		MainMenuUpdateResult Update();

		/// <summary>
		/// Draws the MainMenuGUI to the screen.
		/// </summary>
		void Draw();
#pragma endregion

	private:

		/// <summary>
		/// Enumeration for the different sub-menu screens of the main menu.
		/// </summary>
		enum MenuScreen {
			MainScreen,
			MetaGameNoticeScreen,
			SettingsScreen,
			ModManagerScreen,
			EditorScreen,
			CreditsScreen,
			QuitScreen,
			ScreenCount
		};

		/// <summary>
		/// Enumeration for all the different buttons of the main menu and sub-menus.
		/// </summary>
		enum MenuButton {
			MetaGameButton,
			ScenarioButton,
			MultiplayerButton,
			SettingsButton,
			ModManagerButton,
			EditorsButton,
			CreditsButton,
			QuitButton,
			ResumeButton,
			BackToMainButton,
			PlayTutorialButton,
			MetaGameContinueButton,
			QuitConfirmButton,
			QuitCancelButton,
			SceneEditorButton,
			AreaEditorButton,
			AssemblyEditorButton,
			GibEditorButton,
			ActorEditorButton,
			ButtonCount
		};

		std::unique_ptr<GUIControlManager> m_MainMenuScreenGUIControlManager; //!< The GUIControlManager which owns all the GUIControls of the MainMenuGUI main screen. Alternative to changing skins at runtime which is expensive, since the main screen now has a unique skin.
		std::unique_ptr<GUIControlManager> m_SubMenuScreenGUIControlManager; //!< The GUIControlManager which owns all the GUIControls of the MainMenuGUI sub-menus.
		GUIControlManager *m_ActiveGUIControlManager; //!< The GUIControlManager that is currently being updated and drawn to the screen.
		GUICollectionBox *m_ActiveDialogBox; // The currently active GUICollectionBox in any of the main or sub-menu screens that acts as a dialog box and requires drawing an overlay.

		MenuScreen m_ActiveMenuScreen; //!< The currently active menu screen that is being updated and drawn to the screen. See MenuScreen enumeration.
		MainMenuUpdateResult m_UpdateResult; //!< The result of the MainMenuGUI update. See MainMenuUpdateResult enumeration.
		bool m_MenuScreenChange; //!< Whether the active menu screen was changed and a different one needs to be shown.
		bool m_MetaGameNoticeShown; //!< Whether the MetaGame notice and tutorial offer have been shown to the player.

		Timer m_ResumeButtonBlinkTimer; //!< Activity resume button blink timer.
		Timer m_CreditsScrollTimer; //!< Credits scrolling timer.

		std::unique_ptr<SettingsGUI> m_SettingsMenu; //!< The settings menu screen.
		std::unique_ptr<ModManagerGUI> m_ModManagerMenu; //!< The mod manager menu screen.

		// TODO: Rework this hacky garbage implementation when setting button font at runtime without loading a different skin is fixed. Would eliminate the need for a second GUIControlManager as well.
		// Right now the way this works is the font graphic has different character visuals for uppercase and lowercase and the visual change happens by applying the appropriate case string when hovering/unhovering.
		std::array<std::string, 9> m_MainScreenButtonHoveredText; //!< Array containing uppercase strings of the main screen buttons text that are used to display the larger font when a button is hovered over.
		std::array<std::string, 9> m_MainScreenButtonUnhoveredText; //!< Array containing lowercase strings of the main menu screen buttons text that are used to display the smaller font when a button is not hovered over.
		GUIButton *m_MainScreenHoveredButton; //!< The currently hovered main screen button.
		int m_MainScreenPrevHoveredButtonIndex; //!< The index of the previously hovered main screen button in the main menu button array.

		/// <summary>
		/// GUI elements that compose the main menu screen.
		/// </summary>
		GUILabel *m_VersionLabel;
		GUILabel *m_CreditsTextLabel;
		GUICollectionBox *m_CreditsScrollPanel;
		std::array<GUICollectionBox *, MenuScreen::ScreenCount> m_MainMenuScreens;
		std::array<GUIButton *, MenuButton::ButtonCount> m_MainMenuButtons;

#pragma region Create Breakdown
		/// <summary>
		/// Creates all the elements that compose the main menu screen.
		/// </summary>
		void CreateMainScreen();

		/// <summary>
		/// Creates all the elements that compose the MetaGame notice menu screen.
		/// </summary>
		void CreateMetaGameNoticeScreen();

		/// <summary>
		/// Creates all the elements that compose the editor selection menu screen.
		/// </summary>
		void CreateEditorsScreen();

		/// <summary>
		/// Creates all the elements that compose the credits menu screen.
		/// </summary>
		void CreateCreditsScreen();

		/// <summary>
		/// Creates all the elements that compose the quit confirmation menu screen.
		/// </summary>
		void CreateQuitScreen();
#pragma endregion

#pragma region Menu Screen Handling
		/// <summary>
		/// Hides all main menu screens.
		/// </summary>
		void HideAllScreens();

		/// <summary>
		/// Sets the MainMenuGUI to display a menu screen.
		/// </summary>
		/// <param name="screenToShow">Which menu screen to display. See MenuScreen enumeration.</param>
		/// <param name="playButtonPressSound">Whether to play a sound if the menu screen change is triggered by a button press.</param>
		void SetActiveMenuScreen(MenuScreen screenToShow, bool playButtonPressSound = true);

		/// <summary>
		/// Makes the main menu screen visible to be interacted with by the player.
		/// </summary>
		void ShowMainScreen();

		/// <summary>
		/// Makes the MetaGame notice menu screen visible to be interacted with by the player.
		/// </summary>
		void ShowMetaGameNoticeScreen();

		/// <summary>
		/// Makes the editor selection menu screen visible to be interacted with by the player.
		/// </summary>
		void ShowEditorsScreen();

		/// <summary>
		/// Makes the credits menu screen visible to be interacted with by the player and resets the scrolling timer for the credits.
		/// </summary>
		void ShowCreditsScreen();

		/// <summary>
		/// Makes the quit confirmation menu screen visible to be interacted with by the player if a game is in progress, or immediately sets the UpdateResult to Quit if not.
		/// </summary>
		void ShowQuitScreenOrQuit();

		/// <summary>
		/// Makes the resume game button visible to be interacted with by the player if a game is in progress and animates it (blinking).
		/// </summary>
		void ShowAndBlinkResumeButton();

		/// <summary>
		/// Progresses the credits scrolling.
		/// </summary>
		/// <returns>Whether the credits finished scrolling.</returns>
		bool RollCredits();
#pragma endregion

#pragma region Update Breakdown
		/// <summary>
		/// Handles returning to the main menu from one of the sub-menus if the player requested to return via the back button or the esc key. Also handles closing active dialog boxes with the esc key.
		/// </summary>
		/// <param name="backButtonPressed">Whether the player requested to return to the main menu from one of the sub-menus via back button.</param>
		void HandleBackNavigation(bool backButtonPressed);

		/// <summary>
		/// Handles the player interaction with the MainMenuGUI GUI elements.
		/// </summary>
		/// <returns>Whether the player requested to return to the main menu from one of the sub-menus.</returns>
		bool HandleInputEvents();

		/// <summary>
		/// Handles the player interaction with the main screen GUI elements.
		/// </summary>
		/// <param name="guiEventControl">Pointer to the GUI element that the player interacted with.</param>
		void HandleMainScreenInputEvents(const GUIControl *guiEventControl);

		/// <summary>
		/// Handles the player interaction with the MetaGame notice screen GUI elements.
		/// </summary>
		/// <param name="guiEventControl">Pointer to the GUI element that the player interacted with.</param>
		void HandleMetaGameNoticeScreenInputEvents(const GUIControl *guiEventControl);

		/// <summary>
		/// Handles the player interaction with the editor selection screen GUI elements.
		/// </summary>
		/// <param name="guiEventControl">Pointer to the GUI element that the player interacted with.</param>
		void HandleEditorsScreenInputEvents(const GUIControl *guiEventControl);

		/// <summary>
		/// Handles the player interaction with the quit screen GUI elements.
		/// </summary>
		/// <param name="guiEventControl">Pointer to the GUI element that the player interacted with.</param>
		void HandleQuitScreenInputEvents(const GUIControl *guiEventControl);

		/// <summary>
		/// Updates the currently hovered main screen button text to give the hovered visual and updates the previously hovered button to remove the hovered visual.
		/// </summary>
		/// <param name="hoveredButton">Pointer to the currently hovered main screen button, if any. Acquired by GUIControlManager::GetControlUnderPoint.</param>
		void UpdateMainScreenHoveredButton(const GUIButton *hoveredButton);
#pragma endregion

		/// <summary>
		/// Clears all the member variables of this MainMenuGUI, effectively resetting the members of this object.
		/// </summary>
		void Clear();

		// Disallow the use of some implicit methods.
		MainMenuGUI(const MainMenuGUI &reference) = delete;
		MainMenuGUI & operator=(const MainMenuGUI &rhs) = delete;
	};
<<<<<<< HEAD

    // Controller which conrols this menu. Not owned
    Controller *m_pController;
    // GUI Screen for use by the in-game GUI
    GUIScreen *m_pGUIScreen;
    // Input controller
    GUIInput *m_pGUIInput;
    // The control manager which holds all the controls
    GUIControlManager *m_pGUIController;
    // Visibility state of the menu
    int m_MenuEnabled;
    // Screen selection state
    int m_MenuScreen;
    // Change in menu screens detected
    bool m_ScreenChange;
    // Focus state
    int m_MainMenuFocus;
    // Focus change direction - 0 is none, negative is back, positive forward
    int m_FocusChange;
    // Speed at which the menus appear and disappear
    float m_MenuSpeed;
    // Which item in the currently focused list box we have selected
    int m_ListItemIndex;
    // Notification blink timer
    Timer m_BlinkTimer;
    // What we're blinking
    int m_BlinkMode;
	// Whether Pioneer Promo click-area is active
	bool m_PioneerPromoVisible;
	// Location of pioneer promo image
	Box m_PioneerPromoBox;

    // Collection box of the buy GUIs
    GUICollectionBox *m_apScreenBox[SCREENCOUNT];
    // The main menu buttons
    GUIButton *m_MainMenuButtons[MAINMENUBUTTONCOUNT];
    // Skirmish scene selction box
    GUIComboBox *m_pSceneSelector;
    // The skirmish setup screen team box panels
    GUICollectionBox *m_pTeamBox;
    GUICollectionBox *m_aSkirmishBox[SKIRMISHPLAYERCOUNT];
    // The skirmish setup screen buttons
    GUIButton *m_aSkirmishButton[SKIRMISHPLAYERCOUNT];
    // Label describing the CPU team
    GUILabel *m_pCPUTeamLabel;
    // The options buttons
    GUIButton *m_aOptionButton[OPTIONSBUTTONCOUNT];
    // Labels of the options screen
    GUILabel *m_aOptionsLabel[OPTIONSLABELCOUNT];
	// Labels of the options screen
	GUILabel *m_aDeadZoneLabel[DEADZONESLIDERCOUNT];
	// Slider for dead zone controls
	GUISlider *m_aDeadZoneSlider[DEADZONESLIDERCOUNT];
	// Checkboxes for dead zone controls
	GUICheckbox *m_aDeadZoneCheckbox[DEADZONESLIDERCOUNT];
    // Checkboxes of the options screen
    GUICheckbox *m_aOptionsCheckbox[OPTIONSCHECKBOXCOUNT];
    // Resolution combobox
    GUIComboBox *m_pResolutionCombo;
    // Option sound sliders
    GUILabel *m_pSoundLabel;
    GUILabel *m_pMusicLabel;
    GUISlider *m_pSoundSlider;
    GUISlider *m_pMusicSlider;
    // Back to options from the test and config screens
    GUIButton *m_pBackToOptionsButton;
    // Skip button for config screen
    GUIButton *m_pSkipButton;
    // Defualt button for config screen
    GUIButton *m_pDefaultButton;
    // Which player's control scheme we are currently configuring
    int m_ConfiguringPlayer;
    // Which type of device we are currently configuring
    int m_ConfiguringDevice;
    // Which type of gamepad we are currently configuring
    int m_ConfiguringGamepad;
    // Which step in current configure sequence
    int m_ConfigureStep;
    // Labels of the control config screen
    GUILabel *m_pConfigLabel[CONFIGLABELCOUNT];
    // The editor buttons
    GUIButton *m_aEditorButton[EDITORBUTTONCOUNT];
    // Metagame notice label
    GUILabel *m_pMetaNoticeLabel;
	GUILabel *m_VersionLabel; //!< CCCP version number.

    // Controller diagram bitmaps
	std::vector<std::shared_ptr<Texture>> m_aDPadBitmaps;
	std::vector<std::shared_ptr<Texture>> m_aDualAnalogBitmaps;
    // Controller diagram panel
    GUICollectionBox *m_pRecommendationBox;
    GUICollectionBox *m_pRecommendationDiagram;
    // Skip forward one config step button
    GUIButton *m_pConfigSkipButton;
    // Go back one config step button
    GUIButton *m_pConfigBackButton;

    // Gamepad type selection UI elements
    GUICollectionBox *m_pDPadTypeBox;
    GUICollectionBox *m_pDAnalogTypeBox;
    GUICollectionBox *m_pXBox360TypeBox;
    GUICollectionBox *m_pDPadTypeDiagram;
    GUICollectionBox *m_pDAnalogTypeDiagram;
    GUICollectionBox *m_pXBox360TypeDiagram;
    GUIButton *m_pDPadTypeButton;
    GUIButton *m_pDAnalogTypeButton;
    GUIButton *m_pXBox360TypeButton;

    // Panel behind editor menu to be resized depending on which editors are available
    GUICollectionBox *m_pEditorPanel;
    // Scrolling panel for the credits
    GUICollectionBox *m_pScrollPanel;
	GUILabel *m_CreditsLabel; //!< The label containing all the credits text.
    // Timer for credits scrolling pacing
    Timer m_ScrollTimer;

    GUIButton *m_pModManagerBackButton;
	GUIButton *m_pModManagerToggleModButton;
	GUIButton *m_pModManagerToggleScriptButton;
	GUIListBox *m_pModManagerModsListBox;
	GUIListBox *m_pModManagerScriptsListBox;
	GUILabel *m_pModManagerDescriptionLabel;

	GUICollectionBox *m_ResolutionChangeDialog;
	GUIButton *m_ButtonConfirmResolutionChange;
	GUIButton *m_ButtonCancelResolutionChange;
	GUIButton *m_ButtonConfirmResolutionChangeFullscreen;
	bool m_ResolutionChangeToUpscaled;

	std::vector<ModRecord> m_KnownMods;
	std::vector<ScriptRecord> m_KnownScripts;

    // Whether Scenario mode was started
    bool m_ScenarioStarted;
    // Whether Campaign mode was started
    bool m_CampaignStarted;
    // Whether the game was restarted this frame or not
    bool m_ActivityRestarted;
    // Whether the game was resumed this frame or not
    bool m_ActivityResumed;
    // Whether the player has been offered a tutoral yet this program run
    bool m_TutorialOffered;
    // How many players are chosen to be in the new game
    int m_StartPlayers;
    // How many teams are chosen to be in the new game
    int m_StartTeams;
    // How much money both teams start with in the new game
    int m_StartFunds;
    // How many teams are chosen to be in the new game
    int m_aTeamAssignments[SKIRMISHPLAYERCOUNT];
    // Which team is CPU managed, if any (-1)
    int m_CPUTeam;
    // Difficulty setting
    int m_StartDifficulty;
    // Player selected to quit the program
    bool m_Quit;

	// Max available resolutions.
	int m_MaxResX;
	int m_MaxResY;


//////////////////////////////////////////////////////////////////////////////////////////
// Private member variable and method declarations

private:

//////////////////////////////////////////////////////////////////////////////////////////
// Method:          Clear
//////////////////////////////////////////////////////////////////////////////////////////
// Description:     Clears all the member variables of this MainMenuGUI, effectively
//                  resetting the members of this abstraction level only.
// Arguments:       None.
// Return value:    None.

    void Clear();

    /// <summary>
    /// Loads "Editor Scene" and starts the given editor activity
    /// </summary>
    /// <param name="editorActivity"></param>
    void StartEditorActivity(EditorActivity *editorActivity);


    // Disallow the use of some implicit methods.
	MainMenuGUI(const MainMenuGUI &reference) = delete;
	MainMenuGUI & operator=(const MainMenuGUI &rhs) = delete;

};

} // namespace RTE

#endif  // File
=======
}
#endif
>>>>>>> a712c192
<|MERGE_RESOLUTION|>--- conflicted
+++ resolved
@@ -1,263 +1,5 @@
-<<<<<<< HEAD
-#ifndef _MAINMENUGUI_
-#define _MAINMENUGUI_
-
-//////////////////////////////////////////////////////////////////////////////////////////
-// File:            MainMenuGUI.h
-//////////////////////////////////////////////////////////////////////////////////////////
-// Description:     MainMenuGUI class
-// Project:         GUI Library
-// Author(s):       Daniel Tabar
-//                  dtabar@datarealms.com
-//                  http://www.datarealms.com
-
-
-//////////////////////////////////////////////////////////////////////////////////////////
-// Inclusions of header files
-
-#include "ActivityMan.h"
-#include "Timer.h"
-#include "Box.h"
-
-#include "System/SDLTexture.h"
-
-
-namespace RTE
-{
-
-class GUIScreen;
-class GUIInput;
-class GUIControlManager;
-class GUICollectionBox;
-class GUIComboBox;
-class GUITab;
-class GUIListBox;
-class GUITextBox;
-class GUICheckbox;
-class GUIButton;
-class GUILabel;
-class GUISlider;
-class Entity;
-class EditorActivity;
-
-
-//////////////////////////////////////////////////////////////////////////////////////////
-// Class:           MainMenuGUI
-//////////////////////////////////////////////////////////////////////////////////////////
-// Description:     A full menu system that represents a purchasing GUI for Cortex Command
-// Parent(s):       None.
-// Class history:   8/22/2006 MainMenuGUI Created.
-
-class MainMenuGUI {
-
-//////////////////////////////////////////////////////////////////////////////////////////
-// Public member variable, method and friend function declarations
-
-public:
-
-	class ModRecord
-	{
-		public: 
-			std::string ModulePath;
-			std::string ModuleName;
-			std::string Description;
-			bool Disabled;
-
-			bool operator<(const ModRecord &rhs) const { return ModulePath < rhs.ModulePath; }
-	};
-
-	class ScriptRecord
-	{
-		public: 
-			std::string PresetName;
-			std::string Description;
-			bool Enabled;
-
-			bool operator<(const ScriptRecord &rhs) const { return PresetName < rhs.PresetName; }
-	};
-
-	enum MenuScreen {
-		ROOT = 0,
-		MAINSCREEN,
-		PLAYERSSCREEN,
-		SKIRMISHSCREEN,
-		DIFFICULTYSCREEN,
-		OPTIONSSCREEN,
-		CONFIGSCREEN,
-		EDITORSCREEN,
-		CREDITSSCREEN,
-		METASCREEN,
-		QUITSCREEN,
-		MODMANAGERSCREEN,
-		SCREENCOUNT
-	};
-
-//////////////////////////////////////////////////////////////////////////////////////////
-// Constructor:     MainMenuGUI
-//////////////////////////////////////////////////////////////////////////////////////////
-// Description:     Constructor method used to instantiate a MainMenuGUI object in system
-//                  memory. Create() should be called before using the object.
-// Arguments:       None.
-
-    MainMenuGUI() { Clear(); }
-
-
-//////////////////////////////////////////////////////////////////////////////////////////
-// Destructor:      ~MainMenuGUI
-//////////////////////////////////////////////////////////////////////////////////////////
-// Description:     Destructor method used to clean up a MainMenuGUI object before deletion
-//                  from system memory.
-// Arguments:       None.
-
-    ~MainMenuGUI() { Destroy(); }
-
-
-//////////////////////////////////////////////////////////////////////////////////////////
-// Method:          Create
-//////////////////////////////////////////////////////////////////////////////////////////
-// Description:     Makes the MainMenuGUI object ready for use.
-// Arguments:       A poitner to a Controller which will control this Menu. Ownership is
-//                  NOT TRANSFERRED!
-// Return value:    An error return value signaling sucess or any particular failure.
-//                  Anything below 0 is an error signal.
-
-    int Create(Controller *pController);
-
-
-//////////////////////////////////////////////////////////////////////////////////////////
-// method:  Reset
-//////////////////////////////////////////////////////////////////////////////////////////
-// Description:     Resets the entire MainMenuGUI, including its inherited members, to
-//                  their default settings or values.
-// Arguments:       None.
-// Return value:    None.
-
-    void Reset() { Clear(); }
-
-
-//////////////////////////////////////////////////////////////////////////////////////////
-// Method:          Destroy
-//////////////////////////////////////////////////////////////////////////////////////////
-// Description:     Destroys and resets (through Clear()) the MainMenuGUI object.
-// Arguments:       None.
-// Return value:    None.
-
-    void Destroy();
-
-
-//////////////////////////////////////////////////////////////////////////////////////////
-// Method:          GetGUIControlManager
-//////////////////////////////////////////////////////////////////////////////////////////
-// Description:     Gets the GUIControlManager owned and used by this.
-// Arguments:       None.
-// Return value:    The GUIControlManager. Ownership is not transferred!
-
-    GUIControlManager * GetGUIControlManager();
-
-
-//////////////////////////////////////////////////////////////////////////////////////////
-// Method:          SetEnabled
-//////////////////////////////////////////////////////////////////////////////////////////
-// Description:     Enables or disables the menu. This will animate it in and out of view.
-// Arguments:       Whether to enable or disable the menu.
-// Return value:    None.
-
-    void SetEnabled(bool enable = true);
-
-
-//////////////////////////////////////////////////////////////////////////////////////////
-// Method:          IsEnabled
-//////////////////////////////////////////////////////////////////////////////////////////
-// Description:     Reports whether the menu is enabled or not.
-// Arguments:       None.
-// Return value:    None.
-
-    bool IsEnabled() { return m_MenuEnabled == ENABLED || m_MenuEnabled == ENABLING; }
-
-
-//////////////////////////////////////////////////////////////////////////////////////////
-// Method:          ScenarioStarted
-//////////////////////////////////////////////////////////////////////////////////////////
-// Description:     Reports whether the player has decided to start playing a Scenario
-//                  this frame.
-// Arguments:       None.
-// Return value:    Whether the Scenario mode should be started.
-
-    bool ScenarioStarted() { return m_ScenarioStarted; }
-
-
-//////////////////////////////////////////////////////////////////////////////////////////
-// Method:          CampaignStarted
-//////////////////////////////////////////////////////////////////////////////////////////
-// Description:     Reports whether the player has decided to start playing a Campaign
-//                  this frame.
-// Arguments:       None.
-// Return value:    Whether the Campaign mode should be started.
-
-    bool CampaignStarted() { return m_CampaignStarted; }
-
-
-//////////////////////////////////////////////////////////////////////////////////////////
-// Method:          ActivityRestarted
-//////////////////////////////////////////////////////////////////////////////////////////
-// Description:     Reports whether the player has decided to restart an activity this frame.
-//                  All parameters for the new game has been fed into ActivityMan already.
-// Arguments:       None.
-// Return value:    Whether the activity should be restarted.
-
-    bool ActivityRestarted() { return m_ActivityRestarted; }
-
-
-//////////////////////////////////////////////////////////////////////////////////////////
-// Method:          ActivityResumed
-//////////////////////////////////////////////////////////////////////////////////////////
-// Description:     Reports whether the player has decided to resume the current activity.
-// Arguments:       None.
-// Return value:    Whether the activity should be resumed.
-
-    bool ActivityResumed() { return m_ActivityResumed; }
-
-
-//////////////////////////////////////////////////////////////////////////////////////////
-// Method:          QuitProgram
-//////////////////////////////////////////////////////////////////////////////////////////
-// Description:     Reports whether the player has decided to quit the program.
-// Arguments:       None.
-// Return value:    Whether the program has been commanded to shit down by the user.
-
-    bool QuitProgram() { return m_Quit; }
-
-// Temp, should be doen throught the GUI
-//////////////////////////////////////////////////////////////////////////////////////////
-// Method:          SetStartFunds
-//////////////////////////////////////////////////////////////////////////////////////////
-// Description:     Sets the default starting funds for all games.
-// Arguments:       The starting funds.
-// Return value:    None.
-
-    void SetStartFunds(int startFunds) { m_StartFunds = startFunds; }
-
-//////////////////////////////////////////////////////////////////////////////////////////
-// Static method:   AllowPioneerPromo
-//////////////////////////////////////////////////////////////////////////////////////////
-// Description:     Returns true if we're allowed to show Planetoid Pioneer promo
-// Arguments:       None.
-// Return value:    true if we're in the main menu i.e. allowed to show PP promo
-
-	bool AllowPioneerPromo() { return m_MenuScreen == MAINSCREEN; }
-
-//////////////////////////////////////////////////////////////////////////////////////////
-// Static method:   EnablePioneerPromoButton
-//////////////////////////////////////////////////////////////////////////////////////////
-// Description:     Tells the menu that Planetoid Pioneers promo is active and can be clicked
-// Arguments:       None.
-// Return value:    None.
-
-	void EnablePioneerPromoButton() { m_PioneerPromoVisible = true; }
-=======
 #ifndef _RTEMAINMENUGUI_
 #define _RTEMAINMENUGUI_
->>>>>>> a712c192
 
 #include "Controller.h"
 #include "SettingsGUI.h"
@@ -265,47 +7,6 @@
 
 namespace RTE {
 
-<<<<<<< HEAD
-//////////////////////////////////////////////////////////////////////////////////////////
-// Static method:   SetPioneerPromoBox
-//////////////////////////////////////////////////////////////////////////////////////////
-// Description:     Tells the menu where Planetoid Pioneers promo pic is located so it could be clicked
-// Arguments:       Location of promo pic clockable area.
-// Return value:    None.
-
-	void SetPioneerPromoBox(Box newBox) { m_PioneerPromoBox = newBox; }
-
-
-//////////////////////////////////////////////////////////////////////////////////////////
-// Method:          Update
-//////////////////////////////////////////////////////////////////////////////////////////
-// Description:     Updates the state of this Menu each frame
-// Arguments:       None.
-// Return value:    None.
-
-	void Update();
-
-
-//////////////////////////////////////////////////////////////////////////////////////////
-// Method:  Draw
-//////////////////////////////////////////////////////////////////////////////////////////
-// Description:     Draws the menu
-// Arguments:       The bitmap to draw on.
-// Return value:    None.
-
-    void Draw(SDL_Renderer* renderer) const;
-
-#pragma region Editor Activity Handling
-	/// <summary>
-	/// Loads "Editor Scene" and starts Actor Editor activity.
-	/// </summary>
-	void StartActorEditor();
-
-	/// <summary>
-	/// Loads "Editor Scene" and starts Gib Editor activity.
-	/// </summary>
-	void StartGibEditor();
-=======
 	class AllegroScreen;
 	class AllegroInput;
 	class GUIControlManager;
@@ -313,7 +14,6 @@
 	class GUIButton;
 	class GUILabel;
 	class GUIControl;
->>>>>>> a712c192
 
 	/// <summary>
 	/// Handling for the main menu screen composition and sub-menu interaction.
@@ -569,201 +269,5 @@
 		MainMenuGUI(const MainMenuGUI &reference) = delete;
 		MainMenuGUI & operator=(const MainMenuGUI &rhs) = delete;
 	};
-<<<<<<< HEAD
-
-    // Controller which conrols this menu. Not owned
-    Controller *m_pController;
-    // GUI Screen for use by the in-game GUI
-    GUIScreen *m_pGUIScreen;
-    // Input controller
-    GUIInput *m_pGUIInput;
-    // The control manager which holds all the controls
-    GUIControlManager *m_pGUIController;
-    // Visibility state of the menu
-    int m_MenuEnabled;
-    // Screen selection state
-    int m_MenuScreen;
-    // Change in menu screens detected
-    bool m_ScreenChange;
-    // Focus state
-    int m_MainMenuFocus;
-    // Focus change direction - 0 is none, negative is back, positive forward
-    int m_FocusChange;
-    // Speed at which the menus appear and disappear
-    float m_MenuSpeed;
-    // Which item in the currently focused list box we have selected
-    int m_ListItemIndex;
-    // Notification blink timer
-    Timer m_BlinkTimer;
-    // What we're blinking
-    int m_BlinkMode;
-	// Whether Pioneer Promo click-area is active
-	bool m_PioneerPromoVisible;
-	// Location of pioneer promo image
-	Box m_PioneerPromoBox;
-
-    // Collection box of the buy GUIs
-    GUICollectionBox *m_apScreenBox[SCREENCOUNT];
-    // The main menu buttons
-    GUIButton *m_MainMenuButtons[MAINMENUBUTTONCOUNT];
-    // Skirmish scene selction box
-    GUIComboBox *m_pSceneSelector;
-    // The skirmish setup screen team box panels
-    GUICollectionBox *m_pTeamBox;
-    GUICollectionBox *m_aSkirmishBox[SKIRMISHPLAYERCOUNT];
-    // The skirmish setup screen buttons
-    GUIButton *m_aSkirmishButton[SKIRMISHPLAYERCOUNT];
-    // Label describing the CPU team
-    GUILabel *m_pCPUTeamLabel;
-    // The options buttons
-    GUIButton *m_aOptionButton[OPTIONSBUTTONCOUNT];
-    // Labels of the options screen
-    GUILabel *m_aOptionsLabel[OPTIONSLABELCOUNT];
-	// Labels of the options screen
-	GUILabel *m_aDeadZoneLabel[DEADZONESLIDERCOUNT];
-	// Slider for dead zone controls
-	GUISlider *m_aDeadZoneSlider[DEADZONESLIDERCOUNT];
-	// Checkboxes for dead zone controls
-	GUICheckbox *m_aDeadZoneCheckbox[DEADZONESLIDERCOUNT];
-    // Checkboxes of the options screen
-    GUICheckbox *m_aOptionsCheckbox[OPTIONSCHECKBOXCOUNT];
-    // Resolution combobox
-    GUIComboBox *m_pResolutionCombo;
-    // Option sound sliders
-    GUILabel *m_pSoundLabel;
-    GUILabel *m_pMusicLabel;
-    GUISlider *m_pSoundSlider;
-    GUISlider *m_pMusicSlider;
-    // Back to options from the test and config screens
-    GUIButton *m_pBackToOptionsButton;
-    // Skip button for config screen
-    GUIButton *m_pSkipButton;
-    // Defualt button for config screen
-    GUIButton *m_pDefaultButton;
-    // Which player's control scheme we are currently configuring
-    int m_ConfiguringPlayer;
-    // Which type of device we are currently configuring
-    int m_ConfiguringDevice;
-    // Which type of gamepad we are currently configuring
-    int m_ConfiguringGamepad;
-    // Which step in current configure sequence
-    int m_ConfigureStep;
-    // Labels of the control config screen
-    GUILabel *m_pConfigLabel[CONFIGLABELCOUNT];
-    // The editor buttons
-    GUIButton *m_aEditorButton[EDITORBUTTONCOUNT];
-    // Metagame notice label
-    GUILabel *m_pMetaNoticeLabel;
-	GUILabel *m_VersionLabel; //!< CCCP version number.
-
-    // Controller diagram bitmaps
-	std::vector<std::shared_ptr<Texture>> m_aDPadBitmaps;
-	std::vector<std::shared_ptr<Texture>> m_aDualAnalogBitmaps;
-    // Controller diagram panel
-    GUICollectionBox *m_pRecommendationBox;
-    GUICollectionBox *m_pRecommendationDiagram;
-    // Skip forward one config step button
-    GUIButton *m_pConfigSkipButton;
-    // Go back one config step button
-    GUIButton *m_pConfigBackButton;
-
-    // Gamepad type selection UI elements
-    GUICollectionBox *m_pDPadTypeBox;
-    GUICollectionBox *m_pDAnalogTypeBox;
-    GUICollectionBox *m_pXBox360TypeBox;
-    GUICollectionBox *m_pDPadTypeDiagram;
-    GUICollectionBox *m_pDAnalogTypeDiagram;
-    GUICollectionBox *m_pXBox360TypeDiagram;
-    GUIButton *m_pDPadTypeButton;
-    GUIButton *m_pDAnalogTypeButton;
-    GUIButton *m_pXBox360TypeButton;
-
-    // Panel behind editor menu to be resized depending on which editors are available
-    GUICollectionBox *m_pEditorPanel;
-    // Scrolling panel for the credits
-    GUICollectionBox *m_pScrollPanel;
-	GUILabel *m_CreditsLabel; //!< The label containing all the credits text.
-    // Timer for credits scrolling pacing
-    Timer m_ScrollTimer;
-
-    GUIButton *m_pModManagerBackButton;
-	GUIButton *m_pModManagerToggleModButton;
-	GUIButton *m_pModManagerToggleScriptButton;
-	GUIListBox *m_pModManagerModsListBox;
-	GUIListBox *m_pModManagerScriptsListBox;
-	GUILabel *m_pModManagerDescriptionLabel;
-
-	GUICollectionBox *m_ResolutionChangeDialog;
-	GUIButton *m_ButtonConfirmResolutionChange;
-	GUIButton *m_ButtonCancelResolutionChange;
-	GUIButton *m_ButtonConfirmResolutionChangeFullscreen;
-	bool m_ResolutionChangeToUpscaled;
-
-	std::vector<ModRecord> m_KnownMods;
-	std::vector<ScriptRecord> m_KnownScripts;
-
-    // Whether Scenario mode was started
-    bool m_ScenarioStarted;
-    // Whether Campaign mode was started
-    bool m_CampaignStarted;
-    // Whether the game was restarted this frame or not
-    bool m_ActivityRestarted;
-    // Whether the game was resumed this frame or not
-    bool m_ActivityResumed;
-    // Whether the player has been offered a tutoral yet this program run
-    bool m_TutorialOffered;
-    // How many players are chosen to be in the new game
-    int m_StartPlayers;
-    // How many teams are chosen to be in the new game
-    int m_StartTeams;
-    // How much money both teams start with in the new game
-    int m_StartFunds;
-    // How many teams are chosen to be in the new game
-    int m_aTeamAssignments[SKIRMISHPLAYERCOUNT];
-    // Which team is CPU managed, if any (-1)
-    int m_CPUTeam;
-    // Difficulty setting
-    int m_StartDifficulty;
-    // Player selected to quit the program
-    bool m_Quit;
-
-	// Max available resolutions.
-	int m_MaxResX;
-	int m_MaxResY;
-
-
-//////////////////////////////////////////////////////////////////////////////////////////
-// Private member variable and method declarations
-
-private:
-
-//////////////////////////////////////////////////////////////////////////////////////////
-// Method:          Clear
-//////////////////////////////////////////////////////////////////////////////////////////
-// Description:     Clears all the member variables of this MainMenuGUI, effectively
-//                  resetting the members of this abstraction level only.
-// Arguments:       None.
-// Return value:    None.
-
-    void Clear();
-
-    /// <summary>
-    /// Loads "Editor Scene" and starts the given editor activity
-    /// </summary>
-    /// <param name="editorActivity"></param>
-    void StartEditorActivity(EditorActivity *editorActivity);
-
-
-    // Disallow the use of some implicit methods.
-	MainMenuGUI(const MainMenuGUI &reference) = delete;
-	MainMenuGUI & operator=(const MainMenuGUI &rhs) = delete;
-
-};
-
-} // namespace RTE
-
-#endif  // File
-=======
 }
-#endif
->>>>>>> a712c192
+#endif
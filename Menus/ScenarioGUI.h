<<<<<<< HEAD
#ifndef _SCENARIOGUI_
#define _SCENARIOGUI_

//////////////////////////////////////////////////////////////////////////////////////////
// File:            ScenarioGUI.h
//////////////////////////////////////////////////////////////////////////////////////////
// Description:     ScenarioGUI class
// Project:         GUI Library
// Author(s):       Daniel Tabar
//                  dtabar@datarealms.com
//                  http://www.datarealms.com


//////////////////////////////////////////////////////////////////////////////////////////
// Inclusions of header files

#include "ActivityMan.h"
#include "Timer.h"

#include "System/SDLTexture.h"

namespace RTE
{

class GUIScreen;
class GUIInput;
class GUIControlManager;
class GUICollectionBox;
class GUIComboBox;
class GUICheckbox;
class GUITab;
class GUIListBox;
class GUITextBox;
class GUIButton;
class GUILabel;
class GUISlider;
class Entity;
class Scene;
class Activity;

//////////////////////////////////////////////////////////////////////////////////////////
// Class:           ScenarioGUI
//////////////////////////////////////////////////////////////////////////////////////////
// Description:     A menu for setting up and launching scenario games.
// Parent(s):       None.
// Class history:   11/02/2010 ScenarioGUI Created.

class ScenarioGUI {

//////////////////////////////////////////////////////////////////////////////////////////
// Public member variable, method and friend function declarations

public:


//////////////////////////////////////////////////////////////////////////////////////////
// Constructor:     ScenarioGUI
//////////////////////////////////////////////////////////////////////////////////////////
// Description:     Constructor method used to instantiate a ScenarioGUI object in system
//                  memory. Create() should be called before using the object.
// Arguments:       None.

	ScenarioGUI() { Clear(); }


//////////////////////////////////////////////////////////////////////////////////////////
// Destructor:      ~ScenarioGUI
//////////////////////////////////////////////////////////////////////////////////////////
// Description:     Destructor method used to clean up a ScenarioGUI object before deletion
//                  from system memory.
// Arguments:       None.

	~ScenarioGUI() { Destroy(); }


//////////////////////////////////////////////////////////////////////////////////////////
// Method:          Create
//////////////////////////////////////////////////////////////////////////////////////////
// Description:     Makes the ScenarioGUI object ready for use.
// Arguments:       A pointer to a Controller which will control this Menu. Ownership is
//                  NOT TRANSFERRED!
// Return value:    An error return value signaling sucess or any particular failure.
//                  Anything below 0 is an error signal.

	int Create(Controller *pController);


//////////////////////////////////////////////////////////////////////////////////////////
// Method:  Reset
//////////////////////////////////////////////////////////////////////////////////////////
// Description:     Resets the entire ScenarioGUI, including its inherited members, to
//                  their default settings or values.
// Arguments:       None.
// Return value:    None.

	void Reset() { Clear(); }


//////////////////////////////////////////////////////////////////////////////////////////
// Method:          Destroy
//////////////////////////////////////////////////////////////////////////////////////////
// Description:     Destroys and resets (through Clear()) the ScenarioGUI object.
// Arguments:       None.
// Return value:    None.

	void Destroy();


//////////////////////////////////////////////////////////////////////////////////////////
// Method:          GetGUIControlManager
//////////////////////////////////////////////////////////////////////////////////////////
// Description:     Gets the GUIControlManager owned and used by this.
// Arguments:       None.
// Return value:    The GUIControlManager. Ownership is not transferred!

	GUIControlManager * GetGUIControlManager();


//////////////////////////////////////////////////////////////////////////////////////////
// Method:          SetEnabled
//////////////////////////////////////////////////////////////////////////////////////////
// Description:     Enables or disables the menu. This will animate it in and out of view.
// Arguments:       Whether to enable or disable the menu.
// Return value:    None.

	void SetEnabled(bool enable = true);


//////////////////////////////////////////////////////////////////////////////////////////
// Method:          IsEnabled
//////////////////////////////////////////////////////////////////////////////////////////
// Description:     Reports whether the menu is enabled or not.
// Arguments:       None.
// Return value:    None.

	bool IsEnabled() { return m_MenuEnabled == ENABLED || m_MenuEnabled == ENABLING; }


//////////////////////////////////////////////////////////////////////////////////////////
// Method:          SetPlanetInfo
//////////////////////////////////////////////////////////////////////////////////////////
// Description:     Sets where the planet is on the scren and its other data so the menu
//                  can overlay properly on it.
// Arguments:       The absolute screen coordinates of the planet's center.
//                  The radius, in screen pixel units, of the planet.
// Return value:    None.

	void SetPlanetInfo(const Vector &center, float radius) { m_PlanetCenter = center; m_PlanetRadius = radius; }


//////////////////////////////////////////////////////////////////////////////////////////
// Method:          ActivityRestarted
//////////////////////////////////////////////////////////////////////////////////////////
// Description:     Reports whether the player has decided to restart an activity this frame.
//                  All parameters for the new game has been fed into ActivityMan already.
// Arguments:       None.
// Return value:    Whether the activity should be restarted.

	bool ActivityRestarted() { return m_ActivityRestarted; }


//////////////////////////////////////////////////////////////////////////////////////////
// Method:          ActivityResumed
//////////////////////////////////////////////////////////////////////////////////////////
// Description:     Reports whether the player has decided to resume the current activity.
// Arguments:       None.
// Return value:    Whether the activity should be resumed.

	bool ActivityResumed() { return m_ActivityResumed; }


//////////////////////////////////////////////////////////////////////////////////////////
// Method:          BackToMain
//////////////////////////////////////////////////////////////////////////////////////////
// Description:     Reports whether the player has decided to go back to the main menu.
// Arguments:       None.
// Return value:    Whether we should go back to main menu.

	bool BackToMain() { return m_BackToMain; }


//////////////////////////////////////////////////////////////////////////////////////////
// Method:          QuitProgram
//////////////////////////////////////////////////////////////////////////////////////////
// Description:     Reports whether the player has decided to quit the program.
// Arguments:       None.
// Return value:    Whether the program has been commanded to shit down by the user.

	bool QuitProgram() { return m_Quit; }


//////////////////////////////////////////////////////////////////////////////////////////
// Method:          Update
//////////////////////////////////////////////////////////////////////////////////////////
// Description:     Updates the state of this Menu each frame
// Arguments:       None.
// Return value:    None.

	void Update();


//////////////////////////////////////////////////////////////////////////////////////////
// Method:  Draw
//////////////////////////////////////////////////////////////////////////////////////////
// Description:     Draws the menu
// Arguments:       The bitmap to draw on.
// Return value:    None.

	void Draw(SDL_Renderer* renderer) const;


//////////////////////////////////////////////////////////////////////////////////////////
// Method:          DrawScreenLineToSitePoint
//////////////////////////////////////////////////////////////////////////////////////////
// Description:     Draws a fancy thick flickering lines to point out scene points on the
//                  planet, FROM an arbitrary screen point.
// Arguments:       The bitmap to draw to.
//                  The point on the screen to point from, in screen coordinates.
//                  The point on the planet to point at, in planet coordinates.
//                  The color of the line.
//                  How many of the segments from the start (the start of the line) to draw.
//                  How many of the segments from the end (site circle) to draw. -1 is all.
//                  The height of the 'channel' above and below that the lines will go around
//                  the player bar.
//                  What size factor from 'normal' should the circle's diameter be drawn.
// Return value:    Whether all segments of the line were drawn with the segment params.

	bool DrawScreenLineToSitePoint(SDL_Renderer* renderer,
		const Vector &screenPoint,
		const Vector &planetPoint,
		uint32_t color,
		int onlyFirstSegments = -1,
		int onlyLastSegments = -1,
		int channelHeight = 80,
		float circleSize = 1.0,
		bool squareSite = false) const;



//////////////////////////////////////////////////////////////////////////////////////////
// Protected member variable and method declarations

protected:


//////////////////////////////////////////////////////////////////////////////////////////
// Method:          UpdateInput
//////////////////////////////////////////////////////////////////////////////////////////
// Description:     Updates the user input processing.
// Arguments:       None.
// Return value:    None.

	void UpdateInput();


//////////////////////////////////////////////////////////////////////////////////////////
// Method:          HideAllScreens
//////////////////////////////////////////////////////////////////////////////////////////
// Description:     Hides all menu screens, so one can easily be unhidden and shown only.
// Arguments:       None.
// Return value:    None.

	void HideAllScreens();


//////////////////////////////////////////////////////////////////////////////////////////
// Method:          KeepBoxOnScreen
//////////////////////////////////////////////////////////////////////////////////////////
// Description:     Makes sure a specific box doesn't end up moved completely off-screen.
// Arguments:       The GUICollectionBox to adjust, if necessary.
//                  The amount of margin to allow the box to stay within.
// Return value:    None.

	void KeepBoxOnScreen(GUICollectionBox *pBox, int margin = 10);


//////////////////////////////////////////////////////////////////////////////////////////
// Method:          SetupSkirmishActivity
//////////////////////////////////////////////////////////////////////////////////////////
// Description:     Sets the ActivityMan up with the current data for a skirmish game.
// Arguments:       None.
// Return value:    None.

	void SetupSkirmishActivity();


//////////////////////////////////////////////////////////////////////////////////////////
// Method:          UpdateActivityBox
//////////////////////////////////////////////////////////////////////////////////////////
// Description:     Updates the contents of the Activity selection box.
// Arguments:       None.
// Return value:    None.

	void UpdateActivityBox();


//////////////////////////////////////////////////////////////////////////////////////////
// Method:          UpdateScenesBox
//////////////////////////////////////////////////////////////////////////////////////////
// Description:     Updates the contents of the Scene selection box.
// Arguments:       None.
// Return value:    None.

	void UpdateScenesBox();


//////////////////////////////////////////////////////////////////////////////////////////
// Method:          UpdatePlayersBox
//////////////////////////////////////////////////////////////////////////////////////////
// Description:     Updates the contents of the player config box.
// Arguments:       Whether we shuold refresh completely becaue there's a new Activity
//                  selected.
// Return value:    None.

	void UpdatePlayersBox(bool newActivity);


//////////////////////////////////////////////////////////////////////////////////////////
// Method:          PlayerCount
//////////////////////////////////////////////////////////////////////////////////////////
// Description:     Counts how many players are currently assigned to play this Activity.
// Arguments:       None.
// Return value:    The number of players already assigned to play the selected Activity.

	int PlayerCount();


//////////////////////////////////////////////////////////////////////////////////////////
// Method:          StartGame
//////////////////////////////////////////////////////////////////////////////////////////
// Description:     Sets up and starts the currently selected Activity and settings.
// Arguments:       None.
// Return value:    Whether the game was set up and started successfully.

	bool StartGame();


//////////////////////////////////////////////////////////////////////////////////////////
// Method:          GetAllScenesAndActivities
//////////////////////////////////////////////////////////////////////////////////////////
// Description:     Gathers all the available Scene:s and Activity presets there are.
// Arguments:       None.
// Return value:    None.

	void GetAllScenesAndActivities();


//////////////////////////////////////////////////////////////////////////////////////////
// Method:          UpdateSiteHoverLabel
//////////////////////////////////////////////////////////////////////////////////////////
// Description:     Updates the floating label over a planet site.
// Arguments:       Label is visible.
//                  Text to show above the location.
//                  The location in planetary coords.
//                  How high above the location to show the text, adjustment from a good default.
// Return value:    None.

	void UpdateSiteNameLabel(bool visible, string text = "", const Vector &location = Vector(), float height = 1.0);


//////////////////////////////////////////////////////////////////////////////////////////
// Method:          DrawGlowLine
//////////////////////////////////////////////////////////////////////////////////////////
// Description:     Draws a fancy thick flickering line to point out scene points on the
//                  planet.
// Arguments:       The bitmap to draw to.
//                  The start and end Vector:s for the line, in absolute screen coordinates.
//                  The color to draw the line in. Use makecol(r, g, b) to create the color
// Return value:    None.

	void DrawGlowLine(SDL_Renderer* renderer, const Vector &start, const Vector &end, uint32_t color) const;



	enum MenuEnabled
	{
		ENABLING = 0,
		ENABLED,
		DISABLING,
		DISABLED
	};

	enum MenuScreen
	{
		ROOT = 0,
		SCENESELECT,
		PLAYERSETUP,
		CONFIRMQUIT,
		SCREENCOUNT
	};

	enum ScenarioButtons
	{
		BACKTOMAIN = 0,
		STARTHERE,
		STARTGAME,
		RESUME,
		SCENARIOBUTTONCOUNT
	};

	enum BlinkMode
	{
		NOBLINK = 0,
		NOFUNDS,
		NOCRAFT,
		BLINKMODECOUNT
	};

	// These add on the player and team max counts
	enum PlayerColumns
	{
		PLAYER_CPU = Players::MaxPlayerCount,
		PLAYERCOLUMNCOUNT
	};

	enum TeamRows
	{
		TEAM_DISABLED = Activity::MaxTeamCount,
		TEAMROWCOUNT
	};

	// Controller which controls this menu. Not owned
	Controller *m_pController;
	// GUI Screen for use by the in-game GUI
	GUIScreen *m_pGUIScreen;
	// Input controller
	GUIInput *m_pGUIInput;
	// The control manager which holds all the controls
	GUIControlManager *m_pGUIController;
	// Visibility state of the menu
	int m_MenuEnabled;
	// Screen selection state
	int m_MenuScreen;
	// Change in menu screens detected
	bool m_ScreenChange;
	// Focus state on selecting scenes
	int m_SceneFocus;
	// Focus change direction - 0 is none, negative is back, positive forward
	int m_FocusChange;
	// Speed at which the menus appear and disappear
	float m_MenuSpeed;
	// Notification blink timer
	Timer m_BlinkTimer;
	// What we're blinking
	int m_BlinkMode;

	// The absolute screen position of the planet center
	Vector m_PlanetCenter;
	// The screen radius of the planet
	float m_PlanetRadius;

	// The different dialog/floating boxes
	GUICollectionBox *m_pRootBox;
	GUICollectionBox *m_pActivityBox;
	GUICollectionBox *m_pSceneInfoBox;
	GUICollectionBox *m_pPlayerSetupBox;
	GUICollectionBox *m_pQuitConfirmBox;

	// The menu buttons we want to manipulate
	GUIButton *m_aScenarioButton[SCENARIOBUTTONCOUNT];
	// Hover name label over Scene:s
	GUILabel *m_pScenePlanetLabel;

	// Activity selection screen controls
	GUIComboBox *m_pActivitySelect;
	GUILabel *m_pActivityLabel;
	GUILabel *m_pDifficultyLabel;
	GUISlider *m_pDifficultySlider;

	// Scene Info controls
	GUIButton *m_pSceneCloseButton;
	GUILabel *m_pSceneNameLabel;
	GUILabel *m_pSceneInfoLabel;

	// Player setup controls
	// Boxes in the matrix which detect and display where a control setting is and should be
//    bool m_aaControls[PLAYERCOLUMNCOUNT][TEAMROWCOUNT];
	GUICollectionBox *m_aapPlayerBoxes[PLAYERCOLUMNCOUNT][TEAMROWCOUNT];
	GUICollectionBox *m_apTeamBoxes[TEAMROWCOUNT];
	GUILabel *m_apTeamNameLabels[TEAMROWCOUNT];
	GUILabel *m_pStartErrorLabel;
	GUILabel *m_pCPULockLabel;
	// Which team the CPU is locked to, if any
	int m_LockedCPUTeam;

	//Tech selection combos
	GUIComboBox *m_apTeamTechSelect[Activity::MaxTeamCount];

	// AI skill selection
	GUISlider *m_apTeamAISkillSlider[Activity::MaxTeamCount];
	GUILabel *m_apTeamAISkillLabel[Activity::MaxTeamCount];

	GUILabel *m_pGoldLabel;
	GUISlider *m_pGoldSlider;
	GUICheckbox *m_pFogOfWarCheckbox;
	GUICheckbox *m_pRequireClearPathToOrbitCheckbox;
	GUICheckbox *m_pDeployUnitsCheckbox;

	// The confirmation box and its controls
	GUILabel *m_pQuitConfirmLabel;
	GUIButton *m_pQuitConfirmButton;

	std::shared_ptr<Texture> m_pDefaultPreviewBitmap;

	// The current set of Scenes being displayed - not owned, nor are the scenes
	std::list<Scene *> *m_pScenes;
	// The map of Activity:ies, and the Scene:s compatible with each, neither of which are owned here
	std::map<Activity *, std::list<Scene *> > m_Activities;
	// Currently dragged GUI box
	GUICollectionBox *m_pDraggedBox;
	// New potential drag is starting
	bool m_EngageDrag;
	// The scene preset currently hovered, NOT OWNED
	Scene *m_pHoveredScene;
	// The scene preset currently selected, NOT OWNED
	Scene *m_pSelectedScene;
	// Previous pos of mouse to calculate dragging
	Vector m_PrevMousePos;

	// Whether the game was restarted this frame or not
	bool m_ActivityRestarted;
	// Whether the game was resumed this frame or not
	bool m_ActivityResumed;
	// How many players are chosen to be in the new game
	int m_StartPlayers;
	// How many teams are chosen to be in the new game
	int m_StartTeams;
	// How much money both teams start with in the new game
	int m_StartFunds;
	// Difficulty setting
	int m_StartDifficulty;
	// Whether user has chosen to go back to the main menu
	bool m_BackToMain;
	// Player selected to quit the program
	bool m_Quit;
	// Select tutorial activity when switched to scenario GUI
	bool m_SelectTutorial;


//////////////////////////////////////////////////////////////////////////////////////////
// Private member variable and method declarations

private:

//////////////////////////////////////////////////////////////////////////////////////////
// Method:          Clear
//////////////////////////////////////////////////////////////////////////////////////////
// Description:     Clears all the member variables of this ScenarioGUI, effectively
//                  resetting the members of this abstraction level only.
// Arguments:       None.
// Return value:    None.

	void Clear();


	// Disallow the use of some implicit methods.
	ScenarioGUI(const ScenarioGUI &reference) = delete;
	ScenarioGUI & operator=(const ScenarioGUI &rhs) = delete;

};

} // namespace RTE

#endif  // File
=======
#ifndef _RTESCENARIOGUI_
#define _RTESCENARIOGUI_

#include "ScenarioActivityConfigGUI.h"
#include "MOSParticle.h"

namespace RTE {

	class Activity;
	class Scene;
	class AllegroScreen;
	class AllegroInput;
	class AllegroBitmap;
	class GUIControlManager;
	class GUICollectionBox;
	class GUIComboBox;
	class GUIButton;
	class GUILabel;

	/// <summary>
	/// Handling for the scenario menu screen composition and sub-menu interaction.
	/// </summary>
	class ScenarioGUI {

	public:

		/// <summary>
		/// Enumeration for the results of the ScenarioGUI input and event update.
		/// </summary>
		enum class ScenarioMenuUpdateResult {
			NoEvent,
			BackToMain,
			ActivityResumed,
			ActivityStarted
		};

#pragma region Creation
		/// <summary>
		/// Constructor method used to instantiate this ScenarioGUI object in system memory.
		/// </summary>
		/// <param name="guiScreen">Pointer to a GUIScreen interface that will be used by this ScenarioGUI's GUIControlManager. Ownership is NOT transferred!</param>
		/// <param name="guiInput">Pointer to a GUIInput interface that will be used by this ScenarioGUI's GUIControlManager. Ownership is NOT transferred!</param>
		ScenarioGUI(AllegroScreen *guiScreen, AllegroInput *guiInput) { Clear(); Create(guiScreen, guiInput); }

		/// <summary>
		/// Makes the ScenarioGUI object ready for use.
		/// </summary>
		/// <param name="guiScreen">Pointer to a GUIScreen interface that will be used by this ScenarioGUI's GUIControlManager. Ownership is NOT transferred!</param>
		/// <param name="guiInput">Pointer to a GUIInput interface that will be used by this ScenarioGUI's GUIControlManager. Ownership is NOT transferred!</param>
		void Create(AllegroScreen *guiScreen, AllegroInput *guiInput);
#pragma endregion

#pragma region Setters
		/// <summary>
		/// Enables the GUI elements for the menu, sets the planet coordinates on the screen so the menu can properly overlay it, and fetches the Scenes and Activities lists.
		/// </summary>
		/// <param name="center">The absolute screen coordinates of the planet's center.</param>
		/// <param name="radius">The radius, in screen pixel units, of the planet.</param>
		void SetEnabled(const Vector &center, float radius);
#pragma endregion

#pragma region Concrete Methods
		/// <summary>
		/// Updates the ScenarioGUI state.
		/// </summary>
		/// <returns>The result of the ScenarioGUI input and event update. See ScenarioMenuUpdateResult enumeration.</returns>
		ScenarioMenuUpdateResult Update();

		/// <summary>
		/// Draws the ScenarioGUI to the screen.
		/// </summary>
		void Draw() const;
#pragma endregion

	private:

		std::unique_ptr<GUIControlManager> m_GUIControlManager; //!< The GUIControlManager which owns all the GUIControls of the ScenarioGUI.
		ScenarioMenuUpdateResult m_UpdateResult; //!< The result of the ScenarioGUI update. See ScenarioMenuUpdateResult enumeration.

		std::map<Activity *, std::vector<Scene *>> m_ScenarioActivities; //!< The map of Activities and the Scenes compatible with each, neither of which are owned here.
		const Activity *m_SelectedActivity; //!< The currently selected Activity. Not owned.

		std::vector<Scene *> *m_ActivityScenes; //!< Pointer to the current set of Scenes being displayed. Not owned, and neither are the Scenes.
		Scene *m_SelectedScene; //!< The scene preset currently selected. Not owned.
		Scene *m_HoveredScene; //!< The scene preset currently hovered. Not owned.

		Vector m_PlanetCenter; //!< The absolute screen position of the planet center.
		float m_PlanetRadius; //!< The screen radius of the planet.
		std::vector<Vector> m_LineToSitePoints; //!< Collection of points that form lines from a screen point to the selected site point.

		GUICollectionBox *m_DraggedBox; //!< Currently dragged GUI box.
		Vector m_PrevMousePos; //!< Previous position of the mouse to calculate dragging.

		Timer m_BlinkTimer; //!< Timer for blinking the resume and config start buttons.
		Timer m_ScenePreviewAnimTimer; //!< Timer for animating the Scene preview image.

		MOSParticle m_DefaultScenePreview; //!< MOSParticle that acts as the default Scene preview image, to avoid having to animate manually.
		bool m_DrawDefaultScenePreview; //!< Whether the default Scene preview should be drawn or not.

		std::unique_ptr<ScenarioActivityConfigGUI> m_ActivityConfigBox; //!< The Activity configuration box.

		/// <summary>
		/// GUI elements that compose the scenario menu screen.
		/// </summary>
		GUICollectionBox *m_RootBox;
		GUICollectionBox *m_ActivityConfigBoxRootBox;
		GUIButton *m_BackToMainButton;
		GUIButton *m_ResumeButton;
		GUICollectionBox *m_ActivityInfoBox;
		GUIComboBox *m_ActivitySelectComboBox;
		GUILabel *m_ActivityDescriptionLabel;
		GUICollectionBox *m_SceneInfoBox;
		GUIButton *m_SceneBoxCloseButton;
		GUILabel *m_SceneNameLabel;
		GUILabel *m_SceneDescriptionLabel;
		GUICollectionBox *m_ScenePreviewImageBox;
		std::unique_ptr<AllegroBitmap> m_ScenePreviewBitmap;
		GUIButton *m_StartActivityConfigButton;
		GUILabel *m_SitePointNameLabel;

#pragma region Create Breakdown
		/// <summary>
		/// Creates all the elements that compose the Activity info box.
		/// </summary>
		void CreateActivityInfoBox();

		/// <summary>
		/// Creates all the elements that compose the Scene info box.
		/// </summary>
		void CreateSceneInfoBox();
#pragma endregion

#pragma region Scenario Menu Handling
		/// <summary>
		/// Sets the CollectionBox that is currently being dragged, if applicable.
		/// </summary>
		/// <param name="mouseX">Mouse X position.</param>
		/// <param name="mouseY">Mouse Y position.</param>
		void SetDraggedBox(int mouseX, int mouseY);

		/// <summary>
		/// Sets the selected Activity, refreshes the compatible Scenes on the planet and updates the Activity info box appropriately.
		/// </summary>
		/// <param name="newSelectedActivity">The new selected Activity.</param>
		void SetSelectedActivity(const Activity *newSelectedActivity);

		/// <summary>
		/// Sets the currently selected Scene and updates the Scene info box appropriately.
		/// </summary>
		/// <param name="newSelectedScene">The new selected Scene.</param>
		void SetSelectedScene(Scene *newSelectedScene);

		/// <summary>
		/// Moves the CollectionBox that is selected as being dragged, if any.
		/// </summary>
		/// <param name="mouseX">Mouse X position to calculate box position.</param>
		/// <param name="mouseY">Mouse Y position to calculate box position.</param>
		void DragBox(int mouseX, int mouseY);

		/// <summary>
		/// Fetches all the available Scenes and Activity presets from PresetMan.
		/// </summary>
		void FetchActivitiesAndScenesLists();

		/// <summary>
		/// Adjusts the positions of the site points on the planet if they don't fit the screen or overlap.
		/// </summary>
		/// <param name="sceneList">Vector of Scenes to adjust positions for.</param>
		void AdjustSitePointOffsetsOnPlanet(const std::vector<Scene *> &sceneList) const;

		/// <summary>
		/// Calculates how to draw lines from the Scene info box to the selected site point on the planet.
		/// </summary>
		void CalculateLinesToSitePoint();
#pragma endregion

#pragma region Update Breakdown
		/// <summary>
		/// Displays the site name label if the mouse is over a site point.
		/// </summary>
		/// <param name="mouseX">Mouse X position.</param>
		/// <param name="mouseY">Mouse Y position.</param>
		void UpdateHoveredSitePointLabel(int mouseX, int mouseY);

		/// <summary>
		/// Handles the player interaction with the ScenarioGUI GUI elements.
		/// </summary>
		/// <param name="mouseX">Mouse X position.</param>
		/// <param name="mouseY">Mouse Y position.</param>
		void HandleInputEvents(int mouseX, int mouseY);
#pragma endregion

#pragma region Draw Breakdown
		/// <summary>
		/// Draws the site points on top of the planet.
		/// </summary>
		/// <param name="drawBitmap">The bitmap to draw on.</param>
		void DrawSitePoints(BITMAP *drawBitmap) const;

		/// <summary>
		/// Draws fancy thick flickering lines from the Scene info box to the selected scene point on the planet.
		/// </summary>
		/// <param name="drawBitmap">The bitmap to draw to.</param>
		void DrawLinesToSitePoint(BITMAP *drawBitmap) const;
#pragma endregion

		/// <summary>
		/// Clears all the member variables of this ScenarioGUI, effectively resetting the members of this object.
		/// </summary>
		void Clear();

		// Disallow the use of some implicit methods.
		ScenarioGUI(const ScenarioGUI &reference) = delete;
		ScenarioGUI & operator=(const ScenarioGUI &rhs) = delete;
	};
}
#endif
>>>>>>> a712c192
<|MERGE_RESOLUTION|>--- conflicted
+++ resolved
@@ -1,569 +1,3 @@
-<<<<<<< HEAD
-#ifndef _SCENARIOGUI_
-#define _SCENARIOGUI_
-
-//////////////////////////////////////////////////////////////////////////////////////////
-// File:            ScenarioGUI.h
-//////////////////////////////////////////////////////////////////////////////////////////
-// Description:     ScenarioGUI class
-// Project:         GUI Library
-// Author(s):       Daniel Tabar
-//                  dtabar@datarealms.com
-//                  http://www.datarealms.com
-
-
-//////////////////////////////////////////////////////////////////////////////////////////
-// Inclusions of header files
-
-#include "ActivityMan.h"
-#include "Timer.h"
-
-#include "System/SDLTexture.h"
-
-namespace RTE
-{
-
-class GUIScreen;
-class GUIInput;
-class GUIControlManager;
-class GUICollectionBox;
-class GUIComboBox;
-class GUICheckbox;
-class GUITab;
-class GUIListBox;
-class GUITextBox;
-class GUIButton;
-class GUILabel;
-class GUISlider;
-class Entity;
-class Scene;
-class Activity;
-
-//////////////////////////////////////////////////////////////////////////////////////////
-// Class:           ScenarioGUI
-//////////////////////////////////////////////////////////////////////////////////////////
-// Description:     A menu for setting up and launching scenario games.
-// Parent(s):       None.
-// Class history:   11/02/2010 ScenarioGUI Created.
-
-class ScenarioGUI {
-
-//////////////////////////////////////////////////////////////////////////////////////////
-// Public member variable, method and friend function declarations
-
-public:
-
-
-//////////////////////////////////////////////////////////////////////////////////////////
-// Constructor:     ScenarioGUI
-//////////////////////////////////////////////////////////////////////////////////////////
-// Description:     Constructor method used to instantiate a ScenarioGUI object in system
-//                  memory. Create() should be called before using the object.
-// Arguments:       None.
-
-	ScenarioGUI() { Clear(); }
-
-
-//////////////////////////////////////////////////////////////////////////////////////////
-// Destructor:      ~ScenarioGUI
-//////////////////////////////////////////////////////////////////////////////////////////
-// Description:     Destructor method used to clean up a ScenarioGUI object before deletion
-//                  from system memory.
-// Arguments:       None.
-
-	~ScenarioGUI() { Destroy(); }
-
-
-//////////////////////////////////////////////////////////////////////////////////////////
-// Method:          Create
-//////////////////////////////////////////////////////////////////////////////////////////
-// Description:     Makes the ScenarioGUI object ready for use.
-// Arguments:       A pointer to a Controller which will control this Menu. Ownership is
-//                  NOT TRANSFERRED!
-// Return value:    An error return value signaling sucess or any particular failure.
-//                  Anything below 0 is an error signal.
-
-	int Create(Controller *pController);
-
-
-//////////////////////////////////////////////////////////////////////////////////////////
-// Method:  Reset
-//////////////////////////////////////////////////////////////////////////////////////////
-// Description:     Resets the entire ScenarioGUI, including its inherited members, to
-//                  their default settings or values.
-// Arguments:       None.
-// Return value:    None.
-
-	void Reset() { Clear(); }
-
-
-//////////////////////////////////////////////////////////////////////////////////////////
-// Method:          Destroy
-//////////////////////////////////////////////////////////////////////////////////////////
-// Description:     Destroys and resets (through Clear()) the ScenarioGUI object.
-// Arguments:       None.
-// Return value:    None.
-
-	void Destroy();
-
-
-//////////////////////////////////////////////////////////////////////////////////////////
-// Method:          GetGUIControlManager
-//////////////////////////////////////////////////////////////////////////////////////////
-// Description:     Gets the GUIControlManager owned and used by this.
-// Arguments:       None.
-// Return value:    The GUIControlManager. Ownership is not transferred!
-
-	GUIControlManager * GetGUIControlManager();
-
-
-//////////////////////////////////////////////////////////////////////////////////////////
-// Method:          SetEnabled
-//////////////////////////////////////////////////////////////////////////////////////////
-// Description:     Enables or disables the menu. This will animate it in and out of view.
-// Arguments:       Whether to enable or disable the menu.
-// Return value:    None.
-
-	void SetEnabled(bool enable = true);
-
-
-//////////////////////////////////////////////////////////////////////////////////////////
-// Method:          IsEnabled
-//////////////////////////////////////////////////////////////////////////////////////////
-// Description:     Reports whether the menu is enabled or not.
-// Arguments:       None.
-// Return value:    None.
-
-	bool IsEnabled() { return m_MenuEnabled == ENABLED || m_MenuEnabled == ENABLING; }
-
-
-//////////////////////////////////////////////////////////////////////////////////////////
-// Method:          SetPlanetInfo
-//////////////////////////////////////////////////////////////////////////////////////////
-// Description:     Sets where the planet is on the scren and its other data so the menu
-//                  can overlay properly on it.
-// Arguments:       The absolute screen coordinates of the planet's center.
-//                  The radius, in screen pixel units, of the planet.
-// Return value:    None.
-
-	void SetPlanetInfo(const Vector &center, float radius) { m_PlanetCenter = center; m_PlanetRadius = radius; }
-
-
-//////////////////////////////////////////////////////////////////////////////////////////
-// Method:          ActivityRestarted
-//////////////////////////////////////////////////////////////////////////////////////////
-// Description:     Reports whether the player has decided to restart an activity this frame.
-//                  All parameters for the new game has been fed into ActivityMan already.
-// Arguments:       None.
-// Return value:    Whether the activity should be restarted.
-
-	bool ActivityRestarted() { return m_ActivityRestarted; }
-
-
-//////////////////////////////////////////////////////////////////////////////////////////
-// Method:          ActivityResumed
-//////////////////////////////////////////////////////////////////////////////////////////
-// Description:     Reports whether the player has decided to resume the current activity.
-// Arguments:       None.
-// Return value:    Whether the activity should be resumed.
-
-	bool ActivityResumed() { return m_ActivityResumed; }
-
-
-//////////////////////////////////////////////////////////////////////////////////////////
-// Method:          BackToMain
-//////////////////////////////////////////////////////////////////////////////////////////
-// Description:     Reports whether the player has decided to go back to the main menu.
-// Arguments:       None.
-// Return value:    Whether we should go back to main menu.
-
-	bool BackToMain() { return m_BackToMain; }
-
-
-//////////////////////////////////////////////////////////////////////////////////////////
-// Method:          QuitProgram
-//////////////////////////////////////////////////////////////////////////////////////////
-// Description:     Reports whether the player has decided to quit the program.
-// Arguments:       None.
-// Return value:    Whether the program has been commanded to shit down by the user.
-
-	bool QuitProgram() { return m_Quit; }
-
-
-//////////////////////////////////////////////////////////////////////////////////////////
-// Method:          Update
-//////////////////////////////////////////////////////////////////////////////////////////
-// Description:     Updates the state of this Menu each frame
-// Arguments:       None.
-// Return value:    None.
-
-	void Update();
-
-
-//////////////////////////////////////////////////////////////////////////////////////////
-// Method:  Draw
-//////////////////////////////////////////////////////////////////////////////////////////
-// Description:     Draws the menu
-// Arguments:       The bitmap to draw on.
-// Return value:    None.
-
-	void Draw(SDL_Renderer* renderer) const;
-
-
-//////////////////////////////////////////////////////////////////////////////////////////
-// Method:          DrawScreenLineToSitePoint
-//////////////////////////////////////////////////////////////////////////////////////////
-// Description:     Draws a fancy thick flickering lines to point out scene points on the
-//                  planet, FROM an arbitrary screen point.
-// Arguments:       The bitmap to draw to.
-//                  The point on the screen to point from, in screen coordinates.
-//                  The point on the planet to point at, in planet coordinates.
-//                  The color of the line.
-//                  How many of the segments from the start (the start of the line) to draw.
-//                  How many of the segments from the end (site circle) to draw. -1 is all.
-//                  The height of the 'channel' above and below that the lines will go around
-//                  the player bar.
-//                  What size factor from 'normal' should the circle's diameter be drawn.
-// Return value:    Whether all segments of the line were drawn with the segment params.
-
-	bool DrawScreenLineToSitePoint(SDL_Renderer* renderer,
-		const Vector &screenPoint,
-		const Vector &planetPoint,
-		uint32_t color,
-		int onlyFirstSegments = -1,
-		int onlyLastSegments = -1,
-		int channelHeight = 80,
-		float circleSize = 1.0,
-		bool squareSite = false) const;
-
-
-
-//////////////////////////////////////////////////////////////////////////////////////////
-// Protected member variable and method declarations
-
-protected:
-
-
-//////////////////////////////////////////////////////////////////////////////////////////
-// Method:          UpdateInput
-//////////////////////////////////////////////////////////////////////////////////////////
-// Description:     Updates the user input processing.
-// Arguments:       None.
-// Return value:    None.
-
-	void UpdateInput();
-
-
-//////////////////////////////////////////////////////////////////////////////////////////
-// Method:          HideAllScreens
-//////////////////////////////////////////////////////////////////////////////////////////
-// Description:     Hides all menu screens, so one can easily be unhidden and shown only.
-// Arguments:       None.
-// Return value:    None.
-
-	void HideAllScreens();
-
-
-//////////////////////////////////////////////////////////////////////////////////////////
-// Method:          KeepBoxOnScreen
-//////////////////////////////////////////////////////////////////////////////////////////
-// Description:     Makes sure a specific box doesn't end up moved completely off-screen.
-// Arguments:       The GUICollectionBox to adjust, if necessary.
-//                  The amount of margin to allow the box to stay within.
-// Return value:    None.
-
-	void KeepBoxOnScreen(GUICollectionBox *pBox, int margin = 10);
-
-
-//////////////////////////////////////////////////////////////////////////////////////////
-// Method:          SetupSkirmishActivity
-//////////////////////////////////////////////////////////////////////////////////////////
-// Description:     Sets the ActivityMan up with the current data for a skirmish game.
-// Arguments:       None.
-// Return value:    None.
-
-	void SetupSkirmishActivity();
-
-
-//////////////////////////////////////////////////////////////////////////////////////////
-// Method:          UpdateActivityBox
-//////////////////////////////////////////////////////////////////////////////////////////
-// Description:     Updates the contents of the Activity selection box.
-// Arguments:       None.
-// Return value:    None.
-
-	void UpdateActivityBox();
-
-
-//////////////////////////////////////////////////////////////////////////////////////////
-// Method:          UpdateScenesBox
-//////////////////////////////////////////////////////////////////////////////////////////
-// Description:     Updates the contents of the Scene selection box.
-// Arguments:       None.
-// Return value:    None.
-
-	void UpdateScenesBox();
-
-
-//////////////////////////////////////////////////////////////////////////////////////////
-// Method:          UpdatePlayersBox
-//////////////////////////////////////////////////////////////////////////////////////////
-// Description:     Updates the contents of the player config box.
-// Arguments:       Whether we shuold refresh completely becaue there's a new Activity
-//                  selected.
-// Return value:    None.
-
-	void UpdatePlayersBox(bool newActivity);
-
-
-//////////////////////////////////////////////////////////////////////////////////////////
-// Method:          PlayerCount
-//////////////////////////////////////////////////////////////////////////////////////////
-// Description:     Counts how many players are currently assigned to play this Activity.
-// Arguments:       None.
-// Return value:    The number of players already assigned to play the selected Activity.
-
-	int PlayerCount();
-
-
-//////////////////////////////////////////////////////////////////////////////////////////
-// Method:          StartGame
-//////////////////////////////////////////////////////////////////////////////////////////
-// Description:     Sets up and starts the currently selected Activity and settings.
-// Arguments:       None.
-// Return value:    Whether the game was set up and started successfully.
-
-	bool StartGame();
-
-
-//////////////////////////////////////////////////////////////////////////////////////////
-// Method:          GetAllScenesAndActivities
-//////////////////////////////////////////////////////////////////////////////////////////
-// Description:     Gathers all the available Scene:s and Activity presets there are.
-// Arguments:       None.
-// Return value:    None.
-
-	void GetAllScenesAndActivities();
-
-
-//////////////////////////////////////////////////////////////////////////////////////////
-// Method:          UpdateSiteHoverLabel
-//////////////////////////////////////////////////////////////////////////////////////////
-// Description:     Updates the floating label over a planet site.
-// Arguments:       Label is visible.
-//                  Text to show above the location.
-//                  The location in planetary coords.
-//                  How high above the location to show the text, adjustment from a good default.
-// Return value:    None.
-
-	void UpdateSiteNameLabel(bool visible, string text = "", const Vector &location = Vector(), float height = 1.0);
-
-
-//////////////////////////////////////////////////////////////////////////////////////////
-// Method:          DrawGlowLine
-//////////////////////////////////////////////////////////////////////////////////////////
-// Description:     Draws a fancy thick flickering line to point out scene points on the
-//                  planet.
-// Arguments:       The bitmap to draw to.
-//                  The start and end Vector:s for the line, in absolute screen coordinates.
-//                  The color to draw the line in. Use makecol(r, g, b) to create the color
-// Return value:    None.
-
-	void DrawGlowLine(SDL_Renderer* renderer, const Vector &start, const Vector &end, uint32_t color) const;
-
-
-
-	enum MenuEnabled
-	{
-		ENABLING = 0,
-		ENABLED,
-		DISABLING,
-		DISABLED
-	};
-
-	enum MenuScreen
-	{
-		ROOT = 0,
-		SCENESELECT,
-		PLAYERSETUP,
-		CONFIRMQUIT,
-		SCREENCOUNT
-	};
-
-	enum ScenarioButtons
-	{
-		BACKTOMAIN = 0,
-		STARTHERE,
-		STARTGAME,
-		RESUME,
-		SCENARIOBUTTONCOUNT
-	};
-
-	enum BlinkMode
-	{
-		NOBLINK = 0,
-		NOFUNDS,
-		NOCRAFT,
-		BLINKMODECOUNT
-	};
-
-	// These add on the player and team max counts
-	enum PlayerColumns
-	{
-		PLAYER_CPU = Players::MaxPlayerCount,
-		PLAYERCOLUMNCOUNT
-	};
-
-	enum TeamRows
-	{
-		TEAM_DISABLED = Activity::MaxTeamCount,
-		TEAMROWCOUNT
-	};
-
-	// Controller which controls this menu. Not owned
-	Controller *m_pController;
-	// GUI Screen for use by the in-game GUI
-	GUIScreen *m_pGUIScreen;
-	// Input controller
-	GUIInput *m_pGUIInput;
-	// The control manager which holds all the controls
-	GUIControlManager *m_pGUIController;
-	// Visibility state of the menu
-	int m_MenuEnabled;
-	// Screen selection state
-	int m_MenuScreen;
-	// Change in menu screens detected
-	bool m_ScreenChange;
-	// Focus state on selecting scenes
-	int m_SceneFocus;
-	// Focus change direction - 0 is none, negative is back, positive forward
-	int m_FocusChange;
-	// Speed at which the menus appear and disappear
-	float m_MenuSpeed;
-	// Notification blink timer
-	Timer m_BlinkTimer;
-	// What we're blinking
-	int m_BlinkMode;
-
-	// The absolute screen position of the planet center
-	Vector m_PlanetCenter;
-	// The screen radius of the planet
-	float m_PlanetRadius;
-
-	// The different dialog/floating boxes
-	GUICollectionBox *m_pRootBox;
-	GUICollectionBox *m_pActivityBox;
-	GUICollectionBox *m_pSceneInfoBox;
-	GUICollectionBox *m_pPlayerSetupBox;
-	GUICollectionBox *m_pQuitConfirmBox;
-
-	// The menu buttons we want to manipulate
-	GUIButton *m_aScenarioButton[SCENARIOBUTTONCOUNT];
-	// Hover name label over Scene:s
-	GUILabel *m_pScenePlanetLabel;
-
-	// Activity selection screen controls
-	GUIComboBox *m_pActivitySelect;
-	GUILabel *m_pActivityLabel;
-	GUILabel *m_pDifficultyLabel;
-	GUISlider *m_pDifficultySlider;
-
-	// Scene Info controls
-	GUIButton *m_pSceneCloseButton;
-	GUILabel *m_pSceneNameLabel;
-	GUILabel *m_pSceneInfoLabel;
-
-	// Player setup controls
-	// Boxes in the matrix which detect and display where a control setting is and should be
-//    bool m_aaControls[PLAYERCOLUMNCOUNT][TEAMROWCOUNT];
-	GUICollectionBox *m_aapPlayerBoxes[PLAYERCOLUMNCOUNT][TEAMROWCOUNT];
-	GUICollectionBox *m_apTeamBoxes[TEAMROWCOUNT];
-	GUILabel *m_apTeamNameLabels[TEAMROWCOUNT];
-	GUILabel *m_pStartErrorLabel;
-	GUILabel *m_pCPULockLabel;
-	// Which team the CPU is locked to, if any
-	int m_LockedCPUTeam;
-
-	//Tech selection combos
-	GUIComboBox *m_apTeamTechSelect[Activity::MaxTeamCount];
-
-	// AI skill selection
-	GUISlider *m_apTeamAISkillSlider[Activity::MaxTeamCount];
-	GUILabel *m_apTeamAISkillLabel[Activity::MaxTeamCount];
-
-	GUILabel *m_pGoldLabel;
-	GUISlider *m_pGoldSlider;
-	GUICheckbox *m_pFogOfWarCheckbox;
-	GUICheckbox *m_pRequireClearPathToOrbitCheckbox;
-	GUICheckbox *m_pDeployUnitsCheckbox;
-
-	// The confirmation box and its controls
-	GUILabel *m_pQuitConfirmLabel;
-	GUIButton *m_pQuitConfirmButton;
-
-	std::shared_ptr<Texture> m_pDefaultPreviewBitmap;
-
-	// The current set of Scenes being displayed - not owned, nor are the scenes
-	std::list<Scene *> *m_pScenes;
-	// The map of Activity:ies, and the Scene:s compatible with each, neither of which are owned here
-	std::map<Activity *, std::list<Scene *> > m_Activities;
-	// Currently dragged GUI box
-	GUICollectionBox *m_pDraggedBox;
-	// New potential drag is starting
-	bool m_EngageDrag;
-	// The scene preset currently hovered, NOT OWNED
-	Scene *m_pHoveredScene;
-	// The scene preset currently selected, NOT OWNED
-	Scene *m_pSelectedScene;
-	// Previous pos of mouse to calculate dragging
-	Vector m_PrevMousePos;
-
-	// Whether the game was restarted this frame or not
-	bool m_ActivityRestarted;
-	// Whether the game was resumed this frame or not
-	bool m_ActivityResumed;
-	// How many players are chosen to be in the new game
-	int m_StartPlayers;
-	// How many teams are chosen to be in the new game
-	int m_StartTeams;
-	// How much money both teams start with in the new game
-	int m_StartFunds;
-	// Difficulty setting
-	int m_StartDifficulty;
-	// Whether user has chosen to go back to the main menu
-	bool m_BackToMain;
-	// Player selected to quit the program
-	bool m_Quit;
-	// Select tutorial activity when switched to scenario GUI
-	bool m_SelectTutorial;
-
-
-//////////////////////////////////////////////////////////////////////////////////////////
-// Private member variable and method declarations
-
-private:
-
-//////////////////////////////////////////////////////////////////////////////////////////
-// Method:          Clear
-//////////////////////////////////////////////////////////////////////////////////////////
-// Description:     Clears all the member variables of this ScenarioGUI, effectively
-//                  resetting the members of this abstraction level only.
-// Arguments:       None.
-// Return value:    None.
-
-	void Clear();
-
-
-	// Disallow the use of some implicit methods.
-	ScenarioGUI(const ScenarioGUI &reference) = delete;
-	ScenarioGUI & operator=(const ScenarioGUI &rhs) = delete;
-
-};
-
-} // namespace RTE
-
-#endif  // File
-=======
 #ifndef _RTESCENARIOGUI_
 #define _RTESCENARIOGUI_
 
@@ -780,5 +214,4 @@
 		ScenarioGUI & operator=(const ScenarioGUI &rhs) = delete;
 	};
 }
-#endif
->>>>>>> a712c192
+#endif
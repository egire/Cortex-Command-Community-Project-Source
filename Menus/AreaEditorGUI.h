#ifndef _AREAEDITORGUI_
#define _AREAEDITORGUI_

//////////////////////////////////////////////////////////////////////////////////////////
// File:            AreaEditorGUI.h
//////////////////////////////////////////////////////////////////////////////////////////
// Description:     AreaEditorGUI class
// Project:         GUI Library
// Author(s):       Daniel Tabar
//                  dtabar@datarealms.com
//                  http://www.datarealms.com


//////////////////////////////////////////////////////////////////////////////////////////
// Inclusions of header files

//#include "FrameMan.h"
#include "Scene.h"
#include "Timer.h"
#include "Vector.h"
#include "Box.h"
#include "Controller.h"
#include "PieSlice.h"

struct BITMAP;


namespace RTE
{

class AreaPickerGUI;
class PieMenuGUI;


//////////////////////////////////////////////////////////////////////////////////////////
// Class:           AreaEditorGUI
//////////////////////////////////////////////////////////////////////////////////////////
// Description:     A full menu system that represents the scene editing GUI for Cortex Command
// Parent(s):       None.
// Class history:   7/08/2007 AreaEditorGUI Created.

class AreaEditorGUI {

//////////////////////////////////////////////////////////////////////////////////////////
// Public member variable, method and friend function declarations

public:

    // Different modes of this editor
    enum EditorGUIMode
    {
        INACTIVE = 0,
        PICKINGAREA,
        PREADDMOVEBOX,
        ADDINGBOX,
        MOVINGBOX,
        DELETINGBOX,
        DONEEDITING,
        EDITORGUIMODECOUNT
    };


//////////////////////////////////////////////////////////////////////////////////////////
// Constructor:     AreaEditorGUI
//////////////////////////////////////////////////////////////////////////////////////////
// Description:     Constructor method used to instantiate a AreaEditorGUI Area in system
//                  memory. Create() should be called before using the Area.
// Arguments:       None.

    AreaEditorGUI() { Clear(); }


//////////////////////////////////////////////////////////////////////////////////////////
// Destructor:      ~AreaEditorGUI
//////////////////////////////////////////////////////////////////////////////////////////
// Description:     Destructor method used to clean up a AreaEditorGUI Area before deletion
//                  from system memory.
// Arguments:       None.

    ~AreaEditorGUI() { Destroy(); }


//////////////////////////////////////////////////////////////////////////////////////////
// Method:          Create
//////////////////////////////////////////////////////////////////////////////////////////
// Description:     Makes the AreaEditorGUI Area ready for use.
// Arguments:       A poitner to a Controller which will control this Menu. Ownership is
//                  NOT TRANSFERRED!
//                  Whether the editor should have all the features enabled, like load/save
//                  and undo capabilities.
//                  Which module space that this eidtor will be able to pick Areas from.
//                  -1 means all modules.
// Return value:    An error return value signaling sucess or any particular failure.
//                  Anything below 0 is an error signal.

    int Create(Controller *pController, bool fullFeatured = false, int whichModuleSpace = -1);


//////////////////////////////////////////////////////////////////////////////////////////
// Method:  Reset
//////////////////////////////////////////////////////////////////////////////////////////
// Description:     Resets the entire AreaEditorGUI, including its inherited members, to
//                  their default settings or values.
// Arguments:       None.
// Return value:    None.

	void Reset() { Clear(); }


//////////////////////////////////////////////////////////////////////////////////////////
// Method:          Destroy
//////////////////////////////////////////////////////////////////////////////////////////
// Description:     Destroys and resets (through Clear()) the AreaEditorGUI Area.
// Arguments:       None.
// Return value:    None.

    void Destroy();


//////////////////////////////////////////////////////////////////////////////////////////
// Method:          SetController
//////////////////////////////////////////////////////////////////////////////////////////
// Description:     Sets the controller used by this. The ownership of the controller is
//                  NOT transferred!
// Arguments:       The new controller for this menu. Ownership is NOT transferred
// Return value:    None.

    void SetController(Controller *pController);


//////////////////////////////////////////////////////////////////////////////////////////
// Method:          SetPosOnScreen
//////////////////////////////////////////////////////////////////////////////////////////
// Description:     Sets where on the screen that this GUI is being drawn to. If upper
//                  left corner, then 0, 0. This will affect the way the mouse is positioned
//                  etc.
// Arguments:       The new screen position of this entire GUI.

    void SetPosOnScreen(int newPosX, int newPosY);


//////////////////////////////////////////////////////////////////////////////////////////
// Method:          SetCursorPos
//////////////////////////////////////////////////////////////////////////////////////////
// Description:     Sets the absolute scene coordinates of the cursor of this Editor.
// Arguments:       The new cursor position in absolute scene units.
// Return value:    None.

    void SetCursorPos(const Vector &newCursorPos) { m_CursorPos = newCursorPos; }


//////////////////////////////////////////////////////////////////////////////////////////
// Method:          GetActivatedPieSlice
//////////////////////////////////////////////////////////////////////////////////////////
// Description:     Gets any Pie menu slice command activated last update.
// Arguments:       None.
// Return value:    The enum'd int of any slice activated. See the PieSliceIndex enum.

    PieSlice::PieSliceIndex GetActivatedPieSlice() { return m_ActivatedPieSliceType; }


//////////////////////////////////////////////////////////////////////////////////////////
// Method:          SetCurrentArea
//////////////////////////////////////////////////////////////////////////////////////////
// Description:     Sets the currently selected Area of this Editor. Ownership IS NOT
//                  transferred!
// Arguments:       The new area for this to work with, if any. OWNERSHIP IS NOT TRANSFERRED!
// Return value:    None.

    void SetCurrentArea(Scene::Area *pArea);


//////////////////////////////////////////////////////////////////////////////////////////
// Method:          GetCurrentArea
//////////////////////////////////////////////////////////////////////////////////////////
// Description:     Gets the currently held Area in the cursor of this Editor. Ownership
//                  IS NOT transferred!
// Arguments:       None.
// Return value:    The currently held Area, if any. OWNERSHIP IS NOT TRANSFERRED!

    Scene::Area * GetCurrentArea() { return m_pCurrentArea; }


//////////////////////////////////////////////////////////////////////////////////////////
// Method:          SetEditorMode
//////////////////////////////////////////////////////////////////////////////////////////
// Description:     Sets the current mode of this editor.
// Arguments:       The new mode to set to, see the EditorGUIMode enum.
// Return value:    None.

    void SetEditorGUIMode(EditorGUIMode newMode) { m_EditorGUIMode = newMode; }


//////////////////////////////////////////////////////////////////////////////////////////
// Method:          GetEditorMode
//////////////////////////////////////////////////////////////////////////////////////////
// Description:     Gets the current mode of this editor.
// Arguments:       None.
// Return value:    The current mode this is set to; see the EditorGUIMode enum.

    EditorGUIMode GetEditorGUIMode() const { return m_EditorGUIMode; }


//////////////////////////////////////////////////////////////////////////////////////////
// Method:          EditMade
//////////////////////////////////////////////////////////////////////////////////////////
// Description:     Shows whether an edit on the scene was made in the last Update.
// Arguments:       None.
// Return value:    Whether any edit was made.

    bool EditMade() const { return m_EditMade; }


//////////////////////////////////////////////////////////////////////////////////////////
// Method:          UpdatePickerList
//////////////////////////////////////////////////////////////////////////////////////////
// Description:     Updates the list that the GUI's Area picker has, from the current
//                  scene state.
// Arguments:       The name of the Area to leave selected after the list is updated.
// Return value:    None.

	void UpdatePickerList(std::string selectAreaName = "");


//////////////////////////////////////////////////////////////////////////////////////////
// Method:          Update
//////////////////////////////////////////////////////////////////////////////////////////
// Description:     Updates the state of this Menu each frame
// Arguments:       None.
// Return value:    None.

	void Update();


//////////////////////////////////////////////////////////////////////////////////////////
// Method:  Draw
//////////////////////////////////////////////////////////////////////////////////////////
// Description:     Draws the editor
// Arguments:       The bitmap to draw on.
//                  The absolute position of the target bitmap's upper left corner in the scene.
// Return value:    None.

	void Draw(BITMAP *pTargetBitmap, const Vector &targetPos = Vector()) const;


//////////////////////////////////////////////////////////////////////////////////////////
// Protected member variable and method declarations

protected:


    enum BlinkMode
    {
        NOBLINK = 0,
        OBJECTBLINKON,
        OBJECTBLINKOFF,
        BLINKMODECOUNT
    };

    // Controller which conrols this menu. Not owned
    Controller *m_pController;
    // Full featured or the in-game version
    bool m_FullFeatured;
    // Whether an editor was made to the Scene in the last Update
    bool m_EditMade;
    // The current mode of the whole GUI. See EditorGUIMode enum.
    EditorGUIMode m_EditorGUIMode;
    // The previous mode of the whole GUI, to go back to when the current mode is done in some cases
    EditorGUIMode m_PreviousMode;
    // Notification blink timer
    Timer m_BlinkTimer;
    // What we're blinking
    int m_BlinkMode;
    // Measures the time to when to start repeating inputs when they're held down
    Timer m_RepeatStartTimer;
    // Measures the interval between input repeats
    Timer m_RepeatTimer;

<<<<<<< HEAD
	std::unique_ptr<PieMenuGUI> m_PieMenu; //!< The PieMenuGUI for this AreaEditorGUI.
=======
    // The pie menu
    PieMenuGUI *m_pPieMenu;
    PieSlice::PieSliceIndex m_ActivatedPieSliceType; //!< The activated PieSliceType, reset every frame.
>>>>>>> 8d5abb0e
    // The Area picker
    AreaPickerGUI *m_pPicker;
    // Grid snapping enabled
    bool m_GridSnapping;
    // Current cursor position, in absolute scene coordinates
    Vector m_CursorPos;
    // The offset from the currently dragged Box's corner position to the cursor, if any
    Vector m_CursorOffset;
    // Cursor position in free air, or over something
    bool m_CursorInAir;
    // Currently selected Area. NOT OWNED BY THIS
    Scene::Area *m_pCurrentArea;
    // Whether to draw the currently held Area
    bool m_DrawCurrentArea;
    // The Box currently being added/moved
    Box m_EditedBox;
    // Currently placed scene Area to make blink when drawing it. NOT OWNED.
    const Box *m_pBoxToBlink;


//////////////////////////////////////////////////////////////////////////////////////////
// Private member variable and method declarations

private:

//////////////////////////////////////////////////////////////////////////////////////////
// Method:          Clear
//////////////////////////////////////////////////////////////////////////////////////////
// Description:     Clears all the member variables of this AreaEditorGUI, effectively
//                  resetting the members of this abstraction level only.
// Arguments:       None.
// Return value:    None.

    void Clear();


    // Disallow the use of some implicit methods.
	AreaEditorGUI(const AreaEditorGUI &reference) = delete;
	AreaEditorGUI & operator=(const AreaEditorGUI &rhs) = delete;

};

} // namespace RTE

#endif  // File<|MERGE_RESOLUTION|>--- conflicted
+++ resolved
@@ -276,13 +276,7 @@
     // Measures the interval between input repeats
     Timer m_RepeatTimer;
 
-<<<<<<< HEAD
 	std::unique_ptr<PieMenuGUI> m_PieMenu; //!< The PieMenuGUI for this AreaEditorGUI.
-=======
-    // The pie menu
-    PieMenuGUI *m_pPieMenu;
-    PieSlice::PieSliceIndex m_ActivatedPieSliceType; //!< The activated PieSliceType, reset every frame.
->>>>>>> 8d5abb0e
     // The Area picker
     AreaPickerGUI *m_pPicker;
     // Grid snapping enabled

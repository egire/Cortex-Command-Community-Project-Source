--- conflicted
+++ resolved
@@ -48,12 +48,7 @@
     m_BlinkMode = NOBLINK;
     m_RepeatStartTimer.Reset();
     m_RepeatTimer.Reset();
-<<<<<<< HEAD
 	m_PieMenu = nullptr;
-=======
-    m_pPieMenu = 0;
-    m_ActivatedPieSliceType = PieSlice::PieSliceIndex::PSI_NONE;
->>>>>>> 8d5abb0e
     m_pPicker = 0;
     m_GridSnapping = true;
     m_CursorPos.Reset();
@@ -145,7 +140,6 @@
 
 
 //////////////////////////////////////////////////////////////////////////////////////////
-<<<<<<< HEAD
 // Method:          GetActivatedPieSlice
 //////////////////////////////////////////////////////////////////////////////////////////
 // Description:     Gets any Pie menu slice command activated last update.
@@ -156,8 +150,6 @@
 
 
 //////////////////////////////////////////////////////////////////////////////////////////
-=======
->>>>>>> 8d5abb0e
 // Method:          SetCurrentArea
 //////////////////////////////////////////////////////////////////////////////////////////
 // Description:     Sets the currently selected Area of this Editor. Ownership IS NOT
@@ -294,7 +286,6 @@
 		m_PieMenu->SetPos(m_GridSnapping ? g_SceneMan.SnapPosition(m_CursorPos) : m_CursorPos);
     }
 
-<<<<<<< HEAD
 	if (!m_pController->IsState(PIE_MENU_ACTIVE) || m_EditorGUIMode == INACTIVE || m_EditorGUIMode == PICKINGAREA) { m_PieMenu->SetEnabled(false); }
 
     if (m_PieMenu->GetPieCommand() != PieSlice::PieSliceIndex::PSI_NONE) {
@@ -307,27 +298,6 @@
 		} else if (m_PieMenu->GetPieCommand() == PieSlice::PieSliceIndex::PSI_DONE) {
 			m_EditorGUIMode = DONEEDITING;
 		}
-=======
-    if (!m_pController->IsState(PIE_MENU_ACTIVE) || m_EditorGUIMode == INACTIVE || m_EditorGUIMode == PICKINGAREA)
-        m_pPieMenu->SetEnabled(false);
-
-    ///////////////////////////////////////
-    // Handle pie menu selections
-
-    m_ActivatedPieSliceType = m_pPieMenu->GetPieCommand();
-    if (m_pPieMenu->GetPieCommand() != PieSlice::PieSliceIndex::PSI_NONE)
-    {
-        if (m_pPieMenu->GetPieCommand() == PieSlice::PieSliceIndex::PSI_PICK)
-            m_EditorGUIMode = PICKINGAREA;
-        else if (m_pPieMenu->GetPieCommand() == PieSlice::PieSliceIndex::PSI_MOVE)
-            m_EditorGUIMode = PREADDMOVEBOX;
-        else if (m_pPieMenu->GetPieCommand() == PieSlice::PieSliceIndex::PSI_REMOVE)
-            m_EditorGUIMode = DELETINGBOX;
-        else if (m_pPieMenu->GetPieCommand() == PieSlice::PieSliceIndex::PSI_DONE)
-            m_EditorGUIMode = DONEEDITING;
-        
-        UpdatePieMenu();
->>>>>>> 8d5abb0e
     }
 
     //////////////////////////////////////////

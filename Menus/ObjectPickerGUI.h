--- conflicted
+++ resolved
@@ -3,422 +3,6 @@
 
 #include "Controller.h"
 
-<<<<<<< HEAD
-#include "System/SDLTexture.h"
-
-namespace RTE
-{
-
-class GUIScreen;
-class GUIInput;
-class GUIControlManager;
-class GUICollectionBox;
-class GUIListBox;
-class GUITextBox;
-class GUIButton;
-class GUILabel;
-class SceneObject;
-
-
-//////////////////////////////////////////////////////////////////////////////////////////
-// Class:           ObjectPickerGUI
-//////////////////////////////////////////////////////////////////////////////////////////
-// Description:     A GUI for picking isntance objects in Cortex Command
-// Parent(s):       None.
-// Class history:   7/16/2007 ObjectPickerGUI Created.
-
-class ObjectPickerGUI {
-
-//////////////////////////////////////////////////////////////////////////////////////////
-// Public member variable, method and friend function declarations
-
-public:
-
-
-//////////////////////////////////////////////////////////////////////////////////////////
-// Constructor:     ObjectPickerGUI
-//////////////////////////////////////////////////////////////////////////////////////////
-// Description:     Constructor method used to instantiate a ObjectPickerGUI object in system
-//                  memory. Create() should be called before using the object.
-// Arguments:       None.
-
-    ObjectPickerGUI() { Clear(); }
-
-
-//////////////////////////////////////////////////////////////////////////////////////////
-// Destructor:      ~ObjectPickerGUI
-//////////////////////////////////////////////////////////////////////////////////////////
-// Description:     Destructor method used to clean up a ObjectPickerGUI object before deletion
-//                  from system memory.
-// Arguments:       None.
-
-    ~ObjectPickerGUI() { Destroy(); }
-
-
-//////////////////////////////////////////////////////////////////////////////////////////
-// Method:          Create
-//////////////////////////////////////////////////////////////////////////////////////////
-// Description:     Makes the ObjectPickerGUI object ready for use.
-// Arguments:       A poitner to a Controller which will control this Menu. Ownership is
-//                  NOT TRANSFERRED!
-//                  Which DataModule space to be picking from. -1 means pick from ALL
-//                  objects loaded in all DataModule:s.
-//                  Which lowest common denominator type to be showing.
-// Return value:    An error return value signaling sucess or any particular failure.
-//                  Anything below 0 is an error signal.
-
-    int Create(Controller *pController, int whichModuleSpace = -1, std::string onlyOfType = "All");
-
-
-//////////////////////////////////////////////////////////////////////////////////////////
-// Method:  Reset
-//////////////////////////////////////////////////////////////////////////////////////////
-// Description:     Resets the entire ObjectPickerGUI, including its inherited members, to
-//                  their default settings or values.
-// Arguments:       None.
-// Return value:    None.
-
-	void Reset() { Clear(); }
-
-
-//////////////////////////////////////////////////////////////////////////////////////////
-// Method:          Destroy
-//////////////////////////////////////////////////////////////////////////////////////////
-// Description:     Destroys and resets (through Clear()) the ObjectPickerGUI object.
-// Arguments:       None.
-// Return value:    None.
-
-    void Destroy();
-
-
-//////////////////////////////////////////////////////////////////////////////////////////
-// Method:          SetController
-//////////////////////////////////////////////////////////////////////////////////////////
-// Description:     Sets the controller used by this. The ownership of the controller is
-//                  NOT transferred!
-// Arguments:       The new controller for this menu. Ownership is NOT transferred
-// Return value:    None.
-
-    void SetController(Controller *pController) { m_pController = pController; }
-
-
-//////////////////////////////////////////////////////////////////////////////////////////
-// Method:          SetEnabled
-//////////////////////////////////////////////////////////////////////////////////////////
-// Description:     Enables or disables the menu. This will animate it in and out of view.
-// Arguments:       Whether to enable or disable the menu.
-// Return value:    None.
-
-    void SetEnabled(bool enable = true);
-
-
-//////////////////////////////////////////////////////////////////////////////////////////
-// Method:          IsEnabled
-//////////////////////////////////////////////////////////////////////////////////////////
-// Description:     Reports whether the menu is enabled or not.
-// Arguments:       None.
-// Return value:    None.
-
-    bool IsEnabled() const { return m_PickerEnabled == ENABLED || m_PickerEnabled == ENABLING; }
-
-
-//////////////////////////////////////////////////////////////////////////////////////////
-// Method:          IsVisible
-//////////////////////////////////////////////////////////////////////////////////////////
-// Description:     Reports whether the menu is at all visible or not.
-// Arguments:       None.
-// Return value:    None.
-
-    bool IsVisible() const { return m_PickerEnabled != DISABLED; }
-
-
-//////////////////////////////////////////////////////////////////////////////////////////
-// Method:          SetPosOnScreen
-//////////////////////////////////////////////////////////////////////////////////////////
-// Description:     Sets where on the screen that this GUI is being drawn to. If upper
-//                  left corner, then 0, 0. This will affect the way the mouse is positioned
-//                  etc.
-// Arguments:       The new screen position of this entire GUI.
-
-    void SetPosOnScreen(int newPosX, int newPosY);
-
-
-//////////////////////////////////////////////////////////////////////////////////////////
-// Method:          SetModuleSpace
-//////////////////////////////////////////////////////////////////////////////////////////
-// Description:     Sets which DataModule space to be picking objects from. If -1, then
-//                  let the player pick from all loaded modules.
-// Arguments:       The ID of the module to let the player pick objects from. All official
-//                  modules' objects will always be presented, in addition to the one
-//                  passed in here.
-// Return value:    None.
-
-    void SetModuleSpace(int moduleSpaceID = -1);
-
-
-//////////////////////////////////////////////////////////////////////////////////////////
-// Method:          ShowOnlyType
-//////////////////////////////////////////////////////////////////////////////////////////
-// Description:     Sets which DataModule space to be picking objects from. If -1, then
-//                  let the player pick from all loaded modules.
-// Arguments:       The ID of the module to let the player pick objects from. All official
-//                  modules' objects will always be presented, in addition to the one
-//                  passed in here.
-// Return value:    None.
-
-    void ShowOnlyType(std::string showType = "All") { m_ShowType = showType; UpdateGroupsList(); }
-
-
-//////////////////////////////////////////////////////////////////////////////////////////
-// Method:          ShowSpecificGroup
-//////////////////////////////////////////////////////////////////////////////////////////
-// Description:     Makes a group of a specific name show up in the picker, IF that group
-//                  is currently shown!
-// Arguments:       The name of the group to show in the picker.
-// Return value:    Whether the group was found and switched to successfully.
-
-    bool ShowSpecificGroup(std::string groupName);
-
-
-//////////////////////////////////////////////////////////////////////////////////////////
-// Method:          SetNativeTechModule
-//////////////////////////////////////////////////////////////////////////////////////////
-// Description:     Sets which DataModule ID should be treated as the native tech of the
-//                  user of this menu.
-// Arguments:       The module ID to set as the native one. 0 means everything is native.
-// Return value:    None.
-
-    void SetNativeTechModule(int whichModule);
-
-
-//////////////////////////////////////////////////////////////////////////////////////////
-// Method:          SetForeignCostMultiplier
-//////////////////////////////////////////////////////////////////////////////////////////
-// Description:     Sets the multiplier of the cost of any foreign Tech items.
-// Arguments:       The scalar multiplier of the costs of foreign Tech items.
-// Return value:    None.
-
-    void SetForeignCostMultiplier(float newMultiplier) { m_ForeignCostMult = newMultiplier; }
-
-
-//////////////////////////////////////////////////////////////////////////////////////////
-// Method:          SetModuleExpanded
-//////////////////////////////////////////////////////////////////////////////////////////
-// Description:     Sets whether a data module shown in the item menu should be expanded
-//                  or not.
-// Arguments:       The module ID to set as expanded.
-//                  Whether should be expanded or not.
-// Return value:    None.
-
-    void SetModuleExpanded(int whichModule, bool expanded = true);
-
-
-//////////////////////////////////////////////////////////////////////////////////////////
-// Method:          ObjectPicked
-//////////////////////////////////////////////////////////////////////////////////////////
-// Description:     Reports whether and which Object has been picked by the player. This
-//                  may happen even though the player isn't done with the picker. (ie
-//                  a different object is picked each time the user selects something else
-//                  in the objects list).
-// Arguments:       None.
-// Return value:    Whether an object has been picked bt the player. 0 if not. Ownership
-//                  is NOT transferred!
-
-    const SceneObject * ObjectPicked() { return m_pPickedObject; }
-
-
-//////////////////////////////////////////////////////////////////////////////////////////
-// Method:          DonePicking
-//////////////////////////////////////////////////////////////////////////////////////////
-// Description:     Reports whether the user has finished using the picker, and the final
-//                  picked Object is returned.
-// Arguments:       None.
-// Return value:    Whether an object has been positively and finally picked bt the player.
-//                  0 if not. Ownership is NOT transferred!
-
-    const SceneObject * DonePicking() { return !IsEnabled() && m_pPickedObject ? m_pPickedObject : 0; }
-
-
-//////////////////////////////////////////////////////////////////////////////////////////
-// Method:          GetNextObject
-//////////////////////////////////////////////////////////////////////////////////////////
-// Description:     Gets the next object in the objects list, even if the picker is disabled.
-// Arguments:       None.
-// Return value:    The next object in the picker list, looping around if necessary.
-//                  0 if no object can be selected.
-
-    const SceneObject * GetNextObject();
-
-
-//////////////////////////////////////////////////////////////////////////////////////////
-// Method:          GetPrevObject
-//////////////////////////////////////////////////////////////////////////////////////////
-// Description:     Gets the prev object in the objects list, even if the picker is disabled.
-// Arguments:       None.
-// Return value:    The prev object in the picker list, looping around if necessary.
-//                  0 if no object can be selected.
-
-    const SceneObject * GetPrevObject();
-
-
-//////////////////////////////////////////////////////////////////////////////////////////
-// Method:          Update
-//////////////////////////////////////////////////////////////////////////////////////////
-// Description:     Updates the state of this Menu each frame
-// Arguments:       None.
-// Return value:    None.
-
-	void Update();
-
-
-//////////////////////////////////////////////////////////////////////////////////////////
-// Method:  Draw
-//////////////////////////////////////////////////////////////////////////////////////////
-// Description:     Draws the menu
-// Arguments:       The bitmap to draw on.
-// Return value:    None.
-
-	void Draw(SDL_Renderer* renderer) const;
-
-
-//////////////////////////////////////////////////////////////////////////////////////////
-// Protected member variable and method declarations
-
-protected:
-
-
-//////////////////////////////////////////////////////////////////////////////////////////
-// Method:          UpdateGroupsList
-//////////////////////////////////////////////////////////////////////////////////////////
-// Description:     Adds all groups with a specific type already defined in PresetMan
-//                  to the current Objects list
-// Arguments:       None.
-// Return value:    None.
-
-    void UpdateGroupsList();
-
-
-//////////////////////////////////////////////////////////////////////////////////////////
-// Method:          UpdateObjectsList
-//////////////////////////////////////////////////////////////////////////////////////////
-// Description:     Adds all objects of the currently selected group to the Objects list.
-// Arguments:       Whether to reset the selection to the top of the list when we're done
-//                  updating this.
-// Return value:    None.
-
-    void UpdateObjectsList(bool selectTop = true);
-
-
-    enum PickerEnabled
-    {
-        ENABLING = 0,
-        ENABLED,
-        DISABLING,
-        DISABLED
-    };
-
-    enum PickerFocus
-    {
-        GROUPS = 0,
-        OBJECTS,
-        FOCUSCOUNT
-    };
-
-    enum BlinkMode
-    {
-        NOBLINK = 0,
-        NOFUNDS,
-        NOCRAFT,
-        BLINKMODECOUNT
-    };
-
-    // Controller which conrols this menu. Not owned
-    Controller *m_pController;
-    // GUI Screen for use by the in-game GUI
-    GUIScreen *m_pGUIScreen;
-    // Input controller
-    GUIInput *m_pGUIInput;
-    // The control manager which holds all the controls
-    GUIControlManager *m_pGUIController;
-    // Visibility state of the object picker
-    int m_PickerEnabled;
-    // Focus state
-    int m_PickerFocus;
-    // Focus change direction - 0 is non,e negative is back, positive forward
-    int m_FocusChange;
-    // Speed at which the menus appear and disappear
-    float m_MenuSpeed;
-    // The DataModule ID of the non-official module that this picker should be restricted to, in addition to all the official modules as well
-    // If -1, the picker will be able to pick from ALL loaded datamodules.
-    int m_ModuleSpaceID;
-    // Only show objects of this type. "" or "All" will show objects of all types
-    std::string m_ShowType;
-    // Which Group in the groups list box we have selected
-    int m_SelectedGroupIndex;
-    // Which object in the Objects list box we have selected
-    int m_SelectedObjectIndex;
-    // Which object was last hovered over by the mouse in the objects list
-    int m_LastHoveredMouseIndex;
-    // The ID of the DataModule that contains the native Tech of the Player using this menu
-    int m_NativeTechModule;
-    // The multiplier of costs of any foreign tech items
-    float m_ForeignCostMult;
-    // The modules that have been expanded in the item list
-    bool *m_aExpandedModules;
-    // Notification blink timer
-    Timer m_BlinkTimer;
-    // What we're blinking
-    int m_BlinkMode;
-    // Measures the time to when to start repeating inputs when they're held down
-    Timer m_RepeatStartTimer;
-    // Measures the interval between input repeats
-    Timer m_RepeatTimer;
-
-    // Collection box of the puicker GUI
-    GUICollectionBox *m_pParentBox;
-    // Collection box of the buy popups that contain information about items
-    GUICollectionBox *m_pPopupBox;
-    // Label displaying the item popup description
-    GUILabel *m_pPopupText;
-    // The Listbox which lists all the groups
-    GUIListBox *m_pGroupsList;
-    // The Listbox which lists all the objects in the currently selected group
-    GUIListBox *m_pObjectsList;
-    // Currently picked object. This is 0 until the user actually picks somehting, not just has the cursor over it
-    // Not owned by this.
-    const SceneObject *m_pPickedObject;
-    // The cursor image shared by all pickers
-    static std::shared_ptr<Texture> s_pCursor;
-    // Screen position of the cursor
-    Vector m_CursorPos;
-
-
-//////////////////////////////////////////////////////////////////////////////////////////
-// Private member variable and method declarations
-
-private:
-
-//////////////////////////////////////////////////////////////////////////////////////////
-// Method:          Clear
-//////////////////////////////////////////////////////////////////////////////////////////
-// Description:     Clears all the member variables of this ObjectPickerGUI, effectively
-//                  resetting the members of this abstraction level only.
-// Arguments:       None.
-// Return value:    None.
-
-    void Clear();
-
-
-    // Disallow the use of some implicit methods.
-	ObjectPickerGUI(const ObjectPickerGUI &reference) = delete;
-	ObjectPickerGUI & operator=(const ObjectPickerGUI &rhs) = delete;
-
-};
-
-} // namespace RTE
-
-#endif  // File
-=======
 #include "GUI.h"
 #include "GUIControlManager.h"
 #include "AllegroScreen.h"
@@ -719,5 +303,4 @@
 		ObjectPickerGUI & operator=(const ObjectPickerGUI &rhs) = delete;
 	};
 }
-#endif
->>>>>>> 346dcc1b
+#endif
//////////////////////////////////////////////////////////////////////////////////////////
// File:            BuyMenuGUI.cpp
//////////////////////////////////////////////////////////////////////////////////////////
// Description:     Implementation file for the BuyMenuGUI class
// Project:         GUI Library
// Author(s):       Daniel Tabar
//                  dtabar@datarealms.com
//                  http://www.datarealms.com


//////////////////////////////////////////////////////////////////////////////////////////
// Inclusions of header files

#include "BuyMenuGUI.h"

#include "FrameMan.h"
#include "PresetMan.h"
#include "ActivityMan.h"
#include "UInputMan.h"
#include "MetaMan.h"
#include "SettingsMan.h"

#include "GUI.h"
#include "AllegroBitmap.h"
#include "AllegroScreen.h"
#include "AllegroInput.h"
#include "GUIControlManager.h"
#include "GUICollectionBox.h"
#include "GUITab.h"
#include "GUIListBox.h"
#include "GUITextBox.h"
#include "GUIButton.h"
#include "GUILabel.h"

#include "DataModule.h"
#include "Controller.h"
#include "SceneObject.h"
#include "MovableObject.h"
#include "MOSprite.h"
#include "HeldDevice.h"
#include "AHuman.h"
#include "ACraft.h"

using namespace RTE;

BITMAP *RTE::BuyMenuGUI::s_pCursor = 0;

//////////////////////////////////////////////////////////////////////////////////////////
// Method:          Clear
//////////////////////////////////////////////////////////////////////////////////////////
// Description:     Clears all the member variables of this BuyMenuGUI, effectively
//                  resetting the members of this abstraction level only.

void BuyMenuGUI::Clear()
{
    m_pController = 0;
    m_pGUIScreen = 0;
    m_pGUIInput = 0;
    m_pGUIController = 0;
    m_MenuEnabled = DISABLED;
    m_MenuFocus = OK;
    m_FocusChange = false;
    m_MenuCategory = CRAFT;
    m_MenuSpeed = 8.0;
    m_ListItemIndex = 0;
    m_LastHoveredMouseIndex = 0;
    m_BlinkTimer.Reset();
    m_BlinkMode = NOBLINK;
    m_MenuTimer.Reset();
    m_RepeatStartTimer.Reset();
    m_RepeatTimer.Reset();
    m_pParentBox = 0;
    m_pPopupBox = 0;
    m_pPopupText = 0;
    m_pLogo = 0;
    for (int i = 0; i < CATEGORYCOUNT; ++i)
    {
        m_pCategoryTabs[i] = 0;
        m_CategoryItemIndex[i] = 0;
    }
    m_MetaPlayer = Players::NoPlayer;
    m_NativeTechModule = 0;
    m_ForeignCostMult = 4.0;
    int moduleCount = g_PresetMan.GetTotalModuleCount();
    m_aExpandedModules = new bool[moduleCount];
    for (int i = 0; i < moduleCount; ++i)
        m_aExpandedModules[i] = i == 0 ? true : false;
    m_pShopList = 0;
    m_pCartList = 0;
    m_pCraftBox = 0;

	m_pCraftCollectionBox = 0;
	m_pCraftNameLabel = 0;
	m_pCraftPriceLabel = 0;
	m_pCraftPassengersCaptionLabel = 0;
	m_pCraftPassengersLabel = 0;
	m_pCraftMassCaptionLabel = 0;
	m_pCraftMassLabel = 0;

    m_pSelectedCraft = 0;
    m_pCostLabel = 0;
    m_pBuyButton = 0;
    m_pSaveButton = 0;
    m_pClearButton = 0;
    m_Loadouts.clear();
    m_PurchaseMade = false;
    m_CursorPos.Reset();

	m_EnforceMaxPassengersConstraint = true;
	m_EnforceMaxMassConstraint = true;

	m_OnlyShowOwnedItems = false;
	m_AllowedItems.clear();
	m_AlwaysAllowedItems.clear();
	m_OwnedItems.clear();

    m_SelectingEquipment = false;
    m_LastVisitedEquipmentTab = GUNS;
    m_LastVisitedMainTab = BODIES;
    m_LastEquipmentScrollPosition = -1;
    m_LastMainScrollPosition = -1;
}


//////////////////////////////////////////////////////////////////////////////////////////
// Method:          Create
//////////////////////////////////////////////////////////////////////////////////////////
// Description:     Makes the BuyMenuGUI object ready for use.

int BuyMenuGUI::Create(Controller *pController)
{
    RTEAssert(pController, "No controller sent to BuyMenyGUI on creation!");
    m_pController = pController;

    if (!m_pGUIScreen)
        m_pGUIScreen = new AllegroScreen(g_FrameMan.GetNetworkBackBufferGUI8Current(pController->GetPlayer()));
    if (!m_pGUIInput)
        m_pGUIInput = new AllegroInput(pController->GetPlayer()); 
    if (!m_pGUIController)
        m_pGUIController = new GUIControlManager();
	if (!m_pGUIController->Create(m_pGUIScreen, m_pGUIInput, "Base.rte/GUIs/Skins", "DefaultSkin.ini")) {
		RTEAbort("Failed to create GUI Control Manager and load it from Base.rte/GUIs/Skins/DefaultSkin.ini");
	}
    m_pGUIController->Load("Base.rte/GUIs/BuyMenuGUI.ini");
    m_pGUIController->EnableMouse(pController->IsMouseControlled());

    if (!s_pCursor)
    {
        ContentFile cursorFile("Base.rte/GUIs/Skins/Cursor.png");
        s_pCursor = cursorFile.GetAsBitmap();
    }

    // Stretch the invisible root box to fill the screen
	if (g_FrameMan.IsInMultiplayerMode())
	{
		dynamic_cast<GUICollectionBox *>(m_pGUIController->GetControl("base"))->SetSize(g_FrameMan.GetPlayerFrameBufferWidth(pController->GetPlayer()), g_FrameMan.GetPlayerFrameBufferHeight(pController->GetPlayer()));
	} 
	else
	{
		dynamic_cast<GUICollectionBox *>(m_pGUIController->GetControl("base"))->SetSize(g_FrameMan.GetResX(), g_FrameMan.GetResY());
	}

    // Make sure we have convenient points to teh containing GUI colleciton boxes that we will manipulate the positions of
    if (!m_pParentBox)
    {
        m_pParentBox = dynamic_cast<GUICollectionBox *>(m_pGUIController->GetControl("BuyGUIBox"));

        // Set the background settings of the parent collection box
	    m_pParentBox->SetDrawBackground(true);
        m_pParentBox->SetDrawType(GUICollectionBox::Color);

        // Set the images for the logo and header decorations
        GUICollectionBox *pHeader = dynamic_cast<GUICollectionBox *>(m_pGUIController->GetControl("CatalogHeader"));
        m_pLogo = dynamic_cast<GUICollectionBox *>(m_pGUIController->GetControl("CatalogLogo"));
        ContentFile headerFile("Base.rte/GUIs/Skins/BuyMenu/BuyMenuHeader.png");
        ContentFile logoFile("Base.rte/GUIs/Skins/BuyMenu/BuyMenuLogo.png");
        pHeader->SetDrawImage(new AllegroBitmap(headerFile.GetAsBitmap()));
        m_pLogo->SetDrawImage(new AllegroBitmap(logoFile.GetAsBitmap()));
        pHeader->SetDrawType(GUICollectionBox::Image);
        m_pLogo->SetDrawType(GUICollectionBox::Image);
    }
    m_pParentBox->SetPositionAbs(-m_pParentBox->GetWidth(), 0);
    m_pParentBox->SetEnabled(false);
    m_pParentBox->SetVisible(false);

    if (!m_pPopupBox)
    {
        m_pPopupBox = dynamic_cast<GUICollectionBox *>(m_pGUIController->GetControl("BuyGUIPopup"));
        m_pPopupText = dynamic_cast<GUILabel *>(m_pGUIController->GetControl("PopupText"));

        m_pPopupBox->SetDrawType(GUICollectionBox::Panel);
	    m_pPopupBox->SetDrawBackground(true);
        // Never enable the popup, because it steals focus and cuases other windows to think teh cursor left them
        m_pPopupBox->SetEnabled(false);
        m_pPopupBox->SetVisible(false);
        // Set the font
        m_pPopupText->SetFont(m_pGUIController->GetSkin()->GetFont("FontSmall.png"));
    }

    m_pCategoryTabs[CRAFT] = dynamic_cast<GUITab *>(m_pGUIController->GetControl("CraftTab"));
    m_pCategoryTabs[BODIES] = dynamic_cast<GUITab *>(m_pGUIController->GetControl("BodiesTab"));
    m_pCategoryTabs[TOOLS] = dynamic_cast<GUITab *>(m_pGUIController->GetControl("ToolsTab"));
    m_pCategoryTabs[GUNS] = dynamic_cast<GUITab *>(m_pGUIController->GetControl("GunsTab"));
    m_pCategoryTabs[BOMBS] = dynamic_cast<GUITab *>(m_pGUIController->GetControl("BombsTab"));
    m_pCategoryTabs[SHIELDS] = dynamic_cast<GUITab *>(m_pGUIController->GetControl("ShieldsTab"));
    m_pCategoryTabs[SETS] = dynamic_cast<GUITab *>(m_pGUIController->GetControl("SetsTab"));

    m_pCategoryTabs[CRAFT]->SetVisible(true);
    m_pCategoryTabs[BODIES]->SetVisible(true);
    m_pCategoryTabs[TOOLS]->SetVisible(false);
    m_pCategoryTabs[GUNS]->SetVisible(false);
    m_pCategoryTabs[BOMBS]->SetVisible(false);
    m_pCategoryTabs[SHIELDS]->SetVisible(false);
    m_pCategoryTabs[SETS]->SetVisible(true);

    m_pShopList = dynamic_cast<GUIListBox *>(m_pGUIController->GetControl("CatalogLB"));
    m_pCartList = dynamic_cast<GUIListBox *>(m_pGUIController->GetControl("OrderLB"));
    m_pCraftLabel = dynamic_cast<GUILabel *>(m_pGUIController->GetControl("CraftLabel"));
    m_pCraftBox = dynamic_cast<GUITextBox *>(m_pGUIController->GetControl("CraftTB"));

	m_pCraftCollectionBox = dynamic_cast<GUICollectionBox *>(m_pGUIController->GetControl("CraftCollection"));
	m_pCraftNameLabel = dynamic_cast<GUILabel *>(m_pGUIController->GetControl("CraftNameLabel"));
	m_pCraftPriceLabel = dynamic_cast<GUILabel *>(m_pGUIController->GetControl("CraftPriceLabel"));
	m_pCraftPassengersCaptionLabel = dynamic_cast<GUILabel *>(m_pGUIController->GetControl("CraftPassengersCaptionLabel"));
	m_pCraftPassengersLabel = dynamic_cast<GUILabel *>(m_pGUIController->GetControl("CraftPassengersLabel"));
	m_pCraftMassCaptionLabel = dynamic_cast<GUILabel *>(m_pGUIController->GetControl("CraftMassCaptionLabel"));
	m_pCraftMassLabel = dynamic_cast<GUILabel *>(m_pGUIController->GetControl("CraftMassLabel"));

    m_pCostLabel = dynamic_cast<GUILabel *>(m_pGUIController->GetControl("TotalLabel"));
    m_pBuyButton = dynamic_cast<GUIButton *>(m_pGUIController->GetControl("BuyButton"));
    m_pSaveButton = dynamic_cast<GUIButton *>(m_pGUIController->GetControl("SaveButton"));
    m_pClearButton = dynamic_cast<GUIButton *>(m_pGUIController->GetControl("ClearButton"));
    m_pSaveButton->SetVisible(false);
    m_pClearButton->SetVisible(false);

	// Stretch buy menu if in multiplayer mode
	if (g_FrameMan.IsInMultiplayerMode())
	{
		int stretchAmount = g_FrameMan.GetPlayerFrameBufferHeight(pController->GetPlayer()) / 2;

		m_pParentBox->SetSize(m_pParentBox->GetWidth(), m_pParentBox->GetHeight() + stretchAmount);
		m_pShopList->SetSize(m_pShopList->GetWidth(), m_pShopList->GetHeight() + stretchAmount);
		m_pCartList->SetSize(m_pCartList->GetWidth(), m_pCartList->GetHeight() + stretchAmount);
		m_pCraftLabel->SetPositionAbs(m_pCraftLabel->GetXPos(), m_pCraftLabel->GetYPos() + stretchAmount);
		m_pCraftBox->SetPositionAbs(m_pCraftBox->GetXPos(), m_pCraftBox->GetYPos() + stretchAmount);

		m_pCraftCollectionBox->SetPositionAbs(m_pCraftCollectionBox->GetXPos(), m_pCraftCollectionBox->GetYPos() + stretchAmount);

		m_pCostLabel->SetPositionAbs(m_pCostLabel->GetXPos(), m_pCostLabel->GetYPos() + stretchAmount);
		m_pBuyButton->SetPositionAbs(m_pBuyButton->GetXPos(), m_pBuyButton->GetYPos() + stretchAmount);
	}
	else
	{
		// If we're not split screen horizontally, then stretch out the layout for all the relevant controls
		int stretchAmount = g_FrameMan.GetResY() / 2;

		if (!g_FrameMan.GetHSplit())
		{
			m_pParentBox->SetSize(m_pParentBox->GetWidth(), m_pParentBox->GetHeight() + stretchAmount);
			m_pShopList->SetSize(m_pShopList->GetWidth(), m_pShopList->GetHeight() + stretchAmount);
			m_pCartList->SetSize(m_pCartList->GetWidth(), m_pCartList->GetHeight() + stretchAmount);
			m_pCraftLabel->SetPositionAbs(m_pCraftLabel->GetXPos(), m_pCraftLabel->GetYPos() + stretchAmount);
			m_pCraftBox->SetPositionAbs(m_pCraftBox->GetXPos(), m_pCraftBox->GetYPos() + stretchAmount);

			m_pCraftCollectionBox->SetPositionAbs(m_pCraftCollectionBox->GetXPos(), m_pCraftCollectionBox->GetYPos() + stretchAmount);

			m_pCostLabel->SetPositionAbs(m_pCostLabel->GetXPos(), m_pCostLabel->GetYPos() + stretchAmount);
			m_pBuyButton->SetPositionAbs(m_pBuyButton->GetXPos(), m_pBuyButton->GetYPos() + stretchAmount);
		}
	}

    m_pShopList->SetAlternateDrawMode(true);
    m_pCartList->SetAlternateDrawMode(true);
    m_pShopList->SetMultiSelect(false);
    m_pCartList->SetMultiSelect(false);
// Do this manually with the MoseMoved notifications
//    m_pShopList->SetHotTracking(true);
//    m_pCartList->SetHotTracking(true);
    m_pCraftBox->SetLocked(true);
    m_pShopList->EnableScrollbars(false, true);
	m_pShopList->SetScrollBarThickness(13);
    m_pCartList->EnableScrollbars(false, true);
	m_pCartList->SetScrollBarThickness(13);

    // Load the loadouts initially.. this might be done again later as well by Activity scripts after they set metaplayer etc
    LoadAllLoadoutsFromFile();

    // Set initial focus, category list, and label settings
    m_MenuFocus = OK;
    m_SelectingEquipment = false;
    m_LastVisitedEquipmentTab = GUNS;
    m_LastVisitedMainTab = BODIES;
    m_LastEquipmentScrollPosition = -1;
    m_LastMainScrollPosition = -1;
    m_FirstMainTab = CRAFT;
    m_LastMainTab = SETS;
    m_FirstEquipmentTab = TOOLS;
    m_LastEquipmentTab = SHIELDS;
    m_FocusChange = true;
    m_MenuCategory = SETS;
    CategoryChange();
    UpdateTotalCostLabel(m_pController->GetTeam());

	UpdateTotalPassengersLabel(dynamic_cast<const ACraft *>(m_pSelectedCraft), m_pCraftPassengersLabel);
	UpdateTotalMassLabel(dynamic_cast<const ACraft *>(m_pSelectedCraft), m_pCraftMassLabel);

    // Reset repeat timers
    m_RepeatStartTimer.Reset();
    m_RepeatTimer.Reset();

    return 0;
}


//////////////////////////////////////////////////////////////////////////////////////////
// Method:          Destroy
//////////////////////////////////////////////////////////////////////////////////////////
// Description:     Destroys and resets (through Clear()) the BuyMenuGUI object.

void BuyMenuGUI::Destroy()
{
    delete m_pGUIController;
    delete m_pGUIInput;
    delete m_pGUIScreen;

    delete [] m_aExpandedModules;

    Clear();
}

//////////////////////////////////////////////////////////////////////////////////////////
// Method:			SetHeaderImage
//////////////////////////////////////////////////////////////////////////////////////////
// Description:     Changes the header image to the one specified in path

void BuyMenuGUI::SetHeaderImage(string path)
{
	GUICollectionBox *pHeader = dynamic_cast<GUICollectionBox *>(m_pGUIController->GetControl("CatalogHeader"));
	ContentFile headerFile(path.c_str());
	pHeader->SetDrawImage(new AllegroBitmap(headerFile.GetAsBitmap()));
	pHeader->SetDrawType(GUICollectionBox::Image);
}

//////////////////////////////////////////////////////////////////////////////////////////
// Method:			SetLogoImage
//////////////////////////////////////////////////////////////////////////////////////////
// Description:     Changes the logo image to the one specified in path

void BuyMenuGUI::SetLogoImage(string path)
{
	m_pLogo = dynamic_cast<GUICollectionBox *>(m_pGUIController->GetControl("CatalogLogo"));
	ContentFile logoFile(path.c_str());
	m_pLogo->SetDrawImage(new AllegroBitmap(logoFile.GetAsBitmap()));
	m_pLogo->SetDrawType(GUICollectionBox::Image);
}

//////////////////////////////////////////////////////////////////////////////////////////
// Method:			ClearCartList
//////////////////////////////////////////////////////////////////////////////////////////
// Description:     Clear the cart out of items selected for purchase

void BuyMenuGUI::ClearCartList()
{
	m_pCartList->ClearList();
}

//////////////////////////////////////////////////////////////////////////////////////////
// Virtual Method:  LoadAllLoadoutsFromFile
//////////////////////////////////////////////////////////////////////////////////////////
// Description:     Loads or re-loads all the loadout presets from the appropriate files
//                  on disk. This will first clear out all current loadout presets!

bool BuyMenuGUI::LoadAllLoadoutsFromFile()
{
    // First clear out all loadouts
    m_Loadouts.clear();
    // Try to load the player's loadout settings from file, if there is one
    char loadoutPath[256];

    // A metagame player
    if (m_MetaPlayer != Players::NoPlayer)
    {
        // Start loading any additional stuff from the custom user file
        std::snprintf(loadoutPath, sizeof(loadoutPath), "Metagames.rte/%s - LoadoutsMP%d.ini", g_MetaMan.GetGameName().c_str(), m_MetaPlayer + 1);

        if (!exists(loadoutPath))
        {
            // If the file doesn't exist, then we're not loading it, are we?
            loadoutPath[0] = 0;
        }
    }
    // Not a metagame player, just a regular scenario player
    else
	{
        std::snprintf(loadoutPath, sizeof(loadoutPath), "Base.rte/LoadoutsP%d.ini", m_pController->GetPlayer() + 1);

	}

    // Open the file
    Reader loadoutFile(loadoutPath, false, 0, true);

    // Read any and all loadout presets from file
    while (loadoutFile.ReaderOK() && loadoutFile.NextProperty())
    {
        Loadout newLoad;
        loadoutFile >> newLoad;
        // If we successfully found everything this loadout requires, add it to the preset menu
// Why be picky?
        if (!newLoad.GetCargoList()->empty())//newLoad.IsComplete())
            m_Loadouts.push_back(newLoad);
    }

	if (m_NativeTechModule > 0)
	{
		// Then try to get the different standard Loadouts for this' player's native tech module if it's not -All-
		const Loadout *pDefaultLoadoutPreset = dynamic_cast<const Loadout *>(g_PresetMan.GetEntityPreset("Loadout", "Default", m_NativeTechModule));
		// Add it to the Loadout list - it will be copied inside so no worry about passing in a preset instance
		if (pDefaultLoadoutPreset)
			m_Loadouts.push_back(*pDefaultLoadoutPreset);
		// Attempt to do it for all the other standard loadout types as well
		if (pDefaultLoadoutPreset = dynamic_cast<const Loadout *>(g_PresetMan.GetEntityPreset("Loadout", "Infantry Light", m_NativeTechModule)))
			m_Loadouts.push_back(*pDefaultLoadoutPreset);
		if (pDefaultLoadoutPreset = dynamic_cast<const Loadout *>(g_PresetMan.GetEntityPreset("Loadout", "Infantry Heavy", m_NativeTechModule)))
			m_Loadouts.push_back(*pDefaultLoadoutPreset);
		if (pDefaultLoadoutPreset = dynamic_cast<const Loadout *>(g_PresetMan.GetEntityPreset("Loadout", "Infantry CQB", m_NativeTechModule)))
			m_Loadouts.push_back(*pDefaultLoadoutPreset);
		if (pDefaultLoadoutPreset = dynamic_cast<const Loadout *>(g_PresetMan.GetEntityPreset("Loadout", "Infantry Grenadier", m_NativeTechModule)))
			m_Loadouts.push_back(*pDefaultLoadoutPreset);
		if (pDefaultLoadoutPreset = dynamic_cast<const Loadout *>(g_PresetMan.GetEntityPreset("Loadout", "Infantry Sniper", m_NativeTechModule)))
			m_Loadouts.push_back(*pDefaultLoadoutPreset);
		if (pDefaultLoadoutPreset = dynamic_cast<const Loadout *>(g_PresetMan.GetEntityPreset("Loadout", "Infantry Engineer", m_NativeTechModule)))
			m_Loadouts.push_back(*pDefaultLoadoutPreset);
		if (pDefaultLoadoutPreset = dynamic_cast<const Loadout *>(g_PresetMan.GetEntityPreset("Loadout", "Mecha", m_NativeTechModule)))
			m_Loadouts.push_back(*pDefaultLoadoutPreset);
		if (pDefaultLoadoutPreset = dynamic_cast<const Loadout *>(g_PresetMan.GetEntityPreset("Loadout", "Turret", m_NativeTechModule)))
			m_Loadouts.push_back(*pDefaultLoadoutPreset);
	}

    // If no file was found, try to load a Tech module-specified loadout defaults!
    if (m_Loadouts.empty())
    {
        // Try to get the default Loadout for this' player's native tech module
        const Loadout *pDefaultLoadoutPreset = dynamic_cast<const Loadout *>(g_PresetMan.GetEntityPreset("Loadout", "Default", m_NativeTechModule));
        // Add it to the Loadout list - it will be copied inside so no worry about passing in a preset instance
        if (pDefaultLoadoutPreset)
            m_Loadouts.push_back(*pDefaultLoadoutPreset);
    }
/* This is dangerous, crash prone and unneccessary
    // If there were no loadouts to load, or no file present, or default Presets defined, set up a single failsafe default one
    if (m_Loadouts.empty())
    {
        Loadout defaultLoadout;
        // Default craft
        defaultLoadout.SetDeliveryCraft(dynamic_cast<const ACraft *>(g_PresetMan.GetEntityPreset("ACRocket", "Rocket MK1")));
        // Default passenger
        defaultLoadout.AddToCargoList(dynamic_cast<const AHuman *>(g_PresetMan.GetEntityPreset("AHuman", "Robot 1")));
        // Default primary weapon
        defaultLoadout.AddToCargoList(dynamic_cast<const MOSprite *>(g_PresetMan.GetEntityPreset("HDFirearm", "SMG")));
        // Default tool
        defaultLoadout.AddToCargoList(dynamic_cast<const MOSprite *>(g_PresetMan.GetEntityPreset("HDFirearm", "Medium Digger")));
        // Add to list
        if (defaultLoadout.IsComplete())
            m_Loadouts.push_back(defaultLoadout);
    }
*/
    // Load the first loadout preset into the cart by default
    DeployLoadout(0);

    // Refresh all views so we see the new sets if we're in the preset category
    CategoryChange();

    return true;
}


//////////////////////////////////////////////////////////////////////////////////////////
// Virtual Method:  SaveAllLoadoutsToFile
//////////////////////////////////////////////////////////////////////////////////////////
// Description:     Saves all the loadouts to appropriate file on disk. Does NOT save
//                  any named presets which will be loaded from the standard preset
//                  loadouts first anyway.

bool BuyMenuGUI::SaveAllLoadoutsToFile()
{
    // Nothing to save
    if (m_Loadouts.empty())
        return true;

    char loadoutPath[256];
    // A metagame player
    if (m_MetaPlayer != Players::NoPlayer)
    {
        // If a new metagame, then just save over the metagame autosave instead of to the new game save
        // Since the players of a new game are likely to have different techs and therefore different default loadouts
        // So we should start fresh with new loadouts loaded from tech defaults for each player
        if (g_MetaMan.GetGameName() == DEFAULTGAMENAME)
            std::snprintf(loadoutPath, sizeof(loadoutPath), "Metagames.rte/%s - LoadoutsMP%d.ini", AUTOSAVENAME, m_MetaPlayer + 1);
        else
            std::snprintf(loadoutPath, sizeof(loadoutPath), "Metagames.rte/%s - LoadoutsMP%d.ini", g_MetaMan.GetGameName().c_str(), m_MetaPlayer + 1);
    }
    else
        std::snprintf(loadoutPath, sizeof(loadoutPath), "Base.rte/LoadoutsP%d.ini", m_pController->GetPlayer() + 1);

    // Open the file
    Writer loadoutFile(loadoutPath, false);

	// Write out all the loadouts that are user made.
	for (const Loadout &loadoutEntry : m_Loadouts) {
		// Don't write out preset references, they'll be read first from PresetMan on load anyway
		if (loadoutEntry.GetPresetName() == "None") { loadoutFile.NewPropertyWithValue("AddLoadout", loadoutEntry); }
	}

    return true;
}


//////////////////////////////////////////////////////////////////////////////////////////
// Method:          SetEnabled
//////////////////////////////////////////////////////////////////////////////////////////
// Description:     Enables or disables the menu. This will animate it in and out of view.

void BuyMenuGUI::SetEnabled(bool enable)
{
    if (enable && m_MenuEnabled != ENABLED && m_MenuEnabled != ENABLING)
    {
		if (g_FrameMan.IsInMultiplayerMode())
		{
			// If we're not split screen horizontally, then stretch out the layout for all the relevant controls
			int stretchAmount = g_FrameMan.GetPlayerFrameBufferHeight(m_pController->GetPlayer()) - m_pParentBox->GetHeight();
			if (stretchAmount != 0)
			{
				m_pParentBox->SetSize(m_pParentBox->GetWidth(), m_pParentBox->GetHeight() + stretchAmount);
				m_pShopList->SetSize(m_pShopList->GetWidth(), m_pShopList->GetHeight() + stretchAmount);
				m_pCartList->SetSize(m_pCartList->GetWidth(), m_pCartList->GetHeight() + stretchAmount);
				m_pCraftLabel->SetPositionAbs(m_pCraftLabel->GetXPos(), m_pCraftLabel->GetYPos() + stretchAmount);
				m_pCraftBox->SetPositionAbs(m_pCraftBox->GetXPos(), m_pCraftBox->GetYPos() + stretchAmount);

				m_pCraftCollectionBox->SetPositionAbs(m_pCraftCollectionBox->GetXPos(), m_pCraftCollectionBox->GetYPos() + stretchAmount);

				m_pCostLabel->SetPositionAbs(m_pCostLabel->GetXPos(), m_pCostLabel->GetYPos() + stretchAmount);
				m_pBuyButton->SetPositionAbs(m_pBuyButton->GetXPos(), m_pBuyButton->GetYPos() + stretchAmount);
			}
		}
		else
		{
			// If we're not split screen horizontally, then stretch out the layout for all the relevant controls
			int stretchAmount = g_FrameMan.GetPlayerScreenHeight() - m_pParentBox->GetHeight();
			if (stretchAmount != 0)
			{
				m_pParentBox->SetSize(m_pParentBox->GetWidth(), m_pParentBox->GetHeight() + stretchAmount);
				m_pShopList->SetSize(m_pShopList->GetWidth(), m_pShopList->GetHeight() + stretchAmount);
				m_pCartList->SetSize(m_pCartList->GetWidth(), m_pCartList->GetHeight() + stretchAmount);
				m_pCraftLabel->SetPositionAbs(m_pCraftLabel->GetXPos(), m_pCraftLabel->GetYPos() + stretchAmount);
				m_pCraftBox->SetPositionAbs(m_pCraftBox->GetXPos(), m_pCraftBox->GetYPos() + stretchAmount);

				m_pCraftCollectionBox->SetPositionAbs(m_pCraftCollectionBox->GetXPos(), m_pCraftCollectionBox->GetYPos() + stretchAmount);

				m_pCostLabel->SetPositionAbs(m_pCostLabel->GetXPos(), m_pCostLabel->GetYPos() + stretchAmount);
				m_pBuyButton->SetPositionAbs(m_pBuyButton->GetXPos(), m_pBuyButton->GetYPos() + stretchAmount);
			}
		}

        m_MenuEnabled = ENABLING;
        // Reset repeat timers
        m_RepeatStartTimer.Reset();
        m_RepeatTimer.Reset();
        // Set the mouse cursor free
        g_UInputMan.TrapMousePos(false, m_pController->GetPlayer());
        // Move the mouse cursor to the middle of the player's screen
        int mouseOffX, mouseOffY;
        m_pGUIInput->GetMouseOffset(mouseOffX, mouseOffY);
        Vector mousePos(-mouseOffX + (g_FrameMan.GetPlayerFrameBufferWidth(m_pController->GetPlayer()) / 2), -mouseOffY + (g_FrameMan.GetPlayerFrameBufferHeight(m_pController->GetPlayer()) / 2));
        g_UInputMan.SetMousePos(mousePos, m_pController->GetPlayer());

        // Default focus to the menu button
        m_MenuFocus = OK;
        m_FocusChange = true;
        UpdateTotalCostLabel(m_pController->GetTeam());

		UpdateTotalPassengersLabel(dynamic_cast<const ACraft *>(m_pSelectedCraft), m_pCraftPassengersLabel);
		UpdateTotalMassLabel(dynamic_cast<const ACraft *>(m_pSelectedCraft), m_pCraftMassLabel);

        g_GUISound.EnterMenuSound()->Play(m_pController->GetPlayer());
    }
    else if (!enable && m_MenuEnabled != DISABLED && m_MenuEnabled != DISABLING)
    {
        // Disable equipment selection mode if it's enabled
        if (m_SelectingEquipment)
        {
            EnableEquipmentSelection(false);
        }

        m_MenuEnabled = DISABLING;
        // Trap the mouse cursor again
        g_UInputMan.TrapMousePos(true, m_pController->GetPlayer());
        // Only play switching away sound
//        if (!m_PurchaseMade)
            g_GUISound.ExitMenuSound()->Play(m_pController->GetPlayer());
    }
}


//////////////////////////////////////////////////////////////////////////////////////////
// Method:          SetPosOnScreen
//////////////////////////////////////////////////////////////////////////////////////////
// Description:     Sets where on the screen that this GUI is being drawn to. If upper
//                  left corner, then 0, 0. This will affect the way the mouse is positioned
//                  etc.

void BuyMenuGUI::SetPosOnScreen(int newPosX, int newPosY)
{
    m_pGUIController->SetPosOnScreen(newPosX, newPosY);
}


//////////////////////////////////////////////////////////////////////////////////////////
// Method:          SetMetaPlayer
//////////////////////////////////////////////////////////////////////////////////////////
// Description:     Sets which MetaPlayer uses this menu, if any.

void BuyMenuGUI::SetMetaPlayer(int metaPlayer)
{
    if (metaPlayer >= Players::PlayerOne && metaPlayer < g_MetaMan.GetPlayerCount())
    {
        m_MetaPlayer = metaPlayer;
        SetNativeTechModule(g_MetaMan.GetPlayer(m_MetaPlayer)->GetNativeTechModule());
        SetForeignCostMultiplier(g_MetaMan.GetPlayer(m_MetaPlayer)->GetForeignCostMultiplier());
    }
}


//////////////////////////////////////////////////////////////////////////////////////////
// Method:          SetNativeTechModule
//////////////////////////////////////////////////////////////////////////////////////////
// Description:     Sets which DataModule ID should be treated as the native tech of the
//                  user of this menu.

void BuyMenuGUI::SetNativeTechModule(int whichModule)
{
    if (whichModule >= 0 && whichModule < g_PresetMan.GetTotalModuleCount())
    {
        // Set the multipliers and refresh everything that needs refreshing to reflect the change
        m_NativeTechModule = whichModule;
        SetModuleExpanded(m_NativeTechModule);
        DeployLoadout(0);
    }
}


//////////////////////////////////////////////////////////////////////////////////////////
// Method:          SetModuleExpanded
//////////////////////////////////////////////////////////////////////////////////////////
// Description:     Sets whether a data module shown in the item menu should be expanded
//                  or not.

void BuyMenuGUI::SetModuleExpanded(int whichModule, bool expanded)
{
    int moduleCount = g_PresetMan.GetTotalModuleCount();
    if (whichModule > 0 && whichModule < moduleCount)
    {
        m_aExpandedModules[whichModule] = expanded;
        // Refresh the item view with the newly expanded module items
        CategoryChange(false);
    }
    // If base module (0), or out of range module, then affect all
    else
    {
        for (int m = 0; m < moduleCount; ++m)
            m_aExpandedModules[m] = expanded;
    }
}


//////////////////////////////////////////////////////////////////////////////////////////
// Method:          GetOrderList
//////////////////////////////////////////////////////////////////////////////////////////
// Description:     Return the list of things currently in the purchase order list box.

bool BuyMenuGUI::GetOrderList(list<const SceneObject *> &listToFill)
{
    if (m_pCartList->GetItemList()->empty())
        return false;

    const SceneObject *pSObject = 0;
    for (vector<GUIListPanel::Item *>::iterator itr = m_pCartList->GetItemList()->begin(); itr != m_pCartList->GetItemList()->end(); ++itr)
    {
        if (pSObject = dynamic_cast<const SceneObject *>((*itr)->m_pEntity))
            listToFill.push_back(pSObject);
    }

    return true;
}

bool BuyMenuGUI::CommitPurchase(string presetName)
{
	if (m_OwnedItems.size() > 0)
	{
		if (m_OwnedItems.find(presetName) != m_OwnedItems.end() && m_OwnedItems[presetName] > 0)
		{
			m_OwnedItems[presetName] -= 1;
			return true;
		}
		else
			return false;
	}
	return false;
}

//////////////////////////////////////////////////////////////////////////////////////////
// Method:          GetTotalOrderCost
//////////////////////////////////////////////////////////////////////////////////////////
// Description:     Return teh total cost of everything listed in the order box.

float BuyMenuGUI::GetTotalOrderCost()
{
	float totalCost = 0;

	if (m_OwnedItems.size() > 0)
	{
		map<string, int> orderedItems;

		for (vector<GUIListPanel::Item *>::iterator itr = m_pCartList->GetItemList()->begin(); itr != m_pCartList->GetItemList()->end(); ++itr)
		{
			bool needsToBePaid = true;
			string presetName = (*itr)->m_pEntity->GetModuleAndPresetName();

			if (orderedItems.find(presetName) != orderedItems.end())
				orderedItems[presetName] = 1;
			else
				orderedItems[presetName] += 1;

			if (m_OwnedItems.find(presetName) != m_OwnedItems.end() && m_OwnedItems[presetName] >= orderedItems[presetName])
				needsToBePaid = false;

			if (needsToBePaid)
			{
				totalCost += dynamic_cast<const MOSprite *>((*itr)->m_pEntity)->GetGoldValue(m_NativeTechModule, m_ForeignCostMult);
			}
		}

		if (m_pSelectedCraft)
		{
			bool needsToBePaid = true;
			string presetName = m_pSelectedCraft->GetModuleAndPresetName();

			if (orderedItems.find(presetName) != orderedItems.end())
				orderedItems[presetName] = 1;
			else
				orderedItems[presetName] += 1;

			if (m_OwnedItems.find(presetName) != m_OwnedItems.end() && m_OwnedItems[presetName] >= orderedItems[presetName])
				needsToBePaid = false;

			if (needsToBePaid)
			{
				totalCost += dynamic_cast<const MOSprite *>(m_pSelectedCraft)->GetGoldValue(m_NativeTechModule, m_ForeignCostMult);
			}
		}
	}
	else 
	{
		for (vector<GUIListPanel::Item *>::iterator itr = m_pCartList->GetItemList()->begin(); itr != m_pCartList->GetItemList()->end(); ++itr)
			totalCost += dynamic_cast<const MOSprite *>((*itr)->m_pEntity)->GetGoldValue(m_NativeTechModule, m_ForeignCostMult);

		// Add the delivery craft's cost
		if (m_pSelectedCraft)
		{
			totalCost += dynamic_cast<const MOSprite *>(m_pSelectedCraft)->GetGoldValue(m_NativeTechModule, m_ForeignCostMult);
		}
	}

    return totalCost;
}

/////////////////////////////////////////////////////////////////////////////////////////////////////////////////////////////


float BuyMenuGUI::GetTotalOrderMass() const {
	float totalMass = 0.0F;

	for (const GUIListPanel::Item *cartItem : *m_pCartList->GetItemList()) {
		const MovableObject *itemAsMO = dynamic_cast<const MovableObject*>(cartItem->m_pEntity);
		if (itemAsMO) {
			totalMass += itemAsMO->GetMass();
		} else {
			RTEAbort("Found a non-MO object in the cart and tried to add it's mass to order total!");
		}
	}

	return totalMass;
}


/////////////////////////////////////////////////////////////////////////////////////////////////////////////////////////////

float BuyMenuGUI::GetCraftMass() {
	float totalMass = 0;

	// Add the delivery craft's mass
	if (m_pSelectedCraft)
		totalMass += dynamic_cast<const MOSprite *>(m_pSelectedCraft)->GetMass();

	return totalMass;
}


//////////////////////////////////////////////////////////////////////////////////////////
// Method:          GetTotalOrderPassengers
//////////////////////////////////////////////////////////////////////////////////////////
// Description:     Return the total number of passengers in the order box.
// Arguments:       None.
// Return value:    The total number of passengers.

int BuyMenuGUI::GetTotalOrderPassengers() const {
	int passengers = 0;
	for (vector<GUIListPanel::Item *>::iterator itr = m_pCartList->GetItemList()->begin(); itr != m_pCartList->GetItemList()->end(); ++itr)
	{
        const Actor* passenger = dynamic_cast<const Actor*>((*itr)->m_pEntity);
        if (passenger)
        {
            passengers += passenger->GetPassengerSlots();
        }
	}

	return passengers;
}

//////////////////////////////////////////////////////////////////////////////////////////
// Method:          EnableEquipmentSelection
//////////////////////////////////////////////////////////////////////////////////////////
// Description:     Enable or disable the buy menu equipment selection mode.

void BuyMenuGUI::EnableEquipmentSelection(bool enabled)
{
    g_GUISound.SelectionChangeSound()->Play(m_pController->GetPlayer());
    if (enabled == true)
    {
        // Save the last tab and scroll position
        MenuCategory auxCategory = static_cast<MenuCategory>(m_MenuCategory);
        m_LastMainScrollPosition = m_pShopList->GetScrollVerticalValue();

        m_SelectingEquipment = true;
        m_pCategoryTabs[CRAFT]->SetVisible(false);
        m_pCategoryTabs[BODIES]->SetVisible(false);
        m_pCategoryTabs[TOOLS]->SetVisible(true);
        m_pCategoryTabs[GUNS]->SetVisible(true);
        m_pCategoryTabs[BOMBS]->SetVisible(true);
        m_pCategoryTabs[SHIELDS]->SetVisible(true);
        m_pCategoryTabs[SETS]->SetVisible(false);

        m_MenuCategory = m_LastVisitedEquipmentTab;
        m_LastVisitedMainTab = auxCategory;
        CategoryChange();
        m_pShopList->ScrollTo(m_LastEquipmentScrollPosition);
    }
    else
    {
        // Save the last tab and scroll position
        MenuCategory auxCategory = static_cast<MenuCategory>(m_MenuCategory);
        m_LastEquipmentScrollPosition = m_pShopList->GetScrollVerticalValue();

        m_SelectingEquipment = false;
        m_pCategoryTabs[CRAFT]->SetVisible(true);
        m_pCategoryTabs[BODIES]->SetVisible(true);
        m_pCategoryTabs[TOOLS]->SetVisible(false);
        m_pCategoryTabs[GUNS]->SetVisible(false);
        m_pCategoryTabs[BOMBS]->SetVisible(false);
        m_pCategoryTabs[SHIELDS]->SetVisible(false);
        m_pCategoryTabs[SETS]->SetVisible(true);

        m_MenuCategory = m_LastVisitedMainTab;
        m_LastVisitedEquipmentTab = auxCategory;
        CategoryChange();
        m_pShopList->ScrollTo(m_LastMainScrollPosition);
    }
    m_MenuFocus = ITEMS;
    m_FocusChange = 1;
}

//////////////////////////////////////////////////////////////////////////////////////////
// Method:          Update
//////////////////////////////////////////////////////////////////////////////////////////
// Description:     Updates the state of this Menu each frame

void BuyMenuGUI::Update()
{
    // Enable mouse input if the controller allows it
    m_pGUIController->EnableMouse(m_pController->IsMouseControlled());

    // Reset the purchasing indicator
    m_PurchaseMade = false;

    // Popup box is hidden by default
    m_pPopupBox->SetVisible(false);

    ////////////////////////////////////////////////////////////////////////
    // Animate the menu into and out of view if enabled or disabled

    if (m_MenuEnabled == ENABLING)
    {
        m_pParentBox->SetEnabled(true);
        m_pParentBox->SetVisible(true);

        Vector position, occlusion;

        float toGo = -std::floor((float)m_pParentBox->GetXPos());
        float goProgress = m_MenuSpeed * m_MenuTimer.GetElapsedRealTimeS();
        if (goProgress > 1.0)
            goProgress = 1.0;
        position.m_X = m_pParentBox->GetXPos() + std::ceil(toGo * goProgress);
        occlusion.m_X = m_pParentBox->GetWidth() + m_pParentBox->GetXPos();

        // If not split screened, then make the menu scroll in diagonally instead of straight from the side
        // Tie it to the (X) horizontal position
        // EDIT: nah, just make the menu larger, but do change the occlusion, looks better
        if (!g_FrameMan.GetHSplit())
        {
//            position.m_Y = -m_pParentBox->GetHeight() * fabs(position.m_X / m_pParentBox->GetWidth());
//            occlusion.m_Y = m_pParentBox->GetHeight() + m_pParentBox->GetYPos();
            occlusion.m_Y = m_pParentBox->GetHeight() / 2;
        }

        m_pParentBox->SetPositionAbs(position.m_X, position.m_Y);
        g_SceneMan.SetScreenOcclusion(occlusion, g_ActivityMan.GetActivity()->ScreenOfPlayer(m_pController->GetPlayer()));

		if (m_pParentBox->GetXPos() >= 0)
		{
			m_MenuEnabled = ENABLED;
			CategoryChange();
		}
    }
    // Animate the menu out of view
    else if (m_MenuEnabled == DISABLING)
    {
        float toGo = -std::ceil(((float)m_pParentBox->GetWidth() + (float)m_pParentBox->GetXPos()));
        float goProgress = m_MenuSpeed * m_MenuTimer.GetElapsedRealTimeS();
        if (goProgress > 1.0)
            goProgress = 1.0;
        m_pParentBox->SetPositionAbs(m_pParentBox->GetXPos() + std::floor(toGo * goProgress), 0);
        g_SceneMan.SetScreenOcclusion(Vector(m_pParentBox->GetWidth() + m_pParentBox->GetXPos(), 0), g_ActivityMan.GetActivity()->ScreenOfPlayer(m_pController->GetPlayer()));
        m_pPopupBox->SetVisible(false);

        if (m_pParentBox->GetXPos() <= -m_pParentBox->GetWidth())
        {
            m_pParentBox->SetEnabled(false);
            m_pParentBox->SetVisible(false);
            m_MenuEnabled = DISABLED;
        }
    }
    else if (m_MenuEnabled == ENABLED)
    {
        m_pParentBox->SetEnabled(true);
        m_pParentBox->SetVisible(true);

    }
    else if (m_MenuEnabled == DISABLED)
    {
        m_pParentBox->SetEnabled(false);
        m_pParentBox->SetVisible(false);
        m_pPopupBox->SetVisible(false);
    }

    // Reset the menu animation timer so we can measure how long it takes till next frame
    m_MenuTimer.Reset();

    // Quit now if we aren't enabled
    if (m_MenuEnabled != ENABLED &&  m_MenuEnabled != ENABLING)
        return;

    // Update the user controller
//    m_pController->Update();

    // Gotto update this all the time because other players may have bought stuff and changed the funds available to the team
    UpdateTotalCostLabel(m_pController->GetTeam());

	UpdateTotalPassengersLabel(dynamic_cast<const ACraft *>(m_pSelectedCraft), m_pCraftPassengersLabel);
	UpdateTotalMassLabel(dynamic_cast<const ACraft *>(m_pSelectedCraft), m_pCraftMassLabel);

    /////////////////////////////////////////////////////
    // Mouse cursor logic

    int mouseX, mouseY;
    m_pGUIInput->GetMousePosition(&mouseX, &mouseY);
    m_CursorPos.SetXY(mouseX, mouseY);

    ////////////////////////////////////////////
    // Notification blinking logic

    if (m_BlinkMode == NOFUNDS)
    {
        m_pCostLabel->SetVisible(m_BlinkTimer.AlternateSim(250));
    }
    else if (m_BlinkMode == NOCRAFT)
    {
        bool blink = m_BlinkTimer.AlternateSim(250);
        m_pCraftLabel->SetVisible(blink);
        m_pCraftBox->SetVisible(blink);
		m_pCraftCollectionBox->SetVisible(blink);
	}
	else if (m_BlinkMode == MAXMASS)
	{
		m_pCraftMassLabel->SetVisible(m_BlinkTimer.AlternateSim(250));
		m_pCraftMassCaptionLabel->SetVisible(m_BlinkTimer.AlternateSim(250));
	}
	else if (m_BlinkMode == MAXPASSENGERS)
	{
		m_pCraftPassengersLabel->SetVisible(m_BlinkTimer.AlternateSim(250));
		m_pCraftPassengersCaptionLabel->SetVisible(m_BlinkTimer.AlternateSim(250));
	}

    // Time out the blinker
    if (m_BlinkMode != NOBLINK && m_BlinkTimer.IsPastSimMS(1500))
    {
        m_pCostLabel->SetVisible(true);
        m_pCraftLabel->SetVisible(true);
        m_pCraftBox->SetVisible(true);
		m_pCraftCollectionBox->SetVisible(true);
		m_pCraftMassCaptionLabel->SetVisible(true);
		m_pCraftMassLabel->SetVisible(true);
		m_pCraftPassengersCaptionLabel->SetVisible(true);
		m_pCraftPassengersLabel->SetVisible(true);
		m_BlinkMode = NOBLINK;
    }

    /////////////////////////////////////////////
    // Repeating input logic

    bool pressLeft = m_pController->IsState(PRESS_LEFT);
    bool pressRight = m_pController->IsState(PRESS_RIGHT);
    bool pressUp = m_pController->IsState(PRESS_UP);
    bool pressDown = m_pController->IsState(PRESS_DOWN);
    bool pressScrollUp = m_pController->IsState(SCROLL_UP);
    bool pressScrollDown = m_pController->IsState(SCROLL_DOWN);

    bool pressNextActor = m_pController->IsState(ACTOR_NEXT);
    bool pressPrevActor = m_pController->IsState(ACTOR_PREV);

    // If no direciton is held down, then cancel the repeating
    if (!(m_pController->IsState(MOVE_RIGHT) || m_pController->IsState(MOVE_LEFT) || m_pController->IsState(MOVE_UP) || m_pController->IsState(MOVE_DOWN)))
    {
        m_RepeatStartTimer.Reset();
        m_RepeatTimer.Reset();
    }

    // Check if any direction has been held for the starting amount of time to get into repeat mode
    if (m_RepeatStartTimer.IsPastRealMS(200))
    {
        // Check for the repeat interval
        if (m_RepeatTimer.IsPastRealMS(75))
        {
            if (m_pController->IsState(MOVE_RIGHT))
                pressRight = true;
            else if (m_pController->IsState(MOVE_LEFT))
                pressLeft = true;
            else if (m_pController->IsState(MOVE_UP))
                pressUp = true;
            else if (m_pController->IsState(MOVE_DOWN))
                pressDown = true;

            m_RepeatTimer.Reset();
        }
    }

    /////////////////////////////////////////////
    // Change focus as the user directs

    if (pressRight)
    {
        m_MenuFocus++;
        m_FocusChange = 1;

        // Went too far
        if (m_MenuFocus >= FOCUSCOUNT)
        {
            m_MenuFocus = FOCUSCOUNT - 1;
            m_FocusChange = 0;
            g_GUISound.UserErrorSound()->Play(m_pController->GetPlayer());
        }
        // Skip categories if we're going sideways from the sets buttons
        if (m_MenuFocus == CATEGORIES)
        {
            m_MenuFocus++;
            m_FocusChange++;
        }
        // Skip giving focus to the items list if it's empty
        if (m_MenuFocus == ITEMS && m_pShopList->GetItemList()->empty())
        {
            m_MenuFocus++;
            m_FocusChange++;
        }
        // Skip giving focus to the order list if it's empty
        if (m_MenuFocus == ORDER && m_pCartList->GetItemList()->empty())
        {
            m_MenuFocus++;
            m_FocusChange++;
        }
    }
    else if (pressLeft)
    {
        m_MenuFocus--;
        m_FocusChange = -1;

        // Went too far
        if (m_MenuFocus < 0)
        {
            m_MenuFocus = 0;
            g_GUISound.UserErrorSound()->Play(m_pController->GetPlayer());
        }
        // Skip giving focus to the order or item list if they're empty
        if (m_MenuFocus == ORDER && m_pCartList->GetItemList()->empty())
        {
            m_MenuFocus--;
            m_FocusChange--;
        }
        // Skip giving focus to the items list if it's empty
        if (m_MenuFocus == ITEMS && m_pShopList->GetItemList()->empty())
        {
            m_MenuFocus--;
            m_FocusChange--;
        }
    }
    // Play focus change sound, if applicable
    if (m_FocusChange && m_MenuEnabled != ENABLING)
        g_GUISound.FocusChangeSound()->Play(m_pController->GetPlayer());
    /* Blah, should control whatever is currently focused
        // Mouse wheel only controls the categories, so switch to it and make the category go up or down
        if (m_pController->IsState(SCROLL_UP) || m_pController->IsState(SCROLL_DOWN))
        {
            m_FocusChange = CATEGORIES - m_MenuFocus;
            m_MenuFocus = CATEGORIES;
        }
    */

    /////////////////////////////////////////
    // Change Category directly

    if (pressNextActor)
    {
        m_MenuCategory++;
        if (m_SelectingEquipment && m_MenuCategory > m_LastEquipmentTab)
        {
            m_MenuCategory = m_LastEquipmentTab;
            g_GUISound.UserErrorSound()->Play(m_pController->GetPlayer());
        }
        else if (!m_SelectingEquipment && m_MenuCategory > m_LastMainTab)
        {
            m_MenuCategory = m_LastMainTab;
            g_GUISound.UserErrorSound()->Play(m_pController->GetPlayer());
        }
        else
        {
            CategoryChange();
            g_GUISound.SelectionChangeSound()->Play(m_pController->GetPlayer());

            m_MenuFocus = ITEMS;
            m_FocusChange = 1;
        }
    }
    else if (pressPrevActor)
    {
        m_MenuCategory--;
        if (m_SelectingEquipment && m_MenuCategory < m_FirstEquipmentTab)
        {
            m_MenuCategory = m_FirstEquipmentTab;
            g_GUISound.UserErrorSound()->Play(m_pController->GetPlayer());
        }
        else if (!m_SelectingEquipment && m_MenuCategory < m_FirstMainTab)
        {
            m_MenuCategory = m_FirstMainTab;
            g_GUISound.UserErrorSound()->Play(m_pController->GetPlayer());
        }
        else
        {
            CategoryChange();
            g_GUISound.SelectionChangeSound()->Play(m_pController->GetPlayer());

            m_MenuFocus = ITEMS;
            m_FocusChange = 1;
        }
    }

    /////////////////////////////////////////
    // Scroll buy menu

    if (pressScrollUp)
    {
        m_pShopList->ScrollUp();
    }
    else if (pressScrollDown)
    {
        m_pShopList->ScrollDown();
    }

    /////////////////////////////////////////
    // SETS BUTTONS focus

    if (m_MenuFocus == SETBUTTONS)
    {
        if (m_FocusChange)
        {
            // Set the correct special Sets category so the sets buttons show up
            m_MenuCategory = SETS;
            CategoryChange();
            m_pSaveButton->SetFocus();
            m_FocusChange = 0;
        }

        if (m_pController->IsState(PRESS_FACEBUTTON))
        {
            if (m_pSaveButton->HasFocus())
                SaveCurrentLoadout();
			else if (m_pClearButton->HasFocus() && m_Loadouts.size() != 0)
            {
                m_Loadouts.pop_back();
                // Update the list of loadout presets so the removal shows up
                CategoryChange();
                // Set focus back on the save button (CatChange changed it)
                m_pClearButton->SetFocus();
            }
            g_GUISound.ItemChangeSound()->Play(m_pController->GetPlayer());
        }

        // Switch back focus to the category list if the player presses up while on the save button
        if (pressUp)
        {
            if (m_pSaveButton->HasFocus())
            {
                m_MenuFocus = CATEGORIES;
                m_FocusChange = 1;
            }
            else if (m_pClearButton->HasFocus())
            {
                m_pSaveButton->SetFocus();
                g_GUISound.SelectionChangeSound()->Play(m_pController->GetPlayer());
            }
        }
        else if (pressDown)
        {
            if (m_pSaveButton->HasFocus())
            {
                m_pClearButton->SetFocus();
                g_GUISound.SelectionChangeSound()->Play(m_pController->GetPlayer());
            }
            else if (m_pClearButton->HasFocus())
                g_GUISound.UserErrorSound()->Play(m_pController->GetPlayer());
        }
    }

    /////////////////////////////////////////
    // CATEGORIES focus

    else if (m_MenuFocus == CATEGORIES)
    {
        if (m_FocusChange)
        {
            m_pCategoryTabs[m_MenuCategory]->SetFocus();
            m_FocusChange = 0;
        }

        if (pressDown)
        {
            m_MenuCategory++;
            if (m_SelectingEquipment && m_MenuCategory > m_LastEquipmentTab)
            {
                m_MenuCategory = m_LastEquipmentTab;
                // Go to the preset buttons if hit down on the last one
                m_MenuFocus = SETBUTTONS;
                m_FocusChange = -1;
//                g_GUISound.UserErrorSound()->Play(m_pController->GetPlayer());
            }
            else if (!m_SelectingEquipment && m_MenuCategory > m_LastMainTab)
            {
                m_MenuCategory = m_LastMainTab;
                m_MenuFocus = SETBUTTONS;
                m_FocusChange = -1;
            }
/*
            // Loop Around
            if (m_MenuCategory >= CATEGORYCOUNT)
                m_MenuCategory = 0;
*/
            else
            {
                CategoryChange();
                g_GUISound.SelectionChangeSound()->Play(m_pController->GetPlayer());
            }
        }
        else if (pressUp)
        {
            m_MenuCategory--;
            if (m_SelectingEquipment && m_MenuCategory < m_FirstEquipmentTab)
            {
                m_MenuCategory = m_FirstEquipmentTab;
                g_GUISound.UserErrorSound()->Play(m_pController->GetPlayer());
            }
            else if (!m_SelectingEquipment && m_MenuCategory < m_FirstMainTab)
            {
                m_MenuCategory = m_FirstMainTab;
                g_GUISound.UserErrorSound()->Play(m_pController->GetPlayer());
            }
/*
            // Loop around
            if (m_MenuCategory < 0)
                m_MenuCategory = CATEGORYCOUNT - 1;
*/
            else
            {
                CategoryChange();
                g_GUISound.SelectionChangeSound()->Play(m_pController->GetPlayer());
            }
        }
    }

    /////////////////////////////////////////
    // ITEMS LIST focus

    else if (m_MenuFocus == ITEMS)
    {
        if (m_FocusChange)
        {
            m_pShopList->SetFocus();
            // Select the top one in the item list if none is already selected
            if (!m_pShopList->GetItemList()->empty() && m_pShopList->GetSelectedIndex() < 0)
                m_pShopList->SetSelectedIndex(m_ListItemIndex = 0);
            // Synch our index with the one already sleected in the list
            else
            {
                m_ListItemIndex = m_pShopList->GetSelectedIndex();
                m_pShopList->ScrollToSelected();
            }

            m_FocusChange = 0;
        }

        int listSize = m_pShopList->GetItemList()->size();
        if (pressDown)
        {
            m_ListItemIndex++;
            // Loop around
            if (m_ListItemIndex >= listSize)
                m_ListItemIndex = 0;

            // Update the selected shop item index
            m_CategoryItemIndex[m_MenuCategory] = m_ListItemIndex;
            m_pShopList->SetSelectedIndex(m_ListItemIndex);
            g_GUISound.SelectionChangeSound()->Play(m_pController->GetPlayer());
        }
        else if (pressUp)
        {
            m_ListItemIndex--;
            // Loop around
            if (m_ListItemIndex < 0)
                m_ListItemIndex = listSize - 1;

            // Update the selected shop item index
            m_CategoryItemIndex[m_MenuCategory] = m_ListItemIndex;
            m_pShopList->SetSelectedIndex(m_ListItemIndex);
            g_GUISound.SelectionChangeSound()->Play(m_pController->GetPlayer());
        }

        // Get handle to the currently selected item, if any
        GUIListPanel::Item *pItem = m_pShopList->GetItem(m_ListItemIndex);
        std::string description = "";

        if (pItem && pItem->m_pEntity) {
			description = ((pItem->m_pEntity->GetDescription().empty()) ? "-No Information Found-": pItem->m_pEntity->GetDescription()) + "\n";
            const Entity *currentItem = pItem->m_pEntity;
            const ACraft *itemAsCraft = dynamic_cast<const ACraft *>(currentItem);
            if (itemAsCraft) {
                int craftMaxPassengers = itemAsCraft->GetMaxPassengers();
                float craftMaxMass = itemAsCraft->GetMaxInventoryMass();
                if (craftMaxMass == 0) {
                    description += "\nNO CARGO SPACE!";
                } else if (craftMaxMass > 0) {
                    description += "\nMax Mass: " + RoundFloatToPrecision(craftMaxMass, 1) + " kg";
                }
                if (craftMaxPassengers >= 0 && craftMaxMass != 0) { description += (craftMaxPassengers == 0) ? "\nNO PASSENGER SPACE!" : "\nMax Passengers: " + std::to_string(craftMaxPassengers); }
            } else {
				// Items in the BuyMenu always have any remainder rounded up in their masses.
                const Actor *itemAsActor = dynamic_cast<const Actor *>(currentItem);
                if (itemAsActor) {
                    description += "\nMass: " + RoundFloatToPrecision(itemAsActor->GetMass(), 1, 2) + " kg";
                    int passengerSlotsTaken = itemAsActor->GetPassengerSlots();
                    if (passengerSlotsTaken > 1) {
                        description += "\nPassenger Slots: " + std::to_string(passengerSlotsTaken);
                    }
                } else {
                    const MovableObject *itemAsMO = dynamic_cast<const MovableObject *>(currentItem);
                    if (itemAsMO) {
                        description += "\nMass: " + RoundFloatToPrecision(itemAsMO->GetMass(), 1, 2) + " kg";
                    }
                }
            }
        } else if (pItem && pItem->m_ExtraIndex >= 0) {
            const DataModule *pModule = g_PresetMan.GetDataModule(pItem->m_ExtraIndex);
            if (pModule && !pModule->GetDescription().empty()) {
                description = pModule->GetDescription();
            }
        }

        // Show popup info box next to selected item if it has a description or tooltip.
        if (!description.empty()) {
            // Show the popup box with the hovered item's description
            m_pPopupBox->SetVisible(true);
            // Need to add an offset to make it look better and not have the cursor obscure text
            m_pPopupBox->SetPositionAbs(m_pShopList->GetXPos() - 6 + m_pShopList->GetWidth(), m_pShopList->GetYPos() + m_pShopList->GetStackHeight(pItem) - m_pShopList->GetScrollVerticalValue());
            // Make sure the popup box doesn't drop out of sight
            if (m_pPopupBox->GetYPos() + m_pPopupBox->GetHeight() > m_pParentBox->GetHeight())
                m_pPopupBox->SetPositionAbs(m_pPopupBox->GetXPos(), m_pParentBox->GetHeight() - m_pPopupBox->GetHeight());
            m_pPopupText->SetHAlignment(GUIFont::Left);
            m_pPopupText->SetText(description);
            // Resize the box height to fit the text
            int newHeight = m_pPopupText->ResizeHeightToFit();
            m_pPopupBox->Resize(m_pPopupBox->GetWidth(), newHeight + 10);
        }

        // User selected to add an item to cart list!
        if (m_pController->IsState(PRESS_FACEBUTTON)) {
            // User pressed on a module group item; toggle its expansion!
			if (pItem && pItem->m_ExtraIndex >= 0) {
				// Make appropriate sound
				if (!m_aExpandedModules[pItem->m_ExtraIndex]) {
					g_GUISound.ItemChangeSound()->Play(m_pController->GetPlayer());
				} else {
					// Different, maybe?
					g_GUISound.ItemChangeSound()->Play(m_pController->GetPlayer());
				}
				// Toggle the expansion of the module group item's items below
				m_aExpandedModules[pItem->m_ExtraIndex] = !m_aExpandedModules[pItem->m_ExtraIndex];
				// Re-populate the item list with the new module expansion configuation
				CategoryChange(false);
			}
            // User pressed on a loadout set, so load it into the menu
            else if (pItem && m_MenuCategory == SETS) {
                // Beep if there's an error
                if (!DeployLoadout(m_ListItemIndex))
                    g_GUISound.UserErrorSound()->Play(m_pController->GetPlayer());
            }
            // User mashed button on a regular shop item, add it to cargo, or select craft
            else if (pItem && pItem->m_pEntity)
            {
                // Select the craft 
                if (m_MenuCategory == CRAFT)
                {
                    if (m_pSelectedCraft = dynamic_cast<const SceneObject *>(pItem->m_pEntity))
                    {
                        m_pCraftBox->SetText(pItem->m_Name);
                        m_pCraftBox->SetRightText(pItem->m_RightText);

						m_pCraftNameLabel->SetText(pItem->m_Name);
						m_pCraftPriceLabel->SetText(pItem->m_RightText);
						UpdateTotalPassengersLabel(dynamic_cast<const ACraft *>(pItem->m_pEntity), m_pCraftPassengersLabel);
						UpdateTotalMassLabel(dynamic_cast<const ACraft *>(pItem->m_pEntity), m_pCraftMassLabel);
					}
                }
                // Regular ship inventory
                else
                {
                    // Gotto make a copy of the bitmap to pass it to the next list
                    GUIBitmap *pItemBitmap = new AllegroBitmap(dynamic_cast<AllegroBitmap *>(pItem->m_pBitmap)->GetBitmap());
                    m_pCartList->AddItem(pItem->m_Name, pItem->m_RightText, pItemBitmap, pItem->m_pEntity);
                    // If I just selected an AHuman, enable equipment selection mode
                    if (m_MenuCategory == BODIES && pItem->m_pEntity->GetClassName() == "AHuman")
                    {
                        EnableEquipmentSelection(true);
                    }
                }
                g_GUISound.ItemChangeSound()->Play(m_pController->GetPlayer());
            }

            UpdateTotalCostLabel(m_pController->GetTeam());

			UpdateTotalPassengersLabel(dynamic_cast<const ACraft *>(m_pSelectedCraft), m_pCraftPassengersLabel);
			UpdateTotalMassLabel(dynamic_cast<const ACraft *>(m_pSelectedCraft), m_pCraftMassLabel);
        }
    }

    /////////////////////////////////////////
    // CART/ORDER LIST focus

    else if (m_MenuFocus == ORDER) {
        // Changed to the list, so select the top one in the item list
        if (m_FocusChange) {
            m_pCartList->SetFocus();
            if (!m_pCartList->GetItemList()->empty() && m_pCartList->GetSelectedIndex() < 0) {
                m_pCartList->SetSelectedIndex(m_ListItemIndex = 0);
                // Synch our index with the one already selected in the list
            } else {
                m_ListItemIndex = m_pCartList->GetSelectedIndex();
                m_pCartList->ScrollToSelected();
            }

            m_FocusChange = 0;
        }

        int listSize = m_pCartList->GetItemList()->size();
        if (pressDown) {
            m_ListItemIndex++;
            if (m_ListItemIndex >= listSize) {
                m_ListItemIndex = listSize - 1;
                // If at the end of the list and the player presses down, then switch focus to the BUY button
                m_FocusChange = 1;
                m_MenuFocus = OK;
            } else {
                // Only do list change logic if we actually did change
                m_pCartList->SetSelectedIndex(m_ListItemIndex);
                g_GUISound.SelectionChangeSound()->Play(m_pController->GetPlayer());
            }
        } else if (pressUp) {
            m_ListItemIndex--;
            if (m_ListItemIndex < 0) {
                m_ListItemIndex = 0;
                g_GUISound.UserErrorSound()->Play(m_pController->GetPlayer());
            } else {
                // Only do list change logic if we actually did change
                m_pCartList->SetSelectedIndex(m_ListItemIndex);
                g_GUISound.SelectionChangeSound()->Play(m_pController->GetPlayer());
            }
        }

        // Get handle to the currently selected item, if any
        GUIListPanel::Item *pItem = m_pCartList->GetItem(m_ListItemIndex);
        std::string description = "";

        if (pItem && pItem->m_pEntity) {
			description = ((pItem->m_pEntity->GetDescription().empty()) ? "-No Information Found-" : pItem->m_pEntity->GetDescription()) + "\n";
            const Entity *currentItem = pItem->m_pEntity;
            const Actor *itemAsActor = dynamic_cast<const Actor *>(currentItem);
            if (itemAsActor) {
                description += "\nMass: " + RoundFloatToPrecision(itemAsActor->GetMass(), 1, 2) + " kg";

                int passengerSlotsTaken = itemAsActor->GetPassengerSlots();
                if (passengerSlotsTaken > 1) {
                    description += "\nPassenger Slots: " + std::to_string(passengerSlotsTaken);
                }
            } else {
                const MovableObject *itemAsMO = dynamic_cast<const MovableObject *>(currentItem);
                if (itemAsMO) {
                    description += "\nMass: " + RoundFloatToPrecision(itemAsMO->GetMass(), 1, 2) + " kg";
                }
            }
        }

        if (!description.empty()) {
            // Show the popup box with the hovered item's description
            m_pPopupBox->SetVisible(true);
            // Need to add an offset to make it look better and not have the cursor obscure text
            m_pPopupBox->SetPositionAbs(m_pCartList->GetXPos() - m_pPopupBox->GetWidth() + 4, m_pCartList->GetYPos() + m_pCartList->GetStackHeight(pItem) - m_pCartList->GetScrollVerticalValue());
            // Make sure the popup box doesn't drop out of sight
            if (m_pPopupBox->GetYPos() + m_pPopupBox->GetHeight() > m_pParentBox->GetHeight())
                m_pPopupBox->SetPositionAbs(m_pPopupBox->GetXPos(), m_pParentBox->GetHeight() - m_pPopupBox->GetHeight());
            m_pPopupText->SetHAlignment(GUIFont::Right);
            m_pPopupText->SetText(description);
            // Resize the box height to fit the text
            int newHeight = m_pPopupText->ResizeHeightToFit();
            m_pPopupBox->Resize(m_pPopupBox->GetWidth(), newHeight + 10);
        }

        // Fire button removes items from the order list
        if (m_pController->IsState(PRESS_FACEBUTTON))
        {
            // I'm deleting a AHuman, delete any items after item
            if (pItem && pItem->m_pEntity && pItem->m_pEntity->GetClassName() == "AHuman")
            {
                int lastItemToDelete = m_pCartList->GetItemList()->size() - 1;
                for (int i = m_ListItemIndex + 1; i != m_pCartList->GetItemList()->size(); i++)
                {
                    GUIListPanel::Item* auxItem = m_pCartList->GetItem(i);
                    if (auxItem->m_pEntity->GetClassName() == "AHuman")
                    {
                        lastItemToDelete = i - 1;
                        break;
                    }
                }
                for (int i = lastItemToDelete; i > m_ListItemIndex; i--)
                {
                    m_pCartList->DeleteItem(i);
                }
            }
            m_pCartList->DeleteItem(m_ListItemIndex);
            // If we're not at the bottom, then select the item in the same place as the one just deleted
            if (m_pCartList->GetItemList()->size() > m_ListItemIndex)
                m_pCartList->SetSelectedIndex(m_ListItemIndex);
            // If we're not at the top, then move selection up one
            else if (m_ListItemIndex > 0)
                m_pCartList->SetSelectedIndex(--m_ListItemIndex);
            // Shift focus back to the item list
            else
                m_MenuFocus = ORDER;

            UpdateTotalCostLabel(m_pController->GetTeam());

			UpdateTotalPassengersLabel(dynamic_cast<const ACraft *>(m_pSelectedCraft), m_pCraftPassengersLabel);
			UpdateTotalMassLabel(dynamic_cast<const ACraft *>(m_pSelectedCraft), m_pCraftMassLabel);

            g_GUISound.ItemChangeSound()->Play(m_pController->GetPlayer());
        }
    }

    /////////////////////////////////////////
    // OK BUTTON focus

    else if (m_MenuFocus == OK)
    {
        if (m_FocusChange)
        {
            m_pBuyButton->SetFocus();
            m_FocusChange = 0;
        }

        if (m_pController->IsState(PRESS_FACEBUTTON))
        {
            // Attempt to do the purchase
            TryPurchase();
        }

        // Switch back focus to the order list if the player presses up
        if (pressUp)
        {
            m_MenuFocus = ORDER;
            m_FocusChange = -1;
        }
        else if (pressDown)
            g_GUISound.UserErrorSound()->Play(m_pController->GetPlayer());
    }

    // If mouse clicked outside the buy menu, the user is considered havin g tried to buy
    // Pressing the reload button also confirms the purchase
    if (m_MenuEnabled == ENABLED && ((m_pController->IsMouseControlled() && m_pController->IsState(PRESS_PRIMARY) && m_CursorPos.m_X > m_pParentBox->GetWidth()) || m_pController->IsState(WEAPON_RELOAD)))
        TryPurchase();

    // ESC, Right click, or pie menu press close the menu
    if (m_pController->IsState(PRESS_SECONDARY) || g_UInputMan.AnyStartPress(false))
    {
        // If equipment selection mode is enabled, return to the main buy menu
        // Otherwise, close the buy menu
        if (m_SelectingEquipment)
        {
            EnableEquipmentSelection(false);
        }
        else
        {
            SetEnabled(false);
        }
    }

    //////////////////////////////////////////
	// Update the ControlManager

	m_pGUIController->Update();


    ///////////////////////////////////////
    // Handle events

	GUIEvent anEvent;
	while(m_pGUIController->GetEvent(&anEvent))
    {
		if (anEvent.GetType() == GUIEvent::Command)
        {
            // SAVE button clicks
			if(anEvent.GetControl() == m_pSaveButton)
            {
                m_pSaveButton->SetFocus();
                SaveCurrentLoadout();
                m_MenuFocus = SETBUTTONS;
//                m_FocusChange = -1;
                g_GUISound.ItemChangeSound()->Play(m_pController->GetPlayer());
			}

            // CLEAR button clicks
			if(anEvent.GetControl() == m_pClearButton)
            {
                m_pClearButton->SetFocus();
				if (!m_Loadouts.empty())
					m_Loadouts.pop_back();
                // Update the list of loadout presets so the removal shows up
                CategoryChange();
                // Save new loadout config to file
                SaveAllLoadoutsToFile();
                // Set focus back on the clear button (CatChange changed it)
                m_pClearButton->SetFocus();
                m_MenuFocus = SETBUTTONS;
//                m_FocusChange = -1;
                g_GUISound.ItemChangeSound()->Play(m_pController->GetPlayer());
			}

            // BUY button clicks
			if(anEvent.GetControl() == m_pBuyButton)
            {
                m_pBuyButton->SetFocus();
                TryPurchase();
//                g_GUISound.ItemChangeSound()->Play(m_pController->GetPlayer());
			}
        }
        else if (anEvent.GetType() == GUIEvent::Notification)
        {
            //////////////////////////////////////////
			// Clicks on any of the category tabs

            for (int cat = 0; cat < CATEGORYCOUNT; ++cat)
            {
			    if(anEvent.GetControl() == m_pCategoryTabs[cat])
                {
                    // Mouse hovering over
                    if(anEvent.GetMsg() == GUITab::Hovered)
                    {
                        // Just give focus to the categories column
                        m_MenuFocus = CATEGORIES;
                        m_pCategoryTabs[m_MenuCategory]->SetFocus();
                    }
                    // Regular click
                    if(anEvent.GetMsg() == GUITab::Pushed)
                    {
                        m_MenuFocus = CATEGORIES;
                        m_MenuCategory = cat;
                        m_pCategoryTabs[m_MenuCategory]->SetFocus();
                        CategoryChange();
                        g_GUISound.SelectionChangeSound()->Play(m_pController->GetPlayer());
                    }
                }
            }

            //////////////////////////////////////////
			// Events on the Shop List

			if(anEvent.GetControl() == m_pShopList)
            {
/*
                // Somehting was just selected, so update the selection index to the new selected index
                if(anEvent.GetMsg() == GUIListBox::Select)
                {
                    if (m_ListItemIndex != m_pShopList->GetSelectedIndex())
                        g_GUISound.SelectionChangeSound()->Play(m_pController->GetPlayer());
                    m_CategoryItemIndex[m_MenuCategory] = m_ListItemIndex = m_pShopList->GetSelectedIndex();
                }
                // Mouse down, added something to cart!
                else*/ if(anEvent.GetMsg() == GUIListBox::MouseDown)
                {
                    m_pShopList->SetFocus();
                    m_MenuFocus = ITEMS;

                    GUIListPanel::Item *pItem = m_pShopList->GetItem(m_CursorPos.m_X, m_CursorPos.m_Y);

                    // If a module group list item, toggle its expansion and update the list
                    if (pItem && pItem->m_ExtraIndex >= 0)
                    {
                        // Make appropriate sound
                        if (!m_aExpandedModules[pItem->m_ExtraIndex])
                            g_GUISound.ItemChangeSound()->Play(m_pController->GetPlayer());
                        // Different, maybe?
                        else
                            g_GUISound.ItemChangeSound()->Play(m_pController->GetPlayer());
                        // Toggle the expansion of the module group item's items below
                        m_aExpandedModules[pItem->m_ExtraIndex] = !m_aExpandedModules[pItem->m_ExtraIndex];
                        // Re-populate the item list with the new module expansion configuation
                        CategoryChange(false);
                    }
                    // Special case: user clicked on a loadout set, so load it into the menu
                    else if (pItem && m_MenuCategory == SETS)
                    {
                        // Beep if there's an error
                        if (!DeployLoadout(m_ListItemIndex))
                            g_GUISound.UserErrorSound()->Play(m_pController->GetPlayer());
                    }
                    // Normal: only add an item if there's an entity attached to the list item
                    else if (pItem && pItem->m_pEntity)
                    {
                        m_CategoryItemIndex[m_MenuCategory] = m_ListItemIndex = m_pShopList->GetSelectedIndex();
                        m_pShopList->ScrollToSelected();

                        // Select the craft 
                        if (m_MenuCategory == CRAFT)
                        {
                            if (m_pSelectedCraft = dynamic_cast<const SceneObject *>(pItem->m_pEntity))
                            {
                                m_pCraftBox->SetText(pItem->m_Name);
                                m_pCraftBox->SetRightText(pItem->m_RightText);

								m_pCraftNameLabel->SetText(pItem->m_Name);
								m_pCraftPriceLabel->SetText(pItem->m_RightText);
								UpdateTotalPassengersLabel(dynamic_cast<const ACraft *>(pItem->m_pEntity), m_pCraftPassengersLabel);
								UpdateTotalMassLabel(dynamic_cast<const ACraft *>(pItem->m_pEntity), m_pCraftMassLabel);
							}
                        }
                        // Regular ship inventory
                        else
                        {
                            // Gotto make a copy of the bitmap to pass it to the next list
                            GUIBitmap *pItemBitmap = new AllegroBitmap(dynamic_cast<AllegroBitmap *>(pItem->m_pBitmap)->GetBitmap());

							if (m_OwnedItems.size() > 0 || m_OnlyShowOwnedItems)
							{
								if (GetOwnedItemsAmount(pItem->m_pEntity->GetModuleAndPresetName()) > 0)
								{
									m_pCartList->AddItem(pItem->m_Name, "1 pc", pItemBitmap, pItem->m_pEntity);
								}
								else
								{
									if (m_OnlyShowOwnedItems)
									{
										if (IsAlwaysAllowedItem(pItem->m_Name))
											m_pCartList->AddItem(pItem->m_Name, pItem->m_RightText, pItemBitmap, pItem->m_pEntity);
									}
									else 
									{
										m_pCartList->AddItem(pItem->m_Name, pItem->m_RightText, pItemBitmap, pItem->m_pEntity);
									}
								}
							}
							else
							{
								m_pCartList->AddItem(pItem->m_Name, pItem->m_RightText, pItemBitmap, pItem->m_pEntity);
							}
                            
                            // If I just selected an AHuman, enable equipment selection mode
                            if (m_MenuCategory == BODIES && pItem->m_pEntity->GetClassName() == "AHuman")
                            {
                                EnableEquipmentSelection(true);
                            }
                        }
                        g_GUISound.ItemChangeSound()->Play(m_pController->GetPlayer());
                    }
                    // Undo the click deselection if nothing was selected
//                    else
//                        m_pShopList->SetSelectedIndex(m_SelectedObjectIndex);

                    UpdateTotalCostLabel(m_pController->GetTeam());

					UpdateTotalPassengersLabel(dynamic_cast<const ACraft *>(m_pSelectedCraft), m_pCraftPassengersLabel);
					UpdateTotalMassLabel(dynamic_cast<const ACraft *>(m_pSelectedCraft), m_pCraftMassLabel);
				}
                // Mouse moved over the panel, show the popup with item description
                else if(anEvent.GetMsg() == GUIListBox::MouseMove)
                {
                    // Mouse is moving within the list, so make it focus on the list
                    m_pShopList->SetFocus();
                    m_MenuFocus = ITEMS;

                    // See if it's hovering over any item
                    GUIListPanel::Item *pItem = m_pShopList->GetItem(m_CursorPos.m_X, m_CursorPos.m_Y);
                    if (pItem)
                    {
                        // Don't let mouse movement change the index if it's still hovering inside the same item.
                        // This is to avoid erratic selection curosr if using both mouse and keyboard to work the menu
                        if (m_LastHoveredMouseIndex != pItem->m_ID)
                        {
                            m_LastHoveredMouseIndex = pItem->m_ID;

                            // Play select sound if new index
                            if (m_ListItemIndex != pItem->m_ID)
                                g_GUISound.SelectionChangeSound()->Play(m_pController->GetPlayer());
                            // Update the seleciton in both the GUI control and our menu
                            m_pShopList->SetSelectedIndex(m_CategoryItemIndex[m_MenuCategory] = m_ListItemIndex = pItem->m_ID);
                        }
                    }
                }
            }

            ///////////////////////////////////////////////
            // Events on the Cart List

            else if (anEvent.GetControl() == m_pCartList)
            {
/*
                // Somehting was just selected, so update the selection index to the new selected index
                if(anEvent.GetMsg() == GUIListBox::Select)
                {                   
                    if (m_ListItemIndex != m_pCartList->GetSelectedIndex())
                        g_GUISound.SelectionChangeSound()->Play(m_pController->GetPlayer());
                    m_ListItemIndex = m_pCartList->GetSelectedIndex();
                }
                // Somehting was clicked upon, therefore should be removed
                else*/ if(anEvent.GetMsg() == GUIListBox::MouseDown)
                {
                    m_pCartList->SetFocus();
                    m_MenuFocus = ORDER;

                    GUIListPanel::Item *pItem = m_pCartList->GetSelected();
                    if (pItem)
                    {
                        m_ListItemIndex = m_pCartList->GetSelectedIndex();
                        m_pCartList->ScrollToSelected();

                        // I'm deleting a AHuman, delete any items after item
                        if (pItem && pItem->m_pEntity && pItem->m_pEntity->GetClassName() == "AHuman")
                        {
                            int lastItemToDelete = m_pCartList->GetItemList()->size() - 1;
                            for (int i = m_ListItemIndex + 1; i != m_pCartList->GetItemList()->size(); i++)
                            {
                                GUIListPanel::Item* auxItem = m_pCartList->GetItem(i);
                                if (auxItem->m_pEntity->GetClassName() == "AHuman")
                                {
                                    lastItemToDelete = i - 1;
                                    break;
                                }
                            }
                            for (int i = lastItemToDelete; i > m_ListItemIndex; i--)
                            {
                                m_pCartList->DeleteItem(i);
                            }
                        }
                        m_pCartList->DeleteItem(m_ListItemIndex);
                        // If we're not at the bottom, then select the item in the same place as the one just deleted
                        if (m_pCartList->GetItemList()->size() > m_ListItemIndex)
                            m_pCartList->SetSelectedIndex(m_ListItemIndex);
                        // If we're not at the top, then move selection up one
                        else if (m_ListItemIndex > 0)
                            m_pCartList->SetSelectedIndex(--m_ListItemIndex);
                        // Shift focus back to the item list
                        else
                            m_MenuFocus = ORDER;

                        UpdateTotalCostLabel(m_pController->GetTeam());

						UpdateTotalPassengersLabel(dynamic_cast<const ACraft *>(m_pSelectedCraft), m_pCraftPassengersLabel);
						UpdateTotalMassLabel(dynamic_cast<const ACraft *>(m_pSelectedCraft), m_pCraftMassLabel);

                        g_GUISound.ItemChangeSound()->Play(m_pController->GetPlayer());
                    }
                    // Undo the click deselection if nothing was selected
//                    else
//                        m_pCartList->SetSelectedIndex(m_SelectedObjectIndex);

                    UpdateTotalCostLabel(m_pController->GetTeam());

					UpdateTotalPassengersLabel(dynamic_cast<const ACraft *>(m_pSelectedCraft), m_pCraftPassengersLabel);
					UpdateTotalMassLabel(dynamic_cast<const ACraft *>(m_pSelectedCraft), m_pCraftMassLabel);
				}
                // Mouse moved over the panel, show the popup with item description
                else if(anEvent.GetMsg() == GUIListBox::MouseMove)
                {                    
                    // Mouse is moving within the list, so make it focus on the list
                    m_pCartList->SetFocus();
                    m_MenuFocus = ORDER;

                    // See if it's hovering over any item
                    GUIListPanel::Item *pItem = m_pCartList->GetItem(m_CursorPos.m_X, m_CursorPos.m_Y);
                    if (pItem)
                    {
                        // Don't let mouse movement change the index if it's still hovering inside the same item.
                        // This is to avoid erratic selection curosr if using both mouse and keyboard to work the menu
                        if (m_LastHoveredMouseIndex != pItem->m_ID)
                        {
                            m_LastHoveredMouseIndex = pItem->m_ID;

                            // Play select sound if new index
                            if (m_ListItemIndex != pItem->m_ID)
                                g_GUISound.SelectionChangeSound()->Play(m_pController->GetPlayer());
                            // Update the seleciton in both the GUI control and our menu
                            m_pCartList->SetSelectedIndex(m_ListItemIndex = pItem->m_ID);
                        }
                    }
                }
            }
        }
    }
}


//////////////////////////////////////////////////////////////////////////////////////////
// Virtual Method:  Draw
//////////////////////////////////////////////////////////////////////////////////////////
// Description:     Draws the menu

void BuyMenuGUI::Draw(BITMAP *drawBitmap) const
{
    AllegroScreen drawScreen(drawBitmap);
    m_pGUIController->Draw(&drawScreen);

    // Draw the cursor on top of everything 
    if (IsEnabled() && m_pController->IsMouseControlled())
//        m_pGUIController->DrawMouse();
        draw_sprite(drawBitmap, s_pCursor, m_CursorPos.GetFloorIntX(), m_CursorPos.GetFloorIntY());
}

/*
//////////////////////////////////////////////////////////////////////////////////////////
// Virtual Method:  FocusChange
//////////////////////////////////////////////////////////////////////////////////////////
// Description:     Makes sure all things that to happen when focus is moved from one area
//                  or control to the next within the menu, will happen.

void BuyMenuGUI::FocusChange()
{
    // Set control focus accordingly
    if (m_MenuFocus == CATEGORIES)
    {
        if (m_pController->IsState(PRESS_DOWN))
        {
            m_MenuCategory++;
            if (m_MenuCategory >= CATEGORYCOUNT)
                m_MenuCategory = CATEGORYCOUNT - 1;
            // Only do category change logic if we actually did change
            else
                CategoryChange();
        }
        else if (m_pController->IsState(PRESS_UP))
        {
            m_MenuCategory--;
            if (m_MenuCategory < 0)
                m_MenuCategory = 0;
            // Only do category change logic if we actually did change
            else
                CategoryChange();
        }
    }
    else if (m_MenuFocus == ITEMS)
    {
        m_pShopList->SetFocus();
        m_pShopList->GetItemList()->size();
    }
    else if (m_MenuFocus == ORDER)
    {
        m_pCartList->SetFocus();
    }
    else if (m_MenuFocus == OK)
    {
        m_pBuyButton->SetFocus();
    }
}
*/

//////////////////////////////////////////////////////////////////////////////////////////
// Virtual Method:  CategoryChange
//////////////////////////////////////////////////////////////////////////////////////////
// Description:     Makes sure all things that to happen when category is changed, happens.

void BuyMenuGUI::CategoryChange(bool focusOnCategoryTabs)
{
    // Re-set the GUI manager's focus on the tabs if we're supposed to
    // We don't want to do that if we're just refreshing the same category, like in the case of of expanding a module group item
    if (focusOnCategoryTabs)
    {
        m_pCategoryTabs[m_MenuCategory]->SetFocus();
        m_pCategoryTabs[m_MenuCategory]->SetCheck(true);
    }
    m_pShopList->ClearList();

    // Hide/show the logo and special sets category buttons, and add all current presets to the list, and we're done.
    if (m_MenuCategory == SETS)
    {
        m_pLogo->SetVisible(false);
        m_pSaveButton->SetVisible(true);
        m_pClearButton->SetVisible(true);
        // Add and done!
        AddPresetsToItemList();
        return;
    }
    // Hide the sets buttons otherwise
    else
    {
        m_pLogo->SetVisible(true);
        m_pSaveButton->SetVisible(false);
        m_pClearButton->SetVisible(false);
    }

    // The vector of lists which will be filled with catalog objects, grouped by which data module they were read from
    vector<list<Entity *> > catalogList;

    if (m_MenuCategory == CRAFT)
    {
        AddObjectsToItemList(catalogList, "ACRocket");
        AddObjectsToItemList(catalogList, "ACDropShip");
    }
    else if (m_MenuCategory == BODIES)
    {
        AddObjectsToItemList(catalogList, "AHuman");
        AddObjectsToItemList(catalogList, "ACrab");
    }
    else if (m_MenuCategory == TOOLS)
    {
        AddObjectsToItemList(catalogList, "HDFirearm", "Tools");
    }
    else if (m_MenuCategory == GUNS)
    {
        AddObjectsToItemList(catalogList, "HDFirearm", "Weapons");
    }
    else if (m_MenuCategory == BOMBS)
    {
        AddObjectsToItemList(catalogList, "ThrownDevice", "Bombs");
    }
    else if (m_MenuCategory == SHIELDS)
    {
        AddObjectsToItemList(catalogList, "HeldDevice", "Shields");
    }

    SceneObject *pSObject = 0;
    const DataModule *pModule = 0;
    GUIBitmap *pItemBitmap = 0;
    list<SceneObject *> tempList;
    for (int moduleID = 0; moduleID < catalogList.size(); ++moduleID)
    {
        // Don't add an empty module grouping
        if (!catalogList[moduleID].empty())
        {
            tempList.clear();

            // Move all valid/desired entities from the module list to the intermediate list
            for (list<Entity *>::iterator oItr = catalogList[moduleID].begin(); oItr != catalogList[moduleID].end(); ++oItr)
            {
                pSObject = dynamic_cast<SceneObject *>(*oItr);
                // Buyable and not brain?
                if (pSObject && pSObject->IsBuyable() && !pSObject->IsInGroup("Brains"))
                    tempList.push_back(pSObject);
            }

            // Don't add anyhting to the real buy item list if the current module didn't yield any valid items
            if (!tempList.empty())
            {
                // Add the DataModule separator in the shop list, with appropriate name and perhaps icon? Don't add for first base module
                if (moduleID != 0 && (pModule = g_PresetMan.GetDataModule(moduleID)))
                {
                    pItemBitmap = pModule->GetIcon() ? new AllegroBitmap(pModule->GetIcon()) : 0;
                    // Passing in ownership of the bitmap, making uppercase the name
                    string name = pModule->GetFriendlyName();
                    transform(name.begin(), name.end(), name.begin(), ::toupper);
                    m_pShopList->AddItem(name, m_aExpandedModules[moduleID] ? "-" : "+", pItemBitmap, 0, moduleID);
                }

                // If the module is expanded, add all the items within it below
                if (moduleID == 0 || m_aExpandedModules[moduleID])
                {
                    // Transfer from the temp intermediate list to the real gui list
                    for (list<SceneObject *>::iterator tItr = tempList.begin(); tItr != tempList.end(); ++tItr)
                    {
                        // Get a good icon and wrap it, while not passing ownership into the AllegroBitmap
                        pItemBitmap = new AllegroBitmap((*tItr)->GetGraphicalIcon());
                        // Passing in ownership of the bitmap, but not of the pSpriteObj
						if (m_OwnedItems.size() > 0 || m_OnlyShowOwnedItems)
						{ 
							if (GetOwnedItemsAmount((*tItr)->GetModuleAndPresetName()) > 0)
							{
								string amount = std::to_string(GetOwnedItemsAmount((*tItr)->GetModuleAndPresetName())) + " pcs";

								m_pShopList->AddItem((*tItr)->GetPresetName(), amount , pItemBitmap, *tItr);
							} 
							else 
							{ 
								if (!m_OnlyShowOwnedItems)
									m_pShopList->AddItem((*tItr)->GetPresetName(), (*tItr)->GetGoldValueString(m_NativeTechModule, m_ForeignCostMult), pItemBitmap, *tItr);
								else
								{
									if (m_AlwaysAllowedItems.find((*tItr)->GetModuleAndPresetName()) != m_AlwaysAllowedItems.end())
										m_pShopList->AddItem((*tItr)->GetPresetName(), (*tItr)->GetGoldValueString(m_NativeTechModule, m_ForeignCostMult), pItemBitmap, *tItr);
								}
							}
						}
						else
						{
							m_pShopList->AddItem((*tItr)->GetPresetName(), (*tItr)->GetGoldValueString(m_NativeTechModule, m_ForeignCostMult), pItemBitmap, *tItr);
						}
                    }
                }
            }
        }
    }

    // Set the last saved index for this category so the menu scrolls down to it
    m_pShopList->SetSelectedIndex(m_CategoryItemIndex[m_MenuCategory]);
    m_ListItemIndex = m_CategoryItemIndex[m_MenuCategory];
    if (focusOnCategoryTabs)
        m_pShopList->ScrollToSelected();
}


//////////////////////////////////////////////////////////////////////////////////////////
// Virtual Method:  SaveCurrentLoadout
//////////////////////////////////////////////////////////////////////////////////////////
// Description:     Saves the current loadout into a Set.

void BuyMenuGUI::SaveCurrentLoadout()
{
    Loadout newSet;

    // Abort if there's no cargo to save into the preset
    if (!GetOrderList(*(newSet.GetCargoList())))
        return;

    // Add the ship
    newSet.SetDeliveryCraft(dynamic_cast<const ACraft *>(GetDeliveryCraftPreset()));

    // Add it to the loadouts
    m_Loadouts.push_back(newSet);

    // Save the new list of loadouts to file
    SaveAllLoadoutsToFile();

    // Update the list of loadout presets so the new one shows up
    CategoryChange();

    // Set focus back on the save button (CatChange changed it)
    m_pSaveButton->SetFocus();
}


//////////////////////////////////////////////////////////////////////////////////////////
// Virtual Method:  DeployLoadout
//////////////////////////////////////////////////////////////////////////////////////////
// Description:     Loads the loadout set into the cart, replacing whatever's there now.

bool BuyMenuGUI::DeployLoadout(int index)
{
    if (index < 0 || index >= m_Loadouts.size())
        return false;

    // Clear the cart, we're going to refill it with the selected loadout
    m_pCartList->ClearList();

	// Check if the craft is available
	const ACraft * pCraft = m_Loadouts[index].GetDeliveryCraft();

	if (pCraft)
	{
		bool craftAvailable = true;

		if (IsAllowedItem(pCraft->GetModuleAndPresetName()))
			craftAvailable = true;

		if (IsProhibitedItem(pCraft->GetModuleAndPresetName()))
			craftAvailable = false;

		if (m_OnlyShowOwnedItems && craftAvailable)
		{
			if (GetOwnedItemsAmount(pCraft->GetModuleAndPresetName()) > 0)
				craftAvailable = true;
			else
				craftAvailable = false;
		}

		if (IsAlwaysAllowedItem(pCraft->GetModuleAndPresetName()))
			craftAvailable = true;

		if (!craftAvailable)
			return false;
	}

    // Get and add all the stuff in the selected loadout
    list<const SceneObject *> *pCargo = m_Loadouts[index].GetCargoList();
    AllegroBitmap *pItemBitmap = 0;
    for (list<const SceneObject *>::iterator cItr = pCargo->begin(); cItr != pCargo->end(); ++cItr)
    {
        // Get a good icon and wrap it, while not passing ownership into the AllegroBitmap
        pItemBitmap = new AllegroBitmap(const_cast<SceneObject *>(*cItr)->GetGraphicalIcon());
        // Take into account whether these are native or not, and multiply the cost accordingly
		bool canAdd = true;

		if (IsAllowedItem((*cItr)->GetModuleAndPresetName()))
			canAdd = true;

		if (IsProhibitedItem((*cItr)->GetModuleAndPresetName()))
			canAdd = false;

		if (m_OnlyShowOwnedItems && canAdd)
		{
			if (GetOwnedItemsAmount((*cItr)->GetModuleAndPresetName()) > 0)
			{
				canAdd = false;
				// Add manually with pcs counter
				m_pCartList->AddItem((*cItr)->GetPresetName(), "1 pc", pItemBitmap, *cItr);
			}
			else
				canAdd = false;
		}

		if (IsAlwaysAllowedItem((*cItr)->GetModuleAndPresetName()))
			canAdd = true;

		if (canAdd)
			m_pCartList->AddItem((*cItr)->GetPresetName(), (*cItr)->GetGoldValueString(m_NativeTechModule, m_ForeignCostMult), pItemBitmap, *cItr);
    }
    // Now set the craft to what the loadout specifies, if anything
    if (m_Loadouts[index].GetDeliveryCraft())
    {
        m_pSelectedCraft = m_Loadouts[index].GetDeliveryCraft();
        // Take into account whether these are native or not, and multiply the cost accordingly
        m_pCraftBox->SetText(m_pSelectedCraft->GetPresetName());
        m_pCraftBox->SetRightText(m_pSelectedCraft->GetGoldValueString(m_NativeTechModule, m_ForeignCostMult));

		m_pCraftNameLabel->SetText(m_pSelectedCraft->GetPresetName());
		m_pCraftPriceLabel->SetText(m_pSelectedCraft->GetGoldValueString(m_NativeTechModule, m_ForeignCostMult));
		UpdateTotalPassengersLabel(dynamic_cast<const ACraft *>(m_pSelectedCraft), m_pCraftPassengersLabel);
		UpdateTotalMassLabel(dynamic_cast<const ACraft *>(m_pSelectedCraft), m_pCraftMassLabel);
    }

    // Update labels with the new config's values
    UpdateTotalCostLabel();

    return true;
}


//////////////////////////////////////////////////////////////////////////////////////////
// Virtual Method:  AddObjectsToItemList
//////////////////////////////////////////////////////////////////////////////////////////
// Description:     Adds all objects of a specific type already defined in PresetMan
//                  to the current shop/item list. They will be grouped into the different
//                  data modules they were read from.

void BuyMenuGUI::AddObjectsToItemList(vector<list<Entity *> > &moduleList, string type, string group)
{

	if (g_SettingsMan.ShowForeignItems() || m_NativeTechModule <= 0)
	{
		// Make as many datamodule entries as necessary in the vector
		while (moduleList.size() < g_PresetMan.GetTotalModuleCount())
			moduleList.push_back(list<Entity *>());

		// Go through all the data modules, gathering the objects that match the criteria in each one
		for (int moduleID = 0; moduleID < g_PresetMan.GetTotalModuleCount(); ++moduleID)
		{
			if (group.empty() || group == "All")
				g_PresetMan.GetAllOfType(moduleList[moduleID], type, moduleID);
			else
				g_PresetMan.GetAllOfGroup(moduleList[moduleID], group, type, moduleID);
		}
	} else {
		// Make as many datamodule entries as necessary in the vector
		while (moduleList.size() < g_PresetMan.GetTotalModuleCount())
			moduleList.push_back(list<Entity *>());

		// Go through all the data modules, gathering the objects that match the criteria in each one
		for (int moduleID = 0; moduleID < g_PresetMan.GetTotalModuleCount(); ++moduleID)
		{
			if (moduleID == 0 || moduleID == m_NativeTechModule)
			{
				if (group.empty() || group == "All")
					g_PresetMan.GetAllOfType(moduleList[moduleID], type, moduleID);
				else
					g_PresetMan.GetAllOfGroup(moduleList[moduleID], group, type, moduleID);
			}
		}
	}

	// Remove itwms which are not allowed to buy
	if (m_AllowedItems.size() > 0)
	{
		for (int moduleID = 0; moduleID < moduleList.size(); ++moduleID)
		{
			list<Entity *> toRemove;

			for (list<Entity *>::iterator itr = moduleList[moduleID].begin(); itr != moduleList[moduleID].end(); ++itr)
			{
				bool allowed = false;

				if (m_AllowedItems.find((*itr)->GetModuleAndPresetName()) != m_AllowedItems.end())
					allowed = true;

				if (m_AlwaysAllowedItems.find((*itr)->GetModuleAndPresetName()) != m_AlwaysAllowedItems.end())
					allowed = true;

				if (!allowed)
					toRemove.push_back((*itr));
			}

			// Remove items from the list
			for (list<Entity *>::iterator itr = toRemove.begin(); itr != toRemove.end(); ++itr)
				moduleList[moduleID].remove((*itr));
		}
	}

	// Remove items which are prohibited
	if (m_ProhibitedItems.size() > 0)
	{
		for (int moduleID = 0; moduleID < moduleList.size(); ++moduleID)
		{
			list<Entity *> toRemove;

			for (list<Entity *>::iterator itr = moduleList[moduleID].begin(); itr != moduleList[moduleID].end(); ++itr)
			{
				bool allowed = true;

				if (m_ProhibitedItems.find((*itr)->GetModuleAndPresetName()) != m_ProhibitedItems.end())
					allowed = false;

				if (m_AlwaysAllowedItems.find((*itr)->GetModuleAndPresetName()) != m_AlwaysAllowedItems.end())
					allowed = true;

				if (!allowed)
					toRemove.push_back((*itr));
			}

			// Remove items from the list
			for (list<Entity *>::iterator itr = toRemove.begin(); itr != toRemove.end(); ++itr)
				moduleList[moduleID].remove((*itr));
		}
	}

	// Remove items which are not in stock
	if (m_OnlyShowOwnedItems && m_OwnedItems.size() > 0)
	{
		for (int moduleID = 0; moduleID < moduleList.size(); ++moduleID)
		{
			list<Entity *> toRemove;

			for (list<Entity *>::iterator itr = moduleList[moduleID].begin(); itr != moduleList[moduleID].end(); ++itr)
			{
				bool allowed = false;

				for (map<string, int>::iterator itrA = m_OwnedItems.begin(); itrA != m_OwnedItems.end(); ++itrA)
				{
					if ((*itr)->GetModuleAndPresetName() == (*itrA).first && (*itrA).second > 0)
						allowed = true;
				}

				if (m_AlwaysAllowedItems.find((*itr)->GetModuleAndPresetName()) != m_AlwaysAllowedItems.end())
					allowed = true;

				if (!allowed)
					toRemove.push_back((*itr));
			}

			// Remove items from the list
			for (list<Entity *>::iterator itr = toRemove.begin(); itr != toRemove.end(); ++itr)
				moduleList[moduleID].remove((*itr));
		}
	}
}


//////////////////////////////////////////////////////////////////////////////////////////
// Method:          AddPresetsToItemList
//////////////////////////////////////////////////////////////////////////////////////////
// Description:     Adds all loadout presets' representations to the item GUI list.

void BuyMenuGUI::AddPresetsToItemList()
{
    GUIBitmap *pItemBitmap = 0;
    string loadoutLabel;
    float loadoutCost;
    const Actor *pPassenger = 0;
    char costString[256];

    // Go through all the presets, making intelligible list items from then for the GUI item list
    for (vector<Loadout>::iterator lItr = m_Loadouts.begin(); lItr != m_Loadouts.end(); ++lItr)
    {
        loadoutLabel.clear();
        loadoutCost = 0;
        pItemBitmap = 0;
        pPassenger = 0;

		// Add preset name at the begining to differentiate loadouts from user-defined presets
		if ((*lItr).GetPresetName() != "None")
			loadoutLabel = (*lItr).GetPresetName() + ":\n";

        // Go through the cargo setup of each loadout and encode a meaningful label for the list item
        for (list<const SceneObject *>::iterator cItr = (*lItr).GetCargoList()->begin(); cItr != (*lItr).GetCargoList()->end(); ++cItr)
        {
            // If not the first one, add a comma separator to the label
            if (cItr != (*lItr).GetCargoList()->begin())
                loadoutLabel += ", ";
            // Append the name of the current cargo thing to the label
            loadoutLabel += (*cItr)->GetPresetName();
            // Adjust price for foreignness of the items to this player
            loadoutCost += (*cItr)->GetGoldValue(m_NativeTechModule, m_ForeignCostMult);
            if (!pPassenger)
                pPassenger = dynamic_cast<const Actor *>(*cItr);
        }

        // Add the ship's cost, if there is one defined
        if ((*lItr).GetDeliveryCraft())
        {
            loadoutLabel += " on " + (*lItr).GetDeliveryCraft()->GetPresetName();
            // Adjust price for foreignness of the ship to this player
            loadoutCost += (*lItr).GetDeliveryCraft()->GetGoldValue(m_NativeTechModule, m_ForeignCostMult);
        }

        // Make the cost label
        std::snprintf(costString, sizeof(costString), "%.0f", loadoutCost);
        // Get a good icon and wrap it, while not passing ownership into the AllegroBitmap
        // We're trying to pick the icon of the first passenger, or the first item if there's no passengers in the loadout
        pItemBitmap = new AllegroBitmap(pPassenger ? const_cast<Actor *>(pPassenger)->GetGraphicalIcon() : const_cast<SceneObject *>((*lItr).GetCargoList()->front())->GetGraphicalIcon());
        // Passing in ownership of the bitmap, but not of the pSpriteObj
        m_pShopList->AddItem(loadoutLabel, costString, pItemBitmap, 0);
    }
}


/////////////////////////////////////////////////////////////////////////////////////////////////////////////////////////////

void BuyMenuGUI::UpdateTotalCostLabel(int whichTeam) {
	std::string display = "Cost: " + RoundFloatToPrecision(GetTotalOrderCost(), 0, 2) + "/" + RoundFloatToPrecision(g_ActivityMan.GetActivity()->GetTeamFunds(whichTeam), 0);
	m_pCostLabel->SetText(display);
}


/////////////////////////////////////////////////////////////////////////////////////////////////////////////////////////////

void BuyMenuGUI::UpdateTotalMassLabel(const ACraft* pCraft, GUILabel* pLabel) const {
	if (!pLabel) {
		return;
	}

	std::string display;
	if (pCraft && pCraft->GetMaxInventoryMass() != 0) {
		display = RoundFloatToPrecision(GetTotalOrderMass(), 1, 2);
		if (pCraft->GetMaxInventoryMass() > 0) {
			display += " / " + RoundFloatToPrecision(pCraft->GetMaxInventoryMass(), 1);
		}
	} else {
		display = "NO CARGO SPACE";
	}

	pLabel->SetText(display);
}


/////////////////////////////////////////////////////////////////////////////////////////////////////////////////////////////

void BuyMenuGUI::UpdateTotalPassengersLabel(const ACraft* pCraft, GUILabel* pLabel) const {
	if (!pLabel) {
		return;
	}

	std::string display;
	if (pCraft && pCraft->GetMaxInventoryMass() != 0 && pCraft->GetMaxPassengers() != 0) {
		display = std::to_string(GetTotalOrderPassengers());
		if (pCraft->GetMaxPassengers() > 0) {
			display += " / " + std::to_string(pCraft->GetMaxPassengers());
		}
	} else {
		display = "NO SPACE";
	}

	pLabel->SetText(display);
}


/////////////////////////////////////////////////////////////////////////////////////////////////////////////////////////////

void BuyMenuGUI::TryPurchase()
{
    // Switch to the Craft category to give the user a hint
    if (!m_pSelectedCraft)
    {
        m_MenuCategory = CRAFT;
        CategoryChange();
        m_FocusChange = -2;
        m_MenuFocus = ITEMS;
        g_GUISound.UserErrorSound()->Play(m_pController->GetPlayer());
        // Set the notification blinker
        m_BlinkMode = NOCRAFT;
        m_BlinkTimer.Reset();
		return;
    }
    // Can't afford it :(
    else if (GetTotalOrderCost() > g_ActivityMan.GetActivity()->GetTeamFunds(m_pController->GetTeam()))
    {
        g_GUISound.UserErrorSound()->Play(m_pController->GetPlayer());
        // Set the notification blinker
        m_BlinkMode = NOFUNDS;
        m_BlinkTimer.Reset();
		return;
<<<<<<< HEAD
	}
	else
	{
        // Disable equipment selection mode if it's enabled
        if (m_SelectingEquipment)
        {
            EnableEquipmentSelection(false);
        }

=======
	} else {
>>>>>>> 0101d6ab
		const ACraft * pCraft = dynamic_cast<const ACraft *>(m_pSelectedCraft);
		if (pCraft) {
			// Enforce max mass
			if (m_EnforceMaxMassConstraint && pCraft->GetMaxInventoryMass() >= 0 && GetTotalOrderMass() > pCraft->GetMaxInventoryMass()) {
				g_GUISound.UserErrorSound()->Play(m_pController->GetPlayer());
				// Set the notification blinker
				m_BlinkMode = MAXMASS;
				m_BlinkTimer.Reset();
				return;
			}

			// Enforce max passengers
			if (pCraft->GetMaxPassengers() >= 0 && GetTotalOrderPassengers() > pCraft->GetMaxPassengers() && m_EnforceMaxPassengersConstraint)
			{
				g_GUISound.UserErrorSound()->Play(m_pController->GetPlayer());
				// Set the notification blinker
				m_BlinkMode = MAXPASSENGERS;
				m_BlinkTimer.Reset();
				return;
			}
		}
	}

	// Only allow purchase if there is a delivery craft and enough funds
	if (m_pSelectedCraft && std::floor(GetTotalOrderCost()) <= std::floor(g_ActivityMan.GetActivity()->GetTeamFunds(m_pController->GetTeam()))) {
		m_PurchaseMade = true;
		g_GUISound.PurchaseMadeSound()->Play(m_pController->GetPlayer());
	}
}
<|MERGE_RESOLUTION|>--- conflicted
+++ resolved
@@ -2551,19 +2551,8 @@
         m_BlinkMode = NOFUNDS;
         m_BlinkTimer.Reset();
 		return;
-<<<<<<< HEAD
-	}
-	else
-	{
-        // Disable equipment selection mode if it's enabled
-        if (m_SelectingEquipment)
-        {
-            EnableEquipmentSelection(false);
-        }
-
-=======
 	} else {
->>>>>>> 0101d6ab
+        if (m_SelectingEquipment) { EnableEquipmentSelection(false); }
 		const ACraft * pCraft = dynamic_cast<const ACraft *>(m_pSelectedCraft);
 		if (pCraft) {
 			// Enforce max mass

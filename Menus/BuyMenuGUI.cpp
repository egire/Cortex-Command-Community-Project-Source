--- conflicted
+++ resolved
@@ -20,7 +20,6 @@
 #include "MetaMan.h"
 #include "SettingsMan.h"
 
-<<<<<<< HEAD
 #include "GUI/GUI.h"
 #include "GUI/SDLGUITexture.h"
 #include "GUI/SDLScreen.h"
@@ -32,19 +31,6 @@
 #include "GUI/GUITextBox.h"
 #include "GUI/GUIButton.h"
 #include "GUI/GUILabel.h"
-=======
-#include "GUI.h"
-#include "AllegroBitmap.h"
-#include "AllegroScreen.h"
-#include "AllegroInput.h"
-#include "GUIControlManager.h"
-#include "GUICollectionBox.h"
-#include "GUITab.h"
-#include "GUIListBox.h"
-#include "GUITextBox.h"
-#include "GUIButton.h"
-#include "GUILabel.h"
->>>>>>> 59b8fb57
 
 #include "DataModule.h"
 #include "Controller.h"
@@ -166,7 +152,7 @@
 	if (g_FrameMan.IsInMultiplayerMode())
 	{
 		dynamic_cast<GUICollectionBox *>(m_pGUIController->GetControl("base"))->SetSize(g_FrameMan.GetPlayerFrameBufferWidth(pController->GetPlayer()), g_FrameMan.GetPlayerFrameBufferHeight(pController->GetPlayer()));
-	} 
+	}
 	else
 	{
 		dynamic_cast<GUICollectionBox *>(m_pGUIController->GetControl("base"))->SetSize(g_FrameMan.GetResX(), g_FrameMan.GetResY());
@@ -746,7 +732,7 @@
 			}
 		}
 	}
-	else 
+	else
 	{
 		for (vector<GUIListPanel::Item *>::iterator itr = m_pCartList->GetItemList()->begin(); itr != m_pCartList->GetItemList()->end(); ++itr)
 			totalCost += dynamic_cast<const MOSprite *>((*itr)->m_pEntity)->GetGoldValue(m_NativeTechModule, m_ForeignCostMult);
@@ -1300,7 +1286,7 @@
             // User mashed button on a regular shop item, add it to cargo, or select craft
             else if (pItem && pItem->m_pEntity)
             {
-                // Select the craft 
+                // Select the craft
                 if (m_MenuCategory == CRAFT)
                 {
                     if (m_pSelectedCraft = dynamic_cast<const SceneObject *>(pItem->m_pEntity))
@@ -1595,7 +1581,7 @@
                         m_CategoryItemIndex[m_MenuCategory] = m_ListItemIndex = m_pShopList->GetSelectedIndex();
                         m_pShopList->ScrollToSelected();
 
-                        // Select the craft 
+                        // Select the craft
                         if (m_MenuCategory == CRAFT)
                         {
                             if (m_pSelectedCraft = dynamic_cast<const SceneObject *>(pItem->m_pEntity))
@@ -1628,7 +1614,7 @@
 										if (IsAlwaysAllowedItem(pItem->m_Name))
 											m_pCartList->AddItem(pItem->m_Name, pItem->m_RightText, pItemBitmap, pItem->m_pEntity);
 									}
-									else 
+									else
 									{
 										m_pCartList->AddItem(pItem->m_Name, pItem->m_RightText, pItemBitmap, pItem->m_pEntity);
 									}
@@ -1685,7 +1671,7 @@
 /*
                 // Somehting was just selected, so update the selection index to the new selected index
                 if(anEvent.GetMsg() == GUIListBox::Select)
-                {                   
+                {
                     if (m_ListItemIndex != m_pCartList->GetSelectedIndex())
                         g_GUISound.SelectionChangeSound()->Play(m_pController->GetPlayer());
                     m_ListItemIndex = m_pCartList->GetSelectedIndex();
@@ -1731,7 +1717,7 @@
 				}
                 // Mouse moved over the panel, show the popup with item description
                 else if(anEvent.GetMsg() == GUIListBox::MouseMove)
-                {                    
+                {
                     // Mouse is moving within the list, so make it focus on the list
                     m_pCartList->SetFocus();
                     m_MenuFocus = ORDER;
@@ -1930,15 +1916,15 @@
                         pItemBitmap = new SDLGUITexture((*tItr)->GetGraphicalIcon());
                         // Passing in ownership of the bitmap, but not of the pSpriteObj
 						if (m_OwnedItems.size() > 0 || m_OnlyShowOwnedItems)
-						{ 
+						{
 							if (GetOwnedItemsAmount((*tItr)->GetModuleAndPresetName()) > 0)
 							{
 								string amount = std::to_string(GetOwnedItemsAmount((*tItr)->GetModuleAndPresetName())) + " pcs";
 
 								m_pShopList->AddItem((*tItr)->GetPresetName(), amount , pItemBitmap, *tItr);
-							} 
-							else 
-							{ 
+							}
+							else
+							{
 								if (!m_OnlyShowOwnedItems)
 									m_pShopList->AddItem((*tItr)->GetPresetName(), (*tItr)->GetGoldValueString(m_NativeTechModule, m_ForeignCostMult), pItemBitmap, *tItr);
 								else
@@ -2382,4 +2368,4 @@
 		m_PurchaseMade = true;
 		g_GUISound.PurchaseMadeSound()->Play(m_pController->GetPlayer());
 	}
-}
+}
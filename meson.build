--- conflicted
+++ resolved
@@ -12,19 +12,11 @@
   dependency('liblz4'),
   dependency('libpng'),
   dependency('boost'), #needed for luabind
-<<<<<<< HEAD
-  dependency('x11'),
-  dependency('sdl2'),
-  dependency('SDL2_image'),
-  dependency('SDL2_gfx')
-  ]
-=======
 ]
 
 if host_machine.system() in ['linux']
   deps += dependency('x11')
 endif
->>>>>>> c37e4795
 
 elfname = 'CCCP'
 compiler = meson.get_compiler('cpp')

#include "ContentFile.h"
#include "PresetMan.h"

namespace RTE {
	const std::string ContentFile::m_ClassName = "ContentFile";

	std::map<std::string, BITMAP *> ContentFile::m_sLoadedBitmaps[BitDepthCount];
	std::map<std::string, AUDIO_STRUCT *> ContentFile::m_sLoadedSamples;
	std::map<size_t, std::string> ContentFile::m_PathHashes;

<<<<<<< HEAD
#include "ContentFile.h"
#include "PresetMan.h"
#include "AudioMan.h"
=======
/////////////////////////////////////////////////////////////////////////////////////////////////////////////////////////////
>>>>>>> 85ab9afd

	void ContentFile::Clear() {
		m_DataPath.erase();
		m_DataModuleID = 0;
		//m_DataModified = false;
		//m_pLoadedData = 0;
		//m_LoadedDataSize = 0;
		m_pDataFile = 0;
	}

/////////////////////////////////////////////////////////////////////////////////////////////////////////////////////////////

<<<<<<< HEAD
const string ContentFile::m_ClassName = "ContentFile";
map<string, BITMAP *> ContentFile::m_sLoadedBitmaps[BitDepthCount];
map<size_t, std::string> ContentFile::m_PathHashes;

map<string, FMOD::Sound *> ContentFile::m_sLoadedSamples;


//////////////////////////////////////////////////////////////////////////////////////////
// Method:          Clear
//////////////////////////////////////////////////////////////////////////////////////////
// Description:     Clears all the member variables of this ContentFile, effectively
//                  resetting the members of this abstraction level only.

void ContentFile::Clear()
{
    m_DataPath.erase();
    m_DataModuleID = 0;
    m_DataModified = false;
    m_pLoadedData = 0;
    m_LoadedDataSize = 0;
    m_pDataFile = 0;
}

/*
//////////////////////////////////////////////////////////////////////////////////////////
// Virtual method:  Create
//////////////////////////////////////////////////////////////////////////////////////////
// Description:     Makes the ContentFile object ready for use.

int ContentFile::Create()
{
    // Read all the properties
    if (Serializable::Create() < 0)
        return -1;

    return 0;
}
*/

#ifndef WIN32
#include <dirent.h>
#include <string.h>
#include <stdio.h>
#include <stdlib.h>

char *fcase( const char *path )
{
	DIR *folder = opendir( "." );
	if ( !folder ) return 0;

	char *fixed = ( char * ) calloc( strlen( path ) + 1, sizeof( char ) );
	char *copy = strdup( path );
	char *current = strtok( copy, "/\\" );

	while ( current )
	{
		fixed[ strlen( fixed ) ] = '/';
		dirent *entry;
		bool found = false;

		char *next = strtok( 0, "/" );

		while ( entry = readdir( folder ) )
		{
			if ( !strcasecmp( entry->d_name, current ) )
			{
				memcpy( fixed + ( current - copy ), entry->d_name, strlen( entry->d_name ) );

				if ( next )
				{
					// We're still looking for a directory; make sure this is one
					// (in case there's a file named the same as a dir)
					DIR *test = opendir( fixed );
					if ( test != 0 )
					{
						closedir( test );
						found = true;
						break;
					}
				}
				else
				{
					found = true;
					break;
				}
			}
		}
=======
	int ContentFile::Create(const char *filePath) {
		m_DataPath = filePath;
		m_PathHashes[GetHash()] = m_DataPath;
		m_DataModuleID = g_PresetMan.GetModuleIDFromPath(m_DataPath);
>>>>>>> 85ab9afd

		return 0;
	}

/////////////////////////////////////////////////////////////////////////////////////////////////////////////////////////////

	int ContentFile::Create(const ContentFile &reference) {
		m_DataPath = reference.m_DataPath;
		m_DataModuleID = reference.m_DataModuleID;
		//m_DataModified = reference.m_DataModified;
		//m_pLoadedData = reference.m_pLoadedData;
		//m_LoadedDataSize = reference.m_LoadedDataSize;

		return 0;
	}

/////////////////////////////////////////////////////////////////////////////////////////////////////////////////////////////

	void ContentFile::FreeAllLoaded() {
		for (int depth = Eight; depth < BitDepthCount; ++depth) {
			for (std::map<std::string, BITMAP *>::iterator lbItr = m_sLoadedBitmaps[depth].begin(); lbItr != m_sLoadedBitmaps[depth].end(); ++lbItr) { destroy_bitmap((*lbItr).second); }
		}
#ifdef __USE_SOUND_FMOD
		for (std::map<std::string, FSOUND_SAMPLE *>::iterator lcItr = m_sLoadedSamples.begin(); lcItr != m_sLoadedSamples.end(); ++lcItr) { FSOUND_Sample_Free((*lcItr).second); }
#endif
	}

/////////////////////////////////////////////////////////////////////////////////////////////////////////////////////////////

	int ContentFile::ReadProperty(std::string propName, Reader &reader) {
		if (propName == "Path" || propName == "FilePath") {
			m_DataPath = reader.ReadPropValue();
			m_DataModuleID = g_PresetMan.GetModuleIDFromPath(m_DataPath);
			m_PathHashes[GetHash()] = m_DataPath;
		} else {
			// See if the base class(es) can find a match instead
			return Serializable::ReadProperty(propName, reader);
		}
		return 0;
	}

/////////////////////////////////////////////////////////////////////////////////////////////////////////////////////////////

	int ContentFile::Save(Writer &writer) const {
		Serializable::Save(writer);

		if (!m_DataPath.empty()) {
			writer.NewProperty("FilePath");
			writer << m_DataPath;
		}

		return 0;
	}

/////////////////////////////////////////////////////////////////////////////////////////////////////////////////////////////

	int ContentFile::GetDataModuleID() { return m_DataModuleID < 0 ? g_PresetMan.GetModuleIDFromPath(m_DataPath) : m_DataModuleID; }

/////////////////////////////////////////////////////////////////////////////////////////////////////////////////////////////

	void ContentFile::SetDataPath(std::string newDataPath) {
		m_DataPath = newDataPath;
		m_PathHashes[GetHash()] = m_DataPath;
<<<<<<< HEAD
    }
    else
        // See if the base class(es) can find a match instead
        return Serializable::ReadProperty(propName, reader);

    return 0;
}


//////////////////////////////////////////////////////////////////////////////////////////
// Virtual method:  Save
//////////////////////////////////////////////////////////////////////////////////////////
// Description:     Saves the complete state of this ContentFile with a Writer for
//                  later recreation with Create(Reader &reader);

int ContentFile::Save(Writer &writer) const
{
    Serializable::Save(writer);

    if (!m_DataPath.empty())
    {
        writer.NewProperty("FilePath");
        writer << m_DataPath;
    }

    return 0;
}


//////////////////////////////////////////////////////////////////////////////////////////
// Method:          Destroy
//////////////////////////////////////////////////////////////////////////////////////////
// Description:     Destroys and resets (through Clear()) the ContentFile object.

void ContentFile::Destroy(bool notInherited)
{
/* No, we're leaving all data loaded until engine shutdown - NO WE"RE NOT, LOOK at FreeAllLoaded
    if (m_pDataFile)
        unload_datafile_object(m_pDataFile);
*/
    // Don't delete this guy, just for conveneice, and is not and owner of the data
//    delete m_pLoadedData;

//    if (!notInherited)
//        Serializable::Destroy();
    Clear();
}


//////////////////////////////////////////////////////////////////////////////////////////
// Static method:   FreeAllLoaded
//////////////////////////////////////////////////////////////////////////////////////////
// Description:     Frees all loaded data used by all ContentFile instances. This should
//                  ONLY be done when quitting the app, or after everything else is
//                  completly destroyed

void ContentFile::FreeAllLoaded()
{
    for (int depth = Eight; depth < BitDepthCount; ++depth) {
        for (map<string, BITMAP *>::iterator lbItr = m_sLoadedBitmaps[depth].begin(); lbItr != m_sLoadedBitmaps[depth].end(); ++lbItr)
            destroy_bitmap((*lbItr).second);
    }

    for (map<string, FMOD::Sound *>::iterator lcItr = m_sLoadedSamples.begin(); lcItr != m_sLoadedSamples.end(); ++lcItr) {
        (*lcItr).second->release();
    }
}


//////////////////////////////////////////////////////////////////////////////////////////
// Virtual method:  SetDataPath
//////////////////////////////////////////////////////////////////////////////////////////
// Description:     Sets the file path of the content file represented by this ContentFile
//                  object.

void ContentFile::SetDataPath(std::string newDataPath)
{
    m_DataPath = newDataPath;
	m_PathHashes[GetHash()] = m_DataPath;
#ifndef WIN32
    char *fixed = fcase( m_DataPath.c_str() );
    if ( fixed )
    {
        m_DataPath.assign( fixed );
        free( fixed );
    }
#endif
    // Reset the loaded convenience pointer
    m_pLoadedData = 0;
    m_LoadedDataSize = 0;
};


//////////////////////////////////////////////////////////////////////////////////////////
// Method:          GetDataModuleID
//////////////////////////////////////////////////////////////////////////////////////////
// Description:     Gets the ID of the Data Module this file is inside.
// Arguments:       None.
// Return value:    The ID of the Data Module containing this' file.

int ContentFile::GetDataModuleID()
{
    return m_DataModuleID < 0 ? g_PresetMan.GetModuleIDFromPath(m_DataPath) : m_DataModuleID;
}


//////////////////////////////////////////////////////////////////////////////////////////
// Virtual method:  GetDataSize
//////////////////////////////////////////////////////////////////////////////////////////
// Description:     Gets the file size of the content file represented by this ContentFile
//                  object, in bytes.

unsigned long ContentFile::GetDataSize()
{
/*
    if (!m_pLoadedData)
        GetContent();
*/
    // Now that we have a data, return the size.
    return m_LoadedDataSize;
}

/*
//////////////////////////////////////////////////////////////////////////////////////////
// Virtual method:  GetDataType
//////////////////////////////////////////////////////////////////////////////////////////
// Description:     Gets the Allegro DATAFILE type of the DATAFILE represented by this
//                  ContentFile.

int ContentFile::GetDataType()
{
    if (!m_pDataFile)
        GetContent();

    // Now that we have a datafile, return the Allegro type.
    return m_pDataFile->type;
}
*/

//////////////////////////////////////////////////////////////////////////////////////////
// Virtual method:  GetAsContour
//////////////////////////////////////////////////////////////////////////////////////////
// Description:     Loads and gets the data represtented by this ConentFile object as a
//                  binary chunk of data, representing a Terrian Contour. Note that
//                  ownership of the DATA IS NOT TRANSFERRED!
//                  Also, this should only be done once upon startup, since getting the
//                  data again is slow.

int * ContentFile::GetAsContour()
{
    if (m_DataPath.empty())
        return 0;

    int *pReturnContour = 0;
    int length = 0;

    // Don't bother with storing loaded contours and retrieveing them; dupes will seldom be loaded.

    // Find where the '#' denoting the divider between the datafile and the datafile object's name is
    int separatorPos = m_DataPath.rfind('#');

    // If there is none, that means we're told to load an exposed file outside of a .dat datafile.
    if (separatorPos == -1)
    {
        PACKFILE *pFile = pack_fopen(m_DataPath.c_str(), F_READ);

        // Make sure we opened properly.
        if (!pFile)
            DDTAbort(("Failed to load datafile object with following path and name:\n\n" + m_DataPath).c_str());

        // Read the length header
        if (pack_fread(&length, sizeof(int), pFile) < sizeof(int))
            DDTAbort(("Failed to read contour size header of contour file:\n\n" + m_DataPath).c_str());

        // Make the memory buffer, including room for the length header
        pReturnContour = new int[length + 1];

        // Set the length header
        pReturnContour[0] = length;

        // Now read the rest of the contour into the memory, after the header
        if (pack_fread(&(pReturnContour[1]), length * sizeof(int), pFile) < length)
            DDTAbort(("Failed to read entire contour:\n\n" + m_DataPath).c_str());

        // Close the file stream
        pack_fclose(pFile);
    }
    // If we found a pound sign, make sure it's not on the very end. If not, then go ahead and load from packed stream.
    else if (separatorPos != m_DataPath.length() - 1)
    {
        // Get the Path only, without the object name, using the separator index as length limiter
        string datafilePath = m_DataPath.substr(0, separatorPos);
        // Adjusting to the true first character of the datafile object's name string.
        string objectName = m_DataPath.substr(separatorPos + 1);

        // Try loading the datafile from the specified path + object names.
        m_pDataFile = load_datafile_object(datafilePath.c_str(), objectName.c_str());

        // Make sure we loaded properly.
        if (!m_pDataFile || !m_pDataFile->dat/* || m_pDataFile->type != DAT_BITMAP*/)
            DDTAbort(("Failed to load datafile object with following path and name:\n\n" + m_DataPath).c_str());

        // Get the loaded data
        pReturnContour = (int *)m_pDataFile->dat;
    }
    else
        DDTAbort("No object name following first #-sign in ContentFile's datafile object path!");

    if (!pReturnContour)
        DDTAbort(("Failed to load Content File with following path and name:\n\n" + m_DataPath).c_str());

    return pReturnContour;
}


//////////////////////////////////////////////////////////////////////////////////////////
// Method:          GetAsBitmap
//////////////////////////////////////////////////////////////////////////////////////////
// Description:     Loads and gets the data represtented by this ConentFile object as an
//                  Allegro BITMAP. Note that ownership of the BITMAP IS NOT TRANSFERRED!

BITMAP * ContentFile::GetAsBitmap(int conversionMode)
{
    if (m_DataPath.empty())
        return 0;

    BITMAP *pReturnBitmap = 0;

    // Determine the bit depth this bitmap will be loaded as
    int bitDepth = conversionMode == COLORCONV_8_TO_32 ? ThirtyTwo : Eight;

    // Check if this file has already been read and loaded from disk.
    map<string, BITMAP *>::iterator itr = m_sLoadedBitmaps[bitDepth].find(m_DataPath);
    if (itr != m_sLoadedBitmaps[bitDepth].end())
    {
        // Yes, has been loaded previously, then use that data from memory.
        pReturnBitmap = (*itr).second;
    }
    // Hasn't been loaded previously, so go ahead and do so now.
    else
    {
        // Load the BITMAP from file and take ownership of it
        pReturnBitmap = LoadAndReleaseBitmap(conversionMode);

        if (!pReturnBitmap)
            DDTAbort(("Failed to load datafile object with following path and name:\n\n" + m_DataPath).c_str());

        // Now when loaded for the first time, enter into the map, PASSING OVER OWNERSHIP OF THE LOADED DATAFILE
        m_sLoadedBitmaps[bitDepth].insert(pair<string, BITMAP *>(m_DataPath, pReturnBitmap));
    }

    // Return without transferring ownership
    return pReturnBitmap;
}


//////////////////////////////////////////////////////////////////////////////////////////
// Virtual method:  GetAsAnimation
//////////////////////////////////////////////////////////////////////////////////////////
// Description:     Loads and gets the data represtented by this ConentFile object as an
//                  of array Allegro BITMAP:s, each represnting a frame in an animation.
//                  Note that ownership of the BITMAP:S ARE NOT TRANSFERRED, BUT THE ARRAY
//                  ITSELF, IS!

BITMAP ** ContentFile::GetAsAnimation(int frameCount, int conversionMode)
{
    if (m_DataPath.empty())
        return 0;

    // Create the array of as many BITMAP pointers as requested frames
    BITMAP **aReturnBitmaps = new BITMAP *[frameCount];

    // Don't mess with numbers if there's only one frame
    if (frameCount == 1)
    {
        aReturnBitmaps[0] = GetAsBitmap(conversionMode);
        return aReturnBitmaps;
    }

    // The file extension string, if any.
    string extension = "";

    // Find where the '#' denoting the divider between the datafile and the datafile object's name is
    int separatorPos = m_DataPath.find('#');

    // Position of the dot in the file extension, if any.
    int extensionPos = 0;

    // If there is none, that means we're told to load an exposed file outside of a .dat datafile.
    // This also means we need to handle file extensions
    if (separatorPos == -1)
    {
        // Find the filename extension
        extensionPos = m_DataPath.rfind('.');
        AAssert(extensionPos > 0, "Could not find file extension when trying to load an animation from external bitmaps!");

        // Save our extension from the datapath
        extension.assign(m_DataPath, extensionPos, m_DataPath.length() - extensionPos);
        // Truncate the datapath
        m_DataPath.resize(extensionPos);
    }

    string originalDataPath = m_DataPath;
    char framePath[1024];
    for (int i = 0; i < frameCount; i++)
    {
        // Create the temporary frame datapath
        sprintf_s(framePath, sizeof(framePath), "%s%03i%s", originalDataPath.c_str(), i, extension.c_str());
        // Temporarily assign it to the datapath member var so that GetAsBitmap uses it
        m_DataPath = framePath;
        // Get the frame bitmap
        aReturnBitmaps[i] = GetAsBitmap(conversionMode);
        AAssert(aReturnBitmaps[i], "Could not get a frame of animation");
    }

    // Set the data path back to its original state (without any numbers after it)
    m_DataPath = originalDataPath;

    // Append back the extension, if there was any
    if (separatorPos > 0 || extensionPos > 0)
        m_DataPath += extension;

    // Return the loaded BITMAP:s
    return aReturnBitmaps;
}


//////////////////////////////////////////////////////////////////////////////////////////
// Virtual method:  GetAsSample
//////////////////////////////////////////////////////////////////////////////////////////
// Description:     Loads and gets the data represtented by this ConentFile object as an
//                  FMOD FSOUND_SAMPLE. Note that ownership of the SAMPLE IS NOT TRANSFERRED!
//                  Also, this should only be done once upon startup, since getting the
//                  Sample again is slow.

FMOD::Sound * ContentFile::GetAsSample() {

	if (m_DataPath.empty()) {
		return 0;
	}
	FMOD::Sound *pReturnSample = 0;

	// Check if this file has already been read and loaded from disk.
	map<string, FMOD::Sound *>::iterator itr = m_sLoadedSamples.find(m_DataPath);
	if (itr != m_sLoadedSamples.end()) {
		// Yes, has been loaded previously, then use that data from memory.
		pReturnSample = (*itr).second;
		// Hasn't been loaded previously, so go ahead and do so now.
	} else {
		// Find where the '#' denoting the divider between the datafile and the datafile object's name is
		int separatorPos = m_DataPath.rfind('#');

		// Size of the entire file to be read
		long fileSize;
		// Holder of the raw data read from the pack file
		char *pRawData = 0;

		// If there is none, that means we're told to load an exposed file outside of a .dat datafile.
        if (separatorPos == -1) {
            fileSize = file_size(m_DataPath.c_str());
            PACKFILE *pFile = pack_fopen(m_DataPath.c_str(), F_READ);

            // Make sure we opened properly.
            if (!pFile || fileSize <= 0) {
                DDTAbort(("Failed to load datafile object with following path and name:\n\n" + m_DataPath).c_str());
            }

            // Allocate the raw data space in memory
            pRawData = new char[fileSize];

            // Read the raw data from the file
            int bytesRead = pack_fread(pRawData, fileSize, pFile);
            AAssert(bytesRead == fileSize, "Tried to read a file but couldn't read the same amount of data as the reported file size!");

            // Load the sample from the memory we've read from the file.
            // FSOUND_UNMANAGED because we want to manage the freeing of the sample ourselves.

            FMOD_CREATESOUNDEXINFO *soundInfo;
            soundInfo->cbsize = fileSize;
            //TODO Consider doing FMOD_CREATESAMPLE for dumping audio files into memory and FMOD_NONBLOCKING to async create sounds
            FMOD_RESULT result = g_AudioMan.GetAudioSystem()->createSound(pRawData, FMOD_OPENMEMORY_POINT, soundInfo, &pReturnSample);
			if (result != FMOD_OK) {
				DDTAbort(("Unable to create sound " + m_DataPath).c_str());
=======

		// Reset the loaded convenience pointer
		//m_pLoadedData = 0;
		//m_LoadedDataSize = 0;
	}

/////////////////////////////////////////////////////////////////////////////////////////////////////////////////////////////

	BITMAP * ContentFile::GetAsBitmap(int conversionMode) {
		if (m_DataPath.empty()) {
			return 0;
		}

		BITMAP *pReturnBitmap = 0;

		// Determine the bit depth this bitmap will be loaded as
		int bitDepth = conversionMode == COLORCONV_8_TO_32 ? ThirtyTwo : Eight;

		// Check if the file has already been read and loaded from the disk and, if so, use that data. Otherwise, load it
		std::map<std::string, BITMAP *>::iterator itr = m_sLoadedBitmaps[bitDepth].find(m_DataPath);
		if (itr != m_sLoadedBitmaps[bitDepth].end()) {
			pReturnBitmap = (*itr).second;
		} else {
			pReturnBitmap = LoadAndReleaseBitmap(conversionMode); //NOTE: This takes ownership of the bitmap file
			RTEAssert(pReturnBitmap, "Failed to load datafile object with following path and name:\n\n" + m_DataPath);

			// Insert the bitmap into the map, PASSING OVER OWNERSHIP OF THE LOADED DATAFILE
			m_sLoadedBitmaps[bitDepth].insert(pair<std::string, BITMAP *>(m_DataPath, pReturnBitmap));
		}

		return pReturnBitmap;
	}

/////////////////////////////////////////////////////////////////////////////////////////////////////////////////////////////

	BITMAP *ContentFile::LoadAndReleaseBitmap(int conversionMode) {
		if (m_DataPath.empty()) {
			return 0;
		}
		BITMAP *pReturnBitmap = 0;

		set_color_conversion(conversionMode == 0 ? COLORCONV_MOST : conversionMode);

		int separatorPos = m_DataPath.find('#'); // Used for handling separators between the datafile name and the object name in .dat datafiles. NOTE: Not currently used

		if (separatorPos == m_DataPath.length()) {
			RTEAbort("There was no object name following first pound sign in the ContentFile's datafile path, which means there was no actual object defined. The path was:\n\n" + m_DataPath);
		} else if (separatorPos == -1) {
			PACKFILE *pFile = pack_fopen(m_DataPath.c_str(), F_READ);
			// If the file didn't open, try using animation naming scheme of adding 000 before the extension
			if (!pFile) {
				int extensionPos = m_DataPath.rfind('.');
				RTEAssert(extensionPos > 0, "Could not find file extension when trying to load and release bitmap with path and name:\n\n" + m_DataPath);
				std::string pathWithoutExtension = m_DataPath;
				pathWithoutExtension.resize(extensionPos);

				pFile = pack_fopen((pathWithoutExtension + "000.bmp").c_str(), F_READ);
				RTEAssert(pFile, "Failed to load datafile object with following path and name:\n\n" + m_DataPath);
>>>>>>> 85ab9afd
			}

			// Load the bitmap then close the filestream to clean up
			PALETTE currentPalette;
			get_palette(currentPalette);

			pReturnBitmap = load_bmp_pf(pFile, (RGB *)currentPalette);
			pack_fclose(pFile);
		} else if (separatorPos != m_DataPath.length() - 1) {
			// Split the datapath into the path and the object name and load the datafile from them
			m_pDataFile = load_datafile_object(m_DataPath.substr(0, separatorPos).c_str(), m_DataPath.substr(separatorPos + 1).c_str());
			RTEAssert(m_pDataFile && m_pDataFile->dat && m_pDataFile->type == DAT_BITMAP, "Failed to load datafile object with following path and name:\n\n" + m_DataPath);

			pReturnBitmap = (BITMAP *)m_pDataFile->dat;
		}
		RTEAssert(pReturnBitmap, "Failed to load datafile object with following path and name:\n\n" + m_DataPath);

		return pReturnBitmap;
	}

/////////////////////////////////////////////////////////////////////////////////////////////////////////////////////////////

	BITMAP ** ContentFile::GetAsAnimation(int frameCount, int conversionMode) {
		if (m_DataPath.empty()) {
			return 0;
		}

<<<<<<< HEAD
		// Now when loaded for the first time, enter into the map, PASSING OVER OWNERSHIP OF THE LOADED DATAFILE
		m_sLoadedSamples.insert(pair<string, FMOD::Sound *>(m_DataPath, pReturnSample));
=======
		// Create the array of as many BITMAP pointers as requested frames
		BITMAP **aReturnBitmaps = new BITMAP *[frameCount];

		// Don't try to append numbers if there's only one frame
		if (frameCount == 1) {
			aReturnBitmaps[0] = GetAsBitmap(conversionMode);
			return aReturnBitmaps;
		}

		std::string extension = "";
		int separatorPos = m_DataPath.find('#'); // Used for handling separators between the datafile name and the object name in .dat datafiles. NOTE: Not currently used
		int extensionPos = 0;

		// No separator, need to separate file extension from datapath
		if (separatorPos == -1) {
			extensionPos = m_DataPath.rfind('.');
			RTEAssert(extensionPos > 0, "Could not find file extension when trying to load an animation from external bitmaps with path and name:\n\n" + m_DataPath);
			extension.assign(m_DataPath, extensionPos, m_DataPath.length() - extensionPos);
			m_DataPath.resize(extensionPos);
		}

		std::string originalDataPath = m_DataPath;
		char framePath[1024];
		// For each frame in the animation, temporarily assign it to the datapath member var so that GetAsBitmap and then load it with GetBitmap
		for (int i = 0; i < frameCount; i++) {
			sprintf_s(framePath, sizeof(framePath), "%s%03i%s", originalDataPath.c_str(), i, extension.c_str());
			m_DataPath = framePath;

			aReturnBitmaps[i] = GetAsBitmap(conversionMode);
			RTEAssert(aReturnBitmaps[i], "Could not get a frame of animation with path and name:\n\n" + m_DataPath);
		}
		m_DataPath = originalDataPath + (extensionPos > 0 ? extension : "");

		return aReturnBitmaps;
>>>>>>> 85ab9afd
	}

/////////////////////////////////////////////////////////////////////////////////////////////////////////////////////////////

	AUDIO_STRUCT * ContentFile::GetAsSample() {
		if (m_DataPath.empty()) {
			return 0;
		}
		AUDIO_STRUCT *pReturnSample = 0;

		// Check if the file has already been read and loaded from the disk and, if so, use that data. Otherwise, load it
		std::map<std::string, AUDIO_STRUCT *>::iterator itr = m_sLoadedSamples.find(m_DataPath);
		if (itr != m_sLoadedSamples.end()) {
			pReturnSample = (*itr).second;
		} else {
			int separatorPos = m_DataPath.rfind('#'); // Used for handling separators between the datafile name and the object name in .dat datafiles. NOTE: Not currently used
			long fileSize;
			char *pRawData = 0;

			if (separatorPos == m_DataPath.length()) {
				RTEAbort("There was no object name following first pound sign in the ContentFile's datafile path, which means there was no actual object defined. The path was:\n\n" + m_DataPath);
			} else if (separatorPos == -1) {
				// Open the file, allocate space for it, read it and load it in as a Sound object
				fileSize = file_size(m_DataPath.c_str());
				PACKFILE *pFile = pack_fopen(m_DataPath.c_str(), F_READ);
				RTEAssert(pFile && fileSize > 0, "Failed to load datafile object with following path and name:\n\n" + m_DataPath);

				pRawData = new char[fileSize];
				int bytesRead = pack_fread(pRawData, fileSize, pFile);
				RTEAssert(bytesRead == fileSize, "Tried to read a file but couldn't read the same amount of data as the reported file size!");

				// Load the sample from the memory we've read from the file.
#ifdef __USE_SOUND_FMOD
				// FSOUND_UNMANAGED because we want to manage the freeing of the sample ourselves.
				pReturnSample = FSOUND_Sample_Load(FSOUND_UNMANAGED, pRawData, FSOUND_LOADMEMORY, 0, fileSize);

#elif __USE_SOUND_GORILLA
				ga_Memory * mem = ga_memory_create(pRawData, fileSize);
				ga_DataSource * data = gau_data_source_create_memory(mem);
				ga_SampleSource * samples = gau_sample_source_create_wav(data);
				pReturnSample = ga_sound_create_sample_source(samples);
#endif
				RTEAssert(pReturnSample != 0, "Unable to create sound " + m_DataPath);

				// Deallocate the intermediary data and close the file stream
				delete[] pRawData;
				pack_fclose(pFile);
			} else if (separatorPos != m_DataPath.length() - 1) {
				RTEAbort("Loading sound samples from allegro datafiles isn't supported yet!");
				/*
				// Split the datapath into the path and the object name and load the datafile from them
				m_pDataFile = load_datafile_object(m_DataPath.substr(0, separatorPos).c_str(), m_DataPath.substr(separatorPos + 1).c_str());
				RTEAssert(m_pDataFile && m_pDataFile->dat && m_pDataFile->type == DAT_BITMAP, "Failed to load datafile object with following path and name:\n\n" + m_DataPath);

				pReturnSample = (FSOUND_SAMPLE *)m_pDataFile->dat;
				*/
			}

			RTEAssert(pReturnSample, "Failed to load datafile object with following path and name:\n\n" + m_DataPath);

			// Insert the Sound object into the map, PASSING OVER OWNERSHIP OF THE LOADED DATAFILE
			m_sLoadedSamples.insert(pair<std::string, AUDIO_STRUCT *>(m_DataPath, pReturnSample));
		}
		return pReturnSample;
	}
}<|MERGE_RESOLUTION|>--- conflicted
+++ resolved
@@ -1,20 +1,15 @@
-#include "ContentFile.h"
-#include "PresetMan.h"
-
-namespace RTE {
-	const std::string ContentFile::m_ClassName = "ContentFile";
-
-	std::map<std::string, BITMAP *> ContentFile::m_sLoadedBitmaps[BitDepthCount];
-	std::map<std::string, AUDIO_STRUCT *> ContentFile::m_sLoadedSamples;
-	std::map<size_t, std::string> ContentFile::m_PathHashes;
-
-<<<<<<< HEAD
 #include "ContentFile.h"
 #include "PresetMan.h"
 #include "AudioMan.h"
-=======
-/////////////////////////////////////////////////////////////////////////////////////////////////////////////////////////////
->>>>>>> 85ab9afd
+
+namespace RTE {
+	const std::string ContentFile::m_ClassName = "ContentFile";
+
+	std::map<std::string, BITMAP *> ContentFile::m_sLoadedBitmaps[BitDepthCount];
+	std::map<std::string, FMOD::Sound *> ContentFile::m_sLoadedSamples;
+	std::map<size_t, std::string> ContentFile::m_PathHashes;
+
+/////////////////////////////////////////////////////////////////////////////////////////////////////////////////////////////
 
 	void ContentFile::Clear() {
 		m_DataPath.erase();
@@ -27,100 +22,10 @@
 
 /////////////////////////////////////////////////////////////////////////////////////////////////////////////////////////////
 
-<<<<<<< HEAD
-const string ContentFile::m_ClassName = "ContentFile";
-map<string, BITMAP *> ContentFile::m_sLoadedBitmaps[BitDepthCount];
-map<size_t, std::string> ContentFile::m_PathHashes;
-
-map<string, FMOD::Sound *> ContentFile::m_sLoadedSamples;
-
-
-//////////////////////////////////////////////////////////////////////////////////////////
-// Method:          Clear
-//////////////////////////////////////////////////////////////////////////////////////////
-// Description:     Clears all the member variables of this ContentFile, effectively
-//                  resetting the members of this abstraction level only.
-
-void ContentFile::Clear()
-{
-    m_DataPath.erase();
-    m_DataModuleID = 0;
-    m_DataModified = false;
-    m_pLoadedData = 0;
-    m_LoadedDataSize = 0;
-    m_pDataFile = 0;
-}
-
-/*
-//////////////////////////////////////////////////////////////////////////////////////////
-// Virtual method:  Create
-//////////////////////////////////////////////////////////////////////////////////////////
-// Description:     Makes the ContentFile object ready for use.
-
-int ContentFile::Create()
-{
-    // Read all the properties
-    if (Serializable::Create() < 0)
-        return -1;
-
-    return 0;
-}
-*/
-
-#ifndef WIN32
-#include <dirent.h>
-#include <string.h>
-#include <stdio.h>
-#include <stdlib.h>
-
-char *fcase( const char *path )
-{
-	DIR *folder = opendir( "." );
-	if ( !folder ) return 0;
-
-	char *fixed = ( char * ) calloc( strlen( path ) + 1, sizeof( char ) );
-	char *copy = strdup( path );
-	char *current = strtok( copy, "/\\" );
-
-	while ( current )
-	{
-		fixed[ strlen( fixed ) ] = '/';
-		dirent *entry;
-		bool found = false;
-
-		char *next = strtok( 0, "/" );
-
-		while ( entry = readdir( folder ) )
-		{
-			if ( !strcasecmp( entry->d_name, current ) )
-			{
-				memcpy( fixed + ( current - copy ), entry->d_name, strlen( entry->d_name ) );
-
-				if ( next )
-				{
-					// We're still looking for a directory; make sure this is one
-					// (in case there's a file named the same as a dir)
-					DIR *test = opendir( fixed );
-					if ( test != 0 )
-					{
-						closedir( test );
-						found = true;
-						break;
-					}
-				}
-				else
-				{
-					found = true;
-					break;
-				}
-			}
-		}
-=======
 	int ContentFile::Create(const char *filePath) {
 		m_DataPath = filePath;
 		m_PathHashes[GetHash()] = m_DataPath;
 		m_DataModuleID = g_PresetMan.GetModuleIDFromPath(m_DataPath);
->>>>>>> 85ab9afd
 
 		return 0;
 	}
@@ -141,11 +46,13 @@
 
 	void ContentFile::FreeAllLoaded() {
 		for (int depth = Eight; depth < BitDepthCount; ++depth) {
-			for (std::map<std::string, BITMAP *>::iterator lbItr = m_sLoadedBitmaps[depth].begin(); lbItr != m_sLoadedBitmaps[depth].end(); ++lbItr) { destroy_bitmap((*lbItr).second); }
-		}
-#ifdef __USE_SOUND_FMOD
-		for (std::map<std::string, FSOUND_SAMPLE *>::iterator lcItr = m_sLoadedSamples.begin(); lcItr != m_sLoadedSamples.end(); ++lcItr) { FSOUND_Sample_Free((*lcItr).second); }
-#endif
+			for (std::map<std::string, BITMAP *>::iterator lbItr = m_sLoadedBitmaps[depth].begin(); lbItr != m_sLoadedBitmaps[depth].end(); ++lbItr) {
+				destroy_bitmap((*lbItr).second);
+			}
+		}
+		for (std::map<std::string, FMOD::Sound *>::iterator lcItr = m_sLoadedSamples.begin(); lcItr != m_sLoadedSamples.end(); ++lcItr) {
+			(*lcItr).second->release();
+		}
 	}
 
 /////////////////////////////////////////////////////////////////////////////////////////////////////////////////////////////
@@ -184,391 +91,6 @@
 	void ContentFile::SetDataPath(std::string newDataPath) {
 		m_DataPath = newDataPath;
 		m_PathHashes[GetHash()] = m_DataPath;
-<<<<<<< HEAD
-    }
-    else
-        // See if the base class(es) can find a match instead
-        return Serializable::ReadProperty(propName, reader);
-
-    return 0;
-}
-
-
-//////////////////////////////////////////////////////////////////////////////////////////
-// Virtual method:  Save
-//////////////////////////////////////////////////////////////////////////////////////////
-// Description:     Saves the complete state of this ContentFile with a Writer for
-//                  later recreation with Create(Reader &reader);
-
-int ContentFile::Save(Writer &writer) const
-{
-    Serializable::Save(writer);
-
-    if (!m_DataPath.empty())
-    {
-        writer.NewProperty("FilePath");
-        writer << m_DataPath;
-    }
-
-    return 0;
-}
-
-
-//////////////////////////////////////////////////////////////////////////////////////////
-// Method:          Destroy
-//////////////////////////////////////////////////////////////////////////////////////////
-// Description:     Destroys and resets (through Clear()) the ContentFile object.
-
-void ContentFile::Destroy(bool notInherited)
-{
-/* No, we're leaving all data loaded until engine shutdown - NO WE"RE NOT, LOOK at FreeAllLoaded
-    if (m_pDataFile)
-        unload_datafile_object(m_pDataFile);
-*/
-    // Don't delete this guy, just for conveneice, and is not and owner of the data
-//    delete m_pLoadedData;
-
-//    if (!notInherited)
-//        Serializable::Destroy();
-    Clear();
-}
-
-
-//////////////////////////////////////////////////////////////////////////////////////////
-// Static method:   FreeAllLoaded
-//////////////////////////////////////////////////////////////////////////////////////////
-// Description:     Frees all loaded data used by all ContentFile instances. This should
-//                  ONLY be done when quitting the app, or after everything else is
-//                  completly destroyed
-
-void ContentFile::FreeAllLoaded()
-{
-    for (int depth = Eight; depth < BitDepthCount; ++depth) {
-        for (map<string, BITMAP *>::iterator lbItr = m_sLoadedBitmaps[depth].begin(); lbItr != m_sLoadedBitmaps[depth].end(); ++lbItr)
-            destroy_bitmap((*lbItr).second);
-    }
-
-    for (map<string, FMOD::Sound *>::iterator lcItr = m_sLoadedSamples.begin(); lcItr != m_sLoadedSamples.end(); ++lcItr) {
-        (*lcItr).second->release();
-    }
-}
-
-
-//////////////////////////////////////////////////////////////////////////////////////////
-// Virtual method:  SetDataPath
-//////////////////////////////////////////////////////////////////////////////////////////
-// Description:     Sets the file path of the content file represented by this ContentFile
-//                  object.
-
-void ContentFile::SetDataPath(std::string newDataPath)
-{
-    m_DataPath = newDataPath;
-	m_PathHashes[GetHash()] = m_DataPath;
-#ifndef WIN32
-    char *fixed = fcase( m_DataPath.c_str() );
-    if ( fixed )
-    {
-        m_DataPath.assign( fixed );
-        free( fixed );
-    }
-#endif
-    // Reset the loaded convenience pointer
-    m_pLoadedData = 0;
-    m_LoadedDataSize = 0;
-};
-
-
-//////////////////////////////////////////////////////////////////////////////////////////
-// Method:          GetDataModuleID
-//////////////////////////////////////////////////////////////////////////////////////////
-// Description:     Gets the ID of the Data Module this file is inside.
-// Arguments:       None.
-// Return value:    The ID of the Data Module containing this' file.
-
-int ContentFile::GetDataModuleID()
-{
-    return m_DataModuleID < 0 ? g_PresetMan.GetModuleIDFromPath(m_DataPath) : m_DataModuleID;
-}
-
-
-//////////////////////////////////////////////////////////////////////////////////////////
-// Virtual method:  GetDataSize
-//////////////////////////////////////////////////////////////////////////////////////////
-// Description:     Gets the file size of the content file represented by this ContentFile
-//                  object, in bytes.
-
-unsigned long ContentFile::GetDataSize()
-{
-/*
-    if (!m_pLoadedData)
-        GetContent();
-*/
-    // Now that we have a data, return the size.
-    return m_LoadedDataSize;
-}
-
-/*
-//////////////////////////////////////////////////////////////////////////////////////////
-// Virtual method:  GetDataType
-//////////////////////////////////////////////////////////////////////////////////////////
-// Description:     Gets the Allegro DATAFILE type of the DATAFILE represented by this
-//                  ContentFile.
-
-int ContentFile::GetDataType()
-{
-    if (!m_pDataFile)
-        GetContent();
-
-    // Now that we have a datafile, return the Allegro type.
-    return m_pDataFile->type;
-}
-*/
-
-//////////////////////////////////////////////////////////////////////////////////////////
-// Virtual method:  GetAsContour
-//////////////////////////////////////////////////////////////////////////////////////////
-// Description:     Loads and gets the data represtented by this ConentFile object as a
-//                  binary chunk of data, representing a Terrian Contour. Note that
-//                  ownership of the DATA IS NOT TRANSFERRED!
-//                  Also, this should only be done once upon startup, since getting the
-//                  data again is slow.
-
-int * ContentFile::GetAsContour()
-{
-    if (m_DataPath.empty())
-        return 0;
-
-    int *pReturnContour = 0;
-    int length = 0;
-
-    // Don't bother with storing loaded contours and retrieveing them; dupes will seldom be loaded.
-
-    // Find where the '#' denoting the divider between the datafile and the datafile object's name is
-    int separatorPos = m_DataPath.rfind('#');
-
-    // If there is none, that means we're told to load an exposed file outside of a .dat datafile.
-    if (separatorPos == -1)
-    {
-        PACKFILE *pFile = pack_fopen(m_DataPath.c_str(), F_READ);
-
-        // Make sure we opened properly.
-        if (!pFile)
-            DDTAbort(("Failed to load datafile object with following path and name:\n\n" + m_DataPath).c_str());
-
-        // Read the length header
-        if (pack_fread(&length, sizeof(int), pFile) < sizeof(int))
-            DDTAbort(("Failed to read contour size header of contour file:\n\n" + m_DataPath).c_str());
-
-        // Make the memory buffer, including room for the length header
-        pReturnContour = new int[length + 1];
-
-        // Set the length header
-        pReturnContour[0] = length;
-
-        // Now read the rest of the contour into the memory, after the header
-        if (pack_fread(&(pReturnContour[1]), length * sizeof(int), pFile) < length)
-            DDTAbort(("Failed to read entire contour:\n\n" + m_DataPath).c_str());
-
-        // Close the file stream
-        pack_fclose(pFile);
-    }
-    // If we found a pound sign, make sure it's not on the very end. If not, then go ahead and load from packed stream.
-    else if (separatorPos != m_DataPath.length() - 1)
-    {
-        // Get the Path only, without the object name, using the separator index as length limiter
-        string datafilePath = m_DataPath.substr(0, separatorPos);
-        // Adjusting to the true first character of the datafile object's name string.
-        string objectName = m_DataPath.substr(separatorPos + 1);
-
-        // Try loading the datafile from the specified path + object names.
-        m_pDataFile = load_datafile_object(datafilePath.c_str(), objectName.c_str());
-
-        // Make sure we loaded properly.
-        if (!m_pDataFile || !m_pDataFile->dat/* || m_pDataFile->type != DAT_BITMAP*/)
-            DDTAbort(("Failed to load datafile object with following path and name:\n\n" + m_DataPath).c_str());
-
-        // Get the loaded data
-        pReturnContour = (int *)m_pDataFile->dat;
-    }
-    else
-        DDTAbort("No object name following first #-sign in ContentFile's datafile object path!");
-
-    if (!pReturnContour)
-        DDTAbort(("Failed to load Content File with following path and name:\n\n" + m_DataPath).c_str());
-
-    return pReturnContour;
-}
-
-
-//////////////////////////////////////////////////////////////////////////////////////////
-// Method:          GetAsBitmap
-//////////////////////////////////////////////////////////////////////////////////////////
-// Description:     Loads and gets the data represtented by this ConentFile object as an
-//                  Allegro BITMAP. Note that ownership of the BITMAP IS NOT TRANSFERRED!
-
-BITMAP * ContentFile::GetAsBitmap(int conversionMode)
-{
-    if (m_DataPath.empty())
-        return 0;
-
-    BITMAP *pReturnBitmap = 0;
-
-    // Determine the bit depth this bitmap will be loaded as
-    int bitDepth = conversionMode == COLORCONV_8_TO_32 ? ThirtyTwo : Eight;
-
-    // Check if this file has already been read and loaded from disk.
-    map<string, BITMAP *>::iterator itr = m_sLoadedBitmaps[bitDepth].find(m_DataPath);
-    if (itr != m_sLoadedBitmaps[bitDepth].end())
-    {
-        // Yes, has been loaded previously, then use that data from memory.
-        pReturnBitmap = (*itr).second;
-    }
-    // Hasn't been loaded previously, so go ahead and do so now.
-    else
-    {
-        // Load the BITMAP from file and take ownership of it
-        pReturnBitmap = LoadAndReleaseBitmap(conversionMode);
-
-        if (!pReturnBitmap)
-            DDTAbort(("Failed to load datafile object with following path and name:\n\n" + m_DataPath).c_str());
-
-        // Now when loaded for the first time, enter into the map, PASSING OVER OWNERSHIP OF THE LOADED DATAFILE
-        m_sLoadedBitmaps[bitDepth].insert(pair<string, BITMAP *>(m_DataPath, pReturnBitmap));
-    }
-
-    // Return without transferring ownership
-    return pReturnBitmap;
-}
-
-
-//////////////////////////////////////////////////////////////////////////////////////////
-// Virtual method:  GetAsAnimation
-//////////////////////////////////////////////////////////////////////////////////////////
-// Description:     Loads and gets the data represtented by this ConentFile object as an
-//                  of array Allegro BITMAP:s, each represnting a frame in an animation.
-//                  Note that ownership of the BITMAP:S ARE NOT TRANSFERRED, BUT THE ARRAY
-//                  ITSELF, IS!
-
-BITMAP ** ContentFile::GetAsAnimation(int frameCount, int conversionMode)
-{
-    if (m_DataPath.empty())
-        return 0;
-
-    // Create the array of as many BITMAP pointers as requested frames
-    BITMAP **aReturnBitmaps = new BITMAP *[frameCount];
-
-    // Don't mess with numbers if there's only one frame
-    if (frameCount == 1)
-    {
-        aReturnBitmaps[0] = GetAsBitmap(conversionMode);
-        return aReturnBitmaps;
-    }
-
-    // The file extension string, if any.
-    string extension = "";
-
-    // Find where the '#' denoting the divider between the datafile and the datafile object's name is
-    int separatorPos = m_DataPath.find('#');
-
-    // Position of the dot in the file extension, if any.
-    int extensionPos = 0;
-
-    // If there is none, that means we're told to load an exposed file outside of a .dat datafile.
-    // This also means we need to handle file extensions
-    if (separatorPos == -1)
-    {
-        // Find the filename extension
-        extensionPos = m_DataPath.rfind('.');
-        AAssert(extensionPos > 0, "Could not find file extension when trying to load an animation from external bitmaps!");
-
-        // Save our extension from the datapath
-        extension.assign(m_DataPath, extensionPos, m_DataPath.length() - extensionPos);
-        // Truncate the datapath
-        m_DataPath.resize(extensionPos);
-    }
-
-    string originalDataPath = m_DataPath;
-    char framePath[1024];
-    for (int i = 0; i < frameCount; i++)
-    {
-        // Create the temporary frame datapath
-        sprintf_s(framePath, sizeof(framePath), "%s%03i%s", originalDataPath.c_str(), i, extension.c_str());
-        // Temporarily assign it to the datapath member var so that GetAsBitmap uses it
-        m_DataPath = framePath;
-        // Get the frame bitmap
-        aReturnBitmaps[i] = GetAsBitmap(conversionMode);
-        AAssert(aReturnBitmaps[i], "Could not get a frame of animation");
-    }
-
-    // Set the data path back to its original state (without any numbers after it)
-    m_DataPath = originalDataPath;
-
-    // Append back the extension, if there was any
-    if (separatorPos > 0 || extensionPos > 0)
-        m_DataPath += extension;
-
-    // Return the loaded BITMAP:s
-    return aReturnBitmaps;
-}
-
-
-//////////////////////////////////////////////////////////////////////////////////////////
-// Virtual method:  GetAsSample
-//////////////////////////////////////////////////////////////////////////////////////////
-// Description:     Loads and gets the data represtented by this ConentFile object as an
-//                  FMOD FSOUND_SAMPLE. Note that ownership of the SAMPLE IS NOT TRANSFERRED!
-//                  Also, this should only be done once upon startup, since getting the
-//                  Sample again is slow.
-
-FMOD::Sound * ContentFile::GetAsSample() {
-
-	if (m_DataPath.empty()) {
-		return 0;
-	}
-	FMOD::Sound *pReturnSample = 0;
-
-	// Check if this file has already been read and loaded from disk.
-	map<string, FMOD::Sound *>::iterator itr = m_sLoadedSamples.find(m_DataPath);
-	if (itr != m_sLoadedSamples.end()) {
-		// Yes, has been loaded previously, then use that data from memory.
-		pReturnSample = (*itr).second;
-		// Hasn't been loaded previously, so go ahead and do so now.
-	} else {
-		// Find where the '#' denoting the divider between the datafile and the datafile object's name is
-		int separatorPos = m_DataPath.rfind('#');
-
-		// Size of the entire file to be read
-		long fileSize;
-		// Holder of the raw data read from the pack file
-		char *pRawData = 0;
-
-		// If there is none, that means we're told to load an exposed file outside of a .dat datafile.
-        if (separatorPos == -1) {
-            fileSize = file_size(m_DataPath.c_str());
-            PACKFILE *pFile = pack_fopen(m_DataPath.c_str(), F_READ);
-
-            // Make sure we opened properly.
-            if (!pFile || fileSize <= 0) {
-                DDTAbort(("Failed to load datafile object with following path and name:\n\n" + m_DataPath).c_str());
-            }
-
-            // Allocate the raw data space in memory
-            pRawData = new char[fileSize];
-
-            // Read the raw data from the file
-            int bytesRead = pack_fread(pRawData, fileSize, pFile);
-            AAssert(bytesRead == fileSize, "Tried to read a file but couldn't read the same amount of data as the reported file size!");
-
-            // Load the sample from the memory we've read from the file.
-            // FSOUND_UNMANAGED because we want to manage the freeing of the sample ourselves.
-
-            FMOD_CREATESOUNDEXINFO *soundInfo;
-            soundInfo->cbsize = fileSize;
-            //TODO Consider doing FMOD_CREATESAMPLE for dumping audio files into memory and FMOD_NONBLOCKING to async create sounds
-            FMOD_RESULT result = g_AudioMan.GetAudioSystem()->createSound(pRawData, FMOD_OPENMEMORY_POINT, soundInfo, &pReturnSample);
-			if (result != FMOD_OK) {
-				DDTAbort(("Unable to create sound " + m_DataPath).c_str());
-=======
 
 		// Reset the loaded convenience pointer
 		//m_pLoadedData = 0;
@@ -627,7 +149,6 @@
 
 				pFile = pack_fopen((pathWithoutExtension + "000.bmp").c_str(), F_READ);
 				RTEAssert(pFile, "Failed to load datafile object with following path and name:\n\n" + m_DataPath);
->>>>>>> 85ab9afd
 			}
 
 			// Load the bitmap then close the filestream to clean up
@@ -655,10 +176,6 @@
 			return 0;
 		}
 
-<<<<<<< HEAD
-		// Now when loaded for the first time, enter into the map, PASSING OVER OWNERSHIP OF THE LOADED DATAFILE
-		m_sLoadedSamples.insert(pair<string, FMOD::Sound *>(m_DataPath, pReturnSample));
-=======
 		// Create the array of as many BITMAP pointers as requested frames
 		BITMAP **aReturnBitmaps = new BITMAP *[frameCount];
 
@@ -693,19 +210,18 @@
 		m_DataPath = originalDataPath + (extensionPos > 0 ? extension : "");
 
 		return aReturnBitmaps;
->>>>>>> 85ab9afd
-	}
-
-/////////////////////////////////////////////////////////////////////////////////////////////////////////////////////////////
-
-	AUDIO_STRUCT * ContentFile::GetAsSample() {
-		if (m_DataPath.empty()) {
-			return 0;
-		}
-		AUDIO_STRUCT *pReturnSample = 0;
+	}
+
+/////////////////////////////////////////////////////////////////////////////////////////////////////////////////////////////
+
+	FMOD::Sound * ContentFile::GetAsSample() {
+		if (m_DataPath.empty()) {
+			return 0;
+		}
+		FMOD::Sound *pReturnSample = 0;
 
 		// Check if the file has already been read and loaded from the disk and, if so, use that data. Otherwise, load it
-		std::map<std::string, AUDIO_STRUCT *>::iterator itr = m_sLoadedSamples.find(m_DataPath);
+		std::map<std::string, FMOD::Sound *>::iterator itr = m_sLoadedSamples.find(m_DataPath);
 		if (itr != m_sLoadedSamples.end()) {
 			pReturnSample = (*itr).second;
 		} else {
@@ -725,18 +241,13 @@
 				int bytesRead = pack_fread(pRawData, fileSize, pFile);
 				RTEAssert(bytesRead == fileSize, "Tried to read a file but couldn't read the same amount of data as the reported file size!");
 
-				// Load the sample from the memory we've read from the file.
-#ifdef __USE_SOUND_FMOD
-				// FSOUND_UNMANAGED because we want to manage the freeing of the sample ourselves.
-				pReturnSample = FSOUND_Sample_Load(FSOUND_UNMANAGED, pRawData, FSOUND_LOADMEMORY, 0, fileSize);
-
-#elif __USE_SOUND_GORILLA
-				ga_Memory * mem = ga_memory_create(pRawData, fileSize);
-				ga_DataSource * data = gau_data_source_create_memory(mem);
-				ga_SampleSource * samples = gau_sample_source_create_wav(data);
-				pReturnSample = ga_sound_create_sample_source(samples);
-#endif
-				RTEAssert(pReturnSample != 0, "Unable to create sound " + m_DataPath);
+				// Setup fmod info, and make sure to use mode OPENMEMORY_POINT since we're doing the loading ContentFile instead of fmod
+				FMOD_CREATESOUNDEXINFO *soundInfo;
+				soundInfo->cbsize = fileSize;
+				//TODO Consider doing FMOD_CREATESAMPLE for dumping audio files into memory and FMOD_NONBLOCKING to async create sounds
+				FMOD_RESULT result = g_AudioMan.GetAudioSystem()->createSound(pRawData, FMOD_OPENMEMORY_POINT, soundInfo, &pReturnSample);
+
+				RTEAssert(result == FMOD_OK, "Unable to create sound " + m_DataPath);
 
 				// Deallocate the intermediary data and close the file stream
 				delete[] pRawData;
@@ -748,14 +259,14 @@
 				m_pDataFile = load_datafile_object(m_DataPath.substr(0, separatorPos).c_str(), m_DataPath.substr(separatorPos + 1).c_str());
 				RTEAssert(m_pDataFile && m_pDataFile->dat && m_pDataFile->type == DAT_BITMAP, "Failed to load datafile object with following path and name:\n\n" + m_DataPath);
 
-				pReturnSample = (FSOUND_SAMPLE *)m_pDataFile->dat;
+				pReturnSample = (FMOD::Sound *)m_pDataFile->dat;
 				*/
 			}
 
 			RTEAssert(pReturnSample, "Failed to load datafile object with following path and name:\n\n" + m_DataPath);
 
 			// Insert the Sound object into the map, PASSING OVER OWNERSHIP OF THE LOADED DATAFILE
-			m_sLoadedSamples.insert(pair<std::string, AUDIO_STRUCT *>(m_DataPath, pReturnSample));
+			m_sLoadedSamples.insert(std::pair<std::string, FMOD::Sound *>(m_DataPath, pReturnSample));
 		}
 		return pReturnSample;
 	}

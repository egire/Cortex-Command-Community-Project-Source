#ifndef _RTEVECTOR_
#define _RTEVECTOR_

#include "Serializable.h"
#include "RTETools.h"

namespace RTE {

	enum Axes { X = 0, Y = 1 };

	/// <summary>
	/// A useful 2D float vector.
	/// </summary>
	class Vector : public Serializable {

	public:

		SerializableClassNameGetter
		SerializableOverrideMethods

		float m_X = 0.0F; //!< X value of this vector.
		float m_Y = 0.0F; //!< Y value of this vector.

#pragma region Creation
		/// <summary>
		/// Constructor method used to instantiate a Vector object with values (0, 0).
		/// </summary>
		Vector() = default;

		/// <summary>
		/// Constructor method used to instantiate a Vector object from X and Y values.
		/// </summary>
		/// <param name="inputX">Float defining the initial X value of this Vector.</param>
		/// <param name="inputY">Float defining the initial Y value of this Vector.</param>
		Vector(const float inputX, const float inputY) : m_X(inputX), m_Y(inputY) {};
#pragma endregion

#pragma region Destruction
		/// <summary>
		/// Sets both the X and Y of this Vector to zero.
		/// </summary>
		void Reset() override { m_X = 0.0F; m_Y = 0.0F; }
#pragma endregion

#pragma region Getters and Setters
		/// <summary>
		/// Gets the X value of this Vector.
		/// </summary>
		/// <returns>A float value that represents the X value of this Vector.</returns>
		float GetX() const { return m_X; }

		/// <summary>
		/// Sets the X value of this Vector.
		/// </summary>
		/// <param name="newX">A float value that the X value will be set to.</param>
		/// <returns>Vector reference to this after the operation.</returns>
		Vector & SetX(const float newX) { m_X = newX; return *this; }

		/// <summary>
		/// Gets the Y value of this Vector.
		/// </summary>
		/// <returns>A float value that represents the Y value of this Vector.</returns>
		float GetY() const { return m_Y; }

		/// <summary>
		/// Sets the Y value of this Vector.
		/// </summary>
		/// <param name="newY">A float value that the Y value will be set to.</param>
		/// <returns>Vector reference to this after the operation.</returns>
		Vector & SetY(const float newY) { m_Y = newY; return *this; }

		/// <summary>
		/// Sets both the X and Y values of this Vector.
		/// </summary>
		/// <param name="newX">A float value that the X value will be set to.</param>
		/// <param name="newY">A float value that the Y value will be set to.</param>
		/// <returns>Vector reference to this after the operation.</returns>
		Vector & SetXY(const float newX, const float newY) { m_X = newX; m_Y = newY; return *this; }

		/// <summary>
		/// Gets the absolute largest of the two elements. Will always be positive.
		/// </summary>
		/// <returns>A float describing the largest value of the two, but not the magnitude.</returns>
		float GetLargest() const { return std::max(std::abs(m_X), std::abs(m_Y)); }

		/// <summary>
		/// Gets the absolute smallest of the two elements. Will always be positive.
		/// </summary>
		/// <returns>A float describing the smallest value of the two, but not the magnitude.</returns>
		float GetSmallest() const { return std::min(std::abs(m_X), std::abs(m_Y)); }

		/// <summary>
		/// Gets a Vector identical to this except that its X component is flipped.
		/// </summary>
		/// <param name="xFlip">Whether to flip the X axis of the return vector or not.</param>
		/// <returns>A copy of this vector with flipped X axis.</returns>
		Vector GetXFlipped(const bool xFlip = true) const { return Vector(xFlip ? -m_X : m_X, m_Y); }

		/// <summary>
		/// Flips the X element of this Vector.
		/// </summary>
		/// <param name="flipX">Whether or not to flip the X element or not.</param>
		/// <returns>Vector reference to this after the operation.</returns>
		Vector & FlipX(const bool flipX = true) { *this = GetXFlipped(flipX); return *this; }

		/// <summary>
		/// Gets a Vector identical to this except that its Y component is flipped.
		/// </summary>
		/// <param name="yFlip">Whether to flip the Y axis of the return vector or not.</param>
		/// <returns>A copy of this vector with flipped Y axis.</returns>
		Vector GetYFlipped(const bool yFlip = true) const { return Vector(m_X, yFlip ? -m_Y : m_Y); }

		/// <summary>
		/// Flips the Y element of this Vector.
		/// </summary>
		/// <param name="flipY">Whether or not to flip the Y element or not.</param>
		/// <returns>Vector reference to this after the operation.</returns>
		Vector & FlipY(const bool flipY = true) { *this = GetYFlipped(flipY); return *this; }

		/// <summary>
		/// Indicates whether the X component of this Vector is 0.
		/// </summary>
		/// <returns>Whether the X component of this Vector is 0.</returns>
		bool XIsZero() const { return m_X == 0; }

		/// <summary>
		/// Indicates whether the Y component of this Vector is 0.
		/// </summary>
		/// <returns>Whether the Y component of this Vector is 0.</returns>
		bool YIsZero() const { return m_Y == 0; }

		/// <summary>
		/// Indicates whether both X and Y components of this Vector are 0.
		/// </summary>
		/// <returns>Whether both X and Y components of this Vector are 0.</returns>
		bool IsZero() const { return XIsZero() && YIsZero(); }

		/// <summary>
		/// Indicates whether the X and Y components of this Vector each have opposite signs to their corresponding components of a passed in Vector.
		/// </summary>
		/// <param name="opp">The Vector to compare with.</param>
		/// <returns>Whether the X and Y components of this Vector each have opposite signs to their corresponding components of a passed in Vector.</returns>
		bool IsOpposedTo(const Vector &opp) const { return ((XIsZero() && opp.XIsZero()) || (std::signbit(m_X) != std::signbit(opp.m_X))) && ((YIsZero() && opp.YIsZero()) || (std::signbit(m_Y) != std::signbit(opp.m_Y))); }
#pragma endregion

#pragma region Magnitude
		/// <summary>
		/// Gets the magnitude of this Vector.
		/// </summary>
		/// <returns>A float describing the magnitude.</returns>
		float GetMagnitude() const { return std::sqrt(std::pow(m_X, 2.0F) + std::pow(m_Y, 2.0F)); }

		/// <summary>
		/// Sets the magnitude of this Vector. A negative magnitude will invert the Vector's direction.
		/// </summary>
		/// <param name="newMag">A float value that the magnitude will be set to.</param>
		/// <returns>Vector reference to this after the operation.</returns>
		Vector & SetMagnitude(const float newMag);

		/// <summary>
		/// Caps the magnitude of this Vector to a max value and keeps its angle intact.
		/// </summary>
		/// <param name="capMag">A float value that the magnitude will be capped by.</param>
		/// <returns>Vector reference to this after the operation.</returns>
		Vector & CapMagnitude(const float capMag);

		/// <summary>
		/// Returns a Vector that has the same direction as this but with a magnitude of 1.0.
		/// </summary>
		/// <returns>A normalized copy of this vector.</returns>
		Vector GetNormalized() const { return *this / GetMagnitude(); }

		/// <summary>
		/// Scales this vector to have the same direction but a magnitude of 1.0.
		/// </summary>
		/// <returns>Vector reference to this after the operation.</returns>
		Vector & Normalize() { *this = GetNormalized(); return *this; }
#pragma endregion

#pragma region Rotation
		/// <summary>
		/// Get this Vector's absolute angle in radians. e.g: when x = 1, y = 0, the value returned here will be 0. x = 0, y = 1 yields -pi/2 here.
		/// </summary>
		/// <returns>The absolute angle in radians, in the interval [-0.5 pi, 1.5 pi).</returns>
		float GetAbsRadAngle() const;

		/// <summary>
		/// Get this Vector's absolute angle in degrees. e.g: when x = 1, y = 0, the value returned here will be 0. x = 0, y = 1 yields -90 here.
		/// </summary>
		/// <returns>The absolute angle in degrees, in the interval [-90, 270).</returns>
		float GetAbsDegAngle() const { return GetAbsRadAngle() / c_PI * 180.0F; }

		/// <summary>
		/// Returns a Vector rotated relatively by an angle in radians.
		/// </summary>
		/// <param name="angle">The angle in radians to rotate by. Positive angles rotate counter-clockwise, and negative angles clockwise.</param>
		/// <returns>a Vector rotated relatively to this Vector .</returns>
		Vector GetRadRotated(const float angle);

		/// <summary>
		/// Rotate this Vector relatively by an angle in radians.
		/// </summary>
		/// <param name="angle">The angle in radians to rotate by. Positive angles rotate counter-clockwise, and negative angles clockwise.</param>
		/// <returns>Vector reference to this after the operation.</returns>
		Vector & RadRotate(const float angle) { *this = GetRadRotated(angle); return *this; }

		/// <summary>
		/// Returns a Vector rotated relatively by an angle in degrees.
		/// </summary>
		/// <param name="angle">The angle in degrees to rotate by. Positive angles rotate counter-clockwise, and negative angles clockwise.</param>
		/// <returns>a Vector rotated relatively to this Vector .</returns>
		Vector GetDegRotated(const float angle) { return GetRadRotated(angle * c_PI / 180.0F); };

		/// <summary>
		/// Rotate this Vector relatively by an angle in degrees.
		/// </summary>
		/// <param name="angle">The angle in degrees to rotate by. Positive angles rotate counter-clockwise, and negative angles clockwise.</param>
		/// <returns>Vector reference to this after the operation.</returns>
		Vector & DegRotate(const float angle) { *this = GetDegRotated(angle); return *this; }

		/// <summary>
		/// Set this Vector to an absolute rotation based on the absolute rotation of another Vector.
		/// </summary>
		/// <param name="refVector">The reference Vector whose absolute angle from positive X (0 degrees) this Vector will be rotated to.</param>
		/// <returns>Vector reference to this after the operation.</returns>
		Vector & AbsRotateTo(const Vector &refVector) { return RadRotate(refVector.GetAbsRadAngle() - GetAbsRadAngle()); }

		/// <summary>
		/// Returns a Vector that is perpendicular to this, rotated PI/2.
		/// </summary>
		/// <returns>A Vector that is perpendicular to this, rotated PI/2.</returns>
		Vector GetPerpendicular() const { return Vector(m_Y, -m_X); }

		/// <summary>
		/// Makes this vector perpendicular to its previous state, rotated PI/2. Much faster than RadRotate by PI/2.
		/// </summary>
		/// <returns>Vector reference to this after the operation.</returns>
		Vector & Perpendicularize() { *this = GetPerpendicular(); return *this; }
#pragma endregion

#pragma region Rounding
		/// <summary>
		/// Rounds the X and Y values of this Vector upwards. E.g. 0.49 -> 0.0 and 0.5 -> 1.0.
		/// </summary>
		/// <returns>Vector reference to this after the operation.</returns>
		Vector & Round() { *this = GetRounded(); return *this; }

		/// <summary>
		/// Sets the X and Y of this Vector to the nearest half value. E.g. 1.0 -> 1.5 and 0.9 -> 0.5.
		/// </summary>
		/// <returns>Vector reference to this after the operation.</returns>
		Vector & ToHalf() { m_X = std::round(m_X * 2) / 2; m_Y = std::round(m_Y * 2) / 2; return *this; }

		/// <summary>
		/// Sets the X and Y of this Vector to the greatest integers that are not greater than their original values. E.g. -1.02 becomes -2.0.
		/// </summary>
		/// <returns>Vector reference to this after the operation.</returns>
		Vector & Floor() { *this = GetFloored(); return *this; }

		/// <summary>
		/// Sets the X and Y of this Vector to the lowest integers that are not less than their original values. E.g. -1.02 becomes -1.0.
		/// </summary>
		/// <returns>Vector reference to this after the operation.</returns>
		Vector & Ceiling() { *this = GetCeilinged(); return *this; }

		/// <summary>
		/// Returns a rounded copy of this Vector. Does not alter this Vector.
		/// </summary>
		/// <returns>A rounded copy of this Vector.</returns>
		Vector GetRounded() const { return Vector(std::round(m_X), std::round(m_Y)); }

		/// <summary>
		/// Returns the rounded integer X value of this Vector.
		/// </summary>
		/// <returns>An int value that represents the X value of this Vector.</returns>
		int GetRoundIntX() const { return static_cast<int>(std::round(m_X)); }

		/// <summary>
		/// Returns the rounded integer Y value of this Vector.
		/// </summary>
		/// <returns>An int value that represents the Y value of this Vector.</returns>
		int GetRoundIntY() const { return static_cast<int>(std::round(m_Y)); }

		/// <summary>
		/// Returns a floored copy of this Vector. Does not alter this Vector.
		/// </summary>
		/// <returns>A floored copy of this Vector.</returns>
		Vector GetFloored() const { return Vector(std::floor(m_X), std::floor(m_Y)); }

		/// <summary>
		/// Returns the greatest integer that is not greater than the X value of this Vector.
		/// </summary>
		/// <returns>An int value that represents the X value of this Vector.</returns>
		int GetFloorIntX() const { return static_cast<int>(std::floor(m_X)); }

		/// <summary>
		/// Returns the greatest integer that is not greater than the Y value of this Vector.
		/// </summary>
		/// <returns>An int value that represents the Y value of this Vector.</returns>
		int GetFloorIntY() const { return static_cast<int>(std::floor(m_Y)); }

		/// <summary>
		/// Returns a ceilinged copy of this Vector. Does not alter this Vector.
		/// </summary>
		/// <returns>A ceilinged copy of this Vector.</returns>
		Vector GetCeilinged() const { return Vector(std::ceil(m_X), std::ceil(m_Y)); }

		/// <summary>
		/// Returns the lowest integer that is not less than the X value of this Vector.
		/// </summary>
		/// <returns>An int value that represents the X value of this Vector.</returns>
		int GetCeilingIntX() const { return static_cast<int>(std::ceil(m_X)); }

		/// <summary>
		/// Returns the lowest integer that is not less than the Y value of this Vector.
		/// </summary>
		/// <returns>An int value that represents the Y value of this Vector.</returns>
		int GetCeilingIntY() const { return static_cast<int>(std::ceil(m_Y)); }
#pragma endregion

#pragma region Vector Products
		/// <summary>
		/// Returns the dot product of this Vector and the passed in Vector.
		/// </summary>
		/// <param name="rhs">The Vector which will be the right hand side operand of the dot product operation.</param>
		/// <returns>The resulting dot product scalar float.</returns>
		float Dot(const Vector &rhs) const { return (m_X * rhs.m_X) + (m_Y * rhs.m_Y); }

		/// <summary>
		/// Returns the 2D cross product of this Vector and the passed in Vector. This is really the area of the parallelogram that the two vectors form.
		/// </summary>
		/// <param name="rhs">The Vector which will be the right hand side operand of the cross product operation.</param>
		/// <returns>The resulting 2D cross product parallelogram area.</returns>
		float Cross(const Vector &rhs) const { return (m_X * rhs.m_Y) - (rhs.m_X * m_Y); }
#pragma endregion

#pragma region Operator Overloads
		/// <summary>
		/// Copy assignment operator for Vectors.
		/// </summary>
		/// <param name="rhs">A Vector reference.</param>
		/// <returns>A reference to the changed Vector.</returns>
		Vector & operator=(const Vector &rhs);

		/// <summary>
		/// An assignment operator for setting this Vector equal to the average of an std::deque of Vectors.
		/// </summary>
		/// <param name="rhs">A reference to an std::deque of Vectors that shall be averaged.</param>
		/// <returns>A reference to the changed Vector (this).</returns>
		Vector & operator=(const std::deque<Vector> &rhs);

		/// <summary>
		/// Unary negation overload for single Vectors.
		/// </summary>
		/// <returns>The resulting Vector.</returns>
		Vector operator-() { return Vector(-m_X, -m_Y); }

		/// <summary>
		/// An equality operator for testing if any two Vectors are equal.
		/// </summary>
		/// <param name="lhs">A Vector reference as the left hand side operand.</param>
		/// <param name="rhs">A Vector reference as the right hand side operand.</param>
		/// <returns>A boolean indicating whether the two operands are equal or not.</returns>
		friend bool operator==(const Vector &lhs, const Vector &rhs) { return lhs.m_X == rhs.m_X && lhs.m_Y == rhs.m_Y; }

		/// <summary>
		/// An inequality operator for testing if any two Vectors are unequal.
		/// </summary>
		/// <param name="lhs">A Vector reference as the left hand side operand.</param>
		/// <param name="rhs">A Vector reference as the right hand side operand.</param>
		/// <returns>A boolean indicating whether the two operands are unequal or not.</returns>
		friend bool operator!=(const Vector &lhs, const Vector &rhs) { return !(lhs == rhs); }

		/// <summary>
		/// A stream insertion operator for sending a Vector to an output stream.
		/// </summary>
		/// <param name="stream">An ostream reference as the left hand side operand.</param>
		/// <param name="operand">A Vector reference as the right hand side operand.</param>
		/// <returns>An ostream reference for further use in an expression.</returns>
		friend std::ostream & operator<<(std::ostream &stream, const Vector &operand) { stream << "{" << operand.m_X << ", " << operand.m_Y << "}"; return stream; }

		/// <summary>
		/// Addition operator overload for Vectors.
		/// </summary>
		/// <param name="lhs">A Vector reference as the left hand side operand.</param>
		/// <param name="rhs">A Vector reference as the right hand side operand.</param>
		/// <returns>The resulting Vector.</returns>
		friend Vector operator+(const Vector &lhs, const Vector &rhs) { return Vector(lhs.m_X + rhs.m_X, lhs.m_Y + rhs.m_Y); }

		/// <summary>
		/// Subtraction operator overload for Vectors.
		/// </summary>
		/// <param name="lhs">A Vector reference as the left hand side operand.</param>
		/// <param name="rhs">A Vector reference as the right hand side operand.</param>
		/// <returns>The resulting Vector.</returns>
		friend Vector operator-(const Vector &lhs, const Vector &rhs) { return Vector(lhs.m_X - rhs.m_X, lhs.m_Y - rhs.m_Y); }

		/// <summary>
		/// Multiplication operator overload for a Vector and a float.
		/// </summary>
		/// <param name="rhs">A float reference as the right hand side operand.</param>
		/// <returns>The resulting Vector.</returns>
		Vector operator*(const float &rhs) const { return Vector(m_X * rhs, m_Y * rhs); }

		/// <summary>
		/// Multiplication operator overload for Vectors.
		/// </summary>
		/// <param name="lhs">A Vector reference as the left hand side operand.</param>
		/// <param name="rhs">A Vector reference as the right hand side operand.</param>
		/// <returns>The resulting Vector.</returns>
		friend Vector operator*(const Vector &lhs, const Vector &rhs) { return Vector(lhs.m_X * rhs.m_X, lhs.m_Y * rhs.m_Y); }

		/// <summary>
		/// Division operator overload for a Vector and a float.
		/// </summary>
		/// <param name="rhs">A float reference as the right hand side operand.</param>
		/// <returns>The resulting Vector.</returns>
		Vector operator/(const float &rhs) const { return (rhs != 0) ? Vector(m_X / rhs, m_Y / rhs) : Vector(0, 0); }

		/// <summary>
		/// Division operator overload for Vectors.
		/// </summary>
		/// <param name="lhs">A Vector reference as the left hand side operand.</param>
		/// <param name="rhs">A Vector reference as the right hand side operand.</param>
		/// <returns>The resulting Vector.</returns>
		friend Vector operator/(const Vector &lhs, const Vector &rhs) { return (rhs.m_X != 0 && rhs.m_Y != 0) ? Vector(lhs.m_X / rhs.m_X, lhs.m_Y / rhs.m_Y) : Vector(0, 0); }

		/// <summary>
		/// Self-addition operator overload for Vectors.
		/// </summary>
		/// <param name="lhs">A Vector reference as the left hand side operand.</param>
		/// <param name="rhs">A Vector reference as the right hand side operand.</param>
		/// <returns>A reference to the resulting Vector (the left one).</returns>
		friend Vector & operator+=(Vector &lhs, const Vector &rhs) { lhs.m_X += rhs.m_X; lhs.m_Y += rhs.m_Y; return lhs; }

		/// <summary>
		/// Self-subtraction operator overload for Vectors.
		/// </summary>
		/// <param name="lhs">A Vector reference as the left hand side operand.</param>
		/// <param name="rhs">A Vector reference as the right hand side operand.</param>
		/// <returns>A reference to the resulting Vector (the left one).</returns>
		friend Vector & operator-=(Vector &lhs, const Vector &rhs) { lhs.m_X -= rhs.m_X; lhs.m_Y -= rhs.m_Y; return lhs; }

		/// <summary>
		/// Self-multiplication operator overload for a Vector and a float.
		/// </summary>
		/// <param name="rhs">A float reference as the right hand side operand.</param>
		/// <returns>A reference to the resulting Vector.</returns>
		Vector & operator*=(const float &rhs) { m_X *= rhs; m_Y *= rhs; return *this; }

		/// <summary>
		/// Self-multiplication operator overload for Vectors.
		/// </summary>
		/// <param name="lhs">A Vector reference as the left hand side operand.</param>
		/// <param name="rhs">A Vector reference as the right hand side operand.</param>
		/// <returns>A reference to the resulting Vector (the left one).</returns>
		friend Vector & operator*=(Vector &lhs, const Vector &rhs) { lhs.m_X *= rhs.m_X; lhs.m_Y *= rhs.m_Y; return lhs; }

		/// <summary>
		/// self-division operator overload for a Vector and a float.
		/// </summary>
		/// <param name="rhs">A float reference as the right hand side operand.</param>
		/// <returns>A reference to the resulting Vector.</returns>
		Vector & operator/=(const float &rhs) { if (rhs != 0) { m_X /= rhs; m_Y /= rhs; } return *this; }

		/// <summary>
		/// Self-division operator overload for Vectors.
		/// </summary>
		/// <param name="lhs">A Vector reference as the left hand side operand.</param>
		/// <param name="rhs">A Vector reference as the right hand side operand.</param>
		/// <returns>A reference to the resulting Vector (the left one).</returns>
		friend Vector & operator/=(Vector &lhs, const Vector &rhs) {
			if (rhs.m_X != 0) { lhs.m_X /= rhs.m_X; }
			if (rhs.m_Y != 0) { lhs.m_Y /= rhs.m_Y; }
			return lhs;
		}

		/// <summary>
		/// Array subscripting to access either the X or Y element of this Vector.
		/// </summary>
		/// <param name="rhs">An int index indicating which element is requested (X = 0, Y = 1).</param>
		/// <returns>The requested element.</returns>
		const float & operator[](const int &rhs) const { return (rhs == 0) ? m_X : m_Y; }

		/// <summary>
		/// Array subscripting to access either the X or Y element of this Vector.
		/// </summary>
		/// <param name="rhs">An int index indicating which element is requested (X = 0, Y = 1).</param>
		/// <returns>The requested element.</returns>
		float & operator[](const int &rhs) { return (rhs == 0) ? m_X : m_Y; }
#pragma endregion

<<<<<<< HEAD
	private:

		static const std::string c_ClassName; //!< A string with the friendly-formatted type name of this.

		/// <summary>
		/// Clears all the member variables of this Vector, effectively resetting the members of this abstraction level only.
		/// </summary>
		void Clear() { m_X = m_Y = 0; }
=======
#pragma region Class Info
		/// <summary>
		/// Gets the class name of this Vector.
		/// </summary>
		/// <returns>A string with the friendly-formatted type name of this Vector.</returns>
		const std::string & GetClassName() const override { return c_ClassName; }
#pragma endregion

	private:

		static const std::string c_ClassName; //!< A string with the friendly-formatted type name of this.
>>>>>>> 5b829c48
	};
}
#endif<|MERGE_RESOLUTION|>--- conflicted
+++ resolved
@@ -490,28 +490,9 @@
 		float & operator[](const int &rhs) { return (rhs == 0) ? m_X : m_Y; }
 #pragma endregion
 
-<<<<<<< HEAD
 	private:
 
 		static const std::string c_ClassName; //!< A string with the friendly-formatted type name of this.
-
-		/// <summary>
-		/// Clears all the member variables of this Vector, effectively resetting the members of this abstraction level only.
-		/// </summary>
-		void Clear() { m_X = m_Y = 0; }
-=======
-#pragma region Class Info
-		/// <summary>
-		/// Gets the class name of this Vector.
-		/// </summary>
-		/// <returns>A string with the friendly-formatted type name of this Vector.</returns>
-		const std::string & GetClassName() const override { return c_ClassName; }
-#pragma endregion
-
-	private:
-
-		static const std::string c_ClassName; //!< A string with the friendly-formatted type name of this.
->>>>>>> 5b829c48
 	};
 }
 #endif
--- conflicted
+++ resolved
@@ -154,13 +154,8 @@
 		/// Sets the magnitude of this Vector. A negative magnitude will invert the Vector's direction.
 		/// </summary>
 		/// <param name="newMag">A float value that the magnitude will be set to.</param>
-<<<<<<< HEAD
-		/// <returns>A reference to this after the change.</returns>
-		Vector &SetMagnitude(float newMag);
-=======
 		/// <returns>Vector reference to this after the operation.</returns>
 		Vector & SetMagnitude(const float newMag);
->>>>>>> ac6e932f
 
 		/// <summary>
 		/// Caps the magnitude of this Vector to a max value and keeps its angle intact.
@@ -175,11 +170,7 @@
 		/// <param name="upperMagnitudeLimit">A float value that defines the upper limit for the magnitude.</param>
 		/// <param name="lowerMagnitudeLimit">A float value that defines the lower limit for the magnitude.</param>
 		/// <returns>A reference to this after the change.</returns>
-<<<<<<< HEAD
-		Vector &CapMagnitude(float capMag);
-=======
 		Vector & ClampMagnitude(float upperMagnitudeLimit, float lowerMagnitudeLimit);
->>>>>>> ac6e932f
 
 		/// <summary>
 		/// Returns a Vector that has the same direction as this but with a magnitude of 1.0.
@@ -191,11 +182,7 @@
 		/// Scales this vector to have the same direction but a magnitude of 1.0.
 		/// </summary>
 		/// <returns>Vector reference to this after the operation.</returns>
-<<<<<<< HEAD
-		Vector &Normalize() { return *this /= GetMagnitude(); }
-=======
 		Vector & Normalize() { *this = GetNormalized(); return *this; }
->>>>>>> ac6e932f
 #pragma endregion
 
 #pragma region Rotation
@@ -243,13 +230,8 @@
 		/// Set this Vector to an absolute rotation based on the absolute rotation of another Vector.
 		/// </summary>
 		/// <param name="refVector">The reference Vector whose absolute angle from positive X (0 degrees) this Vector will be rotated to.</param>
-<<<<<<< HEAD
-		/// <returns>This vector, rotated.</returns>
-		Vector &AbsRotateTo(const Vector &refVector);
-=======
 		/// <returns>Vector reference to this after the operation.</returns>
 		Vector & AbsRotateTo(const Vector &refVector) { return RadRotate(refVector.GetAbsRadAngle() - GetAbsRadAngle()); }
->>>>>>> ac6e932f
 
 		/// <summary>
 		/// Returns a Vector that is perpendicular to this, rotated PI/2.

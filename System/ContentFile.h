#ifndef _RTECONTENTFILE_
#define _RTECONTENTFILE_

#include "Serializable.h"

#include "fmod/fmod.hpp"
#include "fmod/fmod_errors.h"

struct BITMAP;

namespace RTE {

	/// <summary>
	/// A representation of a content file that is stored directly on disk.
	/// </summary>
	class ContentFile : public Serializable {

	public:

		SerializableOverrideMethods

#pragma region Creation
		/// <summary>
		/// Constructor method used to instantiate a ContentFile object in system memory. Create() should be called before using the object.
		/// </summary>
		ContentFile() { Clear(); }

		/// <summary>
		/// Constructor method used to instantiate a ContentFile object in system memory, and also do a Create() in the same line.
		/// </summary>
		/// <param name="filePath">A string defining the path to where the content file itself is located.</param>
		ContentFile(const char *filePath) { Clear(); Create(filePath); }

		/// <summary>
		/// Constructor method used to instantiate a ContentFile object in system memory from a hash value of the file path, and also do a Create() in the same line.
		/// </summary>
		/// <param name="hash">A hash value containing the path to where the content file itself is located.</param>
		ContentFile(size_t hash) { Clear(); Create(GetPathFromHash(hash).c_str()); }

		/// <summary>
		/// Makes the ContentFile object ready for use.
		/// </summary>
		/// <param name="filePath">A string defining the path to where the content file itself is located.</param>
		/// <returns>An error return value signaling success or any particular failure. Anything below 0 is an error signal.</returns>
		int Create(const char *filePath);

		/// <summary>
		/// Creates a ContentFile to be identical to another, by deep copy.
		/// </summary>
		/// <param name="reference">A reference to the ContentFile to deep copy.</param>
		/// <returns>An error return value signaling success or any particular failure. Anything below 0 is an error signal.</returns>
		int Create(const ContentFile &reference);
#pragma endregion

#pragma region Destruction
		/// <summary>
		/// Destructor method used to clean up a ContentFile object before deletion from system memory.
		/// </summary>
		~ContentFile() { Destroy(); }

		/// <summary>
		/// Destroys and resets (through Clear()) the ContentFile object.
		/// </summary>
		void Destroy() { Clear(); }

		/// <summary>
		/// Resets the entire ContentFile, including its inherited members, to their default settings or values.
		/// </summary>
		void Reset() { Clear(); }

		/// <summary>
		/// Frees all loaded data used by all ContentFile instances. This should ONLY be done when quitting the app, or after everything else is completely destroyed.
		/// </summary>
		static void FreeAllLoaded();
#pragma endregion

#pragma region Getters and Setters
		/// <summary>
		/// Gets the ID of the Data Module this file is inside.
		/// </summary>
		/// <returns>The ID of the DataModule containing this' file.</returns>
		int GetDataModuleID() const;

		/// <summary>
		/// Gets the file path of the content file represented by this ContentFile object.
		/// </summary>
		/// <returns>A string with the file name path.</returns>
		const std::string & GetDataPath() const { return m_DataPath; }

		/// <summary>
		/// Sets the file path of the content file represented by this ContentFile object.
		/// </summary>
		/// <param name="newDataPath">A string with the new file name path.</param>
		void SetDataPath(const std::string &newDataPath);

		/// <summary>
		/// Sets the DataPath combined with the file and line it's being created from. This is used in cases we can't get the file and line from Serializable::Create(&reader).
		/// For example when creating a ContentFile for the sound during the readSound lambda in SoundContainer::ReadAndGetSound.
		/// </summary>
		/// <param name="newPosition">The file and line that are currently being read.</param>
		void SetFormattedReaderPosition(const std::string &newPosition);

		/// <summary>
		/// Creates a hash value out of a path to a ContentFile.
		/// </summary>
		/// <returns>Hash value of a path to a ContentFile.</returns>
		size_t GetHash() const { return std::hash<std::string>()(m_DataPath); }

		/// <summary>
		/// Converts hash values into file paths to ContentFiles.
		/// </summary>
		/// <param name="hash">Hash value to get file path from.</param>
		/// <returns>Path to ContentFile.</returns>
		static std::string GetPathFromHash(size_t hash) { return (s_PathHashes.find(hash) == s_PathHashes.end()) ? "" : s_PathHashes[hash]; }
#pragma endregion

#pragma region Data Handling
		/// <summary>
		/// Gets the data represented by this ContentFile object as an Allegro BITMAP, loading it into the static maps if it's not already loaded. Note that ownership of the BITMAP is NOT transferred!
		/// </summary>
		/// <param name="conversionMode">The Allegro color conversion mode to use when loading this bitmap.</param>
		/// <param name="storeBitmap">Whether to store the BITMAP in the relevant static map after loading it or not.</param>
		/// <param name="dataPathToSpecificFrame">Path to a specific frame when loading an animation to avoid overwriting the original preset DataPath when loading each frame.</param>
		/// <returns>Pointer to the BITMAP loaded from disk.</returns>
		BITMAP * GetAsBitmap(int conversionMode = 0, bool storeBitmap = true, const std::string &dataPathToSpecificFrame = "");

		/// <summary>
		/// Gets the data represented by this ContentFile object as an array of Allegro BITMAPs, each representing a frame in the animation.
		/// It loads the BITMAPs into the static maps if they're not already loaded. Ownership of the BITMAPs is NOT transferred, but the array itself IS!
		/// </summary>
		/// <param name="frameCount">The number of frames to attempt to load, more than 1 frame will mean 00# is appended to datapath to handle naming conventions.</param>
		/// <param name="conversionMode">The Allegro color conversion mode to use when loading this bitmap.</param>
		/// <returns>Pointer to the beginning of the array of BITMAP pointers loaded from the disk, the length of which is specified with the FrameCount argument.</returns>
		BITMAP ** GetAsAnimation(int frameCount = 1, int conversionMode = 0);

		/// <summary>
		/// Gets the data represented by this ContentFile object as an FMOD FSOUND_SAMPLE, loading it into the static maps if it's not already loaded. Ownership of the FSOUND_SAMPLE is NOT transferred!
		/// </summary>
		/// <param name="abortGameForInvalidSound">Whether to abort the game if the sound couldn't be added, or just show a console error. Default true.</param>
		/// <param name="asyncLoading">Whether to enable FMOD asynchronous loading or not. Should be disabled for loading audio files with Lua AddSound.
		/// <returns>Pointer to the FSOUND_SAMPLE loaded from disk.</returns>
		FMOD::Sound * GetAsSound(bool abortGameForInvalidSound = true, bool asyncLoading = true);

<<<<<<< HEAD
		/// <summary>
		/// Loads and transfers the data represented by this ContentFile object as an FMOD FSOUND_SAMPLE. Ownership of the FSOUND_SAMPLE is NOT transferred!
		/// </summary>
		/// <param name="abortGameForInvalidSound">Whether to abort the game if the sound couldn't be added, or just show a console error</param>
		/// <param name="asyncLoading">Whether to enable FMOD asynchronous loading or not. Should be disabled for loading audio files with Lua AddSound.
		/// <returns>Pointer to the FSOUND_SAMPLE loaded from disk.</returns>
		FMOD::Sound * LoadAndReleaseSound(bool abortGameForInvalidSound, bool asyncLoading);
=======
>>>>>>> 020d2ee7
#pragma endregion

#pragma region Class Info
		/// <summary>
		/// Gets the class name of this Entity.
		/// </summary>
		/// <returns>A string with the friendly-formatted type name of this object.</returns>
		const std::string & GetClassName() const override { return c_ClassName; }
#pragma endregion

	protected:

		static const std::string c_ClassName; //!< A string with the friendly-formatted type name of this object.

		/// <summary>
		/// Enumeration for loading BITMAPs by bit depth. NOTE: This can't be lower down because s_LoadedBitmaps relies on this definition.
		/// </summary>
		enum BitDepths { Eight = 0, ThirtyTwo, BitDepthCount };

		static std::unordered_map<size_t, std::string> s_PathHashes; //!< Static map containing the hash values of paths of all loaded data files.
		static std::array<std::unordered_map<std::string, BITMAP *>, BitDepthCount> s_LoadedBitmaps; //!< Static map containing all the already loaded BITMAPs and their paths for each bit depth.
		static std::unordered_map<std::string, FMOD::Sound *> s_LoadedSamples; //!< Static map containing all the already loaded FSOUND_SAMPLEs and their paths.

		std::string m_DataPath; //!< The path to this ContentFile's data file. In the case of an animation, this filename/name will be appended with 000, 001, 002 etc.
		std::string m_DataPathExtension; //!< The extension of the data file of this ContentFile's path.
		std::string m_DataPathWithoutExtension; //!< The path to this ContentFile's data file without the file's extension.

		std::string m_FormattedReaderPosition; //!< A string containing the currently read file path and the line being read. Formatted to be used for logging.
		std::string m_DataPathAndReaderPosition; //!< The path to this ContentFile's data file combined with the ini file and line it is being read from. This is used for logging.

		int m_DataModuleID; //!< Data Module ID of where this was loaded from.

	private:

#pragma region Data Handling
		/// <summary>
		/// Loads and transfers the data represented by this ContentFile object as an Allegro BITMAP. Ownership of the BITMAP IS transferred!
		/// Note that this is relatively slow since it reads the data from disk each time.
		/// </summary>
		/// <param name="conversionMode">The Allegro color conversion mode to use when loading this bitmap. Only applies the first time a bitmap is loaded from the disk.</param>
		/// <param name="dataPathToSpecificFrame">Path to a specific frame when loading an animation to avoid overwriting the original preset DataPath when loading each frame.</param>
		/// <returns>Pointer to the BITMAP loaded from disk.</returns>
		BITMAP * LoadAndReleaseBitmap(int conversionMode = 0, const std::string &dataPathToSpecificFrame = "");

		/// <summary>
		/// Loads and transfers the data represented by this ContentFile object as an FMOD FSOUND_SAMPLE. Ownership of the FSOUND_SAMPLE is NOT transferred!
		/// </summary>
		/// <param name="abortGameForInvalidSound">Whether to abort the game if the sound couldn't be added, or just show a console error. Default true.</param>
		/// <param name="asyncLoading">Whether to enable FMOD asynchronous loading or not. Should be disabled for loading audio files with Lua AddSound.
		/// <returns>Pointer to the FSOUND_SAMPLE loaded from disk.</returns>
		FMOD::Sound * LoadAndReleaseSample(bool abortGameForInvalidSound = true, bool asyncLoading = true);
#pragma endregion

		/// <summary>
		/// Clears all the member variables of this ContentFile, effectively resetting the members of this abstraction level only.
		/// </summary>
		void Clear();
	};
}
#endif<|MERGE_RESOLUTION|>--- conflicted
+++ resolved
@@ -141,7 +141,6 @@
 		/// <returns>Pointer to the FSOUND_SAMPLE loaded from disk.</returns>
 		FMOD::Sound * GetAsSound(bool abortGameForInvalidSound = true, bool asyncLoading = true);
 
-<<<<<<< HEAD
 		/// <summary>
 		/// Loads and transfers the data represented by this ContentFile object as an FMOD FSOUND_SAMPLE. Ownership of the FSOUND_SAMPLE is NOT transferred!
 		/// </summary>
@@ -149,8 +148,6 @@
 		/// <param name="asyncLoading">Whether to enable FMOD asynchronous loading or not. Should be disabled for loading audio files with Lua AddSound.
 		/// <returns>Pointer to the FSOUND_SAMPLE loaded from disk.</returns>
 		FMOD::Sound * LoadAndReleaseSound(bool abortGameForInvalidSound, bool asyncLoading);
-=======
->>>>>>> 020d2ee7
 #pragma endregion
 
 #pragma region Class Info

#ifndef _RTECONTENTFILE_
#define _RTECONTENTFILE_

#include "Serializable.h"

#include "fmod/fmod.hpp"
#include "fmod/fmod_errors.h"

struct BITMAP;

namespace RTE {

	/// <summary>
	/// A representation of a content file that is stored directly on disk.
	/// </summary>
	class ContentFile : public Serializable {

	public:

		SerializableClassNameGetter
		SerializableOverrideMethods

#pragma region Creation
		/// <summary>
		/// Constructor method used to instantiate a ContentFile object in system memory. Create() should be called before using the object.
		/// </summary>
		ContentFile() { Clear(); }

		/// <summary>
		/// Constructor method used to instantiate a ContentFile object in system memory, and also do a Create() in the same line.
		/// </summary>
		/// <param name="filePath">A string defining the path to where the content file itself is located.</param>
		ContentFile(const char *filePath) { Clear(); Create(filePath); }

		/// <summary>
		/// Constructor method used to instantiate a ContentFile object in system memory from a hash value of the file path, and also do a Create() in the same line.
		/// </summary>
		/// <param name="hash">A hash value containing the path to where the content file itself is located.</param>
		ContentFile(size_t hash) { Clear(); Create(GetPathFromHash(hash).c_str()); }

		/// <summary>
		/// Makes the ContentFile object ready for use.
		/// </summary>
		/// <param name="filePath">A string defining the path to where the content file itself is located.</param>
		/// <returns>An error return value signaling success or any particular failure. Anything below 0 is an error signal.</returns>
		int Create(const char *filePath);

		/// <summary>
		/// Creates a ContentFile to be identical to another, by deep copy.
		/// </summary>
		/// <param name="reference">A reference to the ContentFile to deep copy.</param>
		/// <returns>An error return value signaling success or any particular failure. Anything below 0 is an error signal.</returns>
		int Create(const ContentFile &reference);
#pragma endregion

#pragma region Destruction
		/// <summary>
		/// Destructor method used to clean up a ContentFile object before deletion from system memory.
		/// </summary>
		~ContentFile() { Destroy(); }

		/// <summary>
		/// Destroys and resets (through Clear()) the ContentFile object.
		/// </summary>
		void Destroy() { Clear(); }

		/// <summary>
		/// Resets the entire ContentFile, including its inherited members, to their default settings or values.
		/// </summary>
		void Reset() { Clear(); }

		/// <summary>
		/// Frees all loaded data used by all ContentFile instances. This should ONLY be done when quitting the app, or after everything else is completely destroyed.
		/// </summary>
		static void FreeAllLoaded();
#pragma endregion

#pragma region Getters and Setters
		/// <summary>
		/// Gets the ID of the Data Module this file is inside.
		/// </summary>
		/// <returns>The ID of the DataModule containing this' file.</returns>
		int GetDataModuleID() const;

		/// <summary>
		/// Gets the file path of the content file represented by this ContentFile object.
		/// </summary>
		/// <returns>A string with the file name path.</returns>
		const std::string & GetDataPath() const { return m_DataPath; }

		/// <summary>
		/// Sets the file path of the content file represented by this ContentFile object.
		/// </summary>
		/// <param name="newDataPath">A string with the new file name path.</param>
		void SetDataPath(const std::string &newDataPath);

		/// <summary>
		/// Sets the DataPath combined with the file and line it's being created from. This is used in cases we can't get the file and line from Serializable::Create(&reader).
		/// For example when creating a ContentFile for the sound during the readSound lambda in SoundContainer::ReadSound.
		/// </summary>
		/// <param name="newPosition">The file and line that are currently being read.</param>
		void SetFormattedReaderPosition(const std::string &newPosition);

		/// <summary>
		/// Creates a hash value out of a path to a ContentFile.
		/// </summary>
		/// <returns>Hash value of a path to a ContentFile.</returns>
		size_t GetHash() const { return std::hash<std::string>()(m_DataPath); }

		/// <summary>
		/// Converts hash values into file paths to ContentFiles.
		/// </summary>
		/// <param name="hash">Hash value to get file path from.</param>
		/// <returns>Path to ContentFile.</returns>
		static std::string GetPathFromHash(size_t hash) { return (s_PathHashes.find(hash) == s_PathHashes.end()) ? "" : s_PathHashes[hash]; }
#pragma endregion

#pragma region Data Handling
		/// <summary>
		/// Gets the data represented by this ContentFile object as an Allegro BITMAP, loading it into the static maps if it's not already loaded. Note that ownership of the BITMAP is NOT transferred!
		/// </summary>
		/// <param name="conversionMode">The Allegro color conversion mode to use when loading this bitmap.</param>
		/// <param name="storeBitmap">Whether to store the BITMAP in the relevant static map after loading it or not.</param>
		/// <param name="dataPathToSpecificFrame">Path to a specific frame when loading an animation to avoid overwriting the original preset DataPath when loading each frame.</param>
		/// <returns>Pointer to the BITMAP loaded from disk.</returns>
		BITMAP * GetAsBitmap(int conversionMode = 0, bool storeBitmap = true, const std::string &dataPathToSpecificFrame = "");

		/// <summary>
		/// Gets the data represented by this ContentFile object as an array of Allegro BITMAPs, each representing a frame in the animation.
		/// It loads the BITMAPs into the static maps if they're not already loaded. Ownership of the BITMAPs is NOT transferred, but the array itself IS!
		/// </summary>
		/// <param name="frameCount">The number of frames to attempt to load, more than 1 frame will mean 00# is appended to datapath to handle naming conventions.</param>
		/// <param name="conversionMode">The Allegro color conversion mode to use when loading this bitmap.</param>
		/// <returns>Pointer to the beginning of the array of BITMAP pointers loaded from the disk, the length of which is specified with the FrameCount argument.</returns>
		BITMAP ** GetAsAnimation(int frameCount = 1, int conversionMode = 0);

		/// <summary>
		/// Gets the data represented by this ContentFile object as an FMOD FSOUND_SAMPLE, loading it into the static maps if it's not already loaded. Ownership of the FSOUND_SAMPLE is NOT transferred!
		/// </summary>
		/// <param name="abortGameForInvalidSound">Whether to abort the game if the sound couldn't be added, or just show a console error. Default true.</param>
		/// <param name="asyncLoading">Whether to enable FMOD asynchronous loading or not. Should be disabled for loading audio files with Lua AddSound.
		/// <returns>Pointer to the FSOUND_SAMPLE loaded from disk.</returns>
		FMOD::Sound * GetAsSample(bool abortGameForInvalidSound = true, bool asyncLoading = true);

#pragma endregion

	protected:

		/// <summary>
		/// Enumeration for loading BITMAPs by bit depth. NOTE: This can't be lower down because s_LoadedBitmaps relies on this definition.
		/// </summary>
		enum BitDepths { Eight = 0, ThirtyTwo, BitDepthCount };

		static std::unordered_map<size_t, std::string> s_PathHashes; //!< Static map containing the hash values of paths of all loaded data files.
		static std::array<std::unordered_map<std::string, BITMAP *>, BitDepthCount> s_LoadedBitmaps; //!< Static map containing all the already loaded BITMAPs and their paths for each bit depth.
		static std::unordered_map<std::string, FMOD::Sound *> s_LoadedSamples; //!< Static map containing all the already loaded FSOUND_SAMPLEs and their paths.

		std::string m_DataPath; //!< The path to this ContentFile's data file. In the case of an animation, this filename/name will be appended with 000, 001, 002 etc.
		std::string m_DataPathExtension; //!< The extension of the data file of this ContentFile's path.
		std::string m_DataPathWithoutExtension; //!< The path to this ContentFile's data file without the file's extension.

		std::string m_FormattedReaderPosition; //!< A string containing the currently read file path and the line being read. Formatted to be used for logging.
		std::string m_DataPathAndReaderPosition; //!< The path to this ContentFile's data file combined with the ini file and line it is being read from. This is used for logging.

		int m_DataModuleID; //!< Data Module ID of where this was loaded from.

	private:

<<<<<<< HEAD
		static const std::string c_ClassName; //!< A string with the friendly-formatted type name of this object.
=======
#pragma region Data Handling
		/// <summary>
		/// Loads and transfers the data represented by this ContentFile object as an Allegro BITMAP. Ownership of the BITMAP IS transferred!
		/// Note that this is relatively slow since it reads the data from disk each time.
		/// </summary>
		/// <param name="conversionMode">The Allegro color conversion mode to use when loading this bitmap. Only applies the first time a bitmap is loaded from the disk.</param>
		/// <param name="dataPathToSpecificFrame">Path to a specific frame when loading an animation to avoid overwriting the original preset DataPath when loading each frame.</param>
		/// <returns>Pointer to the BITMAP loaded from disk.</returns>
		BITMAP * LoadAndReleaseBitmap(int conversionMode = 0, const std::string &dataPathToSpecificFrame = "");

		/// <summary>
		/// Loads and transfers the data represented by this ContentFile object as an FMOD FSOUND_SAMPLE. Ownership of the FSOUND_SAMPLE is NOT transferred!
		/// </summary>
		/// <param name="abortGameForInvalidSound">Whether to abort the game if the sound couldn't be added, or just show a console error. Default true.</param>
		/// <param name="asyncLoading">Whether to enable FMOD asynchronous loading or not. Should be disabled for loading audio files with Lua AddSound.
		/// <returns>Pointer to the FSOUND_SAMPLE loaded from disk.</returns>
		FMOD::Sound * LoadAndReleaseSample(bool abortGameForInvalidSound = true, bool asyncLoading = true);
#pragma endregion
>>>>>>> 32abd7b2

		/// <summary>
		/// Clears all the member variables of this ContentFile, effectively resetting the members of this abstraction level only.
		/// </summary>
		void Clear();
	};
}
#endif<|MERGE_RESOLUTION|>--- conflicted
+++ resolved
@@ -166,9 +166,8 @@
 
 	private:
 
-<<<<<<< HEAD
 		static const std::string c_ClassName; //!< A string with the friendly-formatted type name of this object.
-=======
+
 #pragma region Data Handling
 		/// <summary>
 		/// Loads and transfers the data represented by this ContentFile object as an Allegro BITMAP. Ownership of the BITMAP IS transferred!
@@ -183,11 +182,10 @@
 		/// Loads and transfers the data represented by this ContentFile object as an FMOD FSOUND_SAMPLE. Ownership of the FSOUND_SAMPLE is NOT transferred!
 		/// </summary>
 		/// <param name="abortGameForInvalidSound">Whether to abort the game if the sound couldn't be added, or just show a console error. Default true.</param>
-		/// <param name="asyncLoading">Whether to enable FMOD asynchronous loading or not. Should be disabled for loading audio files with Lua AddSound.
+		/// <param name="asyncLoading">Whether to enable FMOD asynchronous loading or not. Should be disabled for loading audio files with Lua AddSound.</param>
 		/// <returns>Pointer to the FSOUND_SAMPLE loaded from disk.</returns>
 		FMOD::Sound * LoadAndReleaseSample(bool abortGameForInvalidSound = true, bool asyncLoading = true);
 #pragma endregion
->>>>>>> 32abd7b2
 
 		/// <summary>
 		/// Clears all the member variables of this ContentFile, effectively resetting the members of this abstraction level only.

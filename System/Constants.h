--- conflicted
+++ resolved
@@ -54,11 +54,11 @@
 	enum TransparencyPreset { LessTrans = 192, HalfTrans = 128, MoreTrans = 64 };
 
 	// GUI colors
-<<<<<<< HEAD
 	#define c_GUIColorWhite 0xFFFFFFFF
 	#define c_GUIColorYellow 0xFFFFFF80
 	#define c_GUIColorRed 0xFFFF6464
 	#define c_GUIColorGreen 0xFF80FF80
+  #define c_GUIColorCyan 0xFF7FFFFF
 	#define c_GUIColorLightBlue 0xFF6D75AA
 	#define c_GUIColorBlue 0xFF3B4153
 	#define c_GUIColorDarkBlue 0xFF0C1427
@@ -67,21 +67,6 @@
 	#define c_PlayerSlotColorDefault 0xFFA16D14
 	#define c_PlayerSlotColorHovered 0xFFCB8238
 	#define c_PlayerSlotColorDisabled 0xFF68430F
-=======
-	#define c_GUIColorWhite makecol(255, 255, 255)
-	#define c_GUIColorYellow makecol(255, 255, 128)
-	#define c_GUIColorRed makecol(255, 100, 100)
-	#define c_GUIColorGreen makecol(128, 255, 128)
-	#define c_GUIColorCyan makecol(127, 255, 255)
-	#define c_GUIColorLightBlue makecol(109, 117, 170)
-	#define c_GUIColorBlue makecol(59, 65, 83)
-	#define c_GUIColorDarkBlue makecol(12, 20, 39)
-	#define c_GUIColorGray makecol(232, 232, 248)
-
-	#define c_PlayerSlotColorDefault makecol(161, 109, 20)
-	#define c_PlayerSlotColorHovered makecol(203, 130, 56)
-	#define c_PlayerSlotColorDisabled makecol(104, 67, 15)
->>>>>>> a712c192
 #pragma endregion
 
 #pragma region Math Constants

#ifndef _RTECONSTANTS_
#define _RTECONSTANTS_

namespace RTE {

#pragma region Type Definitions
	// TODO: Look into not using distinctive types for IDs.
	typedef unsigned long MOID; //!< Distinctive type definition for MovableObject IDs.
	typedef unsigned long MID; //!< Distinctive type definition for Material IDs.
#pragma endregion

#pragma region Game Version
<<<<<<< HEAD
	static constexpr char *c_GameVersion = "Pre-Release 3.0";
	static constexpr char *c_WindowTitle = "Cortex Command Community Project";
=======
	static constexpr const char *c_GameVersion = "Pre-Release 3.0";
>>>>>>> 346dcc1b
#pragma endregion

#pragma region Physics Constants
	static constexpr float c_PPM = 20.0F; //!< Pixels per Meter constant.
	static constexpr float c_MPP = 1.0F / c_PPM; //!< Meters per Pixel constant.
	static constexpr float c_PPL = 1000.0F / ((100.0F / c_PPM) * (100.0F / c_PPM) * (100.0F / c_PPM)); //!< Pixels per Liter constant.
	static constexpr float c_LPP = 1.0F / c_PPL; //!< Liters per Pixel constant.

	static constexpr int c_DefaultAtomGroupResolution = 5; //!< The global default AtomGroup resolution setting.
#pragma endregion

#pragma region Graphics Constants
	static constexpr unsigned short c_MaxScreenCount = 4; //!< Maximum number of player screens.
	static constexpr unsigned short c_PaletteEntriesNumber = 256; //!< Number of indexes in the graphics palette.
	static constexpr unsigned short c_MOIDLayerBitDepth = 16; //!< Bit depth of MOID layer bitmap.
	static constexpr unsigned short c_GoldMaterialID = 2; //!< Index of gold material in the material palette.

	//! ColorKeys in RGBA32 (0xRRGGBBAA)
	enum ColorKeys : unsigned long{
		g_MaskColor = 0xFF00FFFF, //!< Mask color for all 8bpp bitmaps (palette index 0 (255,0,255)). This color is fully transparent.
		//g_MOIDMaskColor = 0, //!< Mask color for 8bpp MOID layer bitmaps (palette index 0 (255,0,255)). This color is fully transparent.
		g_MOIDMaskColor = 0xFF00FFFF, //!< Mask color for 16bpp MOID layer bitmaps (255,0,255). This color is fully transparent.
		g_AlphaZero = 0x0,
		//g_MOIDMaskColor = 0xFF00FF, //!< Mask color for 32bpp MOID layer bitmaps (255,0,255). This color is fully transparent.
		g_BlackColor = 0x000000FF,
		g_WhiteColor = 0xFFFFFFFF,
		g_RedColor = 0xEA1507FF,
		g_YellowGlowColor = 0xF9F338FF,
		g_NoMOID = 0x2F2020FF
	};

	enum DotGlowColor { NoDot = 0, YellowDot, RedDot, BlueDot };
	enum TransparencyPreset { LessTrans = 0, HalfTrans, MoreTrans };

	// GUI colors
	#define c_GUIColorWhite 0xFFFFFFFF
	#define c_GUIColorYellow 0xFFFF80FF
	#define c_GUIColorRed 0xFF6464FF
	#define c_GUIColorGreen 0x80FF80FF
	#define c_GUIColorLightBlue 0x6D75AAFF
	#define c_GUIColorBlue 0x3B4153FF
	#define c_GUIColorDarkBlue 0x0C1427FF
	#define c_GUIColorGray 0xE8E8F8FF

	#define c_PlayerSlotColorDefault 0xA16D14FF
	#define c_PlayerSlotColorHovered 0xCB8238FF
	#define c_PlayerSlotColorDisabled 0x68430FFF
#pragma endregion

#pragma region Math Constants
	static constexpr float c_TwoPI = 6.28318531F;
	static constexpr float c_PI = 3.14159265F;
	static constexpr float c_HalfPI = 1.57079633F;
	static constexpr float c_QuarterPI = 0.78539816F;
	static constexpr float c_EighthPI = 0.39269908F;
	static constexpr float c_SixteenthPI = 0.19634954F;
#pragma endregion

#pragma region Audio Constants
	static constexpr std::array<const char*, 3> c_SupportedAudioFormats = { ".wav", ".ogg", ".flac" };

	static constexpr unsigned short c_MaxSoftwareChannels = 128;
	static constexpr unsigned short c_MaxVirtualChannels = 1024;
	static constexpr unsigned short c_MaxPlayingSoundsPerContainer = 128;
	/* TODO These have been temporarily replaced with variables in settingsman to allow for easy tweaking. This needs to be undone once our soundscape is sorted out.
	static constexpr unsigned short c_ListenerZOffset = 50; //!< The Z offset for Audio listeners. Can be used to lessen harsh panning if panning effect strength is at max.
	static constexpr unsigned short c_MinimumDistanceForPanning = 50; //!< The minimum distance before which sound panning should not occur. Not relevant for immobile sounds or in splitscreen.
	*/
	static constexpr unsigned short c_DefaultAttenuationStartDistance = 100; //!< The default start distance for attenuating sounds. Individual sounds can have different values for this.
	static constexpr unsigned int c_SoundMaxAudibleDistance = 10000; //!< The maximum distance at which any sound can possibly be heard, after which point it will have 0 volume. Arbitrary default suggested by FMOD.
#pragma endregion

#pragma region Network Constants
	static constexpr unsigned short c_MaxClients = 4;
	static constexpr unsigned short c_FramesToRemember = 3;
	static constexpr unsigned short c_MaxLayersStoredForNetwork = 10;
	static constexpr unsigned short c_MaxPixelLineBufferSize = 8192;
#pragma endregion

#pragma region Input Constants
	/// <summary>
	/// Enumeration for different types of input devices.
	/// </summary>
	enum InputDevice {
		DEVICE_KEYB_ONLY = 0,
		DEVICE_MOUSE_KEYB,
		DEVICE_GAMEPAD_1,
		DEVICE_GAMEPAD_2,
		DEVICE_GAMEPAD_3,
		DEVICE_GAMEPAD_4,
		DEVICE_COUNT
	};

	/// <summary>
	/// Enumeration for different input scheme presets.
	/// </summary>
	enum InputPreset {
		PRESET_P1DEFAULT = -1,
		PRESET_P2DEFAULT = -2,
		PRESET_P3DEFAULT = -3,
		PRESET_P4DEFAULT = -4,
		PRESET_NONE = 0,
		PRESET_WASDKEYS,
		PRESET_CURSORKEYS,
		PRESET_XBOX360,
		PRESET_COUNT
	};

	/// <summary>
	/// Enumeration for different elements the input scheme is composed of.
	/// </summary>
	enum InputElements {
		INPUT_L_UP = 0,
		INPUT_L_DOWN,
		INPUT_L_LEFT,
		INPUT_L_RIGHT,
		INPUT_R_UP,
		INPUT_R_DOWN,
		INPUT_R_LEFT,
		INPUT_R_RIGHT,
		INPUT_FIRE,
		INPUT_AIM,
		INPUT_AIM_UP,
		INPUT_AIM_DOWN,
		INPUT_AIM_LEFT,
		INPUT_AIM_RIGHT,
		INPUT_PIEMENU,
		INPUT_JUMP,
		INPUT_CROUCH,
		INPUT_NEXT,
		INPUT_PREV,
		INPUT_START,
		INPUT_BACK,
		INPUT_WEAPON_CHANGE_NEXT,
		INPUT_WEAPON_CHANGE_PREV,
		INPUT_WEAPON_PICKUP,
		INPUT_WEAPON_DROP,
		INPUT_WEAPON_RELOAD,
		INPUT_COUNT
	};

	/// <summary>
	/// Enumeration for mouse button types.
	/// </summary>
	enum MouseButtons {
		MOUSE_NONE = -1,
		MOUSE_LEFT = 0,
		MOUSE_RIGHT,
		MOUSE_MIDDLE,
		MAX_MOUSE_BUTTONS
	};

	/// <summary>
	/// Enumeration for joystick button types.
	/// </summary>
	enum JoyButtons {
		JOY_NONE = -1,
		JOY_1 = 0,
		JOY_2,
		JOY_3,
		JOY_4,
		JOY_5,
		JOY_6,
		JOY_7,
		JOY_8,
		JOY_9,
		JOY_10,
		JOY_11,
		JOY_12,
		MAX_JOY_BUTTONS
	};

	/// <summary>
	/// Enumeration for joystick direction types.
	/// </summary>
	enum JoyDirections { JOYDIR_ONE = 0, JOYDIR_TWO };

	/// <summary>
	/// Enumeration for joystick dead zone types.
	/// Square deadzone cuts-off any input from every axis separately. For example if x-axis has less than 20% input and y-axis has more, x-axis input is ignored.
	/// Circle uses a round zone to capture stick position on both axis then cut-off if this position is inside the round dead zone.
	/// </summary>
	enum DeadZoneType { CIRCLE = 0, SQUARE = 1 };
#pragma endregion

#pragma region Global Enumerations
	/// <summary>
	/// Enumeration all available players.
	/// </summary>
	enum Players {
		NoPlayer = -1,
		PlayerOne = 0,
		PlayerTwo,
		PlayerThree,
		PlayerFour,
		MaxPlayerCount
	};
#pragma endregion

#pragma region Un-Definitions
	// Allegro defines these via define in astdint.h and Boost with stdlib go crazy so we need to undefine them manually.
	#undef int8_t
	#undef uint8_t
	#undef int16_t
	#undef uint16_t
	#undef int32_t
	#undef uint32_t
	#undef intptr_t
	#undef uintptr_t
	#undef LONG_LONG
	#undef int64_t
	#undef uint64_t
#pragma endregion
}
#endif<|MERGE_RESOLUTION|>--- conflicted
+++ resolved
@@ -10,12 +10,8 @@
 #pragma endregion
 
 #pragma region Game Version
-<<<<<<< HEAD
-	static constexpr char *c_GameVersion = "Pre-Release 3.0";
-	static constexpr char *c_WindowTitle = "Cortex Command Community Project";
-=======
 	static constexpr const char *c_GameVersion = "Pre-Release 3.0";
->>>>>>> 346dcc1b
+	static constexpr const char *c_WindowTitle = "Cortex Command Community Project";
 #pragma endregion
 
 #pragma region Physics Constants

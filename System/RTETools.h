--- conflicted
+++ resolved
@@ -201,10 +201,7 @@
 	/// </summary>
 	/// <param name="angleDegrees">The angle value to correct. In degrees.</param>
 	/// <returns>A float with the represented angle as full rotations being 256.</returns>
-<<<<<<< HEAD
 	inline float GetAllegroAngle(float angleDegrees) { return (angleDegrees / 360) * 256; }
-=======
-	float GetAllegroAngle(float angleDegrees);
 
 	/// <summary>
 	/// Returns the given angle converted from degrees to radians.
@@ -220,22 +217,5 @@
 	/// <returns>The converted angle in degrees.</returns>
 	float RadiansToDegrees(float angleInRadians);
 #pragma endregion
-
-#pragma region Misc
-	/// <summary>
-	/// Fires up the default browser for the current OS on a specific URL.
-	/// </summary>
-	/// <param name="goToURL">A string with the URL to send the browser to.</param>
-	void OpenBrowserToURL(std::string goToURL);
-
-	/// <summary>
-	/// Searches through an ASCII file on disk for a specific string and tells whether it was found or not.
-	/// </summary>
-	/// <param name="">The path to the ASCII file to search.</param>
-	/// <param name="">The exact string to look for. Case sensitive!</param>
-	/// <returns>Whether the file was found AND that string was found in that file.</returns>
-	bool ASCIIFileContainsString(std::string filePath, std::string findString);
->>>>>>> 9e7109fe
-#pragma endregion
 }
 #endif
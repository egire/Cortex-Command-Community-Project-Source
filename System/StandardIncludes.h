#ifndef _RTEINCLUDES_
#define _RTEINCLUDES_

// This restores features removed from the C++17 standard (auto_ptr and some other stuff). This is needed for LuaBind to work because it relies on it heavily.
#define _HAS_AUTO_PTR_ETC 1

// Disable a bunch of unneeded crap in WinAPI (on top of WIN32_LEAN_AND_MEAN)
#ifdef _WIN32
#define NOMINMAX
#define NOGDI
#define NOKERNEL
#define NONLS
#define NOMEMMGR
#define NOGDICAPMASKS
#define NOVIRTUALKEYCODES
#define NOWINMESSAGES
#define NOWINSTYLES
#define NOMETAFILE
#define NOSCROLL
#define NOTEXTMETRIC
#define NOCOMM
#define NOKANJI
#define NOHELP
#define NOPROFILER
#define NODEFERWINDOWPOS
#define NOMCX
#define NOMENUS
#define NOICONS
#define NOKEYSTATES
#define NOSYSCOMMANDS
#define NORASTEROPS
#define NOSHOWWINDOW
#define OEMRESOURCE
#define NOATOM
#define NODRAWTEXT
#define NOCOLOR
#define NOCTLMGR
#define NOMSG
#define NOOPENFILE
#define NOSERVICE
#define NOSOUND
#define NOWH
#define NOWINOFFSETS
#endif

// Inclusion of relevant C++ Standard Library headers.
#include <cstdlib>
#include <cstdarg>
#include <cstddef>
#include <functional>
#include <thread>
#include <mutex>
#include <cctype>
#include <string>
#include <cstring>
#include <vector>
<<<<<<< HEAD
#include <array>
=======
#include <stack>
>>>>>>> ac6e932f
#include <list>
#include <set>
#include <map>
#include <unordered_map>
#include <unordered_set>
#include <queue>
#include <deque>
#include <regex>
#include <iostream>
#include <sstream>
#include <fstream>
#include <istream>
#include <algorithm>
#include <cmath>
#include <ctime>
#include <cerrno>
#include <cassert>
#include <limits>
#include <random>
#include <array>
#include <filesystem>

// TODO: Get rid of these once alias qualifiers are added.
using std::string;
using std::list;
using std::pair;
using std::deque;
using std::map;
using std::set;
using std::vector;
using std::ios_base;
using std::array;
using std::make_pair;
using std::min;
using std::max;

#endif<|MERGE_RESOLUTION|>--- conflicted
+++ resolved
@@ -54,11 +54,7 @@
 #include <string>
 #include <cstring>
 #include <vector>
-<<<<<<< HEAD
-#include <array>
-=======
 #include <stack>
->>>>>>> ac6e932f
 #include <list>
 #include <set>
 #include <map>

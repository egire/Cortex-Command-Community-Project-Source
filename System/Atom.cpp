--- conflicted
+++ resolved
@@ -971,12 +971,7 @@
 
 		// Draw the trail
 		if (g_TimerMan.DrawnSimUpdate() && m_TrailLength) {
-<<<<<<< HEAD
-			g_FrameMan.PushRenderTarget(g_SceneMan.GetMOColorTexture());
-			int length = m_TrailLength /* + 3 * RandomNum()*/;
-=======
 			int length = static_cast<int>(static_cast<float>(m_TrailLength) * RandomNum(1.0F - m_TrailLengthVariation, 1.0F));
->>>>>>> a712c192
 			for (int i = trailPoints.size() - std::min(length, static_cast<int>(trailPoints.size())); i < trailPoints.size(); ++i) {
 				pixelColor(g_FrameMan.GetRenderer(), trailPoints[i].first, trailPoints[i].second, m_TrailColor.GetRGBA());
 			}

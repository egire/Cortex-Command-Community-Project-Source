# Cortex Command Community Project Source
*The Cortex Command Community Project is Free/Libre and Open Source under GNU AGPL v3*

[![Linux Build](https://github.com/cortex-command-community/Cortex-Command-Community-Project-Source/actions/workflows/meson.yml/badge.svg)](https://github.com/cortex-command-community/Cortex-Command-Community-Project-Source/actions/workflows/meson.yml) [![Windows Build](https://github.com/cortex-command-community/Cortex-Command-Community-Project-Source/actions/workflows/msbuild.yml/badge.svg)](https://github.com/cortex-command-community/Cortex-Command-Community-Project-Source/actions/workflows/msbuild.yml)

This is a community-driven effort to continue the development of Cortex Command.  
Stay up to date in our [Discord channel](https://discord.gg/TSU6StNQUG).

***

# How to Play the Game
If you just want to play the latest version of the game you can get it from our [website](https://cortex-command-community.github.io), and you can get mods from our [mod portal](https://cccp.mod.io).

***

# Windows Build Instructions
First you need to download the necessary files:

1. Install the necessary tools.  
You'll probably want [Visual Studio Community Edition](https://visualstudio.microsoft.com/downloads/) (build supports both 2017 and 2019 versions).  
You also need to have both x86 and x64 versions of the [Visual C++ Redistributable for Visual Studio 2017](https://support.microsoft.com/en-us/help/2977003/the-latest-supported-visual-c-downloads) installed in order to run the compiled builds.  
You may also want to check out the list of recommended Visual Studio plugins [here](https://github.com/cortex-command-community/Cortex-Command-Community-Project-Source/wiki/Information,-Recommended-Plugins-and-Useful-Links).

2. Clone this Source Repository and the [Data Repository](https://github.com/cortex-command-community/Cortex-Command-Community-Project-Data) in neighboring folders.  
**Do Not** change the folder names unless you want to make trouble for yourself.

3. Copy the following libraries from `Cortex-Command-Community-Project-Source\external\lib\` into the **Data Repository**:
* `lua51.dll`
* `lua51-64.dll`
* `fmod.dll`
* `fmodL.dll`

Now you're ready to build and launch the game.  
Simply open `RTEA.sln` with Visual Studio, choose your target platform (x86 or x64) and configuration, and run the project.

* Use `Debug Full` for debugging with all visual elements enabled (builds fast, runs very slow).
* Use `Debug Minimal` for debugging with all visual elements disabled (builds fast, runs slightly faster).
* Use `Debug Release` for a debugger-enabled release build (builds slow, runs almost as fast as Final).
* Use `Final` to build release executable.

The first build will take a while, but future ones should be quicker.

If you want to use an IDE other than Visual Studio, you will have to build using meson. Check the [Linux](#building) and [Installing Dependencies](#installing-dependencies) section for pointers.

***

# Linux Build Instructions
The Linux build uses the meson build system, and builds against system libraries.

## Dependencies

* `g++>=8.1` (needs to support c++17 filesystem)
* `allegro4`
* `loadpng`
* `flac`
* `luajit`
* `minizip`
* `lz4>=1.9.0`
* `libpng`
* `libX11`
* [`meson`](https://www.mesonbuild.com)`>= 0.53` (If your distro doesn't have a recent version of meson, use the pip version instead)
* `boost>=1.55`
* (optional) `xmessage`

## Building

1. Install Dependencies (see [below](#installing-dependencies) for some distro-specific instructions).

2. Clone this Source Repository and the [Data Respository](https://github.com/cortex-command-community/Cortex-Command-Community-Project-Data).

3. Open a terminal in the Source Repository.

4. `meson build` or `meson --buildtype=debug build` for debug build (default is release build)

5. `ninja -C build`

6. (optional) `sudo ninja install -C build` (To uninstall later, keep the build directory intact. The game can then be uninstalled by `sudo ninja uninstall -C build`)

If you want to change the buildtype afterwards, you can use `meson configure --buildtype {release or debug}` in the build directory or create a secondary build directory as in Step 4. There are also additional build options documented in the [wiki](https://github.com/cortex-command-community/Cortex-Command-Community-Project-Source/wiki/Meson-build-options) as well as through running `meson configure` in the build directory.

## Running
(If you installed the game in step 6 above, it should appear with your regular applications and will just run)

1. Copy (or link, might be preferable for testing builds) `build/CortexCommand` or `build/CortexCommand_debug` (depending on if you made a debug build) into the **Data Repository**.

   `cd $DATA_REPOSITORY; ln -s ../Cortex-Command-Community-Project-Source/build/CortexCommand . `

2. Copy all `libfmod` files from `external/lib/linux/x86_64` into the **Data Repository**.

   `cd $DATA_REPOSITORY; ln -s ../Cortex-Command-Community-Project-Source/external/lib/linux/x86_64/libfmod.so* .`

<<<<<<< HEAD
3. Copy `Scenes.rte` and `Metagames.rte` from your purchased copy of Cortex Command into **Data Repository**.

4. Run `./CortexCommand` or `./CortexCommand_debug` in the **Data Repository**.
=======
4. Run `./CortexCommand.x86_64` or `./CortexCommand_debug.x86_64` in the **Data Repository**.
>>>>>>> 8d5abb0e

## Installing Dependencies

**Arch Linux:**  
`# pacman -S allegro4 boost flac luajit minizip lz4 libpng libx11 xorg-xmessage meson ninja base-devel`

**Ubuntu >=20.04:**  
`# apt-get install build-essential libboost-dev liballegro4-dev libloadpng4-dev libflac++-dev luajit-5.1-dev libminizip-dev liblz4-dev libpng++-dev libx11-dev ninja-build meson`  
## Troubleshooting

* On some distros some keyboards and mice are recognized as controllers, to fix this follow these instructions: [https://github.com/denilsonsa/udev-joystick-blacklist](https://github.com/denilsonsa/udev-joystick-blacklist)

* `pipewire(-alsa)` and fmod don't work well together, so the game might [not close, have no sound or crash](https://gitlab.freedesktop.org/pipewire/pipewire/-/issues/1514). Workaround by `ln -s /bin/true /usr/bin/pulseaudio`

* Gamepad triggers may be inverted, to work around that: Hold down the trigger, select the input you want it assigned to and release to assign it, then it will be correct in use.

***

**Windows 10 (64-bit) without Visual Studio**  
- [Windows SDK](https://developer.microsoft.com/de-de/windows/downloads/windows-10-sdk/)
- [Clang Toolset](https://github.com/llvm/llvm-project/releases) (Grab the latest LLVM-...-win64.exe)
- [git](https://www.git-scm.org)
- [meson](https://github.com/mesonbuild/meson/releases) (documentation [here](https://www.mesonbuild.com))
- (optional) Visual Studio for the Developer Consoles since setup otherwise may be unnecessarily hard

***

# More Information

See the [Information and Recommendations](https://github.com/cortex-command-community/Cortex-Command-Community-Project-Source/wiki/Information,-Recommended-Plugins-and-Useful-Links) page for more details and useful development tools.<|MERGE_RESOLUTION|>--- conflicted
+++ resolved
@@ -89,13 +89,9 @@
 
    `cd $DATA_REPOSITORY; ln -s ../Cortex-Command-Community-Project-Source/external/lib/linux/x86_64/libfmod.so* .`
 
-<<<<<<< HEAD
 3. Copy `Scenes.rte` and `Metagames.rte` from your purchased copy of Cortex Command into **Data Repository**.
 
 4. Run `./CortexCommand` or `./CortexCommand_debug` in the **Data Repository**.
-=======
-4. Run `./CortexCommand.x86_64` or `./CortexCommand_debug.x86_64` in the **Data Repository**.
->>>>>>> 8d5abb0e
 
 ## Installing Dependencies
 

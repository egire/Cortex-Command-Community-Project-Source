#include "ADoor.h"
#include "AtomGroup.h"
#include "Attachable.h"
#include "Matrix.h"
#include "SLTerrain.h"
#include "PresetMan.h"
#include "SettingsMan.h"

#include "FrameMan.h"

#include "System/SDLHelper.h"

namespace RTE {

	ConcreteClassInfo(ADoor, Actor, 20);

/////////////////////////////////////////////////////////////////////////////////////////////////////////////////////////////

	void ADoor::Clear() {
		m_InitialSpriteAnimDuration = 0;
		m_Sensors.clear();
		m_SensorTimer.Reset();
		m_SensorInterval = 1000;
		m_Door = 0;
		m_DoorState = CLOSED;
		m_DoorStateOnStop = CLOSED;
		m_ClosedByDefault = true;
		m_OpenOffset.Reset();
		m_ClosedOffset.Reset();
		m_OpenAngle = 0;
		m_ClosedAngle = 0;
		m_DoorMoveTimer.Reset();
		m_DoorMoveTime = 0;
		m_ResumeAfterStop = false;
		m_ChangedDirectionAfterStop = false;
		m_DoorMoveStopTime = 0;
		m_ResetToDefaultStateTimer.Reset();
		m_ResetToDefaultStateDelay = 5000;
		m_DrawMaterialLayerWhenOpen = true;
		m_DrawMaterialLayerWhenClosed = true;
		m_DoorMaterialID = g_MaterialDoor;
		m_DoorMaterialDrawn = false;
		m_DoorMaterialTempErased = false;
		m_LastDoorMaterialPos.Reset();
		m_DoorMoveStartSound = nullptr;
		m_DoorMoveSound = nullptr;
		m_DoorDirectionChangeSound = nullptr;
		m_DoorMoveEndSound = nullptr;

		// NOTE: This special override of a parent class member variable avoids needing an extra variable to avoid overwriting INI values.
		m_CanBeSquished = false;
	}

/////////////////////////////////////////////////////////////////////////////////////////////////////////////////////////////

	int ADoor::Create(const ADoor &reference) {
		if (reference.m_Door) {
			m_ReferenceHardcodedAttachableUniqueIDs.insert(reference.m_Door->GetUniqueID());
			SetDoor(dynamic_cast<Attachable *>(reference.m_Door->Clone()));
		}

		Actor::Create(reference);

		m_InitialSpriteAnimDuration = reference.m_SpriteAnimDuration;

		for (const ADSensor &sensor : reference.m_Sensors) {
			m_Sensors.push_back(sensor);
		}
		m_SensorInterval = reference.m_SensorInterval;

		// Set the initial door state to the opposite of default so it'll move to default when spawned and draw the door material layer.
		m_DoorState = reference.m_ClosedByDefault ? OPEN : CLOSED;

		m_ClosedByDefault = reference.m_ClosedByDefault;
		m_OpenOffset = reference.m_OpenOffset;
		m_ClosedOffset = reference.m_ClosedOffset;
		m_OpenAngle = reference.m_OpenAngle;
		m_ClosedAngle = reference.m_ClosedAngle;
		m_DoorMoveTime = reference.m_DoorMoveTime;
		m_ResetToDefaultStateDelay = reference.m_ResetToDefaultStateDelay;
		m_DrawMaterialLayerWhenOpen = reference.m_DrawMaterialLayerWhenOpen;
		m_DrawMaterialLayerWhenClosed = reference.m_DrawMaterialLayerWhenClosed;
		m_DoorMaterialID = reference.m_DoorMaterialID;
		m_DoorMaterialTempErased = reference.m_DoorMaterialTempErased;
		if (reference.m_DoorMoveStartSound) { m_DoorMoveStartSound = dynamic_cast<SoundContainer*>(reference.m_DoorMoveStartSound->Clone()); }
		if (reference.m_DoorMoveSound) { m_DoorMoveSound = dynamic_cast<SoundContainer*>(reference.m_DoorMoveSound->Clone()); }
		if (reference.m_DoorDirectionChangeSound) { m_DoorDirectionChangeSound = dynamic_cast<SoundContainer*>(reference.m_DoorDirectionChangeSound->Clone()); }
		if (reference.m_DoorMoveEndSound) { m_DoorMoveEndSound = dynamic_cast<SoundContainer*>(reference.m_DoorMoveEndSound->Clone()); }

		return 0;
	}

/////////////////////////////////////////////////////////////////////////////////////////////////////////////////////////////

	int ADoor::ReadProperty(const std::string_view &propName, Reader &reader) {
		if (propName == "Door") {
			SetDoor(dynamic_cast<Attachable *>(g_PresetMan.ReadReflectedPreset(reader)));
		} else if (propName == "OpenOffset") {
			reader >> m_OpenOffset;
		} else if (propName == "ClosedOffset") {
			reader >> m_ClosedOffset;
		} else if (propName == "OpenClosedOffset") {
			reader >> m_OpenOffset;
			m_ClosedOffset = m_OpenOffset;
		} else if (propName == "OpenAngle") {
			Matrix rotation;
			reader >> rotation;
			m_OpenAngle = rotation.GetRadAngle();
			if (m_OpenAngle < 0) { reader.ReportError("Door OpenAngle cannot be less than 0."); }
		} else if (propName == "ClosedAngle") {
			Matrix rotation;
			reader >> rotation;
			m_ClosedAngle = rotation.GetRadAngle();
			if (m_ClosedAngle < 0) { reader.ReportError("Door ClosedAngle cannot be less than 0."); }
		} else if (propName == "OpenClosedAngle") {
			Matrix rotation;
			reader >> rotation;
			m_OpenAngle = rotation.GetRadAngle();
			m_ClosedAngle = rotation.GetRadAngle();
		} else if (propName == "DoorMoveTime") {
			reader >> m_DoorMoveTime;
		} else if (propName == "ClosedByDefault") {
			reader >> m_ClosedByDefault;
		} else if (propName == "ResetDefaultDelay") {
			reader >> m_ResetToDefaultStateDelay;
		} else if (propName == "SensorInterval") {
			reader >> m_SensorInterval;
		} else if (propName == "AddSensor") {
			ADSensor sensor;
			reader >> sensor;
			m_Sensors.push_back(sensor);
		} else if (propName == "DrawMaterialLayerWhenOpen") {
			reader >> m_DrawMaterialLayerWhenOpen;
		} else if (propName == "DrawMaterialLayerWhenClosed") {
			reader >> m_DrawMaterialLayerWhenClosed;
		} else if (propName == "DoorMoveStartSound") {
			m_DoorMoveStartSound = new SoundContainer;
			reader >> m_DoorMoveStartSound;
		} else if (propName == "DoorMoveSound") {
			m_DoorMoveSound = new SoundContainer;
			reader >> m_DoorMoveSound;
		} else if (propName == "DoorDirectionChangeSound") {
			m_DoorDirectionChangeSound = new SoundContainer;
			reader >> m_DoorDirectionChangeSound;
		} else if (propName == "DoorMoveEndSound") {
			m_DoorMoveEndSound = new SoundContainer;
			reader >> m_DoorMoveEndSound;
		} else {
			return Actor::ReadProperty(propName, reader);
		}
		return 0;
	}

/////////////////////////////////////////////////////////////////////////////////////////////////////////////////////////////

	int ADoor::Save(Writer &writer) const {
		Actor::Save(writer);

		writer.NewProperty("Door");
		writer << m_Door;
		writer.NewProperty("OpenOffset");
		writer << m_OpenOffset;
		writer.NewProperty("ClosedOffset");
		writer << m_ClosedOffset;
		writer.NewProperty("OpenAngle");
		writer << Matrix(m_OpenAngle);
		writer.NewProperty("ClosedAngle");
		writer << Matrix(m_ClosedAngle);
		writer.NewProperty("DoorDelay");
		writer << m_DoorMoveTime;
		writer.NewProperty("ClosedByDefault");
		writer << m_ClosedByDefault;
		writer.NewProperty("ResetDefaultDelay");
		writer << m_ResetToDefaultStateDelay;
		writer.NewProperty("SensorInterval");
		writer << m_SensorInterval;
		for (const ADSensor &sensor : m_Sensors) {
			writer.NewProperty("AddSensor");
			writer << sensor;
		}
		writer.NewProperty("DrawMaterialLayerWhenOpen");
		writer << m_DrawMaterialLayerWhenOpen;
		writer.NewProperty("DrawMaterialLayerWhenClosed");
		writer << m_DrawMaterialLayerWhenClosed;
		writer.NewProperty("DoorMoveStartSound");
		writer << m_DoorMoveStartSound;
		writer.NewProperty("DoorMoveSound");
		writer << m_DoorMoveSound;
		writer.NewProperty("DoorDirectionChangeSound");
		writer << m_DoorDirectionChangeSound;
		writer.NewProperty("DoorMoveEndSound");
		writer << m_DoorMoveEndSound;

		return 0;
	}

/////////////////////////////////////////////////////////////////////////////////////////////////////////////////////////////

	void ADoor::Destroy(bool notInherited) {
		if (m_DoorMoveStartSound) { m_DoorMoveStartSound->Stop(); }
		if (m_DoorMoveSound) { m_DoorMoveSound->Stop(); }
		if (m_DoorDirectionChangeSound) { m_DoorDirectionChangeSound->Stop(); }
		if (m_DoorMoveEndSound) { m_DoorMoveEndSound->Stop(); }
		if (!notInherited) { Actor::Destroy(); }

		delete m_DoorMoveStartSound;
		delete m_DoorMoveSound;
		delete m_DoorDirectionChangeSound;
		delete m_DoorMoveEndSound;

		for (ADSensor &sensor : m_Sensors) {
			sensor.Destroy();
		}
		if (m_DoorMaterialDrawn) { EraseDoorMaterial(); }
		Clear();
	}

/////////////////////////////////////////////////////////////////////////////////////////////////////////////////////////////

	void ADoor::SetDoor(Attachable *newDoor) {
		if (m_Door && m_Door->IsAttached()) { RemoveAndDeleteAttachable(m_Door); }
		if (newDoor == nullptr) {
			m_Door = nullptr;
		} else {
			m_Door = newDoor;
			AddAttachable(newDoor);

			m_HardcodedAttachableUniqueIDsAndSetters.insert({newDoor->GetUniqueID(), [](MOSRotating *parent, Attachable *attachable) {
				dynamic_cast<ADoor *>(parent)->SetDoor(attachable);
			}});

			m_Door->SetInheritsRotAngle(false);
			m_DoorMaterialID = m_Door->GetMaterial()->GetIndex();
		}
	}

/////////////////////////////////////////////////////////////////////////////////////////////////////////////////////////////

	void ADoor::DrawDoorMaterial() {
		if (!m_Door || m_DoorMaterialTempErased || !g_SceneMan.GetTerrain() || !g_SceneMan.GetTerrain()->GetMaterialTexture()) {
			return;
		}
		if (m_DoorMaterialDrawn) { EraseDoorMaterial(false); }

		// TODO: OH NOOOOOOOOOOOOOOOOOOOOOOO this is gonna be a bad workaround :( (was m_Door->Draw(GetMaterialTexture,...)
		SharedTexture tempMatRender = std::make_shared<Texture>(g_FrameMan.GetRenderer(), m_Door->GetDiameter(), m_Door->GetDiameter());
		g_FrameMan.PushRenderTarget(tempMatRender);
		m_Door->Draw(g_FrameMan.GetRenderer(), Vector(0,0), g_DrawMaterial, true);
		g_FrameMan.PopRenderTarget();

		std::vector<uint32_t> pixels(m_Door->GetDiameter() * m_Door->GetDiameter());
		SDL_RenderReadPixels(g_FrameMan.GetRenderer(), nullptr, tempMatRender->getFormat(), pixels.data(), m_Door->GetDiameter() * sizeof(uint32_t)); // There must be a way to avoid this

		SDL_Surface* tempMatSurface{
			SDL_CreateRGBSurfaceWithFormatFrom(pixels.data(),
				m_Door->GetDiameter(), m_Door->GetDiameter(),
				32, m_Door->GetDiameter() * sizeof(uint32_t), tempMatRender->getFormat())};

		SDL_Rect lock{ m_Door->GetPos().GetFloorIntX(), m_Door->GetPos().GetFloorIntY(), tempMatSurface->w, tempMatSurface->h};
		g_SceneMan.GetTerrain()->GetMaterialTexture()->lock(lock);
		SDL_Surface *tempMatTex{SDL_CreateRGBSurfaceWithFormatFrom(
			g_SceneMan.GetTerrain()->GetMaterialTexture()->getPixels(),
			tempMatSurface->w, tempMatSurface->h, 32,
			g_SceneMan.GetTerrain()->GetMaterialTexture()->getW() * sizeof(uint32_t),
			g_SceneMan.GetTerrain()->GetMaterialTexture()->getFormat())};

		SDL_BlitSurface(tempMatSurface, nullptr, tempMatTex, nullptr);

		SDL_FreeSurface(tempMatTex);
		SDL_FreeSurface(tempMatSurface);
		g_SceneMan.GetTerrain()->GetMaterialTexture()->unlock();

		m_LastDoorMaterialPos = m_Door->GetPos();

		m_DoorMaterialDrawn = true;

		g_SceneMan.GetTerrain()->AddUpdatedMaterialArea(m_Door->GetBoundingBox());
	}

/////////////////////////////////////////////////////////////////////////////////////////////////////////////////////////////

	bool ADoor::EraseDoorMaterial(bool updateMaterialArea, bool keepMaterialDrawnFlag) {
		if (!keepMaterialDrawnFlag) { m_DoorMaterialDrawn = false; }

		if (!g_SceneMan.GetTerrain() || !g_SceneMan.GetTerrain()->GetMaterialTexture()) {
			return false;
		}

		int fillX = m_LastDoorMaterialPos.GetFloorIntX();
		int fillY = m_LastDoorMaterialPos.GetFloorIntY();

		if (g_SceneMan.GetTerrMatter(fillX, fillY) != g_MaterialAir) {
			g_SceneMan.GetTerrain()->FloodFillMaterial(fillX, fillY, g_MaterialAir);
			if (updateMaterialArea) { g_SceneMan.GetTerrain()->AddUpdatedMaterialArea(m_Door->GetBoundingBox()); }
			return true;
		}
		return false;
	}

/////////////////////////////////////////////////////////////////////////////////////////////////////////////////////////////

	void ADoor::MaterialDrawOverride(bool enable) {
		if (!g_SceneMan.GetTerrain() || !g_SceneMan.GetTerrain()->GetMaterialTexture()) {
			return;
		}

		if (enable) {
			// Erase the material temporarily if we have drawn it and the override isn't already in effect
			if (m_DoorMaterialDrawn && m_DoorMaterialTempErased != enable) { EraseDoorMaterial(true, true); }
		} else {
			// Draw the door back if we were indeed temporarily suppressing it before
			if (m_DoorMaterialDrawn && m_DoorMaterialTempErased != enable) {
				SharedTexture tempMatRender = std::make_shared<Texture>(g_FrameMan.GetRenderer(), m_Door->GetDiameter(), m_Door->GetDiameter());
				g_FrameMan.PushRenderTarget(tempMatRender);
				m_Door->Draw(g_FrameMan.GetRenderer(), Vector(0,0), g_DrawMaterial, true);

				g_FrameMan.PopRenderTarget();
				std::vector<uint32_t> pixels(m_Door->GetDiameter() * m_Door->GetDiameter());
				SDL_RenderReadPixels(g_FrameMan.GetRenderer(), nullptr, tempMatRender->getFormat(), pixels.data(), m_Door->GetDiameter() * sizeof(uint32_t)); // There must be a way to avoid this

				SDL_Surface* tempMatSurface{
					SDL_CreateRGBSurfaceWithFormatFrom(pixels.data(),
						m_Door->GetDiameter(), m_Door->GetDiameter(),
						32, m_Door->GetDiameter() * sizeof(uint32_t), tempMatRender->getFormat())};

				SDL_Rect lock{ m_Door->GetPos().GetFloorIntX(), m_Door->GetPos().GetFloorIntY(), tempMatSurface->w, tempMatSurface->h};
				g_SceneMan.GetTerrain()->GetMaterialTexture()->lock(lock);
				SDL_Surface *tempMatTex{SDL_CreateRGBSurfaceWithFormatFrom(
					g_SceneMan.GetTerrain()->GetMaterialTexture()->getPixels(),
					tempMatSurface->w, tempMatSurface->h, 32,
					g_SceneMan.GetTerrain()->GetMaterialTexture()->getW() * sizeof(uint32_t),
					g_SceneMan.GetTerrain()->GetMaterialTexture()->getFormat())};

				SDL_BlitSurface(tempMatSurface, nullptr, tempMatTex, nullptr);

				SDL_FreeSurface(tempMatTex);
				SDL_FreeSurface(tempMatSurface);
				g_SceneMan.GetTerrain()->GetMaterialTexture()->unlock();
				// m_Door->Draw(g_SceneMan.GetTerrain()->GetMaterialBitmap(), Vector(), g_DrawMaterial, true);
				g_SceneMan.GetTerrain()->AddUpdatedMaterialArea(m_Door->GetBoundingBox());
			}
		}
		m_DoorMaterialTempErased = enable;
	}

/////////////////////////////////////////////////////////////////////////////////////////////////////////////////////////////

	void ADoor::GibThis(const Vector &impactImpulse, MovableObject *movableObjectToIgnore) {
		if (m_Door && m_Door->IsAttached()) {
			EraseDoorMaterial();
			m_Door->DeepCheck(true);
			m_Door->SetPinStrength(0);
		}
		Actor::GibThis(impactImpulse, movableObjectToIgnore);
	}

/////////////////////////////////////////////////////////////////////////////////////////////////////////////////////////////

	void ADoor::OpenDoor() {
		if (m_DoorState == STOPPED) {
			SharedDoorControls();
			m_DoorState = CLOSING;
			m_ChangedDirectionAfterStop = (m_DoorState == m_DoorStateOnStop) ? false : true;
		}
		if (m_DoorState == CLOSED || m_DoorState == CLOSING) {
			SharedDoorControls();
			m_DoorState = OPENING;
		}
		m_ResetToDefaultStateTimer.Reset();
	}

/////////////////////////////////////////////////////////////////////////////////////////////////////////////////////////////

	void ADoor::CloseDoor() {
		if (m_DoorState == STOPPED) {
			SharedDoorControls();
			m_DoorState = OPENING;
			m_ChangedDirectionAfterStop = (m_DoorState == m_DoorStateOnStop) ? false : true;
		}
		if (m_DoorState == OPEN || m_DoorState == OPENING) {
			SharedDoorControls();
			m_DoorState = CLOSING;
		}
		m_ResetToDefaultStateTimer.Reset();
	}

/////////////////////////////////////////////////////////////////////////////////////////////////////////////////////////////

	void ADoor::StopDoor() {
		if (m_DoorState == OPENING || m_DoorState == CLOSING) {
			if (m_DrawMaterialLayerWhenOpen || m_DrawMaterialLayerWhenClosed) { DrawDoorMaterial(); }
			m_DoorMoveStopTime = m_DoorMoveTime - m_DoorMoveTimer.GetElapsedSimTimeMS();
			m_DoorStateOnStop = m_DoorState;
			if (m_DoorMoveSound) { m_DoorMoveSound->Stop(); }
			if (m_DoorMoveEndSound) { m_DoorMoveEndSound->Play(m_Pos); }
			m_DoorState = STOPPED;
		}
	}

/////////////////////////////////////////////////////////////////////////////////////////////////////////////////////////////

	void ADoor::SharedDoorControls() {
		if (m_DoorState == OPEN || m_DoorState == CLOSED) {
			if (m_DoorMoveStartSound) { m_DoorMoveStartSound->Play(m_Pos); }
			m_DoorMoveTimer.Reset();
			if (m_DoorMaterialDrawn) { EraseDoorMaterial(); }
			if (m_Door) { m_Door->DeepCheck(true); }
		} else if (m_DoorState == OPENING || m_DoorState == CLOSING) {
			if (m_DoorMoveSound) { m_DoorMoveSound->Stop(); }
			if (!m_ResumeAfterStop) {
				if (m_DoorDirectionChangeSound) { m_DoorDirectionChangeSound->Play(m_Pos); }
				m_DoorMoveTimer.SetElapsedSimTimeMS(m_DoorMoveTime - m_DoorMoveTimer.GetElapsedSimTimeMS());
			} else {
				if (m_DoorMoveStartSound) { m_DoorMoveStartSound->Play(m_Pos); }
				m_DoorMoveTimer.SetElapsedSimTimeMS(m_ChangedDirectionAfterStop ? m_DoorMoveTime - m_DoorMoveStopTime : m_DoorMoveStopTime);
				m_ChangedDirectionAfterStop = false;
				m_ResumeAfterStop = false;
			}
		} else if (m_DoorState == STOPPED) {
			if (m_DoorMaterialDrawn) { EraseDoorMaterial(); }
			m_ResumeAfterStop = true;
		}
	}

/////////////////////////////////////////////////////////////////////////////////////////////////////////////////////////////

	void ADoor::Update() {

		if (m_Door && m_Door->IsAttached()) {
			if (m_DoorState != STOPPED && m_SensorTimer.IsPastSimMS(m_SensorInterval)) { UpdateSensors(); }
			UpdateDoorAttachableActions();
		}

		Actor::Update();

		if (!m_Door) {
			EraseDoorMaterial();
			// Start the spinning out of control animation for the motor, start it slow
			m_SpriteAnimDuration *= 4;
		}

		if (m_SpriteAnimMode == LOOPWHENOPENCLOSE && m_FrameCount > 1 && (m_DoorState == OPENING || m_DoorState == CLOSING) && m_SpriteAnimTimer.IsPastSimMS(m_SpriteAnimDuration)) {
			m_Frame = (m_Frame + 1) % m_FrameCount;
			m_SpriteAnimTimer.Reset();
		}

		// Lose health when door is lost, spinning out of control until grinds to halt
		if (!m_Door && m_Status != DYING && m_Status != DEAD) {
			m_SpriteAnimMode = ALWAYSLOOP;
			m_SpriteAnimDuration = LERP(0, m_MaxHealth, 10, m_InitialSpriteAnimDuration, m_Health);

			if (m_DoorMoveSound) {
				if (!m_DoorMoveSound->IsBeingPlayed()) { m_DoorMoveSound->Play(m_Pos); }
				m_DoorMoveSound->SetPitch(LERP(10, m_InitialSpriteAnimDuration, 2, 1, m_SpriteAnimDuration));
			}

			m_Health -= 0.4F;
		}
		if (m_Status == DEAD) { GibThis(); }
	}

/////////////////////////////////////////////////////////////////////////////////////////////////////////////////////////////

	void ADoor::UpdateSensors() {
		const Actor *foundActor = 0;
		bool anySensorInput = false;

		for (ADSensor &sensor : m_Sensors) {
			foundActor = sensor.SenseActor(m_Pos, m_Rotation, m_HFlipped, m_MOID);
			if (foundActor && foundActor->IsControllable()) {
				anySensorInput = true;

				if (m_Team == Activity::NoTeam) {
					OpenDoor();
					break;
				// If a sensor has found an enemy Actor, close the door and break so we don't accidentally open it for a friendly Actor.
				} else if (foundActor->GetTeam() != m_Team) {
					CloseDoor();
					break;
				} else if (foundActor->GetTeam() == m_Team) {
					OpenDoor();
				}
			}
		}
		if (!anySensorInput && m_ResetToDefaultStateTimer.IsPastSimMS(m_ResetToDefaultStateDelay)) {
			if (m_ClosedByDefault && m_DoorState == OPEN) {
				CloseDoor();
			} else if (!m_ClosedByDefault && m_DoorState == CLOSED) {
				OpenDoor();
			}
		}
		m_SensorTimer.Reset();
	}

/////////////////////////////////////////////////////////////////////////////////////////////////////////////////////////////

	void ADoor::UpdateDoorAttachableActions() {
		Vector startOffset;
		Vector endOffset;
		float startAngle;
		float endAngle;

		if (m_DoorState == OPEN || m_DoorState == OPENING) {
			startOffset = m_ClosedOffset;
			endOffset = m_OpenOffset;
			startAngle = m_ClosedAngle;
			endAngle = m_OpenAngle;
		} else if (m_DoorState == CLOSED || m_DoorState == CLOSING) {
			startOffset = m_OpenOffset;
			endOffset = m_ClosedOffset;
			startAngle = m_OpenAngle;
			endAngle = m_ClosedAngle;
		}

		if (m_DoorState == OPEN || m_DoorState == CLOSED) {
			m_Door->SetParentOffset(endOffset);
			m_Door->SetRotAngle(m_Rotation.GetRadAngle() + (endAngle * GetFlipFactor()));
		} else if (m_DoorState == OPENING || m_DoorState == CLOSING) {
			if (m_DoorMoveSound && !m_DoorMoveSound->IsBeingPlayed()) { m_DoorMoveSound->Play(m_Pos); }

			if (m_DoorMoveTimer.IsPastSimMS(m_DoorMoveTime)) {
				m_ResetToDefaultStateTimer.Reset();

				m_Door->SetParentOffset(endOffset);
				m_Door->SetRotAngle(m_Rotation.GetRadAngle() + (endAngle * GetFlipFactor()));

				if (m_DoorMoveSound) { m_DoorMoveSound->Stop(); }
				if (m_DoorMoveEndSound) { m_DoorMoveEndSound->Play(m_Pos); }

				if (m_DoorState == OPENING) {
					if (m_DrawMaterialLayerWhenOpen) { DrawDoorMaterial(); }
					m_DoorState = OPEN;
				} else if (m_DoorState == CLOSING) {
					if (m_DrawMaterialLayerWhenClosed) { DrawDoorMaterial(); }
					m_DoorState = CLOSED;
				}
			} else {
				Vector updatedOffset(LERP(0, m_DoorMoveTime, startOffset.m_X, endOffset.m_X, m_DoorMoveTimer.GetElapsedSimTimeMS()), LERP(0, m_DoorMoveTime, startOffset.m_Y, endOffset.m_Y, m_DoorMoveTimer.GetElapsedSimTimeMS()));
				// TODO: Make this work across rotation 0. Probably the best solution would be to setup an angle LERP that properly handles the 2PI border and +- angles.
				float updatedAngle = LERP(0, m_DoorMoveTime, startAngle, endAngle, m_DoorMoveTimer.GetElapsedSimTimeMS());

				m_Door->SetParentOffset(updatedOffset);
				m_Door->SetRotAngle(m_Rotation.GetRadAngle() + (updatedAngle * GetFlipFactor()));

				// Clear away any terrain debris when the door is moving but only after a short delay so it doesn't take a chunk out of the ground
				if (m_DoorMoveTimer.IsPastSimMS(50)) { m_Door->DeepCheck(true); }
			}
		}
	}

/////////////////////////////////////////////////////////////////////////////////////////////////////////////////////////////

<<<<<<< HEAD
	void ADoor::DrawHUD(SDL_Renderer* renderer, const Vector &targetPos, int whichScreen, bool playerControlled) {
=======
	void ADoor::DrawHUD(BITMAP *targetBitmap, const Vector &targetPos, int whichScreen, bool playerControlled) {
		m_HUDStack = -m_CharHeight / 2;

>>>>>>> 59b8fb57
		if (!m_HUDVisible) {
			return;
		}
		// Only draw if the team viewing this is on the same team OR has seen the space where this is located.
		int viewingTeam = g_ActivityMan.GetActivity()->GetTeamOfPlayer(g_ActivityMan.GetActivity()->PlayerOfScreen(whichScreen));
		if (viewingTeam != m_Team && viewingTeam != Activity::NoTeam && (!g_SettingsMan.ShowEnemyHUD() || g_SceneMan.IsUnseen(m_Pos.GetFloorIntX(), m_Pos.GetFloorIntY(), viewingTeam))) {
			return;
		}
	}
}<|MERGE_RESOLUTION|>--- conflicted
+++ resolved
@@ -550,13 +550,9 @@
 
 /////////////////////////////////////////////////////////////////////////////////////////////////////////////////////////////
 
-<<<<<<< HEAD
 	void ADoor::DrawHUD(SDL_Renderer* renderer, const Vector &targetPos, int whichScreen, bool playerControlled) {
-=======
-	void ADoor::DrawHUD(BITMAP *targetBitmap, const Vector &targetPos, int whichScreen, bool playerControlled) {
 		m_HUDStack = -m_CharHeight / 2;
 
->>>>>>> 59b8fb57
 		if (!m_HUDVisible) {
 			return;
 		}

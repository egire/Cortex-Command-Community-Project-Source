#ifndef _RTESCENEOBJECT_
#define _RTESCENEOBJECT_

//////////////////////////////////////////////////////////////////////////////////////////
// File:            SceneObject.h
//////////////////////////////////////////////////////////////////////////////////////////
// Description:     Header file for the SceneObject class.
// Project:         Retro Terrain Engine
// Author(s):       Daniel Tabar
//                  data@datarealms.com
//                  http://www.datarealms.com


//////////////////////////////////////////////////////////////////////////////////////////
// Inclusions of header files, forward declarations, namespace stuff

#include "Entity.h"
#include "Matrix.h"
#include "System/SDLTexture.h"


namespace RTE
{

//////////////////////////////////////////////////////////////////////////////////////////
// Abstract class:  SceneObject
//////////////////////////////////////////////////////////////////////////////////////////
// Description:     The base class shared by Both TerrainObject:s and MovableObject:s, ie
//                  anything that can be places in a scene.
// Parent(s):       Entity.
// Class history:   8/6/2007 SceneObject created.

class SceneObject:
    public Entity
{


//////////////////////////////////////////////////////////////////////////////////////////
// Public member variable, method and friend function declarations

public:

	SerializableOverrideMethods
	ClassInfoGetters


    //////////////////////////////////////////////////////////////////////////////////////////
    // Nested class:    SOPlacer
    //////////////////////////////////////////////////////////////////////////////////////////
    // Description:     Acts as a small memory object that only holds a pointer to a reference
    //                  instance and the most essential properties to eventually place a copy
    //                  of that reference when needed.
    // Parent(s):       Serializable.
    // Class history:   11/25/2007 SOPlacer created.

    class SOPlacer:
        public Serializable
    {

    //////////////////////////////////////////////////////////////////////////////////////////
    // Public member variable, method and friend function declarations

    public:

		SerializableClassNameGetter
		SerializableOverrideMethods


    //////////////////////////////////////////////////////////////////////////////////////////
    // Constructor:     SOPlacer
    //////////////////////////////////////////////////////////////////////////////////////////
    // Description:     Constructor method used to instantiate a SOPlacer object in system
    //                  memory. Create() should be called before using the object.
    // Arguments:       None.

        SOPlacer() { Clear(); }


    //////////////////////////////////////////////////////////////////////////////////////////
    // Virtual method:  Create
    //////////////////////////////////////////////////////////////////////////////////////////
    // Description:     Creates a SOPlacer to be identical to another, by deep copy.
    // Arguments:       A reference to the SOPlacer to deep copy.
    // Return value:    An error return value signaling sucess or any particular failure.
    //                  Anything below 0 is an error signal.

        int Create(const SOPlacer &reference);


    //////////////////////////////////////////////////////////////////////////////////////////
    // Virtual method:  Reset
    //////////////////////////////////////////////////////////////////////////////////////////
    // Description:     Resets the entire Serializable, including its inherited members, to their
    //                  default settings or values.
    // Arguments:       None.
    // Return value:    None.

		void Reset() override { Clear(); }


    //////////////////////////////////////////////////////////////////////////////////////////
    // Virtual method:  GetObjectReference
    //////////////////////////////////////////////////////////////////////////////////////////
    // Description:     Gets the object reference to be placed. Owenership is NOT transferred!
    // Arguments:       None.
    // Return value:    A pointer to the reference object to be copied and placed. Not transferred!

		const SceneObject * GetObjectReference() { return m_pObjectReference; }


    //////////////////////////////////////////////////////////////////////////////////////////
    // Method:          GetOffset
    //////////////////////////////////////////////////////////////////////////////////////////
    // Description:     Gets the place offset from the parent's position/origin. If in a scene
    //                  this will yield the absolute scene coordinates.
    // Arguments:       None.
    // Return value:    The offset in pixels from the parent's position where this gets spawned.

        Vector GetOffset() const { return m_Offset; }



    //////////////////////////////////////////////////////////////////////////////////////////
    // Method:          SetOffset
    //////////////////////////////////////////////////////////////////////////////////////////
    // Description:     Sets the place offset from the parent's position/origin.
    // Arguments:       New offset.
    // Return value:    None.

        void SetOffset(Vector newOffset) { m_Offset = newOffset; }


    //////////////////////////////////////////////////////////////////////////////////////////
    // Method:          GetRotation
    //////////////////////////////////////////////////////////////////////////////////////////
    // Description:     Gets the rotation angle of the object to be placed, in radians.
    // Arguments:       None.
    // Return value:    The placement rotational angle, in radians.

        float GetRotation() const { return m_RotAngle; }


    //////////////////////////////////////////////////////////////////////////////////////////
    // Method:          GetHFlipped
    //////////////////////////////////////////////////////////////////////////////////////////
    // Description:     Gets whether the placement is horizontally flipped or not.
    // Arguments:       None.
    // Return value:    The horizontal flipping of the placement.

        bool GetHFlipped() const { return m_HFlipped; }


    //////////////////////////////////////////////////////////////////////////////////////////
    // Method:          GetTeam
    //////////////////////////////////////////////////////////////////////////////////////////
    // Description:     Gets which team this is to be assigned to when placed.
    // Arguments:       None.
    // Return value:    The team number this is to be assigned to when placed.

        int GetTeam() const { return m_Team; }


    //////////////////////////////////////////////////////////////////////////////////////////
    // Method:          SetTeam
    //////////////////////////////////////////////////////////////////////////////////////////
    // Description:     Sets which team this is to be assigned to when placed.
    // Arguments:       The team number this is to be assigned to when placed.
    // Return value:    None.

        void SetTeam(int team) { m_Team = team; }


    //////////////////////////////////////////////////////////////////////////////////////////
    // Method:          GetPlacedCopy
    //////////////////////////////////////////////////////////////////////////////////////////
    // Description:     Makes a copy of the preset instance, and applies the placement
    //                  properties of this to it, finally returning it WITH OWNERSHIP.
    // Arguments:       The parent to place as offset from. If 0 is passed, the placement
    //                  properties will be applied as absolutes instead of relative.
    // Return value:    The new copy with correct placement applied. OWNERSHIP IS TRANSFERRED!

        SceneObject * GetPlacedCopy(const SceneObject *pParent = 0) const;

    //////////////////////////////////////////////////////////////////////////////////////////
    // Protected member variable and method declarations

    protected:

        // The pointer to the preset instance, that copies of which will be placed. Not Owned!
        const SceneObject *m_pObjectReference;
        // Offset placement position from owner/parent's position/origin.
        Vector m_Offset;
        // The placement's rotational angle in radians.
        float m_RotAngle;
        // Whether horizontal flipping is part of the placement.
        bool m_HFlipped;
        // The team of the placed object
        int m_Team;


    //////////////////////////////////////////////////////////////////////////////////////////
    // Private member variable and method declarations

    private:

		static const std::string c_ClassName; //!< A string with the friendly-formatted type name of this object.

    //////////////////////////////////////////////////////////////////////////////////////////
    // Method:          Clear
    //////////////////////////////////////////////////////////////////////////////////////////
    // Description:     Clears all the member variables of this SOPlacer, effectively
    //                  resetting the members of this abstraction level only.
    // Arguments:       None.
    // Return value:    None.

        void Clear();

    };


//////////////////////////////////////////////////////////////////////////////////////////
// Constructor:     SceneObject
//////////////////////////////////////////////////////////////////////////////////////////
// Description:     Constructor method used to instantiate a SceneObject object in system
//                  memory. Create() should be called before using the object.
// Arguments:       None.

    SceneObject() { Clear(); }


//////////////////////////////////////////////////////////////////////////////////////////
// Destructor:      ~SceneObject
//////////////////////////////////////////////////////////////////////////////////////////
// Description:     Destructor method used to clean up a SceneObject object before deletion
//                  from system memory.
// Arguments:       None.

	~SceneObject() override { Destroy(true); }


//////////////////////////////////////////////////////////////////////////////////////////
// Virtual method:  Create
//////////////////////////////////////////////////////////////////////////////////////////
// Description:     Makes the SceneObject object ready for use.
// Arguments:       None.
// Return value:    An error return value signaling sucess or any particular failure.
//                  Anything below 0 is an error signal.

	int Create() override { return 0; }


//////////////////////////////////////////////////////////////////////////////////////////
// Virtual method:  Create
//////////////////////////////////////////////////////////////////////////////////////////
// Description:     Creates an SceneObject to be identical to another, by deep copy.
// Arguments:       A reference to the SceneObject to deep copy.
// Return value:    An error return value signaling sucess or any particular failure.
//                  Anything below 0 is an error signal.

	int Create(const SceneObject &reference);


//////////////////////////////////////////////////////////////////////////////////////////
// Virtual method:  Reset
//////////////////////////////////////////////////////////////////////////////////////////
// Description:     Resets the entire SceneObject, including its inherited members, to their
//                  default settings or values.
// Arguments:       None.
// Return value:    None.

	void Reset() override { Clear(); Entity::Reset(); }


//////////////////////////////////////////////////////////////////////////////////////////
// Pure V. method:  Destroy
//////////////////////////////////////////////////////////////////////////////////////////
// Description:     Destroys and resets (through Clear()) the SceneObject object.
// Arguments:       Whether to only destroy the members defined in this derived class, or
//                  to destroy all inherited members also.
// Return value:    None.

	void Destroy(bool notInherited = false) override;


//////////////////////////////////////////////////////////////////////////////////////////
// Virtual method:  GetPos
//////////////////////////////////////////////////////////////////////////////////////////
// Description:     Gets the absolute position of this SceneObject.
// Arguments:       None.
// Return value:    A Vector describing the current absolute position in pixels.

	const Vector & GetPos() const { return m_Pos; }


//////////////////////////////////////////////////////////////////////////////////////////
// Virtual method:  SetPos
//////////////////////////////////////////////////////////////////////////////////////////
// Description:     Sets the absolute position of this SceneObject in the scene.
// Arguments:       A Vector describing the current absolute position in pixels.
// Return value:    None.

	void SetPos(const Vector &newPos) { m_Pos = newPos; }


//////////////////////////////////////////////////////////////////////////////////////////
// Virtual method:  IsHFlipped
//////////////////////////////////////////////////////////////////////////////////////////
// Description:     Returns whether this is being drawn flipped horizontally (around the
//                  vertical axis), or not.
// Arguments:       None.
// Return value:    Whether flipped or not.

    virtual bool IsHFlipped() const { return false; }


//////////////////////////////////////////////////////////////////////////////////////////
// Virtual method:  GetRotMatrix
//////////////////////////////////////////////////////////////////////////////////////////
// Description:     Gets the current rotational Matrix of of this MovableObject.
// Arguments:       None.
// Return value:    The rotational Matrix of this MovableObject.

    virtual Matrix GetRotMatrix() const { return Matrix(); }


//////////////////////////////////////////////////////////////////////////////////////////
// Virtual method:  GetRotAngle
//////////////////////////////////////////////////////////////////////////////////////////
// Description:     Gets the current rotational angle of of this, in radians.
// Arguments:       None.
// Return value:    The rotational angle of this, in radians.

    virtual float GetRotAngle() const { return 0; }


//////////////////////////////////////////////////////////////////////////////////////////
// Virutal method:  SetHFlipped
//////////////////////////////////////////////////////////////////////////////////////////
// Description:     Sets whether this should be drawn flipped horizontally (around the
//                  vertical axis).
// Arguments:       A bool with the new value.
// Return value:    None.

    virtual void SetHFlipped(const bool flipped) {}


//////////////////////////////////////////////////////////////////////////////////////////
// Virtual method:  SetRotAngle
//////////////////////////////////////////////////////////////////////////////////////////
// Description:     Sets the current absolute angle of rotation of this.
// Arguments:       The new absolute angle in radians.
// Return value:    None.

    virtual void SetRotAngle(float newAngle) {}


//////////////////////////////////////////////////////////////////////////////////////////
// Virtual method:  SetTeam
//////////////////////////////////////////////////////////////////////////////////////////
// Description:     Sets which team this belongs to.
// Arguments:       The assigned team number.
// Return value:    None.

	virtual void SetTeam(int team) { m_Team = team; }


//////////////////////////////////////////////////////////////////////////////////////////
// Virtual method:  GetTeam
//////////////////////////////////////////////////////////////////////////////////////////
// Description:     Gets which team this belongs to.
// Arguments:       None.
// Return value:    The currently assigned team number.

	int GetTeam() const { return m_Team; }


//////////////////////////////////////////////////////////////////////////////////////////
// Virtual method:  SetPlacedByPlayer
//////////////////////////////////////////////////////////////////////////////////////////
// Description:     Sets which player placed this object in the scene, if any.
// Arguments:       The player responsible for placing this is in the scene, if any.
// Return value:    None.

	void SetPlacedByPlayer(int player) { m_PlacedByPlayer = player; }


//////////////////////////////////////////////////////////////////////////////////////////
// Virtual method:  GetPlacedByPlayer
//////////////////////////////////////////////////////////////////////////////////////////
// Description:     Gets which player placed this object in the scene, if any.
// Arguments:       None.
// Return value:    The player responsible for placing this is in the scene, if any.

	int GetPlacedByPlayer() const { return m_PlacedByPlayer; }


//////////////////////////////////////////////////////////////////////////////////////////
// Method:          GetGoldValue
//////////////////////////////////////////////////////////////////////////////////////////
// Description:     Gets the cost to purchase this item, in oz's of gold.
// Arguments:       If this is supposed to be adjusted for a specific Tech's subjective
//                  value, then pass in the native DataModule ID of that tech. 0 means
//                  no Tech is specified and the base value is returned.
//                  How much to multiply the value if this happens to be a foreign Tech.
//                  How much to multiply the value if this happens to be a native Tech.
// Return value:    The cost, in oz of gold.

    virtual float GetGoldValue(int nativeModule = 0, float foreignMult = 1.0, float nativeMult = 1.0) const;


//////////////////////////////////////////////////////////////////////////////////////////
// Method:          SetGoldValue
//////////////////////////////////////////////////////////////////////////////////////////
// Description:     Sets the cost to purchase this item, in oz's of gold.
// Arguments:       The cost, in oz of gold.
// Return value:    None.

	void SetGoldValue(float value) { m_OzValue = value; } 


//////////////////////////////////////////////////////////////////////////////////////////
// Method:          GetGoldValueOld
//////////////////////////////////////////////////////////////////////////////////////////
// Description:     DOES THE SAME THING AS GetGoldValue, USED ONLY TO PRESERVE LUA COMPATIBILITY

	virtual float GetGoldValueOld(int nativeModule, float foreignMult) const { return GetGoldValue(nativeModule, foreignMult, 1.0); }

//////////////////////////////////////////////////////////////////////////////////////////
// Method:          GetGoldValueString
//////////////////////////////////////////////////////////////////////////////////////////
// Description:     Gets a descriptive string describing the cost to purchase this item,
//                  in oz's of gold.
// Arguments:       If this is supposed to be adjusted for a specific Tech's subjective
//                  value, then pass in the native DataModule ID of that tech. 0 means
//                  no Tech is specified and the base value is returned.
//                  How much to multiply the value if this happens to be a foreign Tech.
// Return value:    The cost, described in a friendly to read string: "100oz", or "Free"

    std::string GetGoldValueString(int nativeModule = 0, float foreignMult = 1.0, float nativeMult = 1.0) const;


//////////////////////////////////////////////////////////////////////////////////////////
// Method:          GetTotalValue
//////////////////////////////////////////////////////////////////////////////////////////
// Description:     Gets the total liquidation value of this, including everything inside.
// Arguments:       If this is supposed to be adjusted for a specific Tech's subjective
//                  value, then pass in the native DataModule ID of that tech. 0 means
//                  no Tech is specified and the base value is returned.
//                  How much to multiply the value if this happens to be a foreign Tech.
// Return value:    The current value of this and all contained assets.

    virtual float GetTotalValue(int nativeModule = 0, float foreignMult = 1.0, float nativeMult = 1.0) const { return GetGoldValue(nativeModule, foreignMult, nativeMult); }


//////////////////////////////////////////////////////////////////////////////////////////
// Method:          GetTotalValueOld
//////////////////////////////////////////////////////////////////////////////////////////
// Description:     DOES THE SAME THING AS GetTotalValue, USED ONLY TO PRESERVE LUA COMPATIBILITY

    virtual float GetTotalValueOld(int nativeModule = 0, float foreignMult = 1.0) const { return GetGoldValue(nativeModule, foreignMult, 1.0); }


//////////////////////////////////////////////////////////////////////////////////////////
// Method:          IsBuyable
//////////////////////////////////////////////////////////////////////////////////////////
// Description:     Shows whether this should appear in teh buy menus at all.
// Arguments:       None.
// Return value:    Buyable or not.

    bool IsBuyable() const { return m_Buyable; }


//////////////////////////////////////////////////////////////////////////////////////////
// Method:          GetGraphicalIcon
//////////////////////////////////////////////////////////////////////////////////////////
// Description:     Gets a bitmap showing a good identifyable icon of this, for use in
//                  GUI lists etc.
// Arguments:       None.
// Return value:    A good identifyable graphical representation of this in a BITMAP, if
//                  available. If not, 0 is returned. Ownership is NOT TRANSFERRED!

<<<<<<< HEAD
    virtual const std::shared_ptr<Texture> GetGraphicalIcon() const { return 0; }
=======
    virtual BITMAP * GetGraphicalIcon() const { return nullptr; }
>>>>>>> a712c192


//////////////////////////////////////////////////////////////////////////////////////////
// Virtual method:  IsOnScenePoint
//////////////////////////////////////////////////////////////////////////////////////////
// Description:     Indicates whether this' current graphical representation overlaps
//                  a point in absolute scene coordinates.
// Arguments:       The point in absolute scene coordinates.
// Return value:    Whether this' graphical rep overlaps the scene point.

    virtual bool IsOnScenePoint(Vector &scenePoint) const  { return false; }


//////////////////////////////////////////////////////////////////////////////////////////
// Virtual method:  Update
//////////////////////////////////////////////////////////////////////////////////////////
// Description:     Updates this SceneObject. Supposed to be done every frame.
// Arguments:       None.
// Return value:    None.

	virtual void Update() { return; }


//////////////////////////////////////////////////////////////////////////////////////////
// Virtual method:  Draw
//////////////////////////////////////////////////////////////////////////////////////////
// Description:     Draws this SceneObject's current graphical representation to a BITMAP of
//                  choice.
// Arguments:       A pointer to a BITMAP to draw on.
//                  The absolute position of the target bitmap's upper left corner in the Scene.
//                  In which mode to draw in. See the DrawMode enumeration for the modes.
//                  Whether to not draw any extra 'ghost' items of this MovableObject,
//                  like indicator arrows or hovering HUD text and so on.
// Return value:    None.

	/// <summary>
	/// Draws the current graphical representation using the provided renderer.
	/// </summary>
	/// <param name="renderer">
	/// The renderer to use.
	/// </param>
	/// <param name="targetPos">
	/// Where to draw the object.
	/// </param>
	/// <param name="mode">
	/// Which mode to draw in, see DrawMode enum for the modes.
	/// </param>
	/// <param name="onlyPhysical">
	/// Wether to not draw any extra 'ghost' items of this object (i.e indicator arrows, HUD text, etc.)
	/// </param>
	/// <param name="alphaMod">
	/// The alpha value that should be multiplied onto drawing operations for DrawTrans.
	/// </param>
	virtual void Draw(SDL_Renderer* renderer, const Vector &targetPos = Vector(), DrawMode mode = g_DrawColor, bool onlyPhysical = false, int alphaMod = 255) const = 0;


//////////////////////////////////////////////////////////////////////////////////////////
// Virtual method:  DrawTeamMark
//////////////////////////////////////////////////////////////////////////////////////////
// Description:     Draws team sign this terrain object belongs to.
// Arguments:       A pointer to a BITMAP to draw on.
//                  The absolute position of the target bitmap's upper left corner in the Scene.
// Return value:    None.

	void DrawTeamMark(SDL_Renderer* renderer, const Vector &targetPos = Vector()) const;

//////////////////////////////////////////////////////////////////////////////////////////
// Protected member variable and method declarations

protected:

    // Forbidding copying
	SceneObject(const SceneObject &reference) = delete;
    SceneObject & operator=(const SceneObject &rhs) { return *this; }


    // Member variables
    static Entity::ClassInfo m_sClass;
    // Absolute position of the center of this in the scene, in pixels
    Vector m_Pos;
    // How much this SceneObject costs to purchase, in oz's of gold.
    float m_OzValue;
    // Whether this shows up in the buy menu at all
    bool m_Buyable;
    // The team this object belongs to. -1 if none.
    int m_Team;
    // The player this was placed by in edit mode
    int m_PlacedByPlayer;


//////////////////////////////////////////////////////////////////////////////////////////
// Private member variable and method declarations

private:

//////////////////////////////////////////////////////////////////////////////////////////
// Method:          Clear
//////////////////////////////////////////////////////////////////////////////////////////
// Description:     Clears all the member variables of this SceneObject, effectively
//                  resetting the members of this abstraction level only.
// Arguments:       None.
// Return value:    None.

    void Clear();

};

} // namespace RTE

#endif // File<|MERGE_RESOLUTION|>--- conflicted
+++ resolved
@@ -415,7 +415,7 @@
 // Arguments:       The cost, in oz of gold.
 // Return value:    None.
 
-	void SetGoldValue(float value) { m_OzValue = value; } 
+	void SetGoldValue(float value) { m_OzValue = value; }
 
 
 //////////////////////////////////////////////////////////////////////////////////////////
@@ -479,11 +479,7 @@
 // Return value:    A good identifyable graphical representation of this in a BITMAP, if
 //                  available. If not, 0 is returned. Ownership is NOT TRANSFERRED!
 
-<<<<<<< HEAD
     virtual const std::shared_ptr<Texture> GetGraphicalIcon() const { return 0; }
-=======
-    virtual BITMAP * GetGraphicalIcon() const { return nullptr; }
->>>>>>> a712c192
 
 
 //////////////////////////////////////////////////////////////////////////////////////////

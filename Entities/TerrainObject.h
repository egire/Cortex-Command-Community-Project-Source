#ifndef _RTETERRAINOBJECT_
#define _RTETERRAINOBJECT_

//////////////////////////////////////////////////////////////////////////////////////////
// File:            TerrainObject.h
//////////////////////////////////////////////////////////////////////////////////////////
// Description:     Header file for the TerrainObject class.
// Project:         Retro Terrain Engine
// Author(s):       Daniel Tabar
//                  data@datarealms.com
//                  http://www.datarealms.com


//////////////////////////////////////////////////////////////////////////////////////////
// Inclusions of header files

#include "RTETools.h"
#include "SceneObject.h"
#include "Vector.h"
#include "SceneMan.h"
//#include "MovableMan.h"

#include "System/SDLTexture.h"

namespace RTE
{

class ContentFile;


//////////////////////////////////////////////////////////////////////////////////////////
// Class:           TerrainObject
//////////////////////////////////////////////////////////////////////////////////////////
// Description:     A feature of the terrain, which includes foreground color layer,
//                  material layer and optional background layer.
// Parent(s):       SceneObject.
// Class history:   08/23/2002 TerrainObject created.

class TerrainObject:
    public SceneObject
{


//////////////////////////////////////////////////////////////////////////////////////////
// Public member variable, method and friend function declarations

public:


// Concrete allocation and cloning definitions
EntityAllocation(TerrainObject)
SerializableOverrideMethods
ClassInfoGetters


//////////////////////////////////////////////////////////////////////////////////////////
// Constructor:     TerrainObject
//////////////////////////////////////////////////////////////////////////////////////////
// Description:     Constructor method used to instantiate a TerrainObject object in system
//                  memory. Create() should be called before using the object.
// Arguments:       None.

    TerrainObject() { Clear(); }


//////////////////////////////////////////////////////////////////////////////////////////
// Destructor:      ~TerrainObject
//////////////////////////////////////////////////////////////////////////////////////////
// Description:     Destructor method used to clean up a TerrainObject object before deletion
//                  from system memory.
// Arguments:       None.

	~TerrainObject() override { Destroy(true); }


//////////////////////////////////////////////////////////////////////////////////////////
// Pure V. method:  Create
//////////////////////////////////////////////////////////////////////////////////////////
// Description:     Makes the TerrainObject object ready for use.
// Arguments:       None.
// Return value:    An error return value signaling sucess or any particular failure.
//                  Anything below 0 is an error signal.

   int Create() override;

/*
//////////////////////////////////////////////////////////////////////////////////////////
// Virtual method:  Create
//////////////////////////////////////////////////////////////////////////////////////////
// Description:     Makes the TerrainObject object ready for use.
// Arguments:       The ContentFile representing the bitmap file to load as this
//                  TerrainObject's graphical representation. Ownership is transferred.
//                  Whether to draw transperently using a color key specified by the pixel
//                  in the upper left corner of the loaded bitmap.
//                  The initial scroll offset.
//                  Two bools that define whether the layer should wrap around or stop when
//                  scrolling beyond its bitmap's boundries.
//                  A vector whose components defines two different things, depending on
//                  wrapX/Y arguments. If a wrap argument is set to false, the
//                  corresponding component here will be interpreted as the width (X) or
//                  height (Y) (in pixels) of the total bitmap area that this layer is
//                  allowed to scroll across before stopping at an edge. If wrapping is
//                  set to true, the value in scrollInfo is simply the ratio of offset at
//                  which any scroll operations will be done in. A special command is if
//                  wrap is false and the corresponding component is -1.0, that signals
//                  that the own width or height should be used as scrollInfo input.
// Return value:    An error return value signaling sucess or any particular failure.
//                  Anything below 0 is an error signal.

// TODO: streamline interface")
	int Create(ContentFile *pBitmapFile,
                       bool drawTrans,
                       Vector offset,
                       bool wrapX,
                       bool wrapY,
                       Vector scrollInfo);
*/

//////////////////////////////////////////////////////////////////////////////////////////
// Method:          Create
//////////////////////////////////////////////////////////////////////////////////////////
// Description:     Creates a TerrainObject to be identical to another, by deep copy.
// Arguments:       A reference to the TerrainObject to deep copy.
// Return value:    An error return value signaling sucess or any particular failure.
//                  Anything below 0 is an error signal.

    int Create(const TerrainObject &reference);


//////////////////////////////////////////////////////////////////////////////////////////
// Virtual method:  Reset
//////////////////////////////////////////////////////////////////////////////////////////
// Description:     Resets the entire TerrainObject, including its inherited members, to
//                  their default settings or values.
// Arguments:       None.
// Return value:    None.

    void Reset() override { Clear(); SceneObject::Reset(); }


//////////////////////////////////////////////////////////////////////////////////////////
// Pure V. method:  Destroy
//////////////////////////////////////////////////////////////////////////////////////////
// Description:     Destroys and resets (through Clear()) the TerrainObject object.
// Arguments:       Whether to only destroy the members defined in this derived class, or
//                  to destroy all inherited members also.
// Return value:    None.

    void Destroy(bool notInherited = false) override;


//////////////////////////////////////////////////////////////////////////////////////////
// Virtual method:  GetBitmapOffset
//////////////////////////////////////////////////////////////////////////////////////////
// Description:     Gets the offset from teh position to the upper left corner of this'
//                  bitmaps.
// Arguments:       None.
// Return value:    A Vector describing the bitmap offset, in pixels.

	const Vector & GetTextureOffset() const { return m_TextureOffset; }


//////////////////////////////////////////////////////////////////////////////////////////
// Method:			GetBitmapWidth
//////////////////////////////////////////////////////////////////////////////////////////
// Description:     Gets the width this' material bitmap.
// Arguments:       None.
// Return value:    Width of 'material' bitmap.

	int GetTextureWidth() const { return m_pMaterial->getW(); }


//////////////////////////////////////////////////////////////////////////////////////////
// Method:			GetBitmapHeight
//////////////////////////////////////////////////////////////////////////////////////////
// Description:     Gets the height this' material bitmap.
// Arguments:       None.
// Return value:    Height of 'material' bitmap.

	int GetTextureHeight() const { return m_pMaterial->getH(); }


//////////////////////////////////////////////////////////////////////////////////////////
// Method:          GetFGColorBitmap
//////////////////////////////////////////////////////////////////////////////////////////
// Description:     Gets the BITMAP object that this TerrainObject uses for its fore-
//                  ground color representation.
// Arguments:       None.
// Return value:    A pointer to the foreground color BITMAP object. Ownership is not
//                  transferred.

	std::shared_ptr<Texture> GetFGColorTexture() const { return m_pFGColor; }


//////////////////////////////////////////////////////////////////////////////////////////
// Method:          GetBGColorBitmap
//////////////////////////////////////////////////////////////////////////////////////////
// Description:     Gets the BITMAP object that this TerrainObject uses for its back-
//                  ground color representation, if any. 
// Arguments:       None.
// Return value:    A pointer to the background color BITMAP object. Ownership is not
//                  transferred. This may be 0 if there is no BG info!

	std::shared_ptr<Texture> GetBGColorTexture() const { return m_pBGColor; }


//////////////////////////////////////////////////////////////////////////////////////////
// Method:          GetMaterialBitmap
//////////////////////////////////////////////////////////////////////////////////////////
// Description:     Gets the BITMAP object that this TerrainObject uses for its
//                  material representation.
// Arguments:       None.
// Return value:    A pointer to the material BITMAP object. Ownership is not
//                  transferred.

	std::shared_ptr<Texture> GetMaterialTexture() const { return m_pMaterial; }


//////////////////////////////////////////////////////////////////////////////////////////
// Method:          HasBGColor
//////////////////////////////////////////////////////////////////////////////////////////
// Description:     Returns whetehr this TerrainObject has any background color data.
// Arguments:       None.
// Return value:    Whether this TerrainOBject has any background color data.

    bool HasBGColor() const { return m_pBGColor != 0; }


//////////////////////////////////////////////////////////////////////////////////////////
// Method:          GetGraphicalIcon
//////////////////////////////////////////////////////////////////////////////////////////
// Description:     Gets a bitmap showing a good identifyable icon of this, for use in
//                  GUI lists etc.
// Arguments:       None.
// Return value:    A good identifyable graphical representation of this in a BITMAP, if
//                  available. If not, 0 is returned. Ownership is NOT TRANSFERRED!

<<<<<<< HEAD
	const std::shared_ptr<Texture> GetGraphicalIcon() const override;
=======
    BITMAP * GetGraphicalIcon() const override;
>>>>>>> a712c192


//////////////////////////////////////////////////////////////////////////////////////////
// Method:          GetChildObjects
//////////////////////////////////////////////////////////////////////////////////////////
// Description:     Gets the list of child objects that should be placed when this is
//                  placed. Ownership of the list is NOT transferred!
// Arguments:       None.
// Return value:    A reference to the list of child objects.

    const std::list<SOPlacer> & GetChildObjects() const { return m_ChildObjects; }


//////////////////////////////////////////////////////////////////////////////////////////
// Virtual method:  SetTeam
//////////////////////////////////////////////////////////////////////////////////////////
// Description:     Sets which team this belongs to.
// Arguments:       The assigned team number.
// Return value:    None.

	void SetTeam(int team) override;


//////////////////////////////////////////////////////////////////////////////////////////
// Virtual method:  IsOnScenePoint
//////////////////////////////////////////////////////////////////////////////////////////
// Description:     Indicates whether this' current graphical representation overlaps
//                  a point in absolute scene coordinates.
// Arguments:       The point in absolute scene coordinates.
// Return value:    Whether this' graphical rep overlaps the scene point.

	bool IsOnScenePoint(Vector &scenePoint) const override;


//////////////////////////////////////////////////////////////////////////////////////////
// Virtual method:  Draw
//////////////////////////////////////////////////////////////////////////////////////////
// Description:     Draws this TerrainObject's current graphical representation to a
//                  BITMAP of choice.
// Arguments:       A pointer to a BITMAP to draw on.
//                  The absolute position of the target bitmap's upper left corner in the Scene.
//                  In which mode to draw in. See the DrawMode enumeration for the modes.
//                  Whether to not draw any extra 'ghost' items of this MovableObject,
//                  like indicator arrows or hovering HUD text and so on.
// Return value:    None.

    void Draw(SDL_Renderer* renderer, const Vector &targetPos = Vector(), DrawMode mode = g_DrawColor, bool onlyPhysical = false, int alphaMod = 255) const override;


//////////////////////////////////////////////////////////////////////////////////////////
// Virtual method:  GetDisplayAsTerrain
//////////////////////////////////////////////////////////////////////////////////////////
// Description:     Returns whether this bunker module should be drawn as terrain object on minimap
//                  
// Arguments:       None.
// Return value:    Returns true if this module should be drawn as part of terrain on minimap.

	bool GetDisplayAsTerrain() const { return m_DisplayAsTerrain; }


//////////////////////////////////////////////////////////////////////////////////////////
// Protected member variable and method declarations

protected:

    // Member variables
    static Entity::ClassInfo m_sClass;

    ContentFile m_FGColorFile;
    ContentFile m_MaterialFile;
    ContentFile m_BGColorFile;

	std::shared_ptr<Texture> m_pFGColor;
	std::shared_ptr<Texture> m_pMaterial;
	std::shared_ptr<Texture> m_pBGColor;

    // Offset from the position of this to the top left corner of the bitmap.
    // The inverson of this should point to a corner or pattern in the bitmaps which will snap well with a 24px grid
    Vector m_TextureOffset;
    // Whether the offset has been defined and shuoldn't be automatically set
    bool m_OffsetDefined;

    // The objects that are placed along with this in the scene
    std::list<SOPlacer> m_ChildObjects;

	// If true, then this bunker module will be drawn as part of terrain on preview
	bool m_DisplayAsTerrain;

//////////////////////////////////////////////////////////////////////////////////////////
// Private member variable and method declarations

private:

//////////////////////////////////////////////////////////////////////////////////////////
// Method:          Clear
//////////////////////////////////////////////////////////////////////////////////////////
// Description:     Clears all the member variables of this TerrainObject, effectively
//                  resetting the members of this abstraction level only.
// Arguments:       None.
// Return value:    None.

    void Clear();


    // Disallow the use of some implicit methods.
    TerrainObject(const TerrainObject &reference) = delete;
    void operator=(const TerrainObject &rhs) = delete;

};

} // namespace RTE

#endif // File<|MERGE_RESOLUTION|>--- conflicted
+++ resolved
@@ -196,7 +196,7 @@
 // Method:          GetBGColorBitmap
 //////////////////////////////////////////////////////////////////////////////////////////
 // Description:     Gets the BITMAP object that this TerrainObject uses for its back-
-//                  ground color representation, if any. 
+//                  ground color representation, if any.
 // Arguments:       None.
 // Return value:    A pointer to the background color BITMAP object. Ownership is not
 //                  transferred. This may be 0 if there is no BG info!
@@ -235,11 +235,7 @@
 // Return value:    A good identifyable graphical representation of this in a BITMAP, if
 //                  available. If not, 0 is returned. Ownership is NOT TRANSFERRED!
 
-<<<<<<< HEAD
 	const std::shared_ptr<Texture> GetGraphicalIcon() const override;
-=======
-    BITMAP * GetGraphicalIcon() const override;
->>>>>>> a712c192
 
 
 //////////////////////////////////////////////////////////////////////////////////////////
@@ -293,7 +289,7 @@
 // Virtual method:  GetDisplayAsTerrain
 //////////////////////////////////////////////////////////////////////////////////////////
 // Description:     Returns whether this bunker module should be drawn as terrain object on minimap
-//                  
+//
 // Arguments:       None.
 // Return value:    Returns true if this module should be drawn as part of terrain on minimap.
 

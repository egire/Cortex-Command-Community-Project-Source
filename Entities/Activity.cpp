--- conflicted
+++ resolved
@@ -737,15 +737,9 @@
 		}
 
 		char messageString[64];
-<<<<<<< HEAD
-		float foreignCostMult = 1.0F;
-		float nativeCostMult = 1.0F;
-		int orbitedCraftTeam = orbitedCraft->GetTeam(); //TODO this should be explicitly casted. Preferred solution would be to use int consistently for teams.
-=======
 		float foreignCostMult = 0.9F;
 		float nativeCostMult = 0.9F;
-		short orbitedCraftTeam = orbitedCraft->GetTeam(); //TODO this should be explicitly casted. Preferred solution would be to use short consistently for teams.
->>>>>>> 3beb9c78
+		int orbitedCraftTeam = orbitedCraft->GetTeam(); //TODO this should be explicitly casted. Preferred solution would be to use int consistently for teams.
 		bool brainOnBoard = orbitedCraft->HasObjectInGroup("Brains");
 		
 		if (g_MetaMan.GameInProgress()) {

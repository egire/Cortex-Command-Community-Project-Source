--- conflicted
+++ resolved
@@ -491,11 +491,7 @@
 			    break;
 		    case ALWAYSRANDOM:
 			    while (m_Frame == prevFrame) {
-<<<<<<< HEAD
-				    m_Frame = std::floor(static_cast<float>(m_FrameCount) * PosRand());
-=======
 					m_Frame = RandomNum<int>(0, m_FrameCount - 1);
->>>>>>> 3ef1e430
 			    }
                 m_SpriteAnimTimer.Reset();
 			    break;

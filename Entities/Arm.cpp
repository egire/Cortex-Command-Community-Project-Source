//////////////////////////////////////////////////////////////////////////////////////////
// File:            Arm.cpp
//////////////////////////////////////////////////////////////////////////////////////////
// Description:     Source file for the Arm class.
// Project:         Retro Terrain Engine
// Author(s):       Daniel Tabar
//                  data@datarealms.com
//                  http://www.datarealms.com


//////////////////////////////////////////////////////////////////////////////////////////
// Inclusions of header files

#include "Arm.h"
#include "HDFirearm.h"
#include "ThrownDevice.h"
#include "PresetMan.h"

namespace RTE {

ConcreteClassInfo(Arm, Attachable, 50)


//////////////////////////////////////////////////////////////////////////////////////////
// Method:          Clear
//////////////////////////////////////////////////////////////////////////////////////////
// Description:     Clears all the member variables of this Arm, effectively
//                  resetting the members of this abstraction level only.

void Arm::Clear()
{
    m_pHeldMO = nullptr;
    m_GripStrength = 0;
    m_HandFile.Reset();
    m_pHand = nullptr;
    m_MaxLength = 0;
    m_HandOffset.Reset();
    m_TargetPosition.Reset();
    m_IdleOffset.Reset();
    m_MoveSpeed = 0;
    m_WillIdle = true;
    m_DidReach = false;
}


//////////////////////////////////////////////////////////////////////////////////////////
// Virtual method:  Create
//////////////////////////////////////////////////////////////////////////////////////////
// Description:     Makes the Arm object ready for use.

int Arm::Create() {
    if (Attachable::Create() < 0) {
        return -1;
    }

    // Ensure Arms don't get flagged as inheriting RotAngle, since they never do and always set their RotAngle for themselves.
    m_InheritsRotAngle = false;

    // Ensure Arms don't collide with terrain when attached since their expansion/contraction is frame based so atom group doesn't know how to account for it.
    SetCollidesWithTerrainWhileAttached(false);

    return 0;
}


//////////////////////////////////////////////////////////////////////////////////////////
// Method:          Create
//////////////////////////////////////////////////////////////////////////////////////////
// Description:     Creates a Arm to be identical to another, by deep copy.

int Arm::Create(const Arm &reference) {
    if (reference.m_pHeldMO) {
        m_ReferenceHardcodedAttachableUniqueIDs.insert(reference.m_pHeldMO->GetUniqueID());
        SetHeldMO(dynamic_cast<Attachable *>(reference.m_pHeldMO->Clone()));
    }
    Attachable::Create(reference);

    m_GripStrength = reference.m_GripStrength;
    m_HandFile = reference.m_HandFile;
    m_pHand = m_HandFile.GetAsBitmap();
    RTEAssert(m_pHand, "Failed to load hand bitmap in Arm::Create")

    m_MaxLength = reference.m_MaxLength;
    m_HandOffset = reference.m_HandOffset;
    m_TargetPosition = reference.m_TargetPosition;
    m_IdleOffset = reference.m_IdleOffset;
    m_MoveSpeed = reference.m_MoveSpeed;

    return 0;
}


//////////////////////////////////////////////////////////////////////////////////////////
// Virtual method:  ReadProperty
//////////////////////////////////////////////////////////////////////////////////////////
// Description:     Reads a property value from a reader stream. If the name isn't
//                  recognized by this class, then ReadProperty of the parent class
//                  is called. If the property isn't recognized by any of the base classes,
//                  false is returned, and the reader's position is untouched.

int Arm::ReadProperty(const std::string_view &propName, Reader &reader) {
    if (propName == "HeldDevice") {
        RemoveAttachable(dynamic_cast<Attachable *>(m_pHeldMO));
        const Entity *heldDeviceEntity = g_PresetMan.GetEntityPreset(reader);
        if (heldDeviceEntity) {
            m_pHeldMO = dynamic_cast<MovableObject *>(heldDeviceEntity->Clone());
            AddAttachable(dynamic_cast<Attachable *>(m_pHeldMO));
        }
    } else if (propName == "GripStrength") {
        reader >> m_GripStrength;
    } else if (propName == "Hand") {
        reader >> m_HandFile;
        m_pHand = m_HandFile.GetAsBitmap();
    } else if (propName == "MaxLength") {
        reader >> m_MaxLength;
    } else if (propName == "IdleOffset") {
        reader >> m_IdleOffset;
    } else if (propName == "WillIdle") {
        reader >> m_WillIdle;
    } else if (propName == "MoveSpeed") {
        reader >> m_MoveSpeed;
    } else {
        return Attachable::ReadProperty(propName, reader);
    }

    return 0;
}


//////////////////////////////////////////////////////////////////////////////////////////
// Virtual method:  Save
//////////////////////////////////////////////////////////////////////////////////////////
// Description:     Saves the complete state of this Arm with a Writer for
//                  later recreation with Create(Reader &reader);

int Arm::Save(Writer &writer) const
{
    Attachable::Save(writer);

    writer.NewProperty("HeldDevice");
    writer << m_pHeldMO;
    writer.NewProperty("GripStrength");
    writer << m_GripStrength;
    writer.NewProperty("HandGroup");
    writer << m_HandFile;
    writer.NewProperty("MaxLength");
    writer << m_MaxLength;
    writer.NewProperty("IdleOffset");
    writer << m_IdleOffset;
    writer.NewProperty("WillIdle");
    writer << m_WillIdle;
    writer.NewProperty("MoveSpeed");
    writer << m_MoveSpeed;

    return 0;
}


//////////////////////////////////////////////////////////////////////////////////////////
// Method:          Destroy
//////////////////////////////////////////////////////////////////////////////////////////
// Description:     Destroys and resets (through Clear()) the Arm object.

void Arm::Destroy(bool notInherited)
{
//    g_MovableMan.RemoveEntityPreset(this);

// Not owned by this
//    destroy_bitmap(m_pHand);

    if (!notInherited)
        Attachable::Destroy();
    Clear();
}


//////////////////////////////////////////////////////////////////////////////////////////
// Method:          GetHeldDevice
//////////////////////////////////////////////////////////////////////////////////////////
// Description:     Gets the HeldDevice currently held by this Arm, IF the thing held is
//                  a HeldDevice, that is. Ownership is NOT transferred.
// Arguments:       None.
// Return value:    A pointer to the currently held HeldDevice. 0 is returned if no
//                  HeldDevice is currently held (even though an MO may be held).

HeldDevice * Arm::GetHeldDevice() const
{
    HeldDevice *pRetDev = 0;
    if (m_pHeldMO && m_pHeldMO->IsHeldDevice())
        pRetDev = dynamic_cast<HeldDevice *>(m_pHeldMO);
    return pRetDev;
}


//////////////////////////////////////////////////////////////////////////////////////////
// Method:          SetHeldMO
//////////////////////////////////////////////////////////////////////////////////////////
// Description:     Replaces the MovableObject currently held by this Arm with a new
//                  one. Ownership IS transferred. The currently held MovableObject
//                  (if there is one) will be dropped and become a detached MovableObject,

void Arm::SetHeldMO(MovableObject *newHeldMO) {
    if (newHeldMO == nullptr) {
        Attachable *heldMOAsAttachable = dynamic_cast<Attachable *>(m_pHeldMO);
        if (heldMOAsAttachable && heldMOAsAttachable->IsAttached()) { RemoveAttachable(heldMOAsAttachable); }
        m_pHeldMO = nullptr;
    } else {
        //TODO All this needs cleaning up, this should do the basics, some other method should be responsible for replacing held things
        if (m_pHeldMO && m_pHeldMO->IsHeldDevice() && dynamic_cast<HeldDevice *>(m_pHeldMO)->IsAttached()) {
            RemoveAttachable(dynamic_cast<HeldDevice *>(m_pHeldMO), true, false);
            m_pHeldMO = nullptr;
        }

        if (newHeldMO->IsHeldDevice()) {
            Attachable *newHeldDevice = dynamic_cast<Attachable *>(newHeldMO);
            if (newHeldDevice->IsAttached()) { dynamic_cast<MOSRotating *>(newHeldDevice->GetParent())->RemoveAttachable(newHeldDevice); }
            AddAttachable(newHeldDevice);

            m_HardcodedAttachableUniqueIDsAndSetters.insert({newHeldDevice->GetUniqueID(), [](MOSRotating *parent, Attachable *attachable) {
                dynamic_cast<Arm *>(parent)->SetHeldMO(attachable);
            }});
        }
        m_pHeldMO = newHeldMO;
    }
}


//////////////////////////////////////////////////////////////////////////////////////////
// Method:          ReleaseHeldMO
//////////////////////////////////////////////////////////////////////////////////////////
// Description:     Makes this arm let go of the HeldDevice currently held. Ownership IS
//                  transferred!
// Arguments:       None.
// Return value:    A pointer to the up to this point held HeldDevice. 0 is returned if no
//                  HeldDevice is currently held. Ownership IS transferred!

MovableObject * Arm::ReleaseHeldMO()
{
    MovableObject *pReturnMO = m_pHeldMO;
    if (m_pHeldMO)
    {
        // Clear forces so it doesn't blow up immediately due to accumulated crap when being held
        m_pHeldMO->ClearForces();
        m_pHeldMO->ClearImpulseForces();
		if (m_pHeldMO->IsDevice())
		{
			// Once detached may have incorrect ID value. Detach will take care m_RootID. New ID will be assigned on next frame.
            m_pHeldMO->SetAsNoID();
            RemoveAttachable(dynamic_cast<Attachable *>(m_pHeldMO));
		}
    }
    m_pHeldMO = nullptr;
    return pReturnMO;
}


//////////////////////////////////////////////////////////////////////////////////////////
// Method:          DropEverything
//////////////////////////////////////////////////////////////////////////////////////////
// Description:     Makes this arm let go of anyhthing it holds and give it to the
//                  MovableMan. Ownership is transferred to MovableMan.
// Arguments:       None.

MovableObject * Arm::DropEverything()
{
    MovableObject *pReturnMO = m_pHeldMO;

    if (m_pHeldMO && m_pHeldMO->IsDevice()) {
        RemoveAttachable(dynamic_cast<Attachable *>(m_pHeldMO), true, false);
    }
    else if (m_pHeldMO)
        g_MovableMan.AddParticle(m_pHeldMO);

    m_pHeldMO = 0;

    return pReturnMO;
}


//////////////////////////////////////////////////////////////////////////////////////////
// Method:          SwapHeldMO
//////////////////////////////////////////////////////////////////////////////////////////
// Description:     Replaces the MovableObject currently held by this Arm with a new
//                  one, and returns the replaced one. Ownership IS transferred both ways.

MovableObject * Arm::SwapHeldMO(MovableObject *newMO)
{
    MovableObject *oldMO = m_pHeldMO;
    if (m_pHeldMO && m_pHeldMO->IsDevice()) { RemoveAttachable(dynamic_cast<Attachable *>(m_pHeldMO)); }

    m_pHeldMO = newMO;
    if (newMO && newMO->IsDevice()) {
        AddAttachable(dynamic_cast<Attachable *>(newMO));
    }

    return oldMO;
}


//////////////////////////////////////////////////////////////////////////////////////////
// Method:          Reach
//////////////////////////////////////////////////////////////////////////////////////////
// Description:     Rotates the arm so that it reaches after a point in scene coordinates.
//                  Must be called AFTER SetPos for this frame if the return value is to
//                  be accurate. If the target is not reached, the idle position of the
//                  will be assumed.

void Arm::Reach(const Vector &scenePoint)
{
    m_TargetPosition = scenePoint;
    m_WillIdle = true;
/*
    if (m_HFlipped) {
        m_Pos.m_X -= m_ParentOffset.m_X;
        m_Pos.m_Y += m_ParentOffset.m_Y;
    }
    else
        m_Pos += m_ParentOffset;

    Vector reachVec(m_TargetPosition - m_Pos);
    return reachVec.GetMagnitude() <= m_MaxLength &&
           reachVec.GetMagnitude() >= (m_MaxLength / 2);
*/
}


//////////////////////////////////////////////////////////////////////////////////////////
// Method:          ReachToward
//////////////////////////////////////////////////////////////////////////////////////////
// Description:     Rotates the arm so that it reaches after a point in scene coordinates.
//                  Must be called AFTER SetPos for this frame if the return value is to
//                  be accurate. Arm will reach towards target regardless of wheter it
//                  is within this Arm's length or not.

void Arm::ReachToward(const Vector &scenePoint)
{
    m_TargetPosition = scenePoint;
    m_WillIdle = false;
/*
    if (m_HFlipped) {
        m_Pos.m_X -= m_ParentOffset.m_X;
        m_Pos.m_Y += m_ParentOffset.m_Y;
    }
    else
        m_Pos += m_ParentOffset;

    Vector reachVec(m_TargetPosition - m_Pos);
    return reachVec.GetMagnitude() <= m_MaxLength &&
           reachVec.GetMagnitude() >= (m_MaxLength / 2);
*/
}

/////////////////////////////////////////////////////////////////////////////////////////////////////////////////////////////

void Arm::Update() {
    if (!IsAttached()) {
        RemoveAttachable(dynamic_cast<Attachable *>(m_pHeldMO), true, false);
    } else {
        m_AngularVel = 0.0F;
    }

    UpdateCurrentHandOffset();

    HeldDevice *heldDevice = m_pHeldMO ? dynamic_cast<HeldDevice *>(m_pHeldMO) : nullptr;
    const ThrownDevice *thrownDevice = heldDevice ? dynamic_cast<ThrownDevice *>(heldDevice) : nullptr;

    // HeldDevices need to use the aim angle for their positioning and rotating, while ThrownDevices need to aim and position themselves based on the hand offset, so this done here for TDs and below for HDs.
    if (thrownDevice || !heldDevice) { m_Rotation = m_HandOffset.GetAbsRadAngle() + (m_HFlipped ? c_PI : 0); }

    if (heldDevice) {
        // In order to keep the HeldDevice in the right place, we need to convert its offset (the hand offset) to work as the ParentOffset for the HeldDevice.
        // The HeldDevice will then use this to set its JointPos when it's updated. Unfortunately UnRotateOffset doesn't work for this, since it's Vector/Matrix division, which isn't commutative.
        Vector handOffsetAsParentOffset = RotateOffset(m_JointOffset) + m_HandOffset;
        handOffsetAsParentOffset.RadRotate(-m_Rotation.GetRadAngle()).FlipX(m_HFlipped);
        heldDevice->SetParentOffset(handOffsetAsParentOffset);
    }

    Attachable::Update();

    m_Recoiled = heldDevice && heldDevice->IsRecoiled();

    if (heldDevice && !thrownDevice) {
        m_Rotation = m_HandOffset.GetAbsRadAngle() + (m_HFlipped ? c_PI : 0);
        m_Pos = m_JointPos - RotateOffset(m_JointOffset);
    }

    UpdateArmFrame();
}

/////////////////////////////////////////////////////////////////////////////////////////////////////////////////////////////

void Arm::UpdateCurrentHandOffset() {
    if (IsAttached()) {
        Vector targetOffset;
        if (m_pHeldMO && !dynamic_cast<ThrownDevice *>(m_pHeldMO)) {
            m_DidReach = false;
            const HeldDevice *heldDevice = dynamic_cast<HeldDevice *>(m_pHeldMO);
            targetOffset = heldDevice->GetStanceOffset() * m_Rotation;

            // In order to keep the held device from clipping through terrain, we need to determine where its muzzle position will be, and use that to figure out where its midpoint will be, as well as the distance between the two.
            Vector newMuzzlePos = (m_JointPos + targetOffset) - RotateOffset(heldDevice->GetJointOffset()) + RotateOffset(heldDevice->GetMuzzleOffset());
            Vector midToMuzzle = RotateOffset({heldDevice->GetRadius(), 0});
            Vector midOfDevice = newMuzzlePos - midToMuzzle;

            Vector terrainOrMuzzlePosition;
            g_SceneMan.CastStrengthRay(midOfDevice, midToMuzzle, 5, terrainOrMuzzlePosition, 0, false);
            targetOffset += g_SceneMan.ShortestDistance(newMuzzlePos, terrainOrMuzzlePosition, g_SceneMan.SceneWrapsX());
        } else {
            if (m_TargetPosition.IsZero()) {
                targetOffset = m_IdleOffset.GetXFlipped(m_HFlipped);
                m_DidReach = false;
            } else {
                targetOffset = g_SceneMan.ShortestDistance(m_JointPos, m_TargetPosition, g_SceneMan.SceneWrapsX());
<<<<<<< HEAD
				if (m_WillIdle && targetOffset.GetMagnitude() > m_MaxLength) {
					targetOffset = m_IdleOffset.GetXFlipped(m_HFlipped);
					m_DidReach = false;
				} else {
					m_DidReach = true;
				}
=======
                m_DidReach = m_WillIdle;
                if (m_WillIdle && targetOffset.GetMagnitude() > m_MaxLength) {
                    targetOffset = m_IdleOffset.GetXFlipped(m_HFlipped);
                    m_DidReach = false;
                }
>>>>>>> 1f6ec62b
            }
        }

        Vector distanceFromTargetOffsetToHandOffset(targetOffset - m_HandOffset);
        m_HandOffset += distanceFromTargetOffsetToHandOffset * m_MoveSpeed;
        m_HandOffset.ClampMagnitude(m_MaxLength, m_MaxLength / 2 + 0.1F);
    } else {
        m_HandOffset.SetXY(m_MaxLength * 0.65F, 0);
        m_HandOffset.RadRotate((m_HFlipped ? c_PI : 0) + m_Rotation.GetRadAngle());
    }
}

/////////////////////////////////////////////////////////////////////////////////////////////////////////////////////////////

void Arm::UpdateArmFrame() {
    if (IsAttached()) {
        float halfMax = m_MaxLength / 2.0F;
        //TODO this should be replaced with floor I think. If I remember right, casting float to int always rounds to 0, which should function the same but is harder to remember than clearly flooring it.
        int newFrame = static_cast<int>(((m_HandOffset.GetMagnitude() - halfMax) / halfMax) * static_cast<float>(m_FrameCount));
        RTEAssert(newFrame <= m_FrameCount, "Arm frame is out of bounds for " + GetClassName() + ": " + GetPresetName() + ".");
        m_Frame = std::clamp(static_cast<unsigned int>(newFrame), 0U, m_FrameCount - 1);
    }
}

/////////////////////////////////////////////////////////////////////////////////////////////////////////////////////////////

void Arm::Draw(BITMAP *pTargetBitmap, const Vector &targetPos, DrawMode mode, bool onlyPhysical) const {
    Attachable::Draw(pTargetBitmap, targetPos, mode, onlyPhysical);

    if (!onlyPhysical && (mode == g_DrawColor || mode == g_DrawWhite || mode == g_DrawTrans) && (m_pHeldMO || (!m_pHeldMO && !m_DidReach)) && m_Parent) {
        DrawHand(pTargetBitmap, targetPos, mode);
        if (m_pHeldMO && m_pHeldMO->IsDrawnAfterParent()) { m_pHeldMO->Draw(pTargetBitmap, targetPos, mode, onlyPhysical); }
    }
}

/////////////////////////////////////////////////////////////////////////////////////////////////////////////////////////////

void Arm::DrawHand(BITMAP *targetBitmap, const Vector &targetPos, DrawMode mode) const {
    Vector handPos(m_JointPos + m_HandOffset + (m_Recoiled ? m_RecoilOffset : Vector()) - targetPos);
    handPos.m_X -= static_cast<float>((m_pHand->w / 2) + 1);
    handPos.m_Y -= static_cast<float>((m_pHand->h / 2) + 1);

    if (!m_HFlipped) {
        if (mode == g_DrawWhite) {
            draw_character_ex(targetBitmap, m_pHand, handPos.GetFloorIntX(), handPos.GetFloorIntY(), g_WhiteColor, -1);
        } else {
            draw_sprite(targetBitmap, m_pHand, handPos.GetFloorIntX(), handPos.GetFloorIntY());
        }
    } else {
        //TODO this draw_character_ex won't draw flipped. It should draw onto a temp bitmap and then draw that flipped. Maybe it can reuse a temp bitmap from MOSR, maybe not?
        if (mode == g_DrawWhite) {
            draw_character_ex(targetBitmap, m_pHand, handPos.GetFloorIntX(), handPos.GetFloorIntY(), g_WhiteColor, -1);
        } else {
            draw_sprite_h_flip(targetBitmap, m_pHand, handPos.GetFloorIntX(), handPos.GetFloorIntY());
        }
    }
}

} // namespace RTE<|MERGE_RESOLUTION|>--- conflicted
+++ resolved
@@ -411,20 +411,11 @@
                 m_DidReach = false;
             } else {
                 targetOffset = g_SceneMan.ShortestDistance(m_JointPos, m_TargetPosition, g_SceneMan.SceneWrapsX());
-<<<<<<< HEAD
-				if (m_WillIdle && targetOffset.GetMagnitude() > m_MaxLength) {
-					targetOffset = m_IdleOffset.GetXFlipped(m_HFlipped);
-					m_DidReach = false;
-				} else {
-					m_DidReach = true;
-				}
-=======
                 m_DidReach = m_WillIdle;
                 if (m_WillIdle && targetOffset.GetMagnitude() > m_MaxLength) {
                     targetOffset = m_IdleOffset.GetXFlipped(m_HFlipped);
                     m_DidReach = false;
                 }
->>>>>>> 1f6ec62b
             }
         }
 

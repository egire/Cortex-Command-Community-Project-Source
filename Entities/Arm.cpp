//////////////////////////////////////////////////////////////////////////////////////////
// File:            Arm.cpp
//////////////////////////////////////////////////////////////////////////////////////////
// Description:     Source file for the Arm class.
// Project:         Retro Terrain Engine
// Author(s):       Daniel Tabar
//                  data@datarealms.com
//                  http://www.datarealms.com


//////////////////////////////////////////////////////////////////////////////////////////
// Inclusions of header files

#include "Arm.h"
#include "HDFirearm.h"
#include "ThrownDevice.h"
#include "PresetMan.h"

namespace RTE {

ConcreteClassInfo(Arm, Attachable, 50)


//////////////////////////////////////////////////////////////////////////////////////////
// Method:          Clear
//////////////////////////////////////////////////////////////////////////////////////////
// Description:     Clears all the member variables of this Arm, effectively
//                  resetting the members of this abstraction level only.

void Arm::Clear()
{
    m_pHeldMO = 0;
    m_GripStrength = 0;
    m_HandFile.Reset();
    m_pHand = 0;
    m_MaxLength = 0;
    m_HandOffset.Reset();
    m_TargetPoint.Reset();
    m_IdleOffset.Reset();
    m_MoveSpeed = 0;
    m_WillIdle = true;
    m_DidReach = false;
}


//////////////////////////////////////////////////////////////////////////////////////////
// Virtual method:  Create
//////////////////////////////////////////////////////////////////////////////////////////
// Description:     Makes the Arm object ready for use.

int Arm::Create() {
    if (MOSRotating::Create() < 0) {
        return -1;
    }

    // Ensure Arms don't get flagged as inheriting RotAngle, since they never do and always set their RotAngle for themselves.
    m_InheritsRotAngle = false;

    // Ensure Arms don't collide with terrain when attached since their expansion/contraction is frame based so atom group doesn't know how to account for it.
    SetCollidesWithTerrainWhileAttached(false);

    return 0;
}


//////////////////////////////////////////////////////////////////////////////////////////
// Method:          Create
//////////////////////////////////////////////////////////////////////////////////////////
// Description:     Creates a Arm to be identical to another, by deep copy.

int Arm::Create(const Arm &reference) {
    if (reference.m_pHeldMO) {
        m_ReferenceHardcodedAttachableUniqueIDs.insert(reference.m_pHeldMO->GetUniqueID());
        SetHeldMO(dynamic_cast<Attachable *>(reference.m_pHeldMO->Clone()));
    }
    Attachable::Create(reference);

    m_GripStrength = reference.m_GripStrength;
    m_HandFile = reference.m_HandFile;
    m_pHand = m_HandFile.GetAsBitmap();
    RTEAssert(m_pHand, "Failed to load hand bitmap in Arm::Create")

    m_MaxLength = reference.m_MaxLength;
    m_HandOffset = reference.m_HandOffset;
    m_TargetPoint = reference.m_TargetPoint;
    m_IdleOffset = reference.m_IdleOffset;
    m_MoveSpeed = reference.m_MoveSpeed;

    return 0;
}


//////////////////////////////////////////////////////////////////////////////////////////
// Virtual method:  ReadProperty
//////////////////////////////////////////////////////////////////////////////////////////
// Description:     Reads a property value from a reader stream. If the name isn't
//                  recognized by this class, then ReadProperty of the parent class
//                  is called. If the property isn't recognized by any of the base classes,
//                  false is returned, and the reader's position is untouched.

int Arm::ReadProperty(std::string propName, Reader &reader) {
    if (propName == "HeldDevice") {
        RemoveAttachable(dynamic_cast<Attachable *>(m_pHeldMO));
        const Entity *heldDeviceEntity = g_PresetMan.GetEntityPreset(reader);
        if (heldDeviceEntity) {
            m_pHeldMO = dynamic_cast<MovableObject *>(heldDeviceEntity->Clone());
            AddAttachable(dynamic_cast<Attachable *>(m_pHeldMO));
        }
    } else if (propName == "GripStrength") {
        reader >> m_GripStrength;
    } else if (propName == "Hand") {
        reader >> m_HandFile;
        m_pHand = m_HandFile.GetAsBitmap();
    } else if (propName == "MaxLength") {
        reader >> m_MaxLength;
    } else if (propName == "IdleOffset") {
        reader >> m_IdleOffset;
    } else if (propName == "WillIdle") {
        reader >> m_WillIdle;
    } else if (propName == "MoveSpeed") {
        reader >> m_MoveSpeed;
    } else {
        return Attachable::ReadProperty(propName, reader);
    }

    return 0;
}


//////////////////////////////////////////////////////////////////////////////////////////
// Virtual method:  Save
//////////////////////////////////////////////////////////////////////////////////////////
// Description:     Saves the complete state of this Arm with a Writer for
//                  later recreation with Create(Reader &reader);

int Arm::Save(Writer &writer) const
{
    Attachable::Save(writer);

    writer.NewProperty("HeldDevice");
    writer << m_pHeldMO;
    writer.NewProperty("GripStrength");
    writer << m_GripStrength;
    writer.NewProperty("HandGroup");
    writer << m_HandFile;
    writer.NewProperty("MaxLength");
    writer << m_MaxLength;
    writer.NewProperty("IdleOffset");
    writer << m_IdleOffset;
    writer.NewProperty("WillIdle");
    writer << m_WillIdle;
    writer.NewProperty("MoveSpeed");
    writer << m_MoveSpeed;

    return 0;
}


//////////////////////////////////////////////////////////////////////////////////////////
// Method:          Destroy
//////////////////////////////////////////////////////////////////////////////////////////
// Description:     Destroys and resets (through Clear()) the Arm object.

void Arm::Destroy(bool notInherited)
{
//    g_MovableMan.RemoveEntityPreset(this);

// Not owned by this
//    destroy_bitmap(m_pHand);

    if (!notInherited)
        Attachable::Destroy();
    Clear();
}


//////////////////////////////////////////////////////////////////////////////////////////
// Method:          GetHeldDevice
//////////////////////////////////////////////////////////////////////////////////////////
// Description:     Gets the HeldDevice currently held by this Arm, IF the thing held is
//                  a HeldDevice, that is. Ownership is NOT transferred.
// Arguments:       None.
// Return value:    A pointer to the currently held HeldDevice. 0 is returned if no
//                  HeldDevice is currently held (even though an MO may be held).

HeldDevice * Arm::GetHeldDevice() const
{
    HeldDevice *pRetDev = 0;
    if (m_pHeldMO && m_pHeldMO->IsHeldDevice())
        pRetDev = dynamic_cast<HeldDevice *>(m_pHeldMO);
    return pRetDev;
}


//////////////////////////////////////////////////////////////////////////////////////////
// Method:          SetHeldMO
//////////////////////////////////////////////////////////////////////////////////////////
// Description:     Replaces the MovableObject currently held by this Arm with a new
//                  one. Ownership IS transferred. The currently held MovableObject
//                  (if there is one) will be dropped and become a detached MovableObject,

<<<<<<< HEAD
void Arm::SetHeldMO(MovableObject *newHeldMO) {
    if (newHeldMO == nullptr) {
        Attachable *heldMOAsAttachable = dynamic_cast<Attachable *>(m_pHeldMO);
        if (m_pHeldMO && heldMOAsAttachable && heldMOAsAttachable->IsAttachedTo(this)) { RemoveAttachable(heldMOAsAttachable); }
        m_pHeldMO = nullptr;
    } else {
        //TODO All this needs cleaning up, this should do the basics, some other method should be responsible for replacing held things
        if (m_pHeldMO && m_pHeldMO->IsHeldDevice() && dynamic_cast<HeldDevice *>(m_pHeldMO)->IsAttachedTo(this)) {
            HeldDevice *oldHeldDevice = dynamic_cast<HeldDevice *>(m_pHeldMO);
            if (oldHeldDevice->IsAttached()) { dynamic_cast<MOSRotating *>(oldHeldDevice->GetParent())->RemoveAttachable(oldHeldDevice, true, false); }
            m_pHeldMO = nullptr;
        }
=======
void Arm::SetHeldMO(MovableObject *newHeldMO)
{
// TODO: NEED TO REWORK THIS TO WORK WITH THROWNDEVICES!!
    if (m_pHeldMO && m_pHeldMO->IsHeldDevice() && dynamic_cast<HeldDevice *>(m_pHeldMO)->IsAttachedTo(this)) {
        HeldDevice *pHeldDev = dynamic_cast<HeldDevice *>(m_pHeldMO);
        pHeldDev->Detach();
// TODO: Refine throwing force to dropped device here?")
		pHeldDev->SetVel(Vector(RandomNum(0.0F, 10.0F), -RandomNum(0.0F, 15.0F)));
		pHeldDev->SetAngularVel(-RandomNum(0.0F, 10.0F));
        g_MovableMan.AddItem(pHeldDev);
        m_pHeldMO = pHeldDev = 0;
    }
>>>>>>> be7a504c

        if (newHeldMO && (newHeldMO->IsHeldDevice() || newHeldMO->IsThrownDevice())) {
            Attachable *newHeldDevice = dynamic_cast<Attachable *>(newHeldMO);
            if (newHeldDevice->IsAttached()) { dynamic_cast<MOSRotating *>(newHeldDevice->GetParent())->RemoveAttachable(newHeldDevice); }
            AddAttachable(newHeldDevice);
            m_HardcodedAttachableUniqueIDsAndSetters.insert({newHeldDevice->GetUniqueID(), [](MOSRotating *parent, Attachable *attachable) { dynamic_cast<Arm *>(parent)->SetHeldMO(attachable); }});
        }
        m_pHeldMO = newHeldMO;
    }
}


//////////////////////////////////////////////////////////////////////////////////////////
// Method:          ReleaseHeldMO
//////////////////////////////////////////////////////////////////////////////////////////
// Description:     Makes this arm let go of the HeldDevice currently held. Ownership IS
//                  transferred!
// Arguments:       None.
// Return value:    A pointer to the up to this point held HeldDevice. 0 is returned if no
//                  HeldDevice is currently held. Ownership IS transferred!

MovableObject * Arm::ReleaseHeldMO()
{
    MovableObject *pReturnMO = m_pHeldMO;
    if (m_pHeldMO)
    {
        // Clear forces so it doesn't blow up immediately due to accumulated crap when being held
        m_pHeldMO->ClearForces();
        m_pHeldMO->ClearImpulseForces();
		if (m_pHeldMO->IsDevice())
		{
			// Once detached may have incorrect ID value. Detach will take care m_RootID. New ID will be assigned on next frame.
            m_pHeldMO->SetAsNoID();
            RemoveAttachable(dynamic_cast<Attachable *>(m_pHeldMO));
		}
    }
    m_pHeldMO = 0;
    return pReturnMO;
}


//////////////////////////////////////////////////////////////////////////////////////////
// Method:          DropEverything
//////////////////////////////////////////////////////////////////////////////////////////
// Description:     Makes this arm let go of anyhthing it holds and give it to the
//                  MovableMan. Ownership is transferred to MovableMan.
// Arguments:       None.

MovableObject * Arm::DropEverything()
{
    MovableObject *pReturnMO = m_pHeldMO;

    if (m_pHeldMO && m_pHeldMO->IsDevice()) {
        RemoveAttachable(dynamic_cast<Attachable *>(m_pHeldMO));
        g_MovableMan.AddItem(m_pHeldMO);
    }
    else if (m_pHeldMO)
        g_MovableMan.AddParticle(m_pHeldMO);

    m_pHeldMO = 0;

    return pReturnMO;
}


//////////////////////////////////////////////////////////////////////////////////////////
// Method:          SwapHeldMO
//////////////////////////////////////////////////////////////////////////////////////////
// Description:     Replaces the MovableObject currently held by this Arm with a new
//                  one, and returns the replaced one. Ownership IS transferred both ways.

MovableObject * Arm::SwapHeldMO(MovableObject *newMO)
{
    MovableObject *oldMO = m_pHeldMO;
    if (m_pHeldMO && m_pHeldMO->IsDevice()) { RemoveAttachable(dynamic_cast<Attachable *>(m_pHeldMO)); }

    m_pHeldMO = newMO;
    if (newMO && newMO->IsDevice()) {
        AddAttachable(dynamic_cast<Attachable *>(newMO));
    }

    return oldMO;
}


//////////////////////////////////////////////////////////////////////////////////////////
// Method:          Reach
//////////////////////////////////////////////////////////////////////////////////////////
// Description:     Rotates the arm so that it reaches after a point in scene coordinates.
//                  Must be called AFTER SetPos for this frame if the return value is to
//                  be accurate. If the target is not reached, the idle position of the
//                  will be assumed.

void Arm::Reach(const Vector &scenePoint)
{
    m_TargetPoint = scenePoint;
    m_WillIdle = true;
/*
    if (m_HFlipped) {
        m_Pos.m_X -= m_ParentOffset.m_X;
        m_Pos.m_Y += m_ParentOffset.m_Y;
    }
    else
        m_Pos += m_ParentOffset;

    Vector reachVec(m_TargetPoint - m_Pos);
    return reachVec.GetMagnitude() <= m_MaxLength &&
           reachVec.GetMagnitude() >= (m_MaxLength / 2);
*/
}


//////////////////////////////////////////////////////////////////////////////////////////
// Method:          ReachToward
//////////////////////////////////////////////////////////////////////////////////////////
// Description:     Rotates the arm so that it reaches after a point in scene coordinates.
//                  Must be called AFTER SetPos for this frame if the return value is to
//                  be accurate. Arm will reach towards target regardless of wheter it
//                  is within this Arm's length or not.

void Arm::ReachToward(const Vector &scenePoint)
{
    m_TargetPoint = scenePoint;
    m_WillIdle = false;
/*
    if (m_HFlipped) {
        m_Pos.m_X -= m_ParentOffset.m_X;
        m_Pos.m_Y += m_ParentOffset.m_Y;
    }
    else
        m_Pos += m_ParentOffset;

    Vector reachVec(m_TargetPoint - m_Pos);
    return reachVec.GetMagnitude() <= m_MaxLength &&
           reachVec.GetMagnitude() >= (m_MaxLength / 2);
*/
}


//////////////////////////////////////////////////////////////////////////////////////////
// Method:          ConstrainHand
//////////////////////////////////////////////////////////////////////////////////////////
// Description:     Makes sure the hand distance is constrained between the max length of
//                  this Arm and half the max length.

bool Arm::ConstrainHand()
{
        float halfMax = m_MaxLength / 2;
        if (m_HandOffset.GetMagnitude() > m_MaxLength) {
            m_HandOffset.SetMagnitude(m_MaxLength);
            return false;
        }
        else if (m_HandOffset.GetMagnitude() < halfMax) {
            m_HandOffset.SetMagnitude(halfMax + 0.1);
            return true;
        }
        else
            return true;
}


//////////////////////////////////////////////////////////////////////////////////////////
// Virtual method:  Update
//////////////////////////////////////////////////////////////////////////////////////////
// Description:     Updates this Arm. Supposed to be done every frame.

void Arm::Update() {


    Attachable::Update();

    if (!m_Parent) {
        // When arm is detached, let go of whatever it is holding 
        if (m_pHeldMO) {
			m_pHeldMO->SetVel(m_Vel + Vector(-RandomNum(0.0F, 10.0F), -RandomNum(0.0F, 15.0F)));
            m_pHeldMO->SetAngularVel(-7);
            if (m_pHeldMO->IsDevice()) { RemoveAttachable(dynamic_cast<Attachable *>(m_pHeldMO)); }
            g_MovableMan.AddItem(m_pHeldMO);
            m_pHeldMO = 0;
        }
        // Update hand
        m_HandOffset.SetXY(m_MaxLength * 0.65, 0);
        m_HandOffset.RadRotate((m_HFlipped ? c_PI : 0) + m_Rotation.GetRadAngle());
    } else {
        // Attached, so act like it

        // If a Firearm or Shield device is held, but not a throwable, update it and arm configuration accordingly.
        HeldDevice *pHeldDev = dynamic_cast<HeldDevice *>(m_pHeldMO);
        if (pHeldDev && !dynamic_cast<ThrownDevice *>(m_pHeldMO))
        {
            // Indicate that the arm wasn't reaching for anything this frame.
            m_DidReach = false;
            pHeldDev->SetHFlipped(m_HFlipped);

            Vector handTarget(pHeldDev->GetStanceOffset());
			handTarget *= m_Rotation/* + m_pParent->GetRotMatrix()*/;
			//            handTarget.RadRotate(m_pParent->GetRotMatrix());

            // Predict where the new muzzle position will be if we don't try to clear the muzzle of terrain
            Vector newMuzzlePos = (m_JointPos + handTarget) - RotateOffset(pHeldDev->GetJointOffset()) + RotateOffset(pHeldDev->GetMuzzleOffset());
            // Adjust the hand offset back if necessary so that the weapon's muzzle doesn't poke into terrain
            Vector midToMuzzle(pHeldDev->GetRadius(), 0);
            midToMuzzle = RotateOffset(midToMuzzle);

            // Figure out where the back butt of the device will be without adjustment
            Vector midOfDevice = newMuzzlePos - midToMuzzle;

            // Trace from the back toward the muzzle, finding first pixel of impassable hardness
            Vector freeMuzzlePos;
            g_SceneMan.CastStrengthRay(midOfDevice, midToMuzzle, 5, freeMuzzlePos, 0, false);
            Vector muzzleAdjustment = g_SceneMan.ShortestDistance(newMuzzlePos, freeMuzzlePos);
            // Only apply if it's large enough
            if (muzzleAdjustment.GetMagnitude() > 2.0F)
                handTarget += muzzleAdjustment;

            // Interpolate the hand offset to the hand target
            handTarget -= m_HandOffset;
            m_HandOffset += handTarget * m_MoveSpeed;

            // Make sure the weapon cannot be extended beyond the reach of the arm.
            ConstrainHand();

<<<<<<< HEAD
            float handAngle = m_HandOffset.GetAbsRadAngle();

            // In order to keep the HeldDevice in the right place, we need to convert its offset (the hand offset) to work as the ParentOffset for the HeldDevice.
            // The HeldDevice will then use this to set its JointPos when it's updated. Unfortunately UnRotateOffset doesn't work for this, since it's Vector/Matrix division, which isn't commutative.
            Vector handOffsetAsParentOffset = RotateOffset(m_JointOffset) + m_HandOffset;
            handOffsetAsParentOffset.RadRotate(-m_Rotation.GetRadAngle()).FlipX(m_HFlipped);
            pHeldDev->SetParentOffset(handOffsetAsParentOffset);
            
            m_Recoiled = pHeldDev->IsRecoiled();
=======
            pHeldDev->SetJointPos(m_JointPos + m_HandOffset);
            pHeldDev->SetRotAngle(m_Rotation.GetRadAngle());
            pHeldDev->Update();
            if (pHeldDev->IsRecoiled())
                m_pParent->AddImpulseForce(pHeldDev->GetRecoilForce());
            else
                m_Recoiled = false;
>>>>>>> be7a504c

            m_Rotation = (m_HFlipped ? c_PI : 0) + m_HandOffset.GetAbsRadAngle();

            // Redo the positioning of the arm now since the rotation has changed and RotateOffset will return different results
            m_Pos = m_JointPos - RotateOffset(m_JointOffset);

            // If it blew up or whatever, releaes it from hand and put into scene so it'll be cleaned up properly
            if (m_pHeldMO && m_pHeldMO->IsSetToDelete())
                g_MovableMan.AddItem(ReleaseHeldMO());
        }
        // Adjust rotation and hand distance if reaching toward something.
        else
        {
            // Not reaching toward anything
            if (m_TargetPoint.IsZero())
            {
                Vector moveVec(m_IdleOffset.GetXFlipped(m_HFlipped) - m_HandOffset);
                m_HandOffset += moveVec * m_MoveSpeed;
                m_DidReach = false;
            }
            else
            {
                Vector handTarget = g_SceneMan.ShortestDistance(m_JointPos, m_TargetPoint);

                // Check if handTarget is within arm's length.
                if (handTarget.GetMagnitude() <= m_MaxLength || !m_WillIdle/* && handTarget.GetFloored() != m_HandOffset.GetFloored()*/)
                {
                    Vector moveVec(handTarget - m_HandOffset);
                    m_HandOffset += moveVec * m_MoveSpeed;
                    m_DidReach = m_WillIdle;
                }
				else /*if (m_IdleOffset.GetXFlipped(m_HFlipped).GetFloored() != m_HandOffset.GetFloored())*/
				{
					Vector moveVec(m_IdleOffset.GetXFlipped(m_HFlipped) - m_HandOffset);
					m_HandOffset += moveVec * m_MoveSpeed;
					m_DidReach = false;
				}
            }
            // Cap hand distance to what the Arm allows
            ConstrainHand();
            m_Rotation = (m_HFlipped ? c_PI : 0) + m_HandOffset.GetAbsRadAngle();

            // Redo the positioning of the arm now since the rotation has changed and RotateOffset will return different results
            m_Pos = m_JointPos - RotateOffset(m_JointOffset);

            // If holding something other than a FireArm, then update it
            if (m_pHeldMO) {
                Attachable *pHeldDev = dynamic_cast<Attachable *>(m_pHeldMO);
<<<<<<< HEAD

                // In order to keep the HeldDevice in the right place, we need to convert its offset (the hand offset) to work as the ParentOffset for the HeldDevice.
                // The HeldDevice will then use this to set its JointPos when it's updated. Unfortunately UnRotateOffset doesn't work for this, since it's Vector/Matrix division, which isn't commutative.
                Vector handOffsetAsParentOffset = RotateOffset(m_JointOffset) + m_HandOffset;
                handOffsetAsParentOffset.RadRotate(-m_Rotation.GetRadAngle()).FlipX(m_HFlipped);
                pHeldDev->SetParentOffset(handOffsetAsParentOffset);

                // If it blew up or whatever, releaes it from hand and put into scene so it'll be cleaned up properly
=======
                if (pHeldDev)
                    pHeldDev->SetJointPos(m_JointPos + m_HandOffset);
                else
                    m_pHeldMO->SetPos(m_JointPos + m_HandOffset);
                m_pHeldMO->SetHFlipped(m_HFlipped);
                m_pHeldMO->SetRotAngle(m_Rotation.GetRadAngle());
                m_pHeldMO->Update();
                // If it blew up or whatever, release it from hand and put into scene so it'll be cleaned up properly
>>>>>>> be7a504c
                if (m_pHeldMO->IsSetToDelete())
                    g_MovableMan.AddItem(ReleaseHeldMO());
            }
        }

        // Set correct frame for arm bend.
		float halfMax = m_MaxLength / 2.0F;
		int newFrame = static_cast<int>(((m_HandOffset.GetMagnitude()- halfMax) / halfMax) * static_cast<float>(m_FrameCount));
		if (newFrame < 0) {
			newFrame = 0;
		}
		RTEAssert(newFrame <= m_FrameCount, "Arm frame is out of bounds for "+ GetClassName()+": "+ GetPresetName() + ".");
		if (newFrame == m_FrameCount) {
			--newFrame;
		}
		m_Frame = newFrame;
    }
}


//////////////////////////////////////////////////////////////////////////////////////////
// Virtual method:  Draw
//////////////////////////////////////////////////////////////////////////////////////////
// Description:     Draws this Arm's current graphical representation to a
//                  BITMAP of choice.

void Arm::Draw(BITMAP *pTargetBitmap, const Vector &targetPos, DrawMode mode, bool onlyPhysical) const {
    Attachable::Draw(pTargetBitmap, targetPos, mode, onlyPhysical);
    if (m_pHeldMO || (!m_pHeldMO && !m_DidReach) || !m_Parent) {
        if (!onlyPhysical && (mode == g_DrawColor || mode == g_DrawWhite || mode == g_DrawTrans)) {
            DrawHand(pTargetBitmap, targetPos, mode);
        }
        if (m_pHeldMO && m_pHeldMO->IsDrawnAfterParent()) {
            m_pHeldMO->Draw(pTargetBitmap, targetPos, mode, onlyPhysical);
        }
    }
}


//////////////////////////////////////////////////////////////////////////////////////////
// Virtual method:  DrawHand
//////////////////////////////////////////////////////////////////////////////////////////
// Description:     Draws this Arm's hand's graphical representation to a BITMAP of
//                  choice.

void Arm::DrawHand(BITMAP *pTargetBitmap, const Vector &targetPos, DrawMode mode) const {
    Vector handPos(m_JointPos + m_HandOffset + (m_Recoiled ? m_RecoilOffset : Vector()) - targetPos);
    handPos.m_X -= (m_pHand->w / 2) + 1;
    handPos.m_Y -= (m_pHand->h / 2) + 1;

<<<<<<< HEAD
    if (!m_HFlipped) {
        if (mode == g_DrawWhite) {
            draw_character_ex(pTargetBitmap, m_pHand, handPos.GetRoundIntX(), handPos.GetRoundIntY(), g_WhiteColor, -1);
        } else {
            draw_sprite(pTargetBitmap, m_pHand, handPos.GetRoundIntX(), handPos.GetRoundIntY());
        }
    } else {
        //TODO this won't draw flipped. It should draw onto a temp bitmap and then draw that flipped. Maybe it can reuse a temp bitmap from MOSR, maybe not?
        if (mode == g_DrawWhite) {
            draw_character_ex(pTargetBitmap, m_pHand, handPos.GetRoundIntX(), handPos.GetRoundIntY(), g_WhiteColor, -1);
        } else {
            draw_sprite_h_flip(pTargetBitmap, m_pHand, handPos.GetRoundIntX(), handPos.GetRoundIntY());
        }
    }
=======
    if (!m_HFlipped)
        draw_sprite(pTargetBitmap, m_pHand, handPos.GetFloorIntX(), handPos.GetFloorIntY());
    else
        draw_sprite_h_flip(pTargetBitmap, m_pHand, handPos.GetFloorIntX(), handPos.GetFloorIntY());
>>>>>>> be7a504c
}

} // namespace RTE<|MERGE_RESOLUTION|>--- conflicted
+++ resolved
@@ -199,7 +199,6 @@
 //                  one. Ownership IS transferred. The currently held MovableObject
 //                  (if there is one) will be dropped and become a detached MovableObject,
 
-<<<<<<< HEAD
 void Arm::SetHeldMO(MovableObject *newHeldMO) {
     if (newHeldMO == nullptr) {
         Attachable *heldMOAsAttachable = dynamic_cast<Attachable *>(m_pHeldMO);
@@ -212,20 +211,6 @@
             if (oldHeldDevice->IsAttached()) { dynamic_cast<MOSRotating *>(oldHeldDevice->GetParent())->RemoveAttachable(oldHeldDevice, true, false); }
             m_pHeldMO = nullptr;
         }
-=======
-void Arm::SetHeldMO(MovableObject *newHeldMO)
-{
-// TODO: NEED TO REWORK THIS TO WORK WITH THROWNDEVICES!!
-    if (m_pHeldMO && m_pHeldMO->IsHeldDevice() && dynamic_cast<HeldDevice *>(m_pHeldMO)->IsAttachedTo(this)) {
-        HeldDevice *pHeldDev = dynamic_cast<HeldDevice *>(m_pHeldMO);
-        pHeldDev->Detach();
-// TODO: Refine throwing force to dropped device here?")
-		pHeldDev->SetVel(Vector(RandomNum(0.0F, 10.0F), -RandomNum(0.0F, 15.0F)));
-		pHeldDev->SetAngularVel(-RandomNum(0.0F, 10.0F));
-        g_MovableMan.AddItem(pHeldDev);
-        m_pHeldMO = pHeldDev = 0;
-    }
->>>>>>> be7a504c
 
         if (newHeldMO && (newHeldMO->IsHeldDevice() || newHeldMO->IsThrownDevice())) {
             Attachable *newHeldDevice = dynamic_cast<Attachable *>(newHeldMO);
@@ -448,7 +433,6 @@
             // Make sure the weapon cannot be extended beyond the reach of the arm.
             ConstrainHand();
 
-<<<<<<< HEAD
             float handAngle = m_HandOffset.GetAbsRadAngle();
 
             // In order to keep the HeldDevice in the right place, we need to convert its offset (the hand offset) to work as the ParentOffset for the HeldDevice.
@@ -458,15 +442,6 @@
             pHeldDev->SetParentOffset(handOffsetAsParentOffset);
             
             m_Recoiled = pHeldDev->IsRecoiled();
-=======
-            pHeldDev->SetJointPos(m_JointPos + m_HandOffset);
-            pHeldDev->SetRotAngle(m_Rotation.GetRadAngle());
-            pHeldDev->Update();
-            if (pHeldDev->IsRecoiled())
-                m_pParent->AddImpulseForce(pHeldDev->GetRecoilForce());
-            else
-                m_Recoiled = false;
->>>>>>> be7a504c
 
             m_Rotation = (m_HFlipped ? c_PI : 0) + m_HandOffset.GetAbsRadAngle();
 
@@ -515,7 +490,6 @@
             // If holding something other than a FireArm, then update it
             if (m_pHeldMO) {
                 Attachable *pHeldDev = dynamic_cast<Attachable *>(m_pHeldMO);
-<<<<<<< HEAD
 
                 // In order to keep the HeldDevice in the right place, we need to convert its offset (the hand offset) to work as the ParentOffset for the HeldDevice.
                 // The HeldDevice will then use this to set its JointPos when it's updated. Unfortunately UnRotateOffset doesn't work for this, since it's Vector/Matrix division, which isn't commutative.
@@ -524,16 +498,6 @@
                 pHeldDev->SetParentOffset(handOffsetAsParentOffset);
 
                 // If it blew up or whatever, releaes it from hand and put into scene so it'll be cleaned up properly
-=======
-                if (pHeldDev)
-                    pHeldDev->SetJointPos(m_JointPos + m_HandOffset);
-                else
-                    m_pHeldMO->SetPos(m_JointPos + m_HandOffset);
-                m_pHeldMO->SetHFlipped(m_HFlipped);
-                m_pHeldMO->SetRotAngle(m_Rotation.GetRadAngle());
-                m_pHeldMO->Update();
-                // If it blew up or whatever, release it from hand and put into scene so it'll be cleaned up properly
->>>>>>> be7a504c
                 if (m_pHeldMO->IsSetToDelete())
                     g_MovableMan.AddItem(ReleaseHeldMO());
             }
@@ -584,7 +548,6 @@
     handPos.m_X -= (m_pHand->w / 2) + 1;
     handPos.m_Y -= (m_pHand->h / 2) + 1;
 
-<<<<<<< HEAD
     if (!m_HFlipped) {
         if (mode == g_DrawWhite) {
             draw_character_ex(pTargetBitmap, m_pHand, handPos.GetRoundIntX(), handPos.GetRoundIntY(), g_WhiteColor, -1);
@@ -599,12 +562,6 @@
             draw_sprite_h_flip(pTargetBitmap, m_pHand, handPos.GetRoundIntX(), handPos.GetRoundIntY());
         }
     }
-=======
-    if (!m_HFlipped)
-        draw_sprite(pTargetBitmap, m_pHand, handPos.GetFloorIntX(), handPos.GetFloorIntY());
-    else
-        draw_sprite_h_flip(pTargetBitmap, m_pHand, handPos.GetFloorIntX(), handPos.GetFloorIntY());
->>>>>>> be7a504c
 }
 
 } // namespace RTE
--- conflicted
+++ resolved
@@ -98,27 +98,13 @@
 //                  is called. If the property isn't recognized by any of the base classes,
 //                  false is returned, and the reader's position is untouched.
 
-<<<<<<< HEAD
-int Arm::ReadProperty(const std::string_view &propName, Reader &reader)
-{
-    if (propName == "HeldDevice")
-    {
-        const Entity *pEntity;
-        pEntity = g_PresetMan.GetEntityPreset(reader);
-        if (pEntity)
-        {
-            m_pHeldMO = dynamic_cast<MovableObject *>(pEntity->Clone());
-            if (m_pHeldMO->IsDevice())
-                dynamic_cast<HeldDevice *>(m_pHeldMO)->Attach(this, dynamic_cast<HeldDevice *>(m_pHeldMO)->GetParentOffset());
-=======
-int Arm::ReadProperty(std::string propName, Reader &reader) {
+int Arm::ReadProperty(const std::string_view &propName, Reader &reader) {
     if (propName == "HeldDevice") {
         RemoveAttachable(dynamic_cast<Attachable *>(m_pHeldMO));
         const Entity *heldDeviceEntity = g_PresetMan.GetEntityPreset(reader);
         if (heldDeviceEntity) {
             m_pHeldMO = dynamic_cast<MovableObject *>(heldDeviceEntity->Clone());
             AddAttachable(dynamic_cast<Attachable *>(m_pHeldMO));
->>>>>>> 9e7109fe
         }
     } else if (propName == "GripStrength") {
         reader >> m_GripStrength;

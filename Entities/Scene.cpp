--- conflicted
+++ resolved
@@ -544,7 +544,7 @@
         m_AreaList.push_back(*aItr);
 
     m_GlobalAcc = reference.m_GlobalAcc;
-	
+
 	// Deep copy of the bitmap
     if (reference.m_pPreviewBitmap)
     {
@@ -574,7 +574,7 @@
         RTEAbort("Loading Terrain " + m_pTerrain->GetPresetName() + "\'s data failed!");
         return -1;
     }
-    
+
     ///////////////////////////////////
     // Load Unseen layers before applying objects to the scene,
     // so we can reveal around stuff that is getting placed for the appropriate team
@@ -624,7 +624,7 @@
 		// Lists of found brain deployment locations used to place brain
 		std::vector<Vector> brainLocations[Activity::MaxTeamCount];
 
-        
+
 		//for (list<SceneObject *>::iterator oItr = m_PlacedObjects[AIPLAN].begin(); oItr != m_PlacedObjects[AIPLAN].end(); ++oItr) // I'm using this to dump AI plans with ctrl+w
         for (list<SceneObject *>::iterator oItr = m_PlacedObjects[PLACEONLOAD].begin(); oItr != m_PlacedObjects[PLACEONLOAD].end(); ++oItr)
 		{
@@ -693,7 +693,7 @@
 						// Ignore brain hideouts, they are used only by metagame when applying build budget
 						if (pDep->GetPresetName() == "Brain Hideout")
 							toIgnore = true;
-						
+
 						if (!toIgnore)
 						{
 							// Ownership IS transferred here; pass it along into the MovableMan
@@ -796,7 +796,7 @@
 					if (!pTO)
 						pTO = dynamic_cast<TerrainObject *>(*oItr);
 
-					// Add deployments placed by bunker assemblies, but not in metagame, 
+					// Add deployments placed by bunker assemblies, but not in metagame,
 					// as they are spawned and placed during ApplyBuildBudget
 					if (placeUnits && !g_MetaMan.GameInProgress())
 					{
@@ -928,8 +928,8 @@
 //////////////////////////////////////////////////////////////////////////////////////////
 // Virtual method:  ExpandAIPlanAssemblySchemes
 //////////////////////////////////////////////////////////////////////////////////////////
-// Description:     
-//                  
+// Description:
+//
 
 int Scene::ExpandAIPlanAssemblySchemes()
 {
@@ -971,7 +971,7 @@
 				pBA->SetPlacedByPlayer(pBAS->GetPlacedByPlayer());
 
 				newAIPlan.push_back(pBA);
-				
+
 				std::vector<Deployment *>pDeployments = pBA->GetDeployments();
 				for (std::vector<Deployment *>::iterator itr = pDeployments.begin(); itr != pDeployments.end() ; ++itr)
 				{
@@ -1058,18 +1058,10 @@
 		return -1;
 	}
 
-<<<<<<< HEAD
-	if (m_pPreviewBitmap && (m_pPreviewBitmap->getW() != PREVIEW_WIDTH || m_pPreviewBitmap->getH() != PREVIEW_HEIGHT)) {
+	if (m_pPreviewBitmap && (m_pPreviewBitmap->getW() != c_ScenePreviewWidth || m_pPreviewBitmap->getH() != c_ScenePreviewHeight)) {
 		m_pPreviewBitmap.reset();
 	}
-	if (!m_pPreviewBitmap) { m_pPreviewBitmap = std::make_shared<Texture>(g_FrameMan.GetRenderer(), PREVIEW_WIDTH, PREVIEW_HEIGHT, SDL_TEXTUREACCESS_STATIC); }
-=======
-	if (m_pPreviewBitmap && (m_pPreviewBitmap->w != c_ScenePreviewWidth || m_pPreviewBitmap->h != c_ScenePreviewHeight)) {
-		destroy_bitmap(m_pPreviewBitmap);
-		m_pPreviewBitmap = nullptr;
-	}
-	if (!m_pPreviewBitmap) { m_pPreviewBitmap = create_bitmap_ex(8, c_ScenePreviewWidth, c_ScenePreviewHeight); }
->>>>>>> a712c192
+	if (!m_pPreviewBitmap) { m_pPreviewBitmap = std::make_shared<Texture>(g_FrameMan.GetRenderer(), c_ScenePreviewWidth, c_ScenePreviewHeight, SDL_TEXTUREACCESS_STATIC); }
 
 	ContentFile scenePreviewGradient("Base.rte/GUIs/PreviewSkyGradient.png");
 	SharedTexture previewGradient = scenePreviewGradient.GetAsTexture();
@@ -1381,7 +1373,7 @@
             writer << m_ResidentBrains[player]->IsHFlipped();
             writer.NewProperty("Team");
             writer << m_ResidentBrains[player]->GetTeam();
-			
+
 			//Write out brain's inventory if it is Actor
 			Actor *pActor = dynamic_cast<Actor *>(m_ResidentBrains[player]);
             if (pActor)
@@ -1394,7 +1386,7 @@
 
                     writer.NewProperty("CopyOf");
                     writer << (*iitr)->GetModuleAndPresetName();
-                    
+
                     writer.ObjectEnd();
                 }
 
@@ -1408,7 +1400,7 @@
                     writer.NewProperty("CopyOf");
                     writer << dynamic_cast<Arm *>(pAHuman->GetFGArm())->GetHeldDevice()->GetModuleAndPresetName();
 
-                    writer.ObjectEnd();                            
+                    writer.ObjectEnd();
                 }
             }
 
@@ -1515,7 +1507,7 @@
 
                             writer.NewProperty("CopyOf");
                             writer << (*iitr)->GetModuleAndPresetName();
-                            
+
                             writer.ObjectEnd();
                         }
 
@@ -1529,7 +1521,7 @@
                             writer.NewProperty("CopyOf");
                             writer << dynamic_cast<Arm *>(pAHuman->GetFGArm())->GetHeldDevice()->GetModuleAndPresetName();
 
-                            writer.ObjectEnd();                            
+                            writer.ObjectEnd();
                         }
                     }
                 }
@@ -2020,7 +2012,7 @@
 int Scene::RetrieveActorsAndDevices(int onlyTeam, bool noBrains)
 {
     int found = 0;
-    
+
     // Suck out all the Actors from the MovableMan - TAKING OVER ownership
     found += g_MovableMan.EjectAllActors(m_PlacedObjects[PLACEONLOAD], onlyTeam, noBrains);
     // Suck out all the Items from the MovableMan - TAKING OVER ownership
@@ -2132,7 +2124,7 @@
 {
 	SceneObject * pFoundObject = 0;
 	float distance = range;
-	
+
 	// REVERSE!
     int i = m_PlacedObjects[whichSet].size() - 1;
     for (list<SceneObject *>::const_reverse_iterator itr = m_PlacedObjects[whichSet].rbegin(); itr != m_PlacedObjects[whichSet].rend(); ++itr, --i)
@@ -2426,7 +2418,7 @@
             for (list<SceneObject *>::const_iterator bpItr = m_PlacedObjects[set].begin(); bpItr != m_PlacedObjects[set].end(); ++bpItr)
             {
                 // Skip objects on the first pass that aren't placed by this player
-                // Skip objects on the second pass that WERE placed by this player.. because we already counted them 
+                // Skip objects on the second pass that WERE placed by this player.. because we already counted them
                 if ((pass == 0 && (*bpItr)->GetPlacedByPlayer() != player) ||
                     (pass == 1 && (*bpItr)->GetPlacedByPlayer() == player))
                     continue;
@@ -2973,7 +2965,7 @@
             }
         }
     }
-    
+
     return pathSize;
 }
 

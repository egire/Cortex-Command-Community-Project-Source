--- conflicted
+++ resolved
@@ -25,13 +25,8 @@
 #include "SettingsMan.h"
 #include "Managers/FrameMan.h"
 
-<<<<<<< HEAD
 #include "GUI/GUI.h"
 #include "GUI/SDLGUITexture.h"
-=======
-#include "GUI.h"
-#include "AllegroBitmap.h"
->>>>>>> 59b8fb57
 
 namespace RTE {
 
@@ -540,7 +535,7 @@
     pPieMenu->AddSlice(deliverSlice);
     PieSlice returnSlice("Return", PieSlice::PieSliceIndex::PSI_RETURN, PieSlice::SliceDirection::UP);
 	pPieMenu->AddSlice(returnSlice);
-	
+
 	PieSlice staySlice("Stay", PieSlice::PieSliceIndex::PSI_STAY, PieSlice::SliceDirection::DOWN);
     pPieMenu->AddSlice(staySlice);
     PieSlice scuttleSlice("Scuttle!", PieSlice::PieSliceIndex::PSI_SCUTTLE, PieSlice::SliceDirection::LEFT);
@@ -890,7 +885,7 @@
 // TODO: HELLA GHETTO, REWORK
         if (m_CrashTimer.GetElapsedSimTimeMS() > 500)
         {
-			if (m_CrashSound) { m_CrashSound->Play(m_Pos); } 
+			if (m_CrashSound) { m_CrashSound->Play(m_Pos); }
             m_CrashTimer.Reset();
         }
     }
@@ -1000,21 +995,16 @@
 // Description:     Draws this Actor's current graphical HUD overlay representation to a
 //                  BITMAP of choice.
 
-<<<<<<< HEAD
 void ACraft::DrawHUD(SDL_Renderer* renderer, const Vector &targetPos, int whichScreen, bool playerControlled)
 {
-=======
-void ACraft::DrawHUD(BITMAP *pTargetBitmap, const Vector &targetPos, int whichScreen, bool playerControlled) {
 	m_HUDStack = -m_CharHeight / 2;
-
->>>>>>> 59b8fb57
     if (!m_HUDVisible)
         return;
 
     // Only do HUD if on a team
     if (m_Team < 0)
         return;
-	
+
 	// Only draw if the team viewing this is on the same team OR has seen the space where this is located.
 	int viewingTeam = g_ActivityMan.GetActivity()->GetTeamOfPlayer(g_ActivityMan.GetActivity()->PlayerOfScreen(whichScreen));
 	if (viewingTeam != m_Team && viewingTeam != Activity::NoTeam && (!g_SettingsMan.ShowEnemyHUD() || g_SceneMan.IsUnseen(m_Pos.GetFloorIntX(), m_Pos.GetFloorIntY(), viewingTeam))) {
@@ -1079,7 +1069,7 @@
             int iconOff = m_apAIIcons[0]->w + 2;
             int iconColor = m_Team == Activity::TeamOne ? AIICON_RED : AIICON_GREEN;
             Vector iconPos = GetCPUPos() - targetPos;
-            
+
             if (m_AIMode == AIMODE_RETURN)
             {
                 std::snprintf(str, sizeof(str), "%s", "Return");

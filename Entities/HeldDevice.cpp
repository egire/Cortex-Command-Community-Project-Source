--- conflicted
+++ resolved
@@ -18,13 +18,8 @@
 #include "Arm.h"
 #include "AHuman.h"
 
-<<<<<<< HEAD
 #include "GUI/GUI.h"
 #include "GUI/SDLGUITexture.h"
-=======
-#include "GUI.h"
-#include "AllegroBitmap.h"
->>>>>>> 59b8fb57
 
 
 #include "System/SDLHelper.h"
@@ -90,7 +85,7 @@
         m_IsExplosiveWeapon = true;
     else
         m_IsExplosiveWeapon = false;
-    
+
     // Backwards compatibility so that the tag is added for sure
     if (m_HeldDeviceType == WEAPON)
         AddToGroup("Weapons");
@@ -98,7 +93,7 @@
         AddToGroup("Tools");
     else if (m_HeldDeviceType == SHIELD)
         AddToGroup("Shields");
-    
+
     // No Loudness set in the ini-file
     if (m_Loudness < 0)
     {
@@ -113,10 +108,10 @@
 
     // Make it so users can't accidentally set this to true for HeldDevices, since it'll cause crashes when swapping inventory items around.
     m_DeleteWhenRemovedFromParent = false;
-    
+
     // All HeldDevice:s by default avoid hitting and getting physically hit by AtomGoups when they are at rest
     m_IgnoresAGHitsWhenSlowerThan = 1.0;
-    
+
     // By default, held items should not be able to be squished and destroyed into the ground at all
     m_CanBeSquished = false;
 
@@ -324,7 +319,7 @@
 
 Vector HeldDevice::GetMagazinePos() const
 {
-    return m_Pos;    
+    return m_Pos;
 }
 
 /////////////////////////////////////////////////////////////////////////////////////////////////////////////////////////////

--- conflicted
+++ resolved
@@ -230,21 +230,11 @@
 //                  is called. If the property isn't recognized by any of the base classes,
 //                  false is returned, and the reader's position is untouched.
 
-<<<<<<< HEAD
-int AHuman::ReadProperty(const std::string_view &propName, Reader &reader)
-{
-	if (propName == "ThrowPrepTime")
-		reader >> m_ThrowPrepTime;
-	else if (propName == "Head")
-    {
-        delete m_pHead;
-=======
-int AHuman::ReadProperty(std::string propName, Reader &reader) {
+int AHuman::ReadProperty(const std::string_view &propName, Reader &reader) {
     if (propName == "ThrowPrepTime") {
         reader >> m_ThrowPrepTime;
     } else if (propName == "Head") {
         RemoveAttachable(m_pHead);
->>>>>>> 9e7109fe
         m_pHead = new Attachable;
         reader >> m_pHead;
         AddAttachable(m_pHead);

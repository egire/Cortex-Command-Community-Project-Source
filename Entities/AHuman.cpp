//////////////////////////////////////////////////////////////////////////////////////////
// File:            AHuman.cpp
//////////////////////////////////////////////////////////////////////////////////////////
// Description:     Source file for the AHuman class.
// Project:         Retro Terrain Engine
// Author(s):       Daniel Tabar
//                  data@datarealms.com
//                  http://www.datarealms.com


//////////////////////////////////////////////////////////////////////////////////////////
// Inclusions of header files

#include "AHuman.h"
#include "AtomGroup.h"
#include "ThrownDevice.h"
#include "Arm.h"
#include "Leg.h"
#include "Controller.h"
#include "MOPixel.h"
#include "AEmitter.h"
#include "HDFirearm.h"
#include "SLTerrain.h"
#include "PresetMan.h"
#include "PieMenuGUI.h"
#include "Scene.h"
#include "SettingsMan.h"

#include "GUI/GUI.h"
#include "GUI/AllegroBitmap.h"

namespace RTE {

ConcreteClassInfo(AHuman, Actor, 20)


//////////////////////////////////////////////////////////////////////////////////////////
// Method:          Clear
//////////////////////////////////////////////////////////////////////////////////////////
// Description:     Clears all the member variables of this AHuman, effectively
//                  resetting the members of this abstraction level only.

void AHuman::Clear()
{
    m_pHead = 0;
	m_LookToAimRatio = 0.7F;
    m_pJetpack = 0;
    m_pFGArm = 0;
    m_pBGArm = 0;
    m_pFGLeg = 0;
    m_pBGLeg = 0;
    m_pFGHandGroup = 0;
    m_pBGHandGroup = 0;
    m_pFGFootGroup = 0;
    m_BackupFGFootGroup = nullptr;
    m_pBGFootGroup = 0;
    m_BackupBGFootGroup = nullptr;
    m_StrideSound = nullptr;
    m_ArmsState = WEAPON_READY;
    m_MoveState = STAND;
    m_ProneState = NOTPRONE;
    m_ProneTimer.Reset();
    for (int i = 0; i < MOVEMENTSTATECOUNT; ++i) {
        m_Paths[FGROUND][i].Reset();
        m_Paths[BGROUND][i].Reset();
        m_Paths[FGROUND][i].Terminate();
        m_Paths[BGROUND][i].Terminate();
        m_RotAngleTargets[i] = 0.0F;
    }
    m_Aiming = false;
    m_ArmClimbing[FGROUND] = false;
    m_ArmClimbing[BGROUND] = false;
    m_StrideStart = false;
    m_JetTimeTotal = 0.0;
    m_JetTimeLeft = 0.0;
	m_JetAngleRange = 0.25F;
    m_GoldInInventoryChunk = 0;
    m_ThrowTmr.Reset();
    m_ThrowPrepTime = 1000;
	m_SharpAimRevertTimer.Reset();
	m_FGArmFlailScalar = 0.0F;
	m_BGArmFlailScalar = 0.7F;

    m_DeviceState = SCANNING;
    m_SweepState = NOSWEEP;
    m_DigState = NOTDIGGING;
    m_JumpState = NOTJUMPING;
    m_JumpTarget.Reset();
    m_JumpingRight = true;
    m_Crawling = false;
    m_DigTunnelEndPos.Reset();
    m_SweepCenterAimAngle = 0;
    m_SweepRange = c_EighthPI;
    m_DigTarget.Reset();
    m_FireTimer.Reset();
    m_SweepTimer.Reset();
    m_PatrolTimer.Reset();
    m_JumpTimer.Reset();

	m_GotHat = false;
}


//////////////////////////////////////////////////////////////////////////////////////////
// Virtual method:  Create
//////////////////////////////////////////////////////////////////////////////////////////
// Description:     Makes the AHuman object ready for use.

int AHuman::Create()
{
    // Read all the properties
    if (Actor::Create() < 0)
        return -1;

    // Cheat to make sure the FG Arm is always at the end of the Attachables list so it draws last.
    if (m_pFGArm) {
        m_Attachables.erase(std::find(m_Attachables.begin(), m_Attachables.end(), m_pFGArm));
        m_Attachables.push_back(m_pFGArm);
    }

    // Make the limb paths for the background limbs
    for (int i = 0; i < MOVEMENTSTATECOUNT; ++i)
    {
        // If BG path is not initalized, then copy the FG one to it
        if (!m_Paths[BGROUND][i].IsInitialized())
        {
            m_Paths[BGROUND][i].Destroy();
            m_Paths[BGROUND][i].Create(m_Paths[FGROUND][i]);
        }
    }

    // If empty-handed, equip first thing in inventory
    if (m_pFGArm && m_pFGArm->IsAttached() && !m_pFGArm->GetHeldMO())
    {
        m_pFGArm->SetHeldMO(SwapNextInventory(0, true));
        m_pFGArm->SetHandPos(m_Pos + m_HolsterOffset.GetXFlipped(m_HFlipped));
    }

    // Initalize the jump time left
    m_JetTimeLeft = m_JetTimeTotal;

    // All AHumans by default avoid hitting each other ont he same team
    m_IgnoresTeamHits = true;

    return 0;
}


//////////////////////////////////////////////////////////////////////////////////////////
// Method:          Create
//////////////////////////////////////////////////////////////////////////////////////////
// Description:     Creates a AHuman to be identical to another, by deep copy.

int AHuman::Create(const AHuman &reference) {
    //Note - hardcoded attachable copying is organized based on desired draw order here.
    if (reference.m_pBGArm) {
        m_ReferenceHardcodedAttachableUniqueIDs.insert(reference.m_pBGArm->GetUniqueID());
        SetBGArm(dynamic_cast<Arm *>(reference.m_pBGArm->Clone()));
    }
    if (reference.m_pBGLeg) {
        m_ReferenceHardcodedAttachableUniqueIDs.insert(reference.m_pBGLeg->GetUniqueID());
        SetBGLeg(dynamic_cast<Leg *>(reference.m_pBGLeg->Clone()));
    }
    if (reference.m_pJetpack) {
        m_ReferenceHardcodedAttachableUniqueIDs.insert(reference.m_pJetpack->GetUniqueID());
        SetJetpack(dynamic_cast<AEmitter *>(reference.m_pJetpack->Clone()));
    }
    if (reference.m_pHead) {
        m_ReferenceHardcodedAttachableUniqueIDs.insert(reference.m_pHead->GetUniqueID());
        SetHead(dynamic_cast<Attachable *>(reference.m_pHead->Clone()));
    }
    if (reference.m_pFGLeg) {
        m_ReferenceHardcodedAttachableUniqueIDs.insert(reference.m_pFGLeg->GetUniqueID());
        SetFGLeg(dynamic_cast<Leg *>(reference.m_pFGLeg->Clone()));
    }
    if (reference.m_pFGArm) {
        m_ReferenceHardcodedAttachableUniqueIDs.insert(reference.m_pFGArm->GetUniqueID());
        SetFGArm(dynamic_cast<Arm *>(reference.m_pFGArm->Clone()));
    }
    Actor::Create(reference);

	m_LookToAimRatio = reference.m_LookToAimRatio;

	m_ThrowPrepTime = reference.m_ThrowPrepTime;
    m_JetTimeTotal = reference.m_JetTimeTotal;
    m_JetTimeLeft = reference.m_JetTimeLeft;
	m_JetAngleRange = reference.m_JetAngleRange;
	m_FGArmFlailScalar = reference.m_FGArmFlailScalar;
	m_BGArmFlailScalar = reference.m_BGArmFlailScalar;

    m_pFGHandGroup = dynamic_cast<AtomGroup *>(reference.m_pFGHandGroup->Clone());
    m_pFGHandGroup->SetOwner(this);
    m_pBGHandGroup = dynamic_cast<AtomGroup *>(reference.m_pBGHandGroup->Clone());
    m_pBGHandGroup->SetOwner(this);
    m_pFGFootGroup = dynamic_cast<AtomGroup *>(reference.m_pFGFootGroup->Clone());
    m_pFGFootGroup->SetOwner(this);
    m_BackupFGFootGroup = dynamic_cast<AtomGroup *>(reference.m_BackupFGFootGroup->Clone());
    m_BackupFGFootGroup->SetOwner(this);
    m_BackupFGFootGroup->SetLimbPos(reference.m_BackupFGFootGroup->GetLimbPos());
    m_pBGFootGroup = dynamic_cast<AtomGroup *>(reference.m_pBGFootGroup->Clone());
    m_pBGFootGroup->SetOwner(this);
    m_BackupBGFootGroup = dynamic_cast<AtomGroup *>(reference.m_BackupBGFootGroup->Clone());
    m_BackupBGFootGroup->SetOwner(this);
    m_BackupBGFootGroup->SetLimbPos(reference.m_BackupBGFootGroup->GetLimbPos());

	if (reference.m_StrideSound) { m_StrideSound = dynamic_cast<SoundContainer*>(reference.m_StrideSound->Clone()); }

    m_ArmsState = reference.m_ArmsState;
    m_MoveState = reference.m_MoveState;
    m_ProneState = reference.m_ProneState;

    for (int i = 0; i < MOVEMENTSTATECOUNT; ++i) {
        m_Paths[FGROUND][i].Create(reference.m_Paths[FGROUND][i]);
        m_Paths[BGROUND][i].Create(reference.m_Paths[BGROUND][i]);
        m_RotAngleTargets[i] = reference.m_RotAngleTargets[i];
    }

    m_GoldInInventoryChunk = reference.m_GoldInInventoryChunk;

    m_DeviceState = reference.m_DeviceState;
    m_SweepState = reference.m_SweepState;
    m_DigState = reference.m_DigState;
    m_JumpState = reference.m_JumpState;
    m_JumpTarget = reference.m_JumpTarget;
    m_JumpingRight = reference.m_JumpingRight;
    m_Crawling = reference.m_Crawling;
    m_DigTunnelEndPos = reference.m_DigTunnelEndPos;
    m_SweepCenterAimAngle = reference.m_SweepCenterAimAngle;
    m_SweepRange = reference.m_SweepRange;

    return 0;
}


//////////////////////////////////////////////////////////////////////////////////////////
// Virtual method:  ReadProperty
//////////////////////////////////////////////////////////////////////////////////////////
// Description:     Reads a property value from a reader stream. If the name isn't
//                  recognized by this class, then ReadProperty of the parent class
//                  is called. If the property isn't recognized by any of the base classes,
//                  false is returned, and the reader's position is untouched.

int AHuman::ReadProperty(const std::string_view &propName, Reader &reader) {
    if (propName == "ThrowPrepTime") {
        reader >> m_ThrowPrepTime;
    } else if (propName == "Head") {
        SetHead(dynamic_cast<Attachable *>(g_PresetMan.ReadReflectedPreset(reader)));
	} else if (propName == "LookToAimRatio") {
		reader >> m_LookToAimRatio;
    } else if (propName == "Jetpack") {
        SetJetpack(dynamic_cast<AEmitter *>(g_PresetMan.ReadReflectedPreset(reader)));
    } else if (propName == "JumpTime") {
        reader >> m_JetTimeTotal;
        // Convert to ms
        m_JetTimeTotal *= 1000;
	} else if (propName == "JumpAngleRange") {
		reader >> m_JetAngleRange;
	} else if (propName == "FGArmFlailScalar") {
		reader >> m_FGArmFlailScalar;
	} else if (propName == "BGArmFlailScalar") {
		reader >> m_BGArmFlailScalar;
    } else if (propName == "FGArm") {
        SetFGArm(dynamic_cast<Arm *>(g_PresetMan.ReadReflectedPreset(reader)));
    } else if (propName == "BGArm") {
        SetBGArm(dynamic_cast<Arm *>(g_PresetMan.ReadReflectedPreset(reader)));
    } else if (propName == "FGLeg") {
        SetFGLeg(dynamic_cast<Leg *>(g_PresetMan.ReadReflectedPreset(reader)));
    } else if (propName == "BGLeg") {
        SetBGLeg(dynamic_cast<Leg *>(g_PresetMan.ReadReflectedPreset(reader)));
    } else if (propName == "HandGroup") {
        delete m_pFGHandGroup;
        delete m_pBGHandGroup;
        m_pFGHandGroup = new AtomGroup();
        m_pBGHandGroup = new AtomGroup();
        reader >> m_pFGHandGroup;
        m_pBGHandGroup->Create(*m_pFGHandGroup);
        m_pFGHandGroup->SetOwner(this);
        m_pBGHandGroup->SetOwner(this);
    } else if (propName == "FGFootGroup") {
        delete m_pFGFootGroup;
        m_pFGFootGroup = new AtomGroup();
        reader >> m_pFGFootGroup;
        m_pFGFootGroup->SetOwner(this);
        m_BackupFGFootGroup = new AtomGroup(*m_pFGFootGroup);
        m_BackupFGFootGroup->RemoveAllAtoms();
    } else if (propName == "BGFootGroup") {
        delete m_pBGFootGroup;
        m_pBGFootGroup = new AtomGroup();
        reader >> m_pBGFootGroup;
        m_pBGFootGroup->SetOwner(this);
        m_BackupBGFootGroup = new AtomGroup(*m_pBGFootGroup);
        m_BackupBGFootGroup->RemoveAllAtoms();
    } else if (propName == "StrideSound") {
		m_StrideSound = new SoundContainer;
        reader >> m_StrideSound;
    } else if (propName == "StandLimbPath") {
        reader >> m_Paths[FGROUND][STAND];
    } else if (propName == "StandLimbPathBG") {
        reader >> m_Paths[BGROUND][STAND];
    } else if (propName == "WalkLimbPath") {
        reader >> m_Paths[FGROUND][WALK];
    } else if (propName == "CrouchLimbPath") {
        reader >> m_Paths[FGROUND][CROUCH];
    } else if (propName == "CrouchLimbPathBG") {
        reader >> m_Paths[BGROUND][CROUCH];
    } else if (propName == "CrawlLimbPath") {
        reader >> m_Paths[FGROUND][CRAWL];
    } else if (propName == "ArmCrawlLimbPath") {
        reader >> m_Paths[FGROUND][ARMCRAWL];
    } else if (propName == "ClimbLimbPath") {
        reader >> m_Paths[FGROUND][CLIMB];
    } else if (propName == "JumpLimbPath") {
        reader >> m_Paths[FGROUND][JUMP];
    } else if (propName == "DislodgeLimbPath") {
        reader >> m_Paths[FGROUND][DISLODGE];
    } else if (propName == "StandRotAngleTarget") {
        reader >> m_RotAngleTargets[STAND];
    } else if (propName == "WalkRotAngleTarget") {
        reader >> m_RotAngleTargets[WALK];
    } else if (propName == "CrouchRotAngleTarget") {
        reader >> m_RotAngleTargets[CROUCH];
    } else if (propName == "JumpRotAngleTarget") {
        reader >> m_RotAngleTargets[JUMP];
    } else {
        return Actor::ReadProperty(propName, reader);
    }

    return 0;
}


//////////////////////////////////////////////////////////////////////////////////////////
// Virtual method:  Save
//////////////////////////////////////////////////////////////////////////////////////////
// Description:     Saves the complete state of this AHuman with a Writer for
//                  later recreation with Create(Reader &reader);

int AHuman::Save(Writer &writer) const
{
    Actor::Save(writer);

	writer.NewProperty("ThrowPrepTime");
	writer << m_ThrowPrepTime;
    writer.NewProperty("Head");
    writer << m_pHead;
    writer.NewProperty("LookToAimRatio");
    writer << m_LookToAimRatio;
    writer.NewProperty("Jetpack");
    writer << m_pJetpack;
    writer.NewProperty("JumpTime");
    // Convert to seconds
    writer << m_JetTimeTotal / 1000;
	writer.NewProperty("JumpAngleRange");
	writer << m_JetAngleRange;
	writer.NewProperty("FGArmFlailScalar");
	writer << m_FGArmFlailScalar;
	writer.NewProperty("BGArmFlailScalar");
	writer << m_BGArmFlailScalar;
    writer.NewProperty("FGArm");
    writer << m_pFGArm;
    writer.NewProperty("BGArm");
    writer << m_pBGArm;
    writer.NewProperty("FGLeg");
    writer << m_pFGLeg;
    writer.NewProperty("BGLeg");
    writer << m_pBGLeg;
    writer.NewProperty("HandGroup");
    writer << m_pFGHandGroup;
    writer.NewProperty("FGFootGroup");
    writer << m_pFGFootGroup;
    writer.NewProperty("BGFootGroup");
    writer << m_pBGFootGroup;
    writer.NewProperty("StrideSound");
    writer << m_StrideSound;

    writer.NewProperty("StandLimbPath");
    writer << m_Paths[FGROUND][STAND];
    writer.NewProperty("StandLimbPathBG");
    writer << m_Paths[BGROUND][STAND];
    writer.NewProperty("WalkLimbPath");
    writer << m_Paths[FGROUND][WALK];
    writer.NewProperty("CrouchLimbPath");
    writer << m_Paths[FGROUND][CROUCH];
    writer.NewProperty("CrawlLimbPath");
    writer << m_Paths[FGROUND][CRAWL];
    writer.NewProperty("ArmCrawlLimbPath");
    writer << m_Paths[FGROUND][ARMCRAWL];
    writer.NewProperty("ClimbLimbPath");
    writer << m_Paths[FGROUND][CLIMB];
    writer.NewProperty("JumpLimbPath");
    writer << m_Paths[FGROUND][JUMP];
    writer.NewProperty("DislodgeLimbPath");
    writer << m_Paths[FGROUND][DISLODGE];

    return 0;
}


//////////////////////////////////////////////////////////////////////////////////////////
// Method:          Destroy
//////////////////////////////////////////////////////////////////////////////////////////
// Description:     Destroys and resets (through Clear()) the AHuman object.

void AHuman::Destroy(bool notInherited) {
    delete m_pFGHandGroup;
    delete m_pBGHandGroup;
    delete m_pFGFootGroup;
    delete m_pBGFootGroup;

	delete m_StrideSound;

    if (!notInherited) { Actor::Destroy(); }
    Clear();
}


//////////////////////////////////////////////////////////////////////////////////////////
// Method:          GetTotalValue
//////////////////////////////////////////////////////////////////////////////////////////
// Description:     Gets the total liquidation value of this Actor and all its carried
//                  gold and inventory.

float AHuman::GetTotalValue(int nativeModule, float foreignMult, float nativeMult) const
{
    float totalValue = Actor::GetTotalValue(nativeModule, foreignMult, nativeMult);

    // If holding something, then add its value, too
    if (m_pFGArm && m_pFGArm->IsAttached() && m_pFGArm->GetHeldMO())
        totalValue += m_pFGArm->GetHeldMO()->GetTotalValue(nativeModule, foreignMult, nativeMult);

    return totalValue;
}


//////////////////////////////////////////////////////////////////////////////////////////
// Method:          HasObject
//////////////////////////////////////////////////////////////////////////////////////////
// Description:     Shows whether this carries a specifically named object in its inventory.
//                  Also looks through the inventories of potential passengers, as applicable.

bool AHuman::HasObject(string objectName) const
{
    bool found = Actor::HasObject(objectName);

    // If holding something, then check that too
    if (m_pFGArm && m_pFGArm->IsAttached() && m_pFGArm->GetHeldMO())
        found = found || m_pFGArm->GetHeldMO()->HasObject(objectName);
    if (m_pBGArm && m_pBGArm->IsAttached() && m_pBGArm->GetHeldMO())
        found = found || m_pBGArm->GetHeldMO()->HasObject(objectName);

    return found;
}


//////////////////////////////////////////////////////////////////////////////////////////
// Method:          HasObjectInGroup
//////////////////////////////////////////////////////////////////////////////////////////
// Description:     Shows whether this is or carries a specifically grouped object in its
//                  inventory. Also looks through the inventories of potential passengers,
//                  as applicable.

bool AHuman::HasObjectInGroup(std::string groupName) const
{
    bool found = Actor::HasObjectInGroup(groupName);

    // If holding something, then check that too
    if (m_pFGArm && m_pFGArm->IsAttached() && m_pFGArm->GetHeldMO())
        found = found || m_pFGArm->GetHeldMO()->HasObjectInGroup(groupName);
    if (m_pBGArm && m_pBGArm->IsAttached() && m_pBGArm->GetHeldMO())
        found = found || m_pBGArm->GetHeldMO()->HasObjectInGroup(groupName);

    return found;
}


//////////////////////////////////////////////////////////////////////////////////////////
// Virtual method:  GetCPUPos
//////////////////////////////////////////////////////////////////////////////////////////
// Description:     Gets the absoltue position of this' brain, or equivalent.

Vector AHuman::GetCPUPos() const
{
    if (m_pHead && m_pHead->IsAttached())
        return m_Pos + ((m_pHead->GetParentOffset().GetXFlipped(m_HFlipped) * m_Rotation) * 1.5);

    return m_Pos;
}

//////////////////////////////////////////////////////////////////////////////////////////
// Virtual method:  GetEyePos
//////////////////////////////////////////////////////////////////////////////////////////
// Description:     Gets the absoltue position of this' eye, or equivalent, where look
//                  vector starts from.

Vector AHuman::GetEyePos() const
{
	if (m_pHead && m_pHead->IsAttached()) {
		return m_Pos + m_pHead->GetParentOffset() * 1.2F;
	}

    return m_Pos;
}

/////////////////////////////////////////////////////////////////////////////////////////////////////////////////////////////

void AHuman::SetHead(Attachable *newHead) {
    if (m_pHead && m_pHead->IsAttached()) { RemoveAndDeleteAttachable(m_pHead); }
    if (newHead == nullptr) {
        m_pHead = nullptr;
    } else {
        m_pHead = newHead;
        AddAttachable(newHead);

        m_HardcodedAttachableUniqueIDsAndSetters.insert({newHead->GetUniqueID(), [](MOSRotating *parent, Attachable *attachable) {
            dynamic_cast<AHuman *>(parent)->SetHead(attachable);
        }});

        if (m_pHead->HasNoSetDamageMultiplier()) { m_pHead->SetDamageMultiplier(5.0F); }
        if (m_pHead->IsDrawnAfterParent()) { m_pHead->SetDrawnNormallyByParent(false); }
        m_pHead->SetInheritsRotAngle(false);
    }
}

/////////////////////////////////////////////////////////////////////////////////////////////////////////////////////////////

void AHuman::SetJetpack(AEmitter *newJetpack) {
    if (m_pJetpack && m_pJetpack->IsAttached()) { RemoveAndDeleteAttachable(m_pJetpack); }
    if (newJetpack == nullptr) {
        m_pJetpack = nullptr;
    } else {
        m_pJetpack = newJetpack;
        AddAttachable(newJetpack);

        m_HardcodedAttachableUniqueIDsAndSetters.insert({newJetpack->GetUniqueID(), [](MOSRotating *parent, Attachable *attachable) {
            AEmitter *castedAttachable = dynamic_cast<AEmitter *>(attachable);
            RTEAssert(!attachable || castedAttachable, "Tried to pass incorrect Attachable subtype " + (attachable ? attachable->GetClassName() : "") + " to SetJetpack");
            dynamic_cast<AHuman *>(parent)->SetJetpack(castedAttachable);
        }});

        if (m_pJetpack->HasNoSetDamageMultiplier()) { m_pJetpack->SetDamageMultiplier(0.0F); }
        m_pJetpack->SetApplyTransferredForcesAtOffset(false);
    }
}

/////////////////////////////////////////////////////////////////////////////////////////////////////////////////////////////

void AHuman::SetFGArm(Arm *newArm) {
    if (m_pFGArm && m_pFGArm->IsAttached()) { RemoveAndDeleteAttachable(m_pFGArm); }
    if (newArm == nullptr) {
        m_pFGArm = nullptr;
    } else {
        m_pFGArm = newArm;
        AddAttachable(newArm);

        m_HardcodedAttachableUniqueIDsAndSetters.insert({newArm->GetUniqueID(), [](MOSRotating *parent, Attachable *attachable) {
            Arm *castedAttachable = dynamic_cast<Arm *>(attachable);
            RTEAssert(!attachable || castedAttachable, "Tried to pass incorrect Attachable subtype " + (attachable ? attachable->GetClassName() : "") + " to SetFGArm");
            dynamic_cast<AHuman *>(parent)->SetFGArm(castedAttachable);
        }});

        if (m_pFGArm->HasNoSetDamageMultiplier()) { m_pFGArm->SetDamageMultiplier(1.0F); }
        m_pFGArm->SetDrawnAfterParent(true);
        m_pFGArm->SetDrawnNormallyByParent(false);
    }
}

/////////////////////////////////////////////////////////////////////////////////////////////////////////////////////////////

void AHuman::SetBGArm(Arm *newArm) {
    if (m_pBGArm && m_pBGArm->IsAttached()) { RemoveAndDeleteAttachable(m_pBGArm); }
    if (newArm == nullptr) {
        m_pBGArm = nullptr;
    } else {
        m_pBGArm = newArm;
        AddAttachable(newArm);

        m_HardcodedAttachableUniqueIDsAndSetters.insert({newArm->GetUniqueID(), [](MOSRotating *parent, Attachable *attachable) {
            Arm *castedAttachable = dynamic_cast<Arm *>(attachable);
            RTEAssert(!attachable || castedAttachable, "Tried to pass incorrect Attachable subtype " + (attachable ? attachable->GetClassName() : "") + " to SetBGArm");
            dynamic_cast<AHuman *>(parent)->SetBGArm(castedAttachable);
        }});

        if (m_pBGArm->HasNoSetDamageMultiplier()) { m_pBGArm->SetDamageMultiplier(1.0F); }
        m_pBGArm->SetDrawnAfterParent(false);
    }
}

/////////////////////////////////////////////////////////////////////////////////////////////////////////////////////////////

void AHuman::SetFGLeg(Leg *newLeg) {
    if (m_pFGLeg && m_pFGLeg->IsAttached()) { RemoveAndDeleteAttachable(m_pFGLeg); }
    if (newLeg == nullptr) {
        m_pFGLeg = nullptr;
    } else {
        m_pFGLeg = newLeg;
        AddAttachable(newLeg);

        m_HardcodedAttachableUniqueIDsAndSetters.insert({newLeg->GetUniqueID(), [](MOSRotating *parent, Attachable *attachable) {
            Leg *castedAttachable = dynamic_cast<Leg *>(attachable);
            RTEAssert(!attachable || castedAttachable, "Tried to pass incorrect Attachable subtype " + (attachable ? attachable->GetClassName() : "") + " to SetFGLeg");
            dynamic_cast<AHuman *>(parent)->SetFGLeg(castedAttachable);
        }});

        if (m_pFGLeg->HasNoSetDamageMultiplier()) { m_pFGLeg->SetDamageMultiplier(1.0F); }
    }
}

/////////////////////////////////////////////////////////////////////////////////////////////////////////////////////////////

void AHuman::SetBGLeg(Leg *newLeg) {
    if (m_pBGLeg && m_pBGLeg->IsAttached()) { RemoveAndDeleteAttachable(m_pBGLeg); }
    if (newLeg == nullptr) {
        m_pBGLeg = nullptr;
    } else {
        m_pBGLeg = newLeg;
        AddAttachable(newLeg);

        m_HardcodedAttachableUniqueIDsAndSetters.insert({newLeg->GetUniqueID(), [](MOSRotating *parent, Attachable *attachable) {
            Leg *castedAttachable = dynamic_cast<Leg *>(attachable);
            RTEAssert(!attachable || castedAttachable, "Tried to pass incorrect Attachable subtype " + (attachable ? attachable->GetClassName() : "") + " to SetBGLeg");
            dynamic_cast<AHuman *>(parent)->SetBGLeg(castedAttachable);
        }});

        if (m_pBGLeg->HasNoSetDamageMultiplier()) { m_pBGLeg->SetDamageMultiplier(1.0F); }
        m_pBGLeg->SetDrawnAfterParent(false);
    }
}

/////////////////////////////////////////////////////////////////////////////////////////////////////////////////////////////

BITMAP *AHuman::GetHeadBitmap() const {
    return (m_pHead && m_pHead->IsAttached()) ? m_pHead->GetSpriteFrame(0) : nullptr;
}

/////////////////////////////////////////////////////////////////////////////////////////////////////////////////////////////


//////////////////////////////////////////////////////////////////////////////////////////
// Virtual method:  CollideAtPoint
//////////////////////////////////////////////////////////////////////////////////////////
// Description:     Calculates the collision response when another MO's Atom collides with
//                  this MO's physical representation. The effects will be applied
//                  directly to this MO, and also represented in the passed in HitData.

bool AHuman::CollideAtPoint(HitData &hd)
{
    return Actor::CollideAtPoint(hd);

/*
    hd.ResImpulse[HITOR].Reset();
    hd.ResImpulse[HITEE].Reset();
    hd.HitRadius[HITEE] = (hd.HitPoint - m_Pos) * c_MPP;
    hd.mass[HITEE] = m_Mass;
    hd.MomInertia[HITEE] = m_pAtomGroup->GetMomentOfInertia();
    hd.HitVel[HITEE] = m_Vel + hd.HitRadius[HITEE].GetPerpendicular() * m_AngularVel;
    hd.VelDiff = hd.HitVel[HITOR] - hd.HitVel[HITEE];
    Vector hitAcc = -hd.VelDiff * (1 + hd.Body[HITOR]->GetMaterial().restitution * GetMaterial().restitution);

    float hittorLever = hd.HitRadius[HITOR].GetPerpendicular().Dot(hd.BitmapNormal);
    float hitteeLever = hd.HitRadius[HITEE].GetPerpendicular().Dot(hd.BitmapNormal);
    hittorLever *= hittorLever;
    hitteeLever *= hitteeLever;
    float impulse = hitAcc.Dot(hd.BitmapNormal) / (((1 / hd.mass[HITOR]) + (1 / hd.mass[HITEE])) +
                    (hittorLever / hd.MomInertia[HITOR]) + (hitteeLever / hd.MomInertia[HITEE]));

    hd.ResImpulse[HITOR] = hd.BitmapNormal * impulse * hd.ImpulseFactor[HITOR];
    hd.ResImpulse[HITEE] = hd.BitmapNormal * -impulse * hd.ImpulseFactor[HITEE];

    ////////////////////////////////////////////////////////////////////////////////
    // If a particle, which does not penetrate, but bounces, do any additional
    // effects of that bounce.
    if (!ParticlePenetration())
// TODO: Add blunt trauma effects here!")
        ;
    }

    m_Vel += hd.ResImpulse[HITEE] / hd.mass[HITEE];
    m_AngularVel += hd.HitRadius[HITEE].GetPerpendicular().Dot(hd.ResImpulse[HITEE]) /
                    hd.MomInertia[HITEE];
*/
}


//////////////////////////////////////////////////////////////////////////////////////////
// Method:          ChunkGold
//////////////////////////////////////////////////////////////////////////////////////////
// Description:     Converts an appropriate amount of gold tracked by Actor, and puts it
//                  in a MovableObject which is put into inventory.

void AHuman::ChunkGold()
{
    MovableObject *pGoldMO = 0;
    if (m_GoldCarried >= 24) {
        pGoldMO = dynamic_cast<MovableObject *>(
            g_PresetMan.GetEntityPreset("MOSParticle", "24 oz Gold Brick")->Clone());
        m_Inventory.push_front(pGoldMO);
        m_GoldCarried -= 24;
        m_GoldInInventoryChunk = 24;
    }
    else if (m_GoldCarried >= 10) {
        pGoldMO = dynamic_cast<MovableObject *>(
//            g_PresetMan.GetEntityPreset("MOSRotating", "10 Gold Brick")->Clone());
            g_PresetMan.GetEntityPreset("MOSParticle", "10 oz Gold Brick")->Clone());
        m_Inventory.push_front(pGoldMO);
        m_GoldCarried -= 10;
        m_GoldInInventoryChunk = 10;
    }
/*
    else if (m_GoldCarried >= 1) {
        pGoldMO = dynamic_cast<MovableObject *>(
            g_PresetMan.GetEntityPreset("MOPixel", "Gold Particle")->Clone());
        m_Inventory.push_front(pGoldMO);
        m_GoldCarried -= 1;
        m_GoldInInventoryChunk = 1;
    }
*/
}

/*
//////////////////////////////////////////////////////////////////////////////////////////
// Method:          OnBounce
//////////////////////////////////////////////////////////////////////////////////////////
// Description:     Defines what should happen when this MovableObject hits and then
//                  bounces off of something. This is called by the owned Atom/AtomGroup
//                  of this MovableObject during travel.

bool AHuman::OnBounce(const Vector &pos)
{
    return false;
}


//////////////////////////////////////////////////////////////////////////////////////////
// Method:          OnSink
//////////////////////////////////////////////////////////////////////////////////////////
// Description:     Defines what should happen when this MovableObject hits and then
//                  sink into something. This is called by the owned Atom/AtomGroup
//                  of this MovableObject during travel.

bool AHuman::OnSink(const Vector &pos)
{
    return false;
}
*/

//////////////////////////////////////////////////////////////////////////////////////////
// Virtual method:  AddPieMenuSlices
//////////////////////////////////////////////////////////////////////////////////////////
// Description:     Adds all slices this needs on a pie menu.

bool AHuman::AddPieMenuSlices(PieMenuGUI *pPieMenu)
{
	if (m_pItemInReach) {
		PieSlice pickUpSlice(m_pFGArm ? "Pick Up " + m_pItemInReach->GetPresetName() : "NO ARM!", PieSlice::PieSliceIndex::PSI_PICKUP, PieSlice::SliceDirection::UP, m_pFGArm && m_Status != INACTIVE);
		pPieMenu->AddSlice(pickUpSlice);
	} else {
		PieSlice reloadSlice(GetEquippedItem() || GetEquippedBGItem() ? "Reload" : (m_pFGArm ? "Not holding anything!" : "NO ARM!"), PieSlice::PieSliceIndex::PSI_RELOAD, PieSlice::SliceDirection::UP, ((m_pFGArm && m_pFGArm->GetHeldDevice() && !m_pFGArm->GetHeldDevice()->IsFull()) || (m_pBGArm && m_pBGArm->GetHeldDevice() && !m_pBGArm->GetHeldDevice()->IsFull())) && m_Status != INACTIVE);
		pPieMenu->AddSlice(reloadSlice);
	}
	//To-do: don't oneline this?
	PieSlice dropSlice(m_pFGArm && m_pFGArm->GetHeldMO() ? "Drop " + m_pFGArm->GetHeldMO()->GetPresetName() : m_pBGArm ? (m_pBGArm->GetHeldMO() ? "Drop " + m_pBGArm->GetHeldMO()->GetPresetName() : (!m_Inventory.empty() ? "Drop Inventory" : "Not holding anything!")) : (m_pFGArm ? "Not holding anything!" : "NO ARM!"), PieSlice::PieSliceIndex::PSI_DROP, PieSlice::SliceDirection::DOWN, ((m_pFGArm && m_pFGArm->GetHeldMO()) || (m_pBGArm && (m_pBGArm->GetHeldMO() || !m_Inventory.empty()))) && m_Status != INACTIVE);
	pPieMenu->AddSlice(dropSlice);

	PieSlice nextItemSlice(m_pFGArm ? "Next Item" : "NO ARM!", PieSlice::PieSliceIndex::PSI_NEXTITEM, PieSlice::SliceDirection::RIGHT, m_pFGArm && (!m_Inventory.empty() || GetEquippedBGItem()) && m_Status != INACTIVE);
	pPieMenu->AddSlice(nextItemSlice);
	PieSlice prevItemSlice(m_pFGArm ? "Prev Item" : "NO ARM!", PieSlice::PieSliceIndex::PSI_PREVITEM, PieSlice::SliceDirection::LEFT, m_pFGArm && (!m_Inventory.empty() || GetEquippedBGItem()) && m_Status != INACTIVE);
	pPieMenu->AddSlice(prevItemSlice);

	PieSlice sentryAISlice("Sentry AI Mode", PieSlice::PieSliceIndex::PSI_SENTRY, PieSlice::SliceDirection::DOWN);
    pPieMenu->AddSlice(sentryAISlice);
    PieSlice patrolAISlice("Patrol AI Mode", PieSlice::PieSliceIndex::PSI_PATROL, PieSlice::SliceDirection::DOWN);
	pPieMenu->AddSlice(patrolAISlice);
	PieSlice formSquadSlice("Form Squad", PieSlice::PieSliceIndex::PSI_FORMSQUAD, PieSlice::SliceDirection::UP);
    pPieMenu->AddSlice(formSquadSlice);
	
	PieSlice goToSlice("Go-To AI Mode", PieSlice::PieSliceIndex::PSI_GOTO, PieSlice::SliceDirection::DOWN);
    pPieMenu->AddSlice(goToSlice);
    PieSlice goldAISlice("Gold Dig AI Mode", PieSlice::PieSliceIndex::PSI_GOLDDIG, PieSlice::SliceDirection::DOWN);
	pPieMenu->AddSlice(goldAISlice);

    PieSlice huntAISlice("Brain Hunt AI Mode", PieSlice::PieSliceIndex::PSI_BRAINHUNT, PieSlice::SliceDirection::RIGHT);
	pPieMenu->AddSlice(huntAISlice);

    PieSlice fullInventorySlice("Show Full Inventory", PieSlice::PieSliceIndex::PSI_FULLINVENTORY, PieSlice::SliceDirection::RIGHT, GetEquippedItem() || GetEquippedBGItem() || !m_Inventory.empty());
    pPieMenu->AddSlice(fullInventorySlice);

    // Add any custom slices from a currently held device
	if (m_Status != INACTIVE) {
		// Add any custom added slices after we've added the hardcoded ones, so they are lower priorty and don't hog the cardinal axes
		Actor::AddPieMenuSlices(pPieMenu);

		// Add any custom slices from a currently held device
		if (m_pFGArm && m_pFGArm->HoldsDevice()) { m_pFGArm->GetHeldDevice()->AddPieMenuSlices(pPieMenu); }
	} else {
		m_PieNeedsUpdate = false;
	}
    return true;
}


//////////////////////////////////////////////////////////////////////////////////////////
// Virtual method:  HandlePieCommand
//////////////////////////////////////////////////////////////////////////////////////////
// Description:     Handles and does whatever a specific activated Pie Menu slice does to
//                  this.

bool AHuman::HandlePieCommand(PieSlice::PieSliceIndex pieSliceIndex)
{
    if (pieSliceIndex != PieSlice::PieSliceIndex::PSI_NONE)
    {
        if (pieSliceIndex == PieSlice::PieSliceIndex::PSI_PICKUP)
            m_Controller.SetState(WEAPON_PICKUP);
        else if (pieSliceIndex == PieSlice::PieSliceIndex::PSI_DROP)
            m_Controller.SetState(WEAPON_DROP);
        else if (pieSliceIndex == PieSlice::PieSliceIndex::PSI_RELOAD)
            m_Controller.SetState(WEAPON_RELOAD);
        else if (pieSliceIndex == PieSlice::PieSliceIndex::PSI_NEXTITEM)
            m_Controller.SetState(WEAPON_CHANGE_NEXT, true);
        else if (pieSliceIndex == PieSlice::PieSliceIndex::PSI_PREVITEM)
            m_Controller.SetState(WEAPON_CHANGE_PREV, true);
        else if (pieSliceIndex == PieSlice::PieSliceIndex::PSI_SENTRY)
            m_AIMode = AIMODE_SENTRY;
        else if (pieSliceIndex == PieSlice::PieSliceIndex::PSI_PATROL)
            m_AIMode = AIMODE_PATROL;
        else if (pieSliceIndex == PieSlice::PieSliceIndex::PSI_BRAINHUNT)
        {
            m_AIMode = AIMODE_BRAINHUNT;
            // Clear out the waypoints; player will set new ones with UI in gameactivity
            ClearAIWaypoints();
        }
        else if (pieSliceIndex == PieSlice::PieSliceIndex::PSI_GOTO)
        {
            m_AIMode = AIMODE_GOTO;
            // Clear out the waypoints; player will set new ones with UI in gameactivity
            ClearAIWaypoints();
            m_UpdateMovePath = true;
        }
        else if (pieSliceIndex == PieSlice::PieSliceIndex::PSI_GOLDDIG)
            m_AIMode = AIMODE_GOLDDIG;
        else
            return Actor::HandlePieCommand(pieSliceIndex);
    }

    return false;
}


//////////////////////////////////////////////////////////////////////////////////////////
// Virtual Method:  AddInventoryItem
//////////////////////////////////////////////////////////////////////////////////////////
// Description:     Adds an inventory item to this AHuman. This also puts that item
//                  directly in the hands of this if they are empty.

void AHuman::AddInventoryItem(MovableObject *pItemToAdd)
{
    // If we have nothing in inventory, and nothing in our hands, just grab this first things added to us
    if (pItemToAdd && m_Inventory.empty() && m_pFGArm && m_pFGArm->IsAttached() && !m_pFGArm->GetHeldMO())
    {
        m_pFGArm->SetHeldMO(pItemToAdd);
        m_pFGArm->SetHandPos(m_Pos + m_HolsterOffset.GetXFlipped(m_HFlipped));
    }
    else
        Actor::AddInventoryItem(pItemToAdd);

    // Equip shield in BG arm is applicable
    EquipShieldInBGArm();
}


//////////////////////////////////////////////////////////////////////////////////////////
// Virtual Method:  EquipFirearm
//////////////////////////////////////////////////////////////////////////////////////////
// Description:     Switches the currently held device (if any) to the first found firearm
//                  in the inventory. If the held device already is a firearm, or no
//                  firearm is in inventory, nothing happens.

bool AHuman::EquipFirearm(bool doEquip)
{
    if (!(m_pFGArm && m_pFGArm->IsAttached()))
        return false;

    HDFirearm *pWeapon = 0;

    // Check if the currently held device is already the desired type
    if (m_pFGArm->HoldsSomething())
    {
        pWeapon = dynamic_cast<HDFirearm *>(m_pFGArm->GetHeldMO());
        if (pWeapon && pWeapon->IsWeapon())
            return true;
	} else {
		UnequipBGArm();
	}

    // Go through the inventory looking for the proper device
    for (deque<MovableObject *>::iterator itr = m_Inventory.begin(); itr != m_Inventory.end(); ++itr)
    {
        pWeapon = dynamic_cast<HDFirearm *>(*itr);
        // Found proper device to equip, so make the switch!
        if (pWeapon && pWeapon->IsWeapon())
        {
            if (doEquip)
            {
                // Erase the inventory entry containing the device we now have switched to
                *itr = 0;
                m_Inventory.erase(itr);

                // Put back into the inventory what we had in our hands, if anything
                if (m_pFGArm->HoldsSomething())
                {
                    m_pFGArm->GetHeldDevice()->Deactivate();
                    m_Inventory.push_back(m_pFGArm->ReleaseHeldMO());
                }

                // Now put the device we were looking for and found into the hand
                m_pFGArm->SetHeldMO(pWeapon);
                // Move the hand to a poisition so it looks like the new device was drawn from inventory
                m_pFGArm->SetHandPos(m_Pos + m_HolsterOffset.GetXFlipped(m_HFlipped));

                // Equip shield in BG arm if applicable
                EquipShieldInBGArm();

                // Play the device switching sound
				if (m_DeviceSwitchSound) { m_DeviceSwitchSound->Play(m_Pos); }
            }

            return true;
        }
    }

    return false;
}


//////////////////////////////////////////////////////////////////////////////////////////
// Virtual Method:  EquipDeviceInGroup
//////////////////////////////////////////////////////////////////////////////////////////
// Description:     Switches the currently held device (if any) to the first found device
//                  of the specified group in the inventory. If the held device already 
//                  is of that group, or no device is in inventory, nothing happens.

bool AHuman::EquipDeviceInGroup(string group, bool doEquip)
{
    if (!(m_pFGArm && m_pFGArm->IsAttached()))
        return false;

    HeldDevice *pDevice = 0;

    // Check if the currently held device is already the desired type
    if (m_pFGArm->HoldsSomething())
    {
        pDevice = dynamic_cast<HeldDevice *>(m_pFGArm->GetHeldMO());
        if (pDevice && pDevice->IsInGroup(group))
            return true;
    }

    // Go through the inventory looking for the proper device
    for (deque<MovableObject *>::iterator itr = m_Inventory.begin(); itr != m_Inventory.end(); ++itr)
    {
        pDevice = dynamic_cast<HeldDevice *>(*itr);
        // Found proper device to equip, so make the switch!
        if (pDevice && pDevice->IsInGroup(group))
        {
            if (doEquip)
            {
                // Erase the inventory entry containing the device we now have switched to
                *itr = 0;
                m_Inventory.erase(itr);

                // Put back into the inventory what we had in our hands, if anything
                if (m_pFGArm->HoldsSomething())
                {
                    m_pFGArm->GetHeldDevice()->Deactivate();
                    MovableObject *previouslyHeldItem = m_pFGArm->ReleaseHeldMO();
                    if (previouslyHeldItem->GetsHitByMOs()) { previouslyHeldItem->Draw(g_SceneMan.GetMOIDBitmap(), Vector(), g_DrawNoMOID, true); }
                    m_Inventory.emplace_back(previouslyHeldItem);
                }

                // Now put the device we were looking for and found into the hand
                m_pFGArm->SetHeldMO(pDevice);
                // Move the hand to a poisition so it looks like the new device was drawn from inventory
                m_pFGArm->SetHandPos(m_Pos + m_HolsterOffset.GetXFlipped(m_HFlipped));

                // Equip shield in BG arm if applicable
                EquipShieldInBGArm();

                // Play the device switching sound
				if (m_DeviceSwitchSound) { m_DeviceSwitchSound->Play(m_Pos); }
			}

            return true;
        }
    }

    return false;
}


//////////////////////////////////////////////////////////////////////////////////////////
// Virtual Method:  EquipLoadedFirearmInGroup
//////////////////////////////////////////////////////////////////////////////////////////
// Description:     Switches the currently held device (if any) to the first loaded HDFirearm
//                  of the specified group in the inventory. If no such weapon is in the 
//                  inventory, nothing happens.

bool AHuman::EquipLoadedFirearmInGroup(string group, string excludeGroup, bool doEquip)
{
    if (!(m_pFGArm && m_pFGArm->IsAttached()))
        return false;

    HDFirearm *pFirearm = 0;

    // Check if the currently held device is already the desired type
    if (m_pFGArm->HoldsSomething())
    {
        pFirearm = dynamic_cast<HDFirearm *>(m_pFGArm->GetHeldMO());
        if (pFirearm && !pFirearm->NeedsReloading() && pFirearm->IsInGroup(group) && !pFirearm->IsInGroup(excludeGroup))
            return true;
    }

    // Go through the inventory looking for the proper device
    for (deque<MovableObject *>::iterator itr = m_Inventory.begin(); itr != m_Inventory.end(); ++itr)
    {
        pFirearm = dynamic_cast<HDFirearm *>(*itr);
        // Found proper device to equip, so make the switch!
        if (pFirearm && !pFirearm->NeedsReloading() && pFirearm->IsInGroup(group) && !pFirearm->IsInGroup(excludeGroup))
        {
            if (doEquip)
            {
                // Erase the inventory entry containing the device we now have switched to
                *itr = 0;
                m_Inventory.erase(itr);

                // Put back into the inventory what we had in our hands, if anything
                if (m_pFGArm->HoldsSomething())
                {
                    m_pFGArm->GetHeldDevice()->Deactivate();
                    m_Inventory.push_back(m_pFGArm->ReleaseHeldMO());
                }

                // Now put the device we were looking for and found into the hand
                m_pFGArm->SetHeldMO(pFirearm);
                // Move the hand to a poisition so it looks like the new device was drawn from inventory
                m_pFGArm->SetHandPos(m_Pos + m_HolsterOffset.GetXFlipped(m_HFlipped));

                // Equip shield in BG arm if applicable
                EquipShieldInBGArm();

                // Play the device switching sound
				if (m_DeviceSwitchSound) { m_DeviceSwitchSound->Play(m_Pos); }
			}

            return true;
        }
    }

    return false;
}


//////////////////////////////////////////////////////////////////////////////////////////
// Virtual Method:  EquipNamedDevice
//////////////////////////////////////////////////////////////////////////////////////////
// Description:     Switches the currently held device (if any) to the first found device
//                  of with the specified preset name in the inventory. If the held device already 
//                  is of that preset name, or no device is in inventory, nothing happens.

bool AHuman::EquipNamedDevice(const string name, bool doEquip)
{
    if (!(m_pFGArm && m_pFGArm->IsAttached()))
        return false;

    HeldDevice *pDevice = 0;

    // Check if the currently held device is already the desired type
    if (m_pFGArm->HoldsSomething())
    {
        pDevice = dynamic_cast<HeldDevice *>(m_pFGArm->GetHeldMO());
        if (pDevice && pDevice->GetPresetName() == name)
            return true;
    }

    // Go through the inventory looking for the proper device
    for (deque<MovableObject *>::iterator itr = m_Inventory.begin(); itr != m_Inventory.end(); ++itr)
    {
        pDevice = dynamic_cast<HeldDevice *>(*itr);
        // Found proper device to equip, so make the switch!
        if (pDevice && pDevice->GetPresetName() == name)
        {
            if (doEquip)
            {
                // Erase the inventory entry containing the device we now have switched to
                *itr = 0;
                m_Inventory.erase(itr);

                // Put back into the inventory what we had in our hands, if anything
                if (m_pFGArm->HoldsSomething())
                {
                    m_pFGArm->GetHeldDevice()->Deactivate();
                    m_Inventory.push_back(m_pFGArm->ReleaseHeldMO());
                }

                // Now put the device we were looking for and found into the hand
                m_pFGArm->SetHeldMO(pDevice);
                // Move the hand to a poisition so it looks like the new device was drawn from inventory
                m_pFGArm->SetHandPos(m_Pos + m_HolsterOffset.GetXFlipped(m_HFlipped));

                // Equip shield in BG arm if applicable
                EquipShieldInBGArm();

                // Play the device switching sound
				if (m_DeviceSwitchSound) { m_DeviceSwitchSound->Play(m_Pos); }
			}

            return true;
        }
    }

    return false;
}


//////////////////////////////////////////////////////////////////////////////////////////
// Virtual Method:  EquipThrowable
//////////////////////////////////////////////////////////////////////////////////////////
// Description:     Switches the currently held device (if any) to the first found ThrownDevice
//                  in the inventory. If the held device already is a ThrownDevice, or no
//                  ThrownDevice  is in inventory, nothing happens.

bool AHuman::EquipThrowable(bool doEquip)
{
    if (!(m_pFGArm && m_pFGArm->IsAttached()))
        return false;

    ThrownDevice *pThrown = 0;

    // Check if the currently held device is already the desired type
    if (m_pFGArm->HoldsSomething())
    {
        pThrown = dynamic_cast<ThrownDevice *>(m_pFGArm->GetHeldMO());
// TODO: see if thrown is weapon or not, don't want to throw key items etc
        if (pThrown)// && pThrown->IsWeapon())
            return true;
    }

    // Go through the inventory looking for the proper device
    for (deque<MovableObject *>::iterator itr = m_Inventory.begin(); itr != m_Inventory.end(); ++itr)
    {
        pThrown = dynamic_cast<ThrownDevice *>(*itr);
        // Found proper device to equip, so make the switch!
// TODO: see if thrown is weapon or not, don't want to throw key items etc
        if (pThrown)// && pThrown->IsWeapon())
        {
            if (doEquip)
            {
                // Erase the inventory entry containing the device we now have switched to
                *itr = 0;
                m_Inventory.erase(itr);

                // Put back into the inventory what we had in our hands, if anything
                if (m_pFGArm->HoldsSomething())
                {
                    m_pFGArm->GetHeldDevice()->Deactivate();
                    m_Inventory.push_back(m_pFGArm->ReleaseHeldMO());
                }

                // Now put the device we were looking for and found into the hand
                m_pFGArm->SetHeldMO(pThrown);
                // Move the hand to a poisition so it looks like the new device was drawn from inventory
                m_pFGArm->SetHandPos(m_Pos + m_HolsterOffset.GetXFlipped(m_HFlipped));

                // Equip shield in BG arm as applicable
                EquipShieldInBGArm();

                // Play the device switching sound
				if (m_DeviceSwitchSound) { m_DeviceSwitchSound->Play(m_Pos); }
			}

            return true;
        }
    }

    return false;
}


//////////////////////////////////////////////////////////////////////////////////////////
// Virtual Method:  EquipDiggingTool
//////////////////////////////////////////////////////////////////////////////////////////
// Description:     Switches the currently held device (if any) to the first found digging
//                  tool in the inventory. If the held device already is a digging tool,
//                  or no digging tool is in inventory, nothing happens.

bool AHuman::EquipDiggingTool(bool doEquip)
{
    if (!(m_pFGArm && m_pFGArm->IsAttached()))
        return false;

    HDFirearm *pTool = 0;

    // Check if the currently held device is already the desired type
    if (m_pFGArm->HoldsSomething())
    {
        pTool = dynamic_cast<HDFirearm *>(m_pFGArm->GetHeldMO());
        if (pTool && pTool->IsInGroup("Tools - Diggers"))
            return true;
    }

    // Go through the inventory looking for the proper device
    for (deque<MovableObject *>::iterator itr = m_Inventory.begin(); itr != m_Inventory.end(); ++itr)
    {
        pTool = dynamic_cast<HDFirearm *>(*itr);
        // Found proper device to equip, so make the switch!
        if (pTool && pTool->IsInGroup("Tools - Diggers"))
        {
            if (doEquip)
            {
                // Erase the inventory entry containing the device we now have switched to
                *itr = 0;
                m_Inventory.erase(itr);

                // Put back into the inventory what we had in our hands, if anything
                if (m_pFGArm->HoldsSomething())
                {
                    m_pFGArm->GetHeldDevice()->Deactivate();
                    m_Inventory.push_back(m_pFGArm->ReleaseHeldMO());
                }

                // Now put the device we were looking for and found into the hand
                m_pFGArm->SetHeldMO(pTool);
                // Move the hand to a poisition so it looks like the new device was drawn from inventory
                m_pFGArm->SetHandPos(m_Pos + m_HolsterOffset.GetXFlipped(m_HFlipped));

                // Equip shield in BG arm is applicable
                EquipShieldInBGArm();

                // Play the device switching sound
				if (m_DeviceSwitchSound) { m_DeviceSwitchSound->Play(m_Pos); }
			}

            return true;
        }
    }

    return false;
}


//////////////////////////////////////////////////////////////////////////////////////////
// Method:          EstimateDigStrenght
//////////////////////////////////////////////////////////////////////////////////////////
// Description:     Estimates what material strength this actor can move through.

float AHuman::EstimateDigStrenght()
{
    float maxPenetration = 1;
    
    if (!(m_pFGArm && m_pFGArm->IsAttached()))
        return maxPenetration;
    
    HDFirearm *pTool = 0;

    // Check if the currently held device is already the desired type
    if (m_pFGArm->HoldsSomething())
    {
        pTool = dynamic_cast<HDFirearm *>(m_pFGArm->GetHeldMO());
        if (pTool && pTool->IsInGroup("Tools - Diggers"))
            return pTool->EstimateDigStrenght();
    }

    // Go through the inventory looking for the proper device
    for (deque<MovableObject *>::iterator itr = m_Inventory.begin(); itr != m_Inventory.end(); ++itr)
    {
        pTool = dynamic_cast<HDFirearm *>(*itr);
        // Found proper device to equip, so make the switch!
        if (pTool && pTool->IsInGroup("Tools - Diggers"))
            maxPenetration = max(pTool->EstimateDigStrenght(), maxPenetration);
    }
    
    return maxPenetration;
}


//////////////////////////////////////////////////////////////////////////////////////////
// Virtual Method:  EquipShield
//////////////////////////////////////////////////////////////////////////////////////////
// Description:     Switches the currently held device (if any) to the first found shield
//                  in the inventory. If the held device already is a shield, or no
//                  shield is in inventory, nothing happens.

bool AHuman::EquipShield()
{
    if (!(m_pFGArm && m_pFGArm->IsAttached()))
        return false;

    HeldDevice *pShield = 0;

    // Check if the currently held device is already the desired type
    if (m_pFGArm->HoldsSomething())
    {
        pShield = dynamic_cast<HeldDevice *>(m_pFGArm->GetHeldMO());
        if (pShield && pShield->IsShield())
            return true;
    }

    // Go through the inventory looking for the proper device
    for (deque<MovableObject *>::iterator itr = m_Inventory.begin(); itr != m_Inventory.end(); ++itr)
    {
        pShield = dynamic_cast<HeldDevice *>(*itr);
        // Found proper device to equip, so make the switch!
        if (pShield && pShield->IsShield())
        {
            // Erase the inventory entry containing the device we now have switched to
            *itr = 0;
            m_Inventory.erase(itr);

            // Put back into the inventory what we had in our hands, if anything
            if (m_pFGArm->HoldsSomething())
            {
                m_pFGArm->GetHeldDevice()->Deactivate();
                m_Inventory.push_back(m_pFGArm->ReleaseHeldMO());
            }

            // Now put the device we were looking for and found into the hand
            m_pFGArm->SetHeldMO(pShield);
            // Move the hand to a poisition so it looks like the new device was drawn from inventory
            m_pFGArm->SetHandPos(m_Pos + m_HolsterOffset.GetXFlipped(m_HFlipped));

            // Equip shield in BG arm is applicable
            EquipShieldInBGArm();

            // Play the device switching sound
			if (m_DeviceSwitchSound) { m_DeviceSwitchSound->Play(m_Pos); }

            return true;
        }
    }

    return false;
}


//////////////////////////////////////////////////////////////////////////////////////////
// Virtual Method:  EquipShieldInBGArm
//////////////////////////////////////////////////////////////////////////////////////////
// Description:     Tries to equip the first shield in inventory to the background arm;
//                  this only works if nothing is held at all, or the FG arm holds a
//                  one-handed device, or we're in inventory mode.

bool AHuman::EquipShieldInBGArm()
{
    if (!(m_pBGArm && m_pBGArm->IsAttached()))
        return false;

    HeldDevice *pShield = 0;

    // Check if the currently held device is already the desired type
    if (m_pBGArm->HoldsSomething())
    {
        pShield = dynamic_cast<HeldDevice *>(m_pBGArm->GetHeldMO());
		if (pShield && (pShield->IsShield() || pShield->IsDualWieldable()))
        {
            // If we're holding a shield, but aren't supposed to, because we need to support the FG hand's two-handed device,
            // then let go of the shield and put it back in inventory
            if (m_pFGArm && m_pFGArm->IsAttached() && m_pFGArm->HoldsHeldDevice() && !m_pFGArm->GetHeldDevice()->IsOneHanded())
            {
                m_pBGArm->GetHeldDevice()->Deactivate();
                m_Inventory.push_back(m_pBGArm->ReleaseHeldMO());
                return false;
            }
            return true;
        }
    }

    // Only equip if the BG hand isn't occupied with supporting a two handed device
    if (m_pFGArm && m_pFGArm->IsAttached() && m_pFGArm->HoldsHeldDevice() && !m_pFGArm->GetHeldDevice()->IsOneHanded())
        return false;

    // Go through the inventory looking for the proper device
    for (deque<MovableObject *>::iterator itr = m_Inventory.begin(); itr != m_Inventory.end(); ++itr)
    {
        pShield = dynamic_cast<HeldDevice *>(*itr);
        // Found proper device to equip, so make the switch!
        if (pShield && (pShield->IsShield() || pShield->IsDualWieldable()))
        {
            // Erase the inventory entry containing the device we now have switched to
            *itr = 0;
            m_Inventory.erase(itr);

            // Put back into the inventory what we had in our hands, if anything
            if (m_pBGArm->HoldsSomething())
            {
                m_pBGArm->GetHeldDevice()->Deactivate();
                m_Inventory.push_back(m_pBGArm->ReleaseHeldMO());
            }

            // Now put the device we were looking for and found into the hand
            m_pBGArm->SetHeldMO(pShield);
            // Move the hand to a poisition so it looks like the new device was drawn from inventory
            m_pBGArm->SetHandPos(m_Pos + m_HolsterOffset.GetXFlipped(m_HFlipped));

            // Play the device switching sound only if activity is running
			if (g_ActivityMan.ActivityRunning())
			{
				if (m_DeviceSwitchSound) { m_DeviceSwitchSound->Play(m_Pos); }
			}

            return true;
        }
    }

    return false;
}


//////////////////////////////////////////////////////////////////////////////////////////
// Virtual Method:  UnequipBGArm
//////////////////////////////////////////////////////////////////////////////////////////
// Description:     Unequips whatever is in the BG arm and puts it into the inventory.
// Arguments:       None.
// Return value:    Whether there was anything to unequip.

bool AHuman::UnequipBGArm()
{
    if (!(m_pBGArm && m_pBGArm->IsAttached()))
        return false;

    // Put back into the inventory what we had in our hand, if anything
    if (m_pBGArm->HoldsSomething())
    {
        m_pBGArm->GetHeldDevice()->Deactivate();
        m_Inventory.push_back(m_pBGArm->ReleaseHeldMO());
        return true;
    }

    return false;
}


//////////////////////////////////////////////////////////////////////////////////////////
// Virtual Method:  GetEquippedItem
//////////////////////////////////////////////////////////////////////////////////////////
// Description:     Returns whatever is equipped in the FG Arm, if anything. OWNERSHIP IS NOT TRANSFERRED!

MovableObject * AHuman::GetEquippedItem() const
{
    // Check if the currently held device is already the desired type
    if (m_pFGArm && m_pFGArm->IsAttached() && m_pFGArm->HoldsSomething())
    {
        return m_pFGArm->GetHeldMO();
    }
    return 0;
}

//////////////////////////////////////////////////////////////////////////////////////////
// Virtual Method:  GetEquippedBGItem
//////////////////////////////////////////////////////////////////////////////////////////
// Description:     Returns whatever is equipped in the FG Arm, if anything. OWNERSHIP IS NOT TRANSFERRED!

MovableObject * AHuman::GetEquippedBGItem() const
{
	// Check if the currently held device is already the desired type
	if (m_pBGArm && m_pBGArm->IsAttached() && m_pBGArm->HoldsSomething())
	{
		return m_pBGArm->GetHeldMO();
	}
	return 0;
}

//////////////////////////////////////////////////////////////////////////////////////////
// Virtual Method:  FirearmIsReady
//////////////////////////////////////////////////////////////////////////////////////////
// Description:     Indicates whether the currently held device's current mag is empty on
//                  ammo or not.

bool AHuman::FirearmIsReady() const
{
    // Check if the currently held device is already the desired type
    if (m_pFGArm && m_pFGArm->IsAttached() && m_pFGArm->HoldsSomething())
    {
        const HDFirearm *pWeapon = dynamic_cast<HDFirearm *>(m_pFGArm->GetHeldMO());
        if (pWeapon && pWeapon->GetRoundInMagCount() != 0)
            return true;
    }

    return false;
}


//////////////////////////////////////////////////////////////////////////////////////////
// Virtual Method:  ThrowableIsReady
//////////////////////////////////////////////////////////////////////////////////////////
// Description:     Indicates whether the currently held ThrownDevice's is ready to go.

bool AHuman::ThrowableIsReady() const
{
    // Check if the currently held thrown device is already the desired type
    if (m_pFGArm && m_pFGArm->IsAttached() && m_pFGArm->HoldsSomething())
    {
        const ThrownDevice *pThrown = dynamic_cast<ThrownDevice *>(m_pFGArm->GetHeldMO());
        if (pThrown)// && pThrown->blah() > 0)
            return true;
    }

    return false;
}


//////////////////////////////////////////////////////////////////////////////////////////
// Virtual Method:  FirearmIsEmpty
//////////////////////////////////////////////////////////////////////////////////////////
// Description:     Indicates whether the currently held HDFirearm's is out of ammo.

bool AHuman::FirearmIsEmpty() const
{
    if (m_pFGArm && m_pFGArm->IsAttached() && m_pFGArm->HoldsHeldDevice())
    {
        const HDFirearm *pWeapon = dynamic_cast<HDFirearm *>(m_pFGArm->GetHeldMO());
        if (pWeapon && pWeapon->GetRoundInMagCount() == 0)
            return true;
    }

    return false;
}


//////////////////////////////////////////////////////////////////////////////////////////
// Virtual Method:  FirearmNeedsReload
//////////////////////////////////////////////////////////////////////////////////////////
// Description:     Indicates whether the currently held HDFirearm's is almost out of ammo.

bool AHuman::FirearmNeedsReload() const
{
    if (m_pFGArm && m_pFGArm->IsAttached() && m_pFGArm->HoldsHeldDevice())
    {
        const HDFirearm *pWeapon = dynamic_cast<HDFirearm *>(m_pFGArm->GetHeldMO());
        if (pWeapon && pWeapon->NeedsReloading())
            return true;
    }

    return false;
}


//////////////////////////////////////////////////////////////////////////////////////////
// Virtual Method:  FirearmIsSemiAuto
//////////////////////////////////////////////////////////////////////////////////////////
// Description:     Indicates whether the currently held HDFirearm's is semi or full auto.

bool AHuman::FirearmIsSemiAuto() const
{
    if (m_pFGArm && m_pFGArm->IsAttached() && m_pFGArm->HoldsHeldDevice())
    {
        const HDFirearm *pWeapon = dynamic_cast<HDFirearm *>(m_pFGArm->GetHeldMO());
        return pWeapon && !pWeapon->IsFullAuto();
    }
    return false;
}


//////////////////////////////////////////////////////////////////////////////////////////
// Virtual Method:  ReloadFirearm
//////////////////////////////////////////////////////////////////////////////////////////
// Description:     Reloads the currently held firearm, if any.
// Arguments:       None.
// Return value:    None.

void AHuman::ReloadFirearms() const
{
    if (m_pFGArm && m_pFGArm->IsAttached() && m_pFGArm->HoldsHeldDevice())
    {
        HDFirearm *pWeapon = dynamic_cast<HDFirearm *>(m_pFGArm->GetHeldMO());
		if (pWeapon) {
			pWeapon->Reload();
		}
    }
    if (m_pBGArm && m_pBGArm->IsAttached() && m_pBGArm->HoldsHeldDevice())
    {
        HDFirearm *pWeapon = dynamic_cast<HDFirearm *>(m_pBGArm->GetHeldMO());
        if (pWeapon) {
            pWeapon->Reload();
        }
    }
}


//////////////////////////////////////////////////////////////////////////////////////////
// Virtual Method:  FirearmActivationDelay
//////////////////////////////////////////////////////////////////////////////////////////
// Description:     Returns the currently held device's delay between pulling the trigger
//                  and activating.

int AHuman::FirearmActivationDelay() const
{
    // Check if the currently held device is already the desired type
    if (m_pFGArm && m_pFGArm->IsAttached() && m_pFGArm->HoldsSomething())
    {
        const HDFirearm *pWeapon = dynamic_cast<HDFirearm *>(m_pFGArm->GetHeldMO());
        if (pWeapon)
            return pWeapon->GetActivationDelay();
    }

    return 0;
}


//////////////////////////////////////////////////////////////////////////////////////////
// Virtual method:  IsWithinRange
//////////////////////////////////////////////////////////////////////////////////////////
// Description:     Tells whether a point on the scene is within range of the currently
//                  used device and aiming status, if applicable.

bool AHuman::IsWithinRange(Vector &point) const
{
    if (m_SharpAimMaxedOut)
        return true;

    Vector diff = g_SceneMan.ShortestDistance(m_Pos, point, false);
    float distance = diff.GetMagnitude();

    // Really close!
    if (distance <= m_CharHeight)
        return true;

    float range = 0;

    if (FirearmIsReady())
    {
        // Start with the default aim distance
        range = m_AimDistance;

        // Add the sharp range of the equipped weapon
        if (m_pFGArm && m_pFGArm->IsAttached() && m_pFGArm->HoldsHeldDevice())
            range += m_pFGArm->GetHeldDevice()->GetSharpLength() + 150;
    }
    else if (ThrowableIsReady())
    {
// TODO: make proper throw range calc based on the throwable's mass etc
        range += m_CharHeight * 4;
    }

    return distance <= range;
}


//////////////////////////////////////////////////////////////////////////////////////////
// Virtual method:  Look
//////////////////////////////////////////////////////////////////////////////////////////
// Description:     Casts an unseen-revealing ray in the direction of where this is facing.
// Arguments:       The degree angle to deviate from the current view point in the ray
//                  casting. A random ray will be chosen out of this +-range.

bool AHuman::Look(float FOVSpread, float range)
{
    if (!g_SceneMan.AnythingUnseen(m_Team) || m_CanRevealUnseen == false)
        return false;

    // Set the length of the look vector
    float aimDistance = m_AimDistance + range;
    Vector aimPos = m_Pos;

    // If aiming down the barrel, look through that
    if (m_Controller.IsState(AIM_SHARP) && m_pFGArm && m_pFGArm->IsAttached() && m_pFGArm->HoldsHeldDevice())
    {
        aimPos = m_pFGArm->GetHeldDevice()->GetPos();
        aimDistance += m_pFGArm->GetHeldDevice()->GetSharpLength();
    }
    // If just looking, use the eyes on the head instead
    else if (m_pHead && m_pHead->IsAttached())
    {
        aimPos = GetEyePos();
    }

    // Create the vector to trace along
    Vector lookVector(aimDistance, 0);
    // Set the rotation to the actual aiming angle
    Matrix aimMatrix(m_HFlipped ? -m_AimAngle : m_AimAngle);
    aimMatrix.SetXFlipped(m_HFlipped);
    lookVector *= aimMatrix;
    // Add the spread
	lookVector.DegRotate(FOVSpread * RandomNormalNum());

    // TODO: generate an alarm event if we spot an enemy actor?

	Vector ignored;
    // Cast the seeing ray, adjusting the skip to match the resolution of the unseen map
    return g_SceneMan.CastSeeRay(m_Team, aimPos, lookVector, ignored, 25, (int)g_SceneMan.GetUnseenResolution(m_Team).GetSmallest() / 2);
}


//////////////////////////////////////////////////////////////////////////////////////////
// Virtual method:  LookForGold
//////////////////////////////////////////////////////////////////////////////////////////
// Description:     Casts a material detecting ray in the direction of where this is facing.

bool AHuman::LookForGold(float FOVSpread, float range, Vector &foundLocation) const
{
    Vector ray(m_HFlipped ? -range : range, 0);
	ray.DegRotate(FOVSpread * RandomNormalNum());

    return g_SceneMan.CastMaterialRay(m_Pos, ray, g_MaterialGold, foundLocation, 4);
}


//////////////////////////////////////////////////////////////////////////////////////////
// Virtual method:  LookForMOs
//////////////////////////////////////////////////////////////////////////////////////////
// Description:     Casts an MO detecting ray in the direction of where the head is looking
//                  at the time. Factors including head rotation, sharp aim mode, and
//                  other variables determine how this ray is cast.

MovableObject * AHuman::LookForMOs(float FOVSpread, unsigned char ignoreMaterial, bool ignoreAllTerrain)
{
    MovableObject *pSeenMO = 0;
    Vector aimPos = m_Pos;
    float aimDistance = m_AimDistance + g_FrameMan.GetPlayerScreenWidth() * 0.51;   // Set the length of the look vector

    // If aiming down the barrel, look through that
    if (m_Controller.IsState(AIM_SHARP) && m_pFGArm && m_pFGArm->IsAttached() && m_pFGArm->HoldsHeldDevice())
    {
        aimPos = m_pFGArm->GetHeldDevice()->GetPos();
        aimDistance += m_pFGArm->GetHeldDevice()->GetSharpLength();
    }
    // If just looking, use the eyes on the head instead
    else if (m_pHead && m_pHead->IsAttached())
    {
        aimPos = GetEyePos();
    }

    // Create the vector to trace along
    Vector lookVector(aimDistance, 0);
    // Set the rotation to the actual aiming angle
    Matrix aimMatrix(m_HFlipped ? -m_AimAngle : m_AimAngle);
    aimMatrix.SetXFlipped(m_HFlipped);
    lookVector *= aimMatrix;
    // Add the spread
    lookVector.DegRotate(FOVSpread * RandomNormalNum());

    MOID seenMOID = g_SceneMan.CastMORay(aimPos, lookVector, m_MOID, IgnoresWhichTeam(), ignoreMaterial, ignoreAllTerrain, 5);
    pSeenMO = g_MovableMan.GetMOFromID(seenMOID);
    if (pSeenMO)
        return pSeenMO->GetRootParent();

    return pSeenMO;
}


//////////////////////////////////////////////////////////////////////////////////////////
// Virtual method:  ResetAllTimers
//////////////////////////////////////////////////////////////////////////////////////////
// Description:     Resest all the timers used by this. Can be emitters, etc. This is to
//                  prevent backed up emissions to come out all at once while this has been
//                  held dormant in an inventory.

void AHuman::ResetAllTimers()
{
    Actor::ResetAllTimers();

    if (m_pJetpack)
        m_pJetpack->ResetAllTimers();

    if (m_pFGArm && m_pFGArm->GetHeldDevice())
        m_pFGArm->GetHeldDevice()->ResetAllTimers();
}


//////////////////////////////////////////////////////////////////////////////////////////
// Method:          UpdateMovePath
//////////////////////////////////////////////////////////////////////////////////////////
// Description:     Updates the path to move along to the currently set movetarget.

bool AHuman::UpdateMovePath()
{
    // Estimate how much material this actor can dig through
    m_DigStrength = EstimateDigStrenght();
    
    // Do the real path calc; abort and pass along the message if it didn't happen due to throttling
    if (!Actor::UpdateMovePath())
        return false;

    // Process the new path we now have, if any
    if (!m_MovePath.empty())
    {
        // Smash all airborne waypoints down to just above the ground, except for when it makes the path intersect terrain or it is the final destination
        list<Vector>::iterator finalItr = m_MovePath.end();
        finalItr--;
        Vector smashedPoint;
        Vector previousPoint = *(m_MovePath.begin());
        list<Vector>::iterator nextItr = m_MovePath.begin();
        for (list<Vector>::iterator lItr = m_MovePath.begin(); lItr != finalItr; ++lItr)
        {
            nextItr++;
            smashedPoint = g_SceneMan.MovePointToGround((*lItr), m_CharHeight*0.2, 7);

            Vector notUsed;

            // Only smash if the new location doesn't cause the path to intersect hard terrain ahead or behind of it
            // Try three times to halve the height to see if that won't intersect
            for (int i = 0; i < 3; i++)
            {
                if (!g_SceneMan.CastStrengthRay(previousPoint, smashedPoint - previousPoint, 5, notUsed, 3, g_MaterialDoor) &&
                    nextItr != m_MovePath.end() && !g_SceneMan.CastStrengthRay(smashedPoint, (*nextItr) - smashedPoint, 5, notUsed, 3, g_MaterialDoor))
                {
                    (*lItr) = smashedPoint;
                    break;
                }
                else
                    smashedPoint.m_Y -= ((smashedPoint.m_Y - (*lItr).m_Y) / 2);
            }

            previousPoint = (*lItr);
        }
    }
    return true;
}


//////////////////////////////////////////////////////////////////////////////////////////
// Virtual method:  UpdateAI
//////////////////////////////////////////////////////////////////////////////////////////
// Description:     Updates this' AI state. Supposed to be done every frame that this has
//                  a CAI controller controlling it.

void AHuman::UpdateAI()
{
    Actor::UpdateAI();

    Vector cpuPos = GetCPUPos();
    MovableObject *pSeenMO = 0;
    Actor *pSeenActor = 0;

    ///////////////////////////////////////////////
    // React to relevant AlarmEvents

	const list<AlarmEvent> &events = g_MovableMan.GetAlarmEvents();
	if (!events.empty()) {
		Vector alarmVec;
		Vector sensorPos = GetEyePos();
		for (const AlarmEvent &alarmEvent : events) {
			// Caused by some other team's activites - alarming!
			if (alarmEvent.m_Team != m_Team) {
				// See how far away the alarm situation is
				alarmVec = g_SceneMan.ShortestDistance(sensorPos, alarmEvent.m_ScenePos);
				// Only react if the alarm is within range and this is perceptive enough to hear it
				if (alarmVec.GetLargest() <= alarmEvent.m_Range * m_Perceptiveness) {
					Vector zero;
					// Now check if we have line of sight to the alarm point
					// Don't check all the way to the target, we are checking for no obstacles, and target will be an obstacle in itself
					if (g_SceneMan.CastObstacleRay(sensorPos, alarmVec * 0.9F, zero, zero, m_RootMOID, IgnoresWhichTeam(), g_MaterialGrass, 5) < 0 && g_SceneMan.ShortestDistance(m_LastAlarmPos, alarmEvent.m_ScenePos).GetLargest() > 10) {
						// If this is the same alarm location as last, then don't repeat the signal
							// Yes! WE ARE ALARMED!
						AlarmPoint(alarmEvent.m_ScenePos);
						break;
					}
				}
			}
		}
	}

    ////////////////////////////////////////////////
    // AI MODES

    // If alarmed, override all modes, look at the alarming point
    if (!m_AlarmTimer.IsPastSimTimeLimit())
    {
        // Freeze!
        m_LateralMoveState = LAT_STILL;

        // If we're unarmed, hit the deck!
        if (!EquipFirearm() && !EquipThrowable() && !EquipDiggingTool())
        {
            m_Controller.SetState(BODY_CROUCH, true);
            // Also hit the deck completely and crawl away, not jsut sit down in place
            m_Controller.SetState(m_HFlipped ? MOVE_LEFT : MOVE_RIGHT, true);
        }

        // We're not stuck, just waiting and watching
        m_StuckTimer.Reset();
        // If we're not already engaging a target, jsut point in the direciton we heard the alarm come from
        if (m_DeviceState != AIMING && m_DeviceState != FIRING && m_DeviceState != THROWING)
        {
            // Look/point in the direction of alarm, the point should already ahve been set
            m_DeviceState = POINTING;
        }
    }
    // Patrolling
    else if (m_AIMode == AIMODE_PATROL)
    {
        m_SweepCenterAimAngle = 0;
        m_SweepRange = c_EighthPI;

        if (m_LateralMoveState == LAT_STILL)
        {
            // Avoid seeming stuck if we're waiting to turn
            m_StuckTimer.Reset();

            if (m_PatrolTimer.IsPastSimMS(2000))
            {
                m_PatrolTimer.Reset();
                m_LateralMoveState = m_HFlipped ? LAT_RIGHT : LAT_LEFT;
            }
        }
        else
        {
            // Stop and then turn around after a period of time, or if bumped into another actor (like a rocket)
            if (m_PatrolTimer.IsPastSimMS(8000) ||
                /*g_SceneMan.CastNotMaterialRay(m_Pos, Vector(m_CharHeight / 4, 0), g_MaterialAir, Vector(), 4, false)*/
                g_SceneMan.CastMORay(m_Pos, Vector((m_LateralMoveState == LAT_RIGHT ? m_CharHeight : -m_CharHeight) / 3, 0), m_MOID, IgnoresWhichTeam(), g_MaterialGrass, false, 4) != g_NoMOID)
            {
                m_PatrolTimer.Reset();
                m_LateralMoveState = LAT_STILL;
            }
        }
    }
    // Going to a goal, potentially through a set of waypoints
    else if (m_AIMode == AIMODE_GOTO)
    {
        // Calculate the path to the target brain if need for refresh (note updating each pathfindingupdated causes small chug, maybe space em out with a timer?)
        // Also if we're way off form the path, or haven't made progress toward the current waypoint in a while, update the path to see if we can improve
        // Also if we seem to have completed the path to the current waypoint, we should update to get the path to the next waypoint
        if (m_UpdateMovePath || (m_ProgressTimer.IsPastSimMS(10000) && m_DeviceState != DIGGING) || (m_MovePath.empty() && m_MoveVector.GetLargest() < m_CharHeight * 0.5F))// || (m_MoveVector.GetLargest() > m_CharHeight * 2))// || g_SceneMan.GetScene()->PathFindingUpdated())
        {
            // Also never update while jumping
            if (m_ObstacleState != JUMPING)
                UpdateMovePath();
        }

        // If we used to be pointing at something (probably alarmed), just scan ahead instead
        if (m_DeviceState == POINTING)
            m_DeviceState = SCANNING;

        // Digging has its own advancement modes
        if (m_DeviceState != DIGGING)
        {
			Vector notUsed;
            Vector pathPointVec;
            // See if we are close enough to the next move target that we should grab the next in the path that is out of proximity range
            for (list<Vector>::iterator lItr = m_MovePath.begin(); lItr != m_MovePath.end();)
            {
                pathPointVec = g_SceneMan.ShortestDistance(m_Pos, *lItr);
                // Make sure we are within range AND have a clear sight to the waypoint we're about to eliminate, or it might be around a corner
                if (pathPointVec.GetLargest() <= m_MoveProximityLimit && !g_SceneMan.CastStrengthRay(m_Pos, pathPointVec, 5, notUsed, 0, g_MaterialDoor))
                {
                    lItr++;
                    // Save the last one before being popped off so we can use it to check if we need to dig (if there's any material between last and current)
                    m_PrevPathTarget = m_MovePath.front();
                    m_MovePath.pop_front();
                }
                else
                    break;
            }

            // If still stuff in the path, get the next point on it
            if (!m_MovePath.empty())
                m_MoveTarget = m_MovePath.front();
        }

        // Determine the direction to walk to get to the next move target, or if to simply stay still
        m_MoveVector = g_SceneMan.ShortestDistance(m_Pos, m_MoveTarget);
        if ((m_MoveVector.m_X > 0 && m_LateralMoveState == LAT_LEFT) || (m_MoveVector.m_X < 0 && m_LateralMoveState == LAT_RIGHT) || (m_LateralMoveState == LAT_STILL && m_DeviceState != AIMING && m_DeviceState != FIRING))
        {
            // If not following an MO, stay still and switch to sentry mode if we're close enough to final static destination
            if (!m_pMOMoveTarget && m_Waypoints.empty() && m_MovePath.empty() && fabs(m_MoveVector.m_X) <= 10)
            {
                // DONE MOVING TOWARD TARGET
                m_LateralMoveState = LAT_STILL;
                m_AIMode = AIMODE_SENTRY;
                m_DeviceState = SCANNING;
            }
            // Turns only after a delay to avoid getting stuck on switchback corners in corridors
            else if (m_MoveOvershootTimer.IsPastSimMS(500) || m_LateralMoveState == LAT_STILL)
                m_LateralMoveState = m_LateralMoveState == LAT_RIGHT ? LAT_LEFT : LAT_RIGHT;
        }
        else
            m_MoveOvershootTimer.Reset();

        // Calculate and set the sweep center for the bots to be pointing to the target location
        if (m_DeviceState == SCANNING)
        {
            Vector targetVector(fabs(m_MoveVector.m_X), m_MoveVector.m_Y);
            m_SweepCenterAimAngle = targetVector.GetAbsRadAngle();
            m_SweepRange = c_SixteenthPI;
        }
    }
    // Brain hunting
    else if (m_AIMode == AIMODE_BRAINHUNT)
    {
        // Just set up the closest brain as a target and switch to GOTO mode
        const Actor *pTargetBrain = g_MovableMan.GetClosestBrainActor(m_Team == 0 ? 1 : 0, m_Pos);
        if (pTargetBrain)
        {
            m_UpdateMovePath = true;
            AddAIMOWaypoint(pTargetBrain);
        }
        // Couldn't find any, so stay put
        else
            m_MoveTarget = m_Pos;

        // If we used to be pointing at something (probably alarmed), just scan ahead instead
        if (m_DeviceState == POINTING)
            m_DeviceState = SCANNING;

        m_AIMode = AIMODE_GOTO;
    }
    // Gold digging
    else if (m_AIMode == AIMODE_GOLDDIG)
    {
        m_SweepRange = c_EighthPI;

        // Only dig if we have a tool for it
        if (EquipDiggingTool())
        {
            Vector newGoldPos;
            // Scan for gold, slightly more than the facing direction arc
            if (LookForGold(100, m_SightDistance / 2, newGoldPos))
            {
                // Start digging when gold is spotted and tool is ready
                m_DeviceState = DIGGING;

                // Only replace the target if the one we found is closer, or the old one isn't gold anymore
                Vector newGoldDir = newGoldPos - m_Pos;
                Vector oldGoldDir = m_DigTarget - m_Pos;
                if (newGoldDir.GetMagnitude() < oldGoldDir.GetMagnitude() || g_SceneMan.GetTerrain()->GetMaterialPixel(m_DigTarget.m_X, m_DigTarget.m_Y) != g_MaterialGold)
                {
                    m_DigTarget = newGoldPos;
                    m_StuckTimer.Reset();
                }

                // Turn around if the target is behind us
                m_HFlipped = m_DigTarget.m_X < m_Pos.m_X;
            }
            // If we can't see any gold, and our current target is out of date, then stop pressing the trigger
            else if (g_SceneMan.GetTerrain()->GetMaterialPixel(m_DigTarget.m_X, m_DigTarget.m_Y) != g_MaterialGold)
                m_DeviceState = STILL;

            // Figure out which direction to be digging in.
            Vector goldDir = m_DigTarget - m_Pos;
            m_SweepCenterAimAngle = goldDir.GetAbsRadAngle();

            // Move if there is space or a cavity to move into
            Vector moveRay(m_CharHeight / 2, 0);
            moveRay.AbsRotateTo(goldDir);
// TODO; Consider backstepping implications here, want to override it every time?
            if (g_SceneMan.CastNotMaterialRay(m_Pos, moveRay, g_MaterialAir, 3, false) < 0)
            {
                m_ObstacleState = PROCEEDING;
                m_LateralMoveState = m_HFlipped ? LAT_LEFT : LAT_RIGHT;
            }
            else
            {
                m_ObstacleState = DIGPAUSING;
                m_LateralMoveState = LAT_STILL;
            }
        }
        // Otherwise just stand sentry with a gun
        else
        {
            EquipFirearm();
            m_LateralMoveState = LAT_STILL;
            m_SweepCenterAimAngle = 0;
            m_SweepRange = c_EighthPI;
        }
    }
    // Sentry
    else
    {
        m_LateralMoveState = LAT_STILL;
        m_SweepCenterAimAngle = 0;
        m_SweepRange = c_EighthPI;
    }

    ///////////////////////////////
    // DEVICE LOGIC

    // If there's a digger on the ground and we don't have one, pick it up
    if (m_pItemInReach && m_pItemInReach->IsTool() && !EquipDiggingTool(false))
        m_Controller.SetState(WEAPON_PICKUP, true);

    // Still, pointing at the movetarget
    if (m_DeviceState == STILL)
    {
        m_SweepCenterAimAngle = FacingAngle(g_SceneMan.ShortestDistance(cpuPos, m_MoveTarget).GetAbsRadAngle());
        // Aim to point there
        float aimAngle = GetAimAngle(false);
        if (aimAngle < m_SweepCenterAimAngle && aimAngle < c_HalfPI)
        {
            m_Controller.SetState(AIM_UP, true);
        }
        else if (aimAngle > m_SweepCenterAimAngle && aimAngle > -c_HalfPI)
        {
            m_Controller.SetState(AIM_DOWN, true);
        }
    }
    // Pointing at a specifc target
    else if (m_DeviceState == POINTING)
    {
        Vector targetVector = g_SceneMan.ShortestDistance(GetEyePos(), m_PointingTarget, false);
        m_Controller.m_AnalogAim = targetVector;
        m_Controller.m_AnalogAim.CapMagnitude(1.0);
/* Old digital way, now jsut use analog aim instead
        // Do the actual aiming; first figure out which direction to aim in
        float aimAngleDiff = targetVector.GetAbsRadAngle() - GetLookVector().GetAbsRadAngle();
        // Flip if we're flipped
        aimAngleDiff = IsHFlipped() ? -aimAngleDiff : aimAngleDiff;
        // Now send the command to move aim in the appropriate direction
        m_ControlStates[aimAngleDiff > 0 ? AIM_UP : AIM_DOWN] = true;
*/
/*
        m_SweepCenterAimAngle = FacingAngle(g_SceneMan.ShortestDistance(cpuPos, m_PointingTarget).GetAbsRadAngle());
        // Aim to point there
        float aimAngle = GetAimAngle(false);
        if (aimAngle < m_SweepCenterAimAngle && aimAngle < c_HalfPI)
        {
            m_Controller.SetState(AIM_UP, true);
        }
        else if (aimAngle > m_SweepCenterAimAngle && aimAngle > -c_HalfPI)
        {
            m_Controller.SetState(AIM_DOWN, true);
        }
*/
        // Narrow FOV range scan, 10 degrees each direction
        pSeenMO = LookForMOs(10, g_MaterialGrass, false);
        // Saw something!
        if (pSeenMO)
        {
            pSeenActor = dynamic_cast<Actor *>(pSeenMO->GetRootParent());
            // ENEMY SIGHTED! Switch to a weapon with ammo if we haven't already
            if (pSeenActor && pSeenActor->GetTeam() != m_Team && (EquipFirearm() || EquipThrowable() || EquipDiggingTool()))
            {
                // Start aiming or throwing toward that target, depending on what we have in hands
                if (FirearmIsReady())
                {
                    m_SeenTargetPos = g_SceneMan.GetLastRayHitPos();//pSeenActor->GetCPUPos();
                    if (IsWithinRange(m_SeenTargetPos))
                    {
                        m_DeviceState = AIMING;
                        m_FireTimer.Reset();
                    }
                }
                else if (ThrowableIsReady())
                {
                    m_SeenTargetPos = g_SceneMan.GetLastRayHitPos();//pSeenActor->GetCPUPos();
                    // Only throw if within range
                    if (IsWithinRange(m_SeenTargetPos))
                    {
                        m_DeviceState = THROWING;
                        m_FireTimer.Reset();
                    }
                }
            }
        }
    }
    // Digging
    else if (m_DeviceState == DIGGING)
    {
        // Switch to the digger if we have one
        if (EquipDiggingTool())
        {
            // Reload if it's empty
            if (FirearmIsEmpty())
                m_Controller.SetState(WEAPON_RELOAD, true);
            // Everything's ready - dig away!
            else
            {
                // Pull the trigger on the digger, if we're not backstepping or a teammate is in the way!
                m_Controller.SetState(WEAPON_FIRE, m_ObstacleState != BACKSTEPPING && m_TeamBlockState != BLOCKED);

                // Finishing off a tunnel, so aim squarely for the end tunnel positon
                if (m_DigState == FINISHINGDIG)
                    m_SweepCenterAimAngle = FacingAngle(g_SceneMan.ShortestDistance(cpuPos, m_DigTunnelEndPos).GetAbsRadAngle());
                // Tunneling: update the digging direction, aiming exactly between the prev target and the current one
                else
                {
                    Vector digTarget = m_PrevPathTarget + (g_SceneMan.ShortestDistance(m_PrevPathTarget, m_MoveTarget) * 0.5);
                    // Flip us around if we're facing away from the dig target, also don't dig
                    if (digTarget.m_X > m_Pos.m_X && m_HFlipped)
                    {
                        m_LateralMoveState = LAT_RIGHT;
                        m_Controller.SetState(WEAPON_FIRE, false);
                    }
                    else if (digTarget.m_X < m_Pos.m_X && !m_HFlipped)
                    {
                        m_LateralMoveState = LAT_LEFT;
                        m_Controller.SetState(WEAPON_FIRE, false);
                    }
                    m_SweepCenterAimAngle = FacingAngle(g_SceneMan.ShortestDistance(cpuPos, digTarget).GetAbsRadAngle());
                }

                // Sweep digging up and down
                if (m_SweepState == SWEEPINGUP && m_TeamBlockState != BLOCKED)
                {
                    float aimAngle = GetAimAngle(false);
                    if (aimAngle < m_SweepCenterAimAngle + m_SweepRange && aimAngle < c_HalfPI)
                    {
                        m_Controller.SetState(AIM_UP, true);
                    }
                    else
                    {
                        m_SweepState = SWEEPUPPAUSE;
                        m_SweepTimer.Reset();
                    }
                }
                else if (m_SweepState == SWEEPUPPAUSE && m_SweepTimer.IsPastSimMS(10))
                {
                    m_SweepState = SWEEPINGDOWN;
                }
                else if (m_SweepState == SWEEPINGDOWN && m_TeamBlockState != BLOCKED)
                {
                    float aimAngle = GetAimAngle(false);
                    if (aimAngle > m_SweepCenterAimAngle - m_SweepRange && aimAngle > -c_HalfPI)
                    {
                        m_Controller.SetState(AIM_DOWN, true);
                    }
                    else
                    {
                        m_SweepState = SWEEPDOWNPAUSE;
                        m_SweepTimer.Reset();
                    }
                }
                else if (m_SweepState == SWEEPDOWNPAUSE && m_SweepTimer.IsPastSimMS(10))
                {
                    m_SweepState = SWEEPINGUP;
                }

                // See if we have dug out all that we can in the sweep area without moving closer
// TODO: base the range on the digger's actual range, quereied from teh digger itself
                Vector centerRay(m_CharHeight * 0.45, 0);
                centerRay.RadRotate(GetAimAngle(true));
                if (g_SceneMan.CastNotMaterialRay(cpuPos, centerRay, g_MaterialAir, 3) < 0)
                {
                    // Now check the tunnel's thickness
                    Vector upRay(m_CharHeight * 0.4, 0);
                    upRay.RadRotate(GetAimAngle(true) + m_SweepRange * 0.5);
                    Vector downRay(m_CharHeight * 0.4, 0);
                    downRay.RadRotate(GetAimAngle(true) - m_SweepRange * 0.5);
                    if (g_SceneMan.CastNotMaterialRay(cpuPos, upRay, g_MaterialAir, 3) < 0 &&
                        g_SceneMan.CastNotMaterialRay(cpuPos, downRay, g_MaterialAir, 3) < 0)
                    {
                        // Ok the tunnel section is clear, so start walking forward while still digging
                        m_ObstacleState = PROCEEDING;
                    }
                    // Tunnel cavity not clear yet, so stay put and dig some more
                    else if (m_ObstacleState != BACKSTEPPING)
                        m_ObstacleState = DIGPAUSING;
                }
                // Tunnel cavity not clear yet, so stay put and dig some more
                else if (m_ObstacleState != BACKSTEPPING)
                    m_ObstacleState = DIGPAUSING;

                // When we get close enough to the next point and clear it, advance it and stop again to dig some more
                if (m_DigState != FINISHINGDIG && (fabs(m_PrevPathTarget.m_X - m_Pos.m_X) < (m_CharHeight * 0.33)))
                {
					Vector notUsed;
					
                    // If we have cleared the buried path segment, advance to the next
                    if (!g_SceneMan.CastStrengthRay(m_PrevPathTarget, g_SceneMan.ShortestDistance(m_PrevPathTarget, m_MoveTarget), 5, notUsed, 1, g_MaterialDoor))
                    {
                        // Advance to the next one, if there are any
                        if (m_MovePath.size() >= 2)
                        {
                            m_PrevPathTarget = m_MovePath.front();
                            m_MovePath.pop_front();
                            m_MoveTarget = m_MovePath.front();
                        }

                        // WE HAVE BROKEN THROUGH WITH THIS TUNNEL (but not yet cleared it enough for passing through)!
                        // If the path segment is now in the air again, and the tunnel cavity is clear, then go into finishing digging mode
                        if (!g_SceneMan.CastStrengthRay(m_PrevPathTarget, g_SceneMan.ShortestDistance(m_PrevPathTarget, m_MoveTarget), 5, notUsed, 1, g_MaterialDoor))
                        {
                            m_DigTunnelEndPos = m_MoveTarget;
                            m_DigState = FINISHINGDIG;
                        }
                    }
                }

                // If we have broken through to the end of the tunnel, but not yet cleared it completely, then keep digging until the end tunnel position is hit
                if (m_DigState == FINISHINGDIG && g_SceneMan.ShortestDistance(m_Pos, m_DigTunnelEndPos).m_X < (m_CharHeight * 0.33))
                {
                    // DONE DIGGING THIS FUCKING TUNNEL, PROCEED
                    m_ObstacleState = PROCEEDING;
                    m_DeviceState = SCANNING;
                    m_DigState = NOTDIGGING;
                }
            }  
        }
        // If we need to and can, pick up any weapon on the ground
        else if (m_pItemInReach)
        {
            m_Controller.SetState(WEAPON_PICKUP, true);
            // Can't be digging without a tool, fool
            m_DeviceState = SCANNING;
            m_DigState = NOTDIGGING;
        }
    }
    // Look for, aim at, and fire upon enemy Actors
    else if (m_DeviceState == SCANNING)
    {
        if (m_SweepState == NOSWEEP)
            m_SweepState = SWEEPINGUP;

        // Try to switch to, and if necessary, reload a firearm when we are scanning
        if (EquipFirearm())
        {
            // Reload if necessary
            if (FirearmNeedsReload())
                m_Controller.SetState(WEAPON_RELOAD, true);
        }
        // Use digger instead if we have one!
        else if (EquipDiggingTool())
        {
            if (FirearmIsEmpty())
                m_Controller.SetState(WEAPON_RELOAD, true);
        }
        // If we need to and can, pick up any weapon on the ground
        else if (m_pItemInReach)
            m_Controller.SetState(WEAPON_PICKUP, true);

        // Scan aiming up and down
        if (m_SweepState == SWEEPINGUP)
        {
            float aimAngle = GetAimAngle(false);
            if (aimAngle < m_SweepCenterAimAngle + m_SweepRange && aimAngle < c_HalfPI)
            {
                m_Controller.SetState(AIM_UP, true);
            }
            else
            {
                m_SweepState = SWEEPUPPAUSE;
                m_SweepTimer.Reset();
            }
        }
        else if (m_SweepState == SWEEPUPPAUSE && m_SweepTimer.IsPastSimMS(1000))
        {
            m_SweepState = SWEEPINGDOWN;
        }
        else if (m_SweepState == SWEEPINGDOWN)
        {
            float aimAngle = GetAimAngle(false);
            if (aimAngle > m_SweepCenterAimAngle - m_SweepRange && aimAngle > -c_HalfPI)
            {
                m_Controller.SetState(AIM_DOWN, true);
            }
            else
            {
                m_SweepState = SWEEPDOWNPAUSE;
                m_SweepTimer.Reset();
            }
        }
        else if (m_SweepState == SWEEPDOWNPAUSE && m_SweepTimer.IsPastSimMS(1000))
        {
            m_SweepState = SWEEPINGUP;
        }
/*
        // Scan aiming up and down
        if (GetViewPoint().m_Y > m_Pos.m_Y + 2)
            m_ControlStates[AIM_UP] = true;
        else if (GetViewPoint().m_Y < m_Pos.m_Y - 2)
            m_ControlStates[AIM_DOWN] = true;
*/
        // Wide FOV range scan, 25 degrees each direction
        pSeenMO = LookForMOs(25, g_MaterialGrass, false);
        // Saw something!
        if (pSeenMO)
        {
            pSeenActor = dynamic_cast<Actor *>(pSeenMO->GetRootParent());
            // ENEMY SIGHTED! Switch to a weapon with ammo if we haven't already
            if (pSeenActor && pSeenActor->GetTeam() != m_Team && (EquipFirearm() || EquipThrowable() || EquipDiggingTool()))
            {
                // Start aiming or throwing toward that target, depending on what we have in hands
                if (FirearmIsReady())
                {
                    m_SeenTargetPos = g_SceneMan.GetLastRayHitPos();//pSeenActor->GetCPUPos();
                    if (IsWithinRange(m_SeenTargetPos))
                    {
                        m_DeviceState = AIMING;
                        m_FireTimer.Reset();
                    }
                }
                else if (ThrowableIsReady())
                {
                    m_SeenTargetPos = g_SceneMan.GetLastRayHitPos();//pSeenActor->GetCPUPos();
                    // Only throw if within range
                    if (IsWithinRange(m_SeenTargetPos))
                    {
                        m_DeviceState = THROWING;
                        m_FireTimer.Reset();
                    }
                }
            }
        }
    }
    // Aiming toward spotted target to confirm enemy presence
    else if (m_DeviceState == AIMING)
    {
        // Aim carefully!
        m_Controller.SetState(AIM_SHARP, true);

        // If we're alarmed, then hit the deck! while aiming
        if (!m_AlarmTimer.IsPastSimTimeLimit())
        {
            m_Controller.SetState(BODY_CROUCH, true);
            // Also hit the deck completely, not jsut sit down in place
            if (m_ProneState != PRONE)
                m_Controller.SetState(m_HFlipped ? MOVE_LEFT : MOVE_RIGHT, true);
        }

        Vector targetVector = g_SceneMan.ShortestDistance(GetEyePos(), m_SeenTargetPos, false);
        m_Controller.m_AnalogAim = targetVector;
        m_Controller.m_AnalogAim.CapMagnitude(1.0);
/* Old digital way, now jsut use analog aim instead
        // Do the actual aiming; first figure out which direction to aim in
        float aimAngleDiff = targetVector.GetAbsRadAngle() - GetLookVector().GetAbsRadAngle();
        // Flip if we're flipped
        aimAngleDiff = IsHFlipped() ? -aimAngleDiff : aimAngleDiff;
        // Now send the command to move aim in the appropriate direction
        m_ControlStates[aimAngleDiff > 0 ? AIM_UP : AIM_DOWN] = true;
*/
        // Narrow focused FOV range scan
        pSeenMO = LookForMOs(10, g_MaterialGrass, false);

        // Saw the enemy actor again through the sights!
        if (pSeenMO)
            pSeenActor = dynamic_cast<Actor *>(pSeenMO->GetRootParent());

        if (pSeenActor && pSeenActor->GetTeam() != m_Team)
        {
            // Adjust aim in case seen target is moving
            m_SeenTargetPos = g_SceneMan.GetLastRayHitPos();//pSeenActor->GetCPUPos();

            // If we have something to fire with
            if (m_pFGArm && m_pFGArm->IsAttached() && m_pFGArm->HoldsHeldDevice())
            {
                // Don't press the trigger too fast in succession
                if (m_FireTimer.IsPastSimMS(250))
                {
                    // Get the distance to the target and see if we've aimed well enough
                    Vector targetVec = g_SceneMan.ShortestDistance(m_Pos, m_SeenTargetPos, false);
                    float distance = targetVec.GetMagnitude();
                    // Fire if really close, or if we have aimed well enough
                    if (distance < m_AimDistance * 6 + m_pFGArm->GetHeldDevice()->GetSharpLength() * m_SharpAimProgress)
                    {
                        // ENEMY AIMED AT well enough - FIRE!
                        m_DeviceState = FIRING;
                        m_SweepTimer.Reset();
                        m_FireTimer.Reset();
                    }
                    // Stop and aim more carefully
                    else
                        m_LateralMoveState = LAT_STILL;
                }
                // Stop and aim more carefully
                else
                    m_LateralMoveState = LAT_STILL;
            }
        }
        // If we can't see the guy after some time of aiming, then give up and keep scanning
        else if (m_FireTimer.IsPastSimMS(3000))
        {
            m_DeviceState = SCANNING;
        }

        // Make sure we're not detected as being stuck just because we're standing still
        m_StuckTimer.Reset();
    }
    // Firing at seen and aimed at target
    else if (m_DeviceState == FIRING)
    {
        // Keep aiming sharply!
        m_Controller.SetState(AIM_SHARP, true);

        // Pull the trigger repeatedly, so semi-auto weapons are fired properly
        if (!m_SweepTimer.IsPastSimMS(666))
        {
            // Pull the trigger!
            m_Controller.SetState(WEAPON_FIRE, true);
            if (FirearmIsSemiAuto())
                m_SweepTimer.Reset();
        }
        else
        {
            // Let go momentarily
            m_Controller.SetState(WEAPON_FIRE, false);
            m_SweepTimer.Reset();
        }

        // Adjust aim
        Vector targetVector = g_SceneMan.ShortestDistance(GetEyePos(), m_SeenTargetPos, false);
        m_Controller.m_AnalogAim = targetVector;
        m_Controller.m_AnalogAim.CapMagnitude(1.0);

        // Narrow focused FOV range scan
        pSeenMO = LookForMOs(8, g_MaterialGrass, false);
        // Still seeing enemy actor through the sights, keep firing!
        if (pSeenMO)
            pSeenActor = dynamic_cast<Actor *>(pSeenMO->GetRootParent());

        if (pSeenActor && pSeenActor->GetTeam() != m_Team)
        {
            // Adjust aim in case seen target is moving, and keep firing
            m_SeenTargetPos = g_SceneMan.GetLastRayHitPos();//pSeenActor->GetCPUPos();
            m_FireTimer.Reset();
        }

        // After burst of fire, if we don't still see the guy, then stop firing.
        if (m_FireTimer.IsPastSimMS(500) || FirearmIsEmpty())
        {
            m_DeviceState = SCANNING;
        }
        // Make sure we're not detected as being stuck just because we're standing still
        m_StuckTimer.Reset();
    }
    // Throwing at seen target
    else if (m_DeviceState == THROWING)
    {
        // Keep aiming sharply!
        m_Controller.SetState(AIM_SHARP, true);

        // Adjust aim constantly
        Vector targetVector = g_SceneMan.ShortestDistance(GetEyePos(), m_SeenTargetPos, false);
        // Adjust upward so we aim the throw higer than the target to compensate for gravity in throw trajectory
        targetVector.m_Y -= targetVector.GetMagnitude();
        m_Controller.m_AnalogAim = targetVector;
        m_Controller.m_AnalogAim.CapMagnitude(1.0);

        // Narrow focused FOV range scan
        pSeenMO = LookForMOs(18, g_MaterialGrass, false);
        // Still seeing enemy actor through the sights, keep aiming the throw!
        if (pSeenMO)
            pSeenActor = dynamic_cast<Actor *>(pSeenMO->GetRootParent());

        if (pSeenActor && pSeenActor->GetTeam() != m_Team)
        {
            // Adjust aim in case seen target is moving, and keep aiming thr throw
            m_SeenTargetPos = g_SceneMan.GetLastRayHitPos();//pSeenActor->GetCPUPos();
        }

// TODO: make proper throw range calc based on the throwable's mass etc
        float range = m_CharHeight * 4;
        // Figure out how far away the target is based on max range
        float targetScalar = targetVector.GetMagnitude() / range;
        if (targetScalar < 0.01)
            targetScalar = 0.01;

        // Start making the throw, and charge up in proportion to how far away the target is
        if (!m_FireTimer.IsPastSimMS(m_ThrowPrepTime * targetScalar))
        {
            // HOld down the fire button so the throw is charged
            m_Controller.SetState(WEAPON_FIRE, true);
        }
        // Now release the throw and let fly!
        else
        {
            m_Controller.SetState(WEAPON_FIRE, false);
            m_DeviceState = SCANNING;
        }

        // Make sure we're not detected as being stuck just because we're standing still
        m_StuckTimer.Reset();
    }

    /////////////////////////////////////////////////
    // JUMPING LOGIC

    // Already in a jump
    if (m_ObstacleState == JUMPING)
    {
        // Override the lateral control for the precise jump 
        // Turn around 
        if (m_MoveVector.m_X > 0 && m_LateralMoveState == LAT_LEFT)
            m_LateralMoveState = LAT_RIGHT;
        else if (m_MoveVector.m_X < 0 && m_LateralMoveState == LAT_RIGHT)
            m_LateralMoveState = LAT_LEFT;

        if (m_JumpState == PREUPJUMP)
        {
            // Stand still for a little while to stabilize and look in the right dir, if we're directly under
            m_LateralMoveState = LAT_STILL;
            // Start the actual jump
            if (m_JumpTimer.IsPastSimMS(333))
            {
                // Here we go!
                m_JumpState = UPJUMP;
                m_JumpTimer.Reset();
                m_Controller.SetState(BODY_JUMPSTART, true);
            }
        }
        if (m_JumpState == UPJUMP)
        {
			Vector notUsed;

            // Burn the jetpack
            m_Controller.SetState(BODY_JUMP, true);

            // If we now can see the point we're going to, start adjusting our aim and jet nozzle forward
            if (!g_SceneMan.CastStrengthRay(cpuPos, m_JumpTarget - cpuPos, 5, notUsed, 4))
                m_PointingTarget = m_JumpTarget;

            // if we are a bit over the target, stop firing the jetpack and try to go forward and land
            if (m_Pos.m_Y < m_JumpTarget.m_Y)
            {
                m_DeviceState = POINTING;
                m_JumpState = APEXJUMP;
                m_JumpTimer.Reset();
            }
            // Abort the jump if we're not reaching the target height within reasonable time
            else if (m_JumpTimer.IsPastSimMS(5000) || m_StuckTimer.IsPastRealMS(500))
            {
                m_JumpState = NOTJUMPING;
                m_ObstacleState = PROCEEDING;
                if (m_DeviceState == POINTING)
                    m_DeviceState = SCANNING;
                m_JumpTimer.Reset();
            }
        }
		
		Vector notUsed;
		
        // Got the height, now wait until we crest the top and start falling again
        if (m_JumpState == APEXJUMP)
        {
			Vector notUsedInner;
			
            m_PointingTarget = m_JumpTarget;

            // We are falling again, and we can still see the target! start adjusting our aim and jet nozzle forward
            if (m_Vel.m_Y > 4.0 && !g_SceneMan.CastStrengthRay(cpuPos, m_JumpTarget - cpuPos, 5, notUsedInner, 3))
            {
                m_DeviceState = POINTING;
                m_JumpState = LANDJUMP;
                m_JumpTimer.Reset();
            }

            // Time abortion
            if (m_JumpTimer.IsPastSimMS(3500))
            {
                m_JumpState = NOTJUMPING;
                m_ObstacleState = PROCEEDING;
                if (m_DeviceState == POINTING)
                    m_DeviceState = SCANNING;
                m_JumpTimer.Reset();
            }
            // If we've fallen below the target again, then abort the jump
            else if (cpuPos.m_Y > m_JumpTarget.m_Y && g_SceneMan.CastStrengthRay(cpuPos, g_SceneMan.ShortestDistance(cpuPos, m_JumpTarget), 5, notUsedInner, 3))
            {
                // Set the move target back to the ledge, to undo any checked off points we may have seen while hovering oer teh edge
                m_MoveTarget = m_JumpTarget;
                m_JumpState = NOTJUMPING;
                m_ObstacleState = PROCEEDING;
                if (m_DeviceState == POINTING)
                    m_DeviceState = SCANNING;
                m_JumpTimer.Reset();
            }
        }
        // We are high and falling again, now go forward to land on top of the ledge
        if (m_JumpState == LANDJUMP)
        {
			Vector notUsedInner;
			
            m_PointingTarget = m_JumpTarget;

            // Burn the jetpack for a short while to get forward momentum, but not too much
//            if (!m_JumpTimer.IsPastSimMS(500))
                m_Controller.SetState(BODY_JUMP, true);

            // If we've fallen below the target again, then abort the jump
            // If we're flying past the target too, end the jump
            // Lastly, if we're flying way over the target again, just cut the jets!
            if (m_JumpTimer.IsPastSimMS(3500) || (cpuPos.m_Y > m_JumpTarget.m_Y && g_SceneMan.CastStrengthRay(cpuPos, m_JumpTarget - cpuPos, 5, notUsedInner, 3)) ||
                (m_JumpingRight && m_Pos.m_X > m_JumpTarget.m_X) || (!m_JumpingRight && m_Pos.m_X < m_JumpTarget.m_X) || (cpuPos.m_Y < m_JumpTarget.m_Y - m_CharHeight))
            {
                m_JumpState = NOTJUMPING;
                m_ObstacleState = PROCEEDING;
                if (m_DeviceState == POINTING)
                    m_DeviceState = SCANNING;
                m_JumpTimer.Reset();
            }
        }
        else if (m_JumpState == FORWARDJUMP)
        {
            // Burn the jetpack
            m_Controller.SetState(BODY_JUMP, true);

            // Stop firing the jetpack after a period or if we've flown past the target
            if (m_JumpTimer.IsPastSimMS(500) || (m_JumpingRight && m_Pos.m_X > m_JumpTarget.m_X) || (!m_JumpingRight && m_Pos.m_X < m_JumpTarget.m_X))
            {
                m_JumpState = NOTJUMPING;
                m_ObstacleState = PROCEEDING;
                if (m_DeviceState == POINTING)
                    m_DeviceState = SCANNING;
                m_JumpTimer.Reset();
            }
        }
    }
    // Not in a jump yet, so check for conditions to trigger a jump
    // Also if the movetarget is szzero, probably first frame , but don't try to chase it
    // Don't start jumping if we are crawling
    else if (!m_MoveTarget.IsZero() && !m_Crawling)
    {
		Vector notUsed;
		
        // UPWARD JUMP TRIGGERINGS if it's a good time to jump up to a ledge
        if ((-m_MoveVector.m_Y > m_CharHeight * 0.75) && m_DeviceState != AIMING && m_DeviceState != FIRING)// && (fabs(m_MoveVector.m_X) < m_CharHeight))
        {
            // Is there room to jump straight up for as high as we want?
            // ALso, has teh jetpack been given a rest since last attempt?
            if (m_JumpTimer.IsPastSimMS(3500) && !g_SceneMan.CastStrengthRay(cpuPos, Vector(0, m_MoveTarget.m_Y - cpuPos.m_Y), 5, notUsed, 3))
            {
                // Yes, so let's start jump, aim at the target!
                m_ObstacleState = JUMPING;
                m_JumpState = PREUPJUMP;
                m_JumpTarget = m_MoveTarget;
                m_JumpingRight = g_SceneMan.ShortestDistance(m_Pos, m_JumpTarget).m_X > 0;
//                m_JumpState = UPJUMP;
//                m_Controller.SetState(BODY_JUMPSTART, true);
                m_JumpTimer.Reset();
                m_DeviceState = POINTING;
                // Aim straight up
                m_PointingTarget.SetXY(cpuPos.m_X, m_MoveTarget.m_Y);
            }
        }
        // FORWARD JUMP TRIGGERINGS if it's a good time to jump over a chasm; gotto be close to an edge
        else if (m_MovePath.size() > 2 && (fabs(m_PrevPathTarget.m_X - m_Pos.m_X) < (m_CharHeight * 0.25)))
        {
            list<Vector>::iterator pItr = m_MovePath.begin();
            list<Vector>::iterator prevItr = m_MovePath.begin();
            // Start by looking at the dip between last checked waypoint and the next
// TODO: not wrap safe!
            int dip = m_MoveTarget.GetFloorIntY() - m_PrevPathTarget.GetFloorIntY();
            // See if the next few path points dip steeply
            for (int i = 0; i < 3 && dip < m_CharHeight && pItr != m_MovePath.end(); ++i)
            {
                ++pItr;
                if (pItr == m_MovePath.end())
                    break;
                dip += (*pItr).GetFloorIntY() - (*prevItr).GetFloorIntY();
                ++prevItr;
                if (dip >= m_CharHeight)
                    break;
            }
            // The dip is deep enough to warrant looking for a rise after the dip
            if (dip >= m_CharHeight)
            {
                int rise = 0;
                for (int i = 0; i < 6 && pItr != m_MovePath.end(); ++i)
                {
                    ++pItr;
                    if (pItr == m_MovePath.end())
                        break;
                    rise -= (*pItr).m_Y - (*prevItr).m_Y;
                    ++prevItr;
                    if (rise >= m_CharHeight)
                        break;
                }
				
				Vector notUsedInner;
				
                // The rise is high enough to warrant looking across the trench for obstacles in the way of a jump
                if (rise >= m_CharHeight && !g_SceneMan.CastStrengthRay(cpuPos, Vector((*pItr).m_X - cpuPos.m_X, 0), 5, notUsedInner, 3))
                {
                    // JUMP!!!
                    m_Controller.SetState(BODY_JUMPSTART, true);
                    m_ObstacleState = JUMPING;
                    m_JumpState = FORWARDJUMP;
                    m_JumpTarget = *pItr;
                    m_JumpingRight = g_SceneMan.ShortestDistance(m_Pos, m_JumpTarget).m_X > 0;
                    m_JumpTimer.Reset();
                    m_DeviceState = POINTING;
                    m_PointingTarget = *pItr;
                    // Remove the waypoints we're about to jump over
                    list<Vector>::iterator pRemItr = m_MovePath.begin();
                    while (pRemItr != m_MovePath.end())
                    {
                        pRemItr++;
                        m_PrevPathTarget = m_MovePath.front();
                        m_MovePath.pop_front();
                        if (pRemItr == pItr)
                            break;
                    }
                    if (!m_MovePath.empty())
                        m_MoveTarget = m_MovePath.front();
                    else
                        m_MoveTarget = m_Pos;
                }
            }
        }
        // See if we can jump over a teammate who's stuck in the way
        else if (m_TeamBlockState != NOTBLOCKED && m_TeamBlockState != FOLLOWWAIT && !g_SceneMan.CastStrengthRay(cpuPos, Vector((m_HFlipped ? -m_CharHeight : m_CharHeight) * 1.5, -m_CharHeight * 1.5), 5, notUsed, 3))
        {
            // JUMP!!!
            m_Controller.SetState(BODY_JUMPSTART, true);
            m_ObstacleState = JUMPING;
            m_JumpState = FORWARDJUMP;
            m_JumpTarget = m_Pos + Vector((m_HFlipped ? -m_CharHeight : m_CharHeight) * 3, -m_CharHeight);
            m_JumpingRight = !m_HFlipped;
            m_JumpTimer.Reset();
            m_DeviceState = POINTING;
            m_PointingTarget = m_JumpTarget;
        }
    }

    ////////////////////////////////////////
    // If falling, use jetpack to land as softly as possible

    // If the height is more than the character's height, do something to soften the landing!
    float thrustLimit = m_CharHeight;

    // If we're already firing jetpack, then see if it's time to stop
    if (m_ObstacleState == SOFTLANDING && (m_Vel.m_Y < 4.0 || GetAltitude(thrustLimit, 5) < thrustLimit))
    {
        m_ObstacleState = PROCEEDING;
        if (m_DeviceState == POINTING)
            m_DeviceState = SCANNING;
    }
    // We're falling, so see if it's time to start firing the jetpack to soften the landing
    if (/*m_FallTimer.IsPastSimMS(300) && */m_Vel.m_Y > 8.0 && m_ObstacleState != SOFTLANDING && m_ObstacleState != JUMPING)
    {
        // Look if we have more than the height limit of air below the controlled
        bool withinLimit = GetAltitude(thrustLimit, 5) < thrustLimit;

        // If the height is more than the limit, do something!
        if (!withinLimit)
        {
            m_ObstacleState = SOFTLANDING;
            m_Controller.SetState(BODY_JUMPSTART, true);
        }
    }
//        else
//            m_FallTimer.Reset();

    ///////////////////////////////////////////
    // Obstacle resolution

    if (m_ObstacleState == PROCEEDING)
    {
        // If we're not caring about blocks for a while, then just see how long until we do again
        if (m_TeamBlockState == IGNORINGBLOCK)
        {
            // Ignored long enough, now we can be blocked again
            if (m_BlockTimer.IsPastSimMS(10000))
                m_TeamBlockState = NOTBLOCKED;
        }
        else
        {
            // Detect a TEAMMATE in the way and hold until he has moved
            Vector lookRay(m_CharHeight * 0.75, 0);
            Vector lookRayDown(m_CharHeight * 0.75, 0);
            lookRay.RadRotate(GetAimAngle(true));
            lookRayDown.RadRotate(GetAimAngle(true) + (m_HFlipped ? c_QuarterPI : -c_QuarterPI));
            MOID obstructionMOID = g_SceneMan.CastMORay(GetCPUPos(), lookRay, m_MOID, IgnoresWhichTeam(), g_MaterialGrass, false, 6);
            obstructionMOID = obstructionMOID == g_NoMOID ? g_SceneMan.CastMORay(cpuPos, lookRayDown, m_MOID, IgnoresWhichTeam(), g_MaterialGrass, false, 6) : obstructionMOID;
            if (obstructionMOID != g_NoMOID)
            {
                // Take a look at the actorness and team of the thing that holds whatever we saw
                obstructionMOID = g_MovableMan.GetRootMOID(obstructionMOID);
                Actor *pActor = dynamic_cast<Actor *>(g_MovableMan.GetMOFromID(obstructionMOID));
                // Oops, a mobile team member is in the way, don't do anything until he moves out of the way!
                if (pActor && pActor != this && pActor->GetTeam() == m_Team && pActor->IsControllable())
                {
                    // If this is the guy we're actually supposed to be following, then indicate that so we jsut wait patiently for him to move
                    if (pActor == m_pMOMoveTarget)
                        m_TeamBlockState = FOLLOWWAIT;
                    else
                    {
                        // If already blocked, see if it's long enough to give up and start to ignore the blockage
                        if (m_TeamBlockState == BLOCKED)
                        {
                            if (m_BlockTimer.IsPastSimMS(10000))
                            {
                                m_TeamBlockState = IGNORINGBLOCK;
                                m_BlockTimer.Reset();
                            }
                        }
                        // Not blocked yet, but will be now, so set it
                        else
                        {
                            m_TeamBlockState = BLOCKED;
                            m_BlockTimer.Reset();
                        }
                    }
                }
                else if (m_BlockTimer.IsPastSimMS(1000))
                    m_TeamBlockState = NOTBLOCKED;
            }
            else if (m_BlockTimer.IsPastSimMS(1000))
                m_TeamBlockState = NOTBLOCKED;
        }

        // Detect MATERIAL blocking the path and start digging through it
        Vector pathSegRay(g_SceneMan.ShortestDistance(m_PrevPathTarget, m_MoveTarget));
        Vector obstaclePos;
        if (m_TeamBlockState != BLOCKED && m_DeviceState == SCANNING && g_SceneMan.CastStrengthRay(m_PrevPathTarget, pathSegRay, 5, obstaclePos, 1, g_MaterialDoor))
        {
            // Only if we actually have a digging tool!
            if (EquipDiggingTool(false))
            {
                if (m_DigState == NOTDIGGING)
                {
                    // First update the path to make sure a fresh path would still be blocked
                    UpdateMovePath();
                    m_DigState = PREDIG;
                }
    // TODO: base the range on the digger's actual range, quereied from teh digger itself
                // Updated the path, and it's still blocked, so check that we're close enough to START digging
                else if (m_DigState == PREDIG && (fabs(m_PrevPathTarget.m_X - m_Pos.m_X) < (m_CharHeight * 0.5)))
                {
                    m_DeviceState = DIGGING;
                    m_DigState = STARTDIG;
                    m_SweepRange = c_QuarterPI - c_SixteenthPI;
                    m_ObstacleState = DIGPAUSING;
                }
                // If in invalid state of starting to dig but not actually digging, reset
                else if (m_DigState == STARTDIG && m_DeviceState != DIGGING)
                {
                    m_DigState = NOTDIGGING;
                    m_ObstacleState = PROCEEDING;
                }
            }
        }
        else
        {
            m_DigState = NOTDIGGING;
            m_ObstacleState = PROCEEDING;
        }

        // If our path isn't blocked enough to dig, but the headroom is too little, start crawling to get through!
        if (m_DeviceState != DIGGING && m_DigState != PREDIG)
        {
            Vector heading(g_SceneMan.ShortestDistance(m_Pos, m_PrevPathTarget));
            heading.SetMagnitude(m_CharHeight * 0.5);
            // Don't crawl if it's too steep, just let him climb then instead
            if (fabs(heading.m_X) > fabs(heading.m_Y) && m_pHead && m_pHead->IsAttached())
            {
                Vector topHeadPos = m_Pos;
                // Stack up the maximum height the top back of the head can have over the body's position
                topHeadPos.m_X += m_HFlipped ? m_pHead->GetRadius() : -m_pHead->GetRadius();
                topHeadPos.m_Y += m_pHead->GetParentOffset().m_Y - m_pHead->GetJointOffset().m_Y + m_pHead->GetSpriteOffset().m_Y - 6;
                // First check up to the top of the head, and then from there forward
                if (g_SceneMan.CastStrengthRay(m_Pos, topHeadPos - m_Pos, 5, obstaclePos, 4, g_MaterialDoor) ||
                    g_SceneMan.CastStrengthRay(topHeadPos, heading, 5, obstaclePos, 4, g_MaterialDoor))
                {
                    m_Controller.SetState(BODY_CROUCH, true);
                    m_Crawling = true;
                }
                else
                    m_Crawling = false;
            }
            else
                m_Crawling = false;
        }
        else
            m_Crawling = false;
    }
    // We're not proceeding
    else
    {
        // Can't be obstructed if we're not going forward
        m_TeamBlockState = NOTBLOCKED;
        // Disable invalid digging mode
        if ((m_DigState == STARTDIG && m_DeviceState != DIGGING) || (m_ObstacleState == DIGPAUSING && m_DeviceState != DIGGING))
        {
            m_DigState = NOTDIGGING;
            m_ObstacleState = PROCEEDING;
        }
    }

    /////////////////////////////////////
    // Detect and react to being stuck

    if (m_ObstacleState == PROCEEDING)
    {
        // Reset stuck timer if we're moving fine, or we're waiting for teammate to move
        if (m_RecentMovementMag > 2.5 || m_TeamBlockState)
            m_StuckTimer.Reset();

        if (m_DeviceState == SCANNING)
        {
            // Ok we're actually stuck, so backtrack
            if (m_StuckTimer.IsPastSimMS(1500))
            {
                m_ObstacleState = BACKSTEPPING;
                m_StuckTimer.Reset();
// TEMP hack to pick up weapon, could be stuck on one
                m_Controller.SetState(WEAPON_PICKUP, true);
            }
        }
		else if (m_DeviceState == DIGGING && m_StuckTimer.IsPastSimMS(5000))
		{
			// Ok we're actually stuck, so backtrack.
			m_ObstacleState = BACKSTEPPING;
			m_StuckTimer.Reset();
		}
    }
    if (m_ObstacleState == JUMPING)
    {
        // Reset stuck timer if we're moving fine
        if (m_RecentMovementMag > 2.5)
            m_StuckTimer.Reset();

        if (m_StuckTimer.IsPastSimMS(250))
        {
            m_JumpState = NOTJUMPING;
            m_ObstacleState = PROCEEDING;
            if (m_DeviceState == POINTING)
                m_DeviceState = SCANNING;
        }
    }
    else if (m_ObstacleState == DIGPAUSING)
    {
        // If we've beeen standing still digging in teh same spot for along time, then backstep to get unstuck
        if (m_DeviceState == DIGGING)
        {
            if (m_StuckTimer.IsPastSimMS(5000))
            {
                m_ObstacleState = BACKSTEPPING;
                m_StuckTimer.Reset();
            }  
        }
        else
        {
            m_StuckTimer.Reset();
        }
    }
    // Reset from backstepping
// TODO: better movement detection
    else if (m_ObstacleState == BACKSTEPPING && (m_StuckTimer.IsPastSimMS(2000) || m_RecentMovementMag > 15.0))
    {
        m_ObstacleState = PROCEEDING;
        m_StuckTimer.Reset();
    }

    ////////////////////////////////////
    // Set the movement commands now according to what we've decided to do

    // Don't move if there's a teammate in the way (but we can flip)
    if (m_LateralMoveState != LAT_STILL && ((m_TeamBlockState != BLOCKED && m_TeamBlockState != FOLLOWWAIT) || (!m_HFlipped && m_LateralMoveState == LAT_LEFT) || (m_HFlipped && m_LateralMoveState == LAT_RIGHT)))
    {
        if (m_ObstacleState == SOFTLANDING)
        {
            m_Controller.SetState(BODY_JUMP, true);
            // Direct the jetpack blast
            m_Controller.m_AnalogMove = -m_Vel;
            m_Controller.m_AnalogMove.Normalize();
        }
        else if (m_ObstacleState == JUMPING)
        {
            if (m_LateralMoveState == LAT_LEFT)
                m_Controller.SetState(MOVE_LEFT, true);
            else if (m_LateralMoveState == LAT_RIGHT)
                m_Controller.SetState(MOVE_RIGHT, true);
        }
        else if (m_ObstacleState == DIGPAUSING)
        {
            // Only flip if we're commanded to, don't move though, and DON'T FIRE IN THE OPPOSITE DIRECTION
            if (m_LateralMoveState == LAT_LEFT && !m_HFlipped)
            {
                m_Controller.SetState(MOVE_LEFT, true);
                m_Controller.SetState(WEAPON_FIRE, false);
            }
            else if (m_LateralMoveState == LAT_RIGHT && m_HFlipped)
            {
                m_Controller.SetState(MOVE_RIGHT, true);
                m_Controller.SetState(WEAPON_FIRE, false);
            }
        }
        else if (m_ObstacleState == PROCEEDING)
        {
            if (m_LateralMoveState == LAT_LEFT)
                m_Controller.SetState(MOVE_LEFT, true);
            else if (m_LateralMoveState == LAT_RIGHT)
                m_Controller.SetState(MOVE_RIGHT, true);
        }
        else if (m_ObstacleState == BACKSTEPPING)
        {
            if (m_LateralMoveState == LAT_LEFT)
                m_Controller.SetState(MOVE_RIGHT, true);
            else if (m_LateralMoveState == LAT_RIGHT)
                m_Controller.SetState(MOVE_LEFT, true);
        }
    }
}

/////////////////////////////////////////////////////////////////////////////////////////////////////////////////////////////

int AHuman::OnPieMenu(Actor *pieMenuActor) {
	int status = Actor::OnPieMenu(pieMenuActor);

    // Note: This is a bit ugly, but it should make this function output different error statuses based on whether the AHuman's OnPieMenuFunction fails, or its weapons' do, though the specifics can't be sussed out by the error alone.
    if (m_pFGArm && m_pFGArm->IsAttached() && m_pFGArm->HoldsDevice()) {
        status += m_pFGArm->GetHeldDevice()->OnPieMenu(pieMenuActor);
    }
    if (m_pBGArm && m_pBGArm->IsAttached() && m_pBGArm->HoldsDevice()) {
        status += m_pBGArm->GetHeldDevice()->OnPieMenu(pieMenuActor);
    }

	return status;
}

/////////////////////////////////////////////////////////////////////////////////////////////////////////////////////////////

//////////////////////////////////////////////////////////////////////////////////////////
// Virtual method:  Update
//////////////////////////////////////////////////////////////////////////////////////////
// Description:     Updates this AHuman. Supposed to be done every frame.

void AHuman::Update()
{
	if (g_SettingsMan.EnableHats() && !m_GotHat && m_pHead)
	{
		m_GotHat = true;

		if (RandomNum() > 0.8F)
		{
			int hat = RandomNum(1, 20);

            std::stringstream hatName;
            hatName << "Random Hat " << hat;
			const Entity *preset = g_PresetMan.GetEntityPreset("Attachable", hatName.str());

			if (preset)
			{
                Attachable *pNewHat = dynamic_cast<Attachable *>(preset->Clone());
                if (pNewHat)
                {
			        m_pHead->RemoveOrDestroyAllAttachables(true);
			        m_pHead->AddAttachable(pNewHat, pNewHat->GetParentOffset());
                }
			}
		}
	}

	float deltaTime = g_TimerMan.GetDeltaTimeSecs();
	// Get the rotation in radians.
	float rot = m_Rotation.GetRadAngle();

	// Set Default direction of all the paths!
	m_Paths[FGROUND][WALK].SetHFlip(m_HFlipped);
	m_Paths[BGROUND][WALK].SetHFlip(m_HFlipped);
	m_Paths[FGROUND][CROUCH].SetHFlip(m_HFlipped);
	m_Paths[BGROUND][CROUCH].SetHFlip(m_HFlipped);
	m_Paths[FGROUND][CRAWL].SetHFlip(m_HFlipped);
	m_Paths[BGROUND][CRAWL].SetHFlip(m_HFlipped);
	m_Paths[FGROUND][ARMCRAWL].SetHFlip(m_HFlipped);
	m_Paths[BGROUND][ARMCRAWL].SetHFlip(m_HFlipped);
	m_Paths[FGROUND][CLIMB].SetHFlip(m_HFlipped);
	m_Paths[BGROUND][CLIMB].SetHFlip(m_HFlipped);
	m_Paths[FGROUND][STAND].SetHFlip(m_HFlipped);
	m_Paths[BGROUND][STAND].SetHFlip(m_HFlipped);

	////////////////////////////////////
	// Jetpack activation and blast direction

	if (m_pJetpack)
	{
		if (m_JetTimeTotal > 0) {
			// Jetpack throttle depletes relative to jet time, but only if throttle range values have been defined
			float jetTimeRatio = std::max(m_JetTimeLeft / m_JetTimeTotal, 0.0F);
			m_pJetpack->SetThrottle(jetTimeRatio * 2.0F - 1.0F);
			float minScale = 1.0F - m_pJetpack->GetMinThrottle();
			m_pJetpack->SetFlashScale(minScale + (1.0F + m_pJetpack->GetMaxThrottle() - minScale) * jetTimeRatio);
		}
		// Start Jetpack burn
		if (m_Controller.IsState(BODY_JUMPSTART) && m_JetTimeLeft > 0 && m_Status != INACTIVE)
		{
			m_pJetpack->TriggerBurst();
			// This is to make sure se get loose from being stuck
			m_ForceDeepCheck = true;
			m_pJetpack->EnableEmission(true);
			// Quadruple this for the burst
			m_JetTimeLeft = std::max(m_JetTimeLeft - g_TimerMan.GetDeltaTimeMS() * 10.0F, 0.0F);
		}
		// Jetpack is ordered to be burning, or the pie menu is on and was burning before it went on
		else if ((m_Controller.IsState(BODY_JUMP) || (m_MoveState == JUMP && m_Controller.IsState(PIE_MENU_ACTIVE))) && m_JetTimeLeft > 0)
		{
			m_pJetpack->EnableEmission(true);
			// Jetpacks are noisy!
			m_pJetpack->AlarmOnEmit(m_Team);
			// Deduct from the jetpack time
			m_JetTimeLeft = std::max(m_JetTimeLeft - g_TimerMan.GetDeltaTimeMS(), 0.0F);
			m_MoveState = JUMP;
			m_Paths[FGROUND][JUMP].Restart();
			m_Paths[BGROUND][JUMP].Restart();
		}
		// Jetpack is off/turning off
		else {
			m_pJetpack->EnableEmission(false);
			if (m_MoveState == JUMP) { m_MoveState = STAND; }
			// Replenish the jetpack time, twice as fast
			m_JetTimeLeft = std::min(m_JetTimeLeft + g_TimerMan.GetDeltaTimeMS() * 2.0F, m_JetTimeTotal);
		}

		// If pie menu is on, keep the angle to what it was before
		if (m_Controller.IsState(PIE_MENU_ACTIVE))
		{
			// Don't change anything
		}
		// Direct the jetpack nozzle according to movement stick if analog input is present
		else if (m_Controller.GetAnalogMove().GetMagnitude() > 0.1F)
		{
			//To-do: test whether this works properly
			float jetAngle = (m_Controller.GetAnalogMove().GetAbsRadAngle() - c_PI);
			if (jetAngle > c_PI) { jetAngle -= c_TwoPI; }
			m_pJetpack->SetEmitAngle(FacingAngle(jetAngle * m_JetAngleRange));
		}
		// Or just use the aim angle if we're getting digital input
		else {
			// Halve the jet angle when looking downwards so the actor isn't forced to go sideways (To-do: don't hardcode this value?)
			float jetAngle = m_AimAngle > 0 ? m_AimAngle * m_JetAngleRange : -m_AimAngle * m_JetAngleRange * 0.5F;
			jetAngle -= (c_HalfPI * m_JetAngleRange + c_HalfPI);
			// Don't need to use FacingAngle on this because it's already applied to the AimAngle since last update.
			m_pJetpack->SetEmitAngle(jetAngle);
		}
	}

	////////////////////////////////////
	// Movement direction

	// If the pie menu is on, try to preserve whatever move state we had before it going into effect
	if (m_Controller.IsState(PIE_MENU_ACTIVE))
	{
		// Just keep the previous movestate, don't stand up or stop walking or stop jumping
	}
	else if (m_Controller.IsState(MOVE_RIGHT) || m_Controller.IsState(MOVE_LEFT) || m_MoveState == JUMP && m_Status != INACTIVE)
	{
		// Only if not jumping, OR if jumping, and apparently stuck on something - then help out with the limbs
		if (m_MoveState != JUMP || (m_MoveState == JUMP && m_Vel.GetLargest() < 0.1))
		{
			// Restart the stride if we're just starting to walk or crawl
			if ((m_MoveState != WALK && !m_Controller.IsState(BODY_CROUCH)) ||
				(m_MoveState != CRAWL && m_Controller.IsState(BODY_CROUCH)))
			{
				m_StrideStart = true;
				MoveOutOfTerrain(g_MaterialGrass);
			}

			// Crawling or walking?
			m_MoveState = m_Controller.IsState(BODY_CROUCH) ? CRAWL : WALK;

			// Engage prone state, this makes the body's rotational spring pull it horizontal instead of upright
			if (m_MoveState == CRAWL && m_ProneState == NOTPRONE)
			{
				m_ProneState = GOPRONE;
				m_ProneTimer.Reset();
			}

			m_Paths[FGROUND][m_MoveState].SetSpeed(m_Controller.IsState(MOVE_FAST) ? FAST : NORMAL);
			m_Paths[BGROUND][m_MoveState].SetSpeed(m_Controller.IsState(MOVE_FAST) ? FAST : NORMAL);
		}

		// Walk backwards if the aiming is done in the opposite direction of travel
		if (std::abs(m_Controller.GetAnalogAim().m_X) > 0.1F)
		{
			// Walk backwards if necessary
			m_Paths[FGROUND][m_MoveState].SetHFlip(m_Controller.IsState(MOVE_LEFT));
			m_Paths[BGROUND][m_MoveState].SetHFlip(m_Controller.IsState(MOVE_LEFT));
		}
		// Flip if we're moving in the opposite direction
		else if ((m_Controller.IsState(MOVE_RIGHT) && m_HFlipped) || (m_Controller.IsState(MOVE_LEFT) && !m_HFlipped))
		{
			m_HFlipped = !m_HFlipped;
			//                // Instead of simply carving out a silhouette of the now flipped actor, isntead disable any atoms which are embedded int eh terrain until they emerge again
			//                m_ForceDeepCheck = true;
			m_CheckTerrIntersection = true;
			if (m_ProneState == NOTPRONE) { MoveOutOfTerrain(g_MaterialGrass); }
			m_Paths[FGROUND][m_MoveState].SetHFlip(m_HFlipped);
			m_Paths[BGROUND][m_MoveState].SetHFlip(m_HFlipped);

			m_Paths[FGROUND][WALK].Terminate();
			m_Paths[BGROUND][WALK].Terminate();
			m_Paths[FGROUND][CROUCH].Terminate();
			m_Paths[BGROUND][CROUCH].Terminate();
			m_Paths[FGROUND][CLIMB].Terminate();
			m_Paths[BGROUND][CLIMB].Terminate();
			m_Paths[FGROUND][CRAWL].Terminate();
			m_Paths[BGROUND][CRAWL].Terminate();
			m_Paths[FGROUND][ARMCRAWL].Terminate();
			m_Paths[BGROUND][ARMCRAWL].Terminate();
			m_Paths[FGROUND][STAND].Terminate();
			m_Paths[BGROUND][STAND].Terminate();
			m_StrideStart = true;
			// Stop the going prone spring
			if (m_ProneState == GOPRONE) { m_ProneState = PRONE; }
		}
	// Not moving, so check if we need to be crouched or not
	} else if (m_Controller.IsState(BODY_CROUCH)) {
		// Don't go back to crouching if we're already prone, player has to let go of the crouch button first
		// If already laying down, just don't do anything and keep laying there
		m_MoveState = m_ProneState == NOTPRONE ? CROUCH : NOMOVE;
	} else {
		m_MoveState = STAND;
	}

    // Disengage the prone state as soon as the crouch is released when the pie menu isn't active
    if (!m_Controller.IsState(BODY_CROUCH) && !m_Controller.IsState(PIE_MENU_ACTIVE))
        m_ProneState = NOTPRONE;

    ////////////////////////////////////
    // Change and reload held MovableObjects

	bool reloadFG = false;
	if (m_pFGArm && m_Status != INACTIVE) {
		HDFirearm * pFireArm = dynamic_cast<HDFirearm *>(m_pFGArm->GetHeldMO());
		if (m_Controller.IsState(WEAPON_CHANGE_NEXT)) {
			if (!m_Inventory.empty() || GetEquippedBGItem()) {
				if (pFireArm) { pFireArm->StopActivationSound(); }
				if (m_Inventory.empty()) { UnequipBGArm(); }

				m_pFGArm->SetHeldMO(SwapNextInventory(m_pFGArm->ReleaseHeldMO()));
				m_pFGArm->SetHandPos(m_Pos + m_HolsterOffset.GetXFlipped(m_HFlipped));
				m_PieNeedsUpdate = true;

				EquipShieldInBGArm();
			}
		}
		if (m_Controller.IsState(WEAPON_CHANGE_PREV)) {
			if (!m_Inventory.empty() || GetEquippedBGItem()) {
				if (pFireArm) { pFireArm->StopActivationSound(); }
				if (m_Inventory.empty()) { UnequipBGArm(); }

				m_pFGArm->SetHeldMO(SwapPrevInventory(m_pFGArm->ReleaseHeldMO()));
				m_pFGArm->SetHandPos(m_Pos + m_HolsterOffset.GetXFlipped(m_HFlipped));
				m_PieNeedsUpdate = true;

				EquipShieldInBGArm();
			}
        }

		// Reload held MO, if applicable
		if (pFireArm) {
			if (pFireArm->IsReloading()) {
				// Interrupt sharp aiming while reloading
				m_SharpAimTimer.Reset();
				m_SharpAimProgress = 0;
				// Move BG hand accordingly
				if (m_pBGArm && m_pBGArm->IsAttached() && !GetEquippedBGItem()) { m_pBGArm->SetHandPos(m_Pos + m_HolsterOffset.GetXFlipped(m_HFlipped)); }
<<<<<<< HEAD
			} else if (!pDevice->IsFull() && m_Controller.IsState(WEAPON_RELOAD)) {
				if (m_pBGArm && m_pBGArm->IsAttached() && !GetEquippedBGItem()) { m_pBGArm->SetHandPos(pDevice->GetMagazinePos()); }
				pDevice->Reload();
=======
			}
			// Only reload if no other pickuppable item is in reach
			if (!pFireArm->IsFull() && m_Controller.IsState(WEAPON_RELOAD) && !m_pItemInReach) {
				if (m_pBGArm && m_pBGArm->IsAttached() && !GetEquippedBGItem()) { m_pBGArm->SetHandPos(pFireArm->GetMagazinePos()); }
				pFireArm->Reload();
>>>>>>> 55447243
				if (m_DeviceSwitchSound) { m_DeviceSwitchSound->Play(m_Pos); }
				reloadFG = true;

				// Interrupt sharp aiming
				m_SharpAimTimer.Reset();
				m_SharpAimProgress = 0;
			}
			// Detect reloading being completed and move hand accordingly
			if (pFireArm->DoneReloading() && m_pBGArm && m_pBGArm->IsAttached() && !GetEquippedBGItem()) { m_pBGArm->SetHandPos(pFireArm->GetMagazinePos()); }
		}
    }

    ////////////////////////////////////
    // Aiming

    if (m_Controller.IsState(AIM_UP) && m_Status != INACTIVE)
    {
// TODO: Improve these!")
        // Set the timer to some base number so we don't
        // get a sluggish feeling at start of aim
        if (m_AimState != AIMUP)
            m_AimTmr.SetElapsedSimTimeMS(150);
        m_AimState = AIMUP; 
        m_AimAngle += m_Controller.IsState(AIM_SHARP) ?
                      std::min(m_AimTmr.GetElapsedSimTimeMS() * 0.00005, 0.05) :
                      std::min(m_AimTmr.GetElapsedSimTimeMS() * 0.00015, 0.1);
        if (m_AimAngle > m_AimRange)
            m_AimAngle = m_AimRange;
    }
    else if (m_Controller.IsState(AIM_DOWN) && m_Status != INACTIVE)
    {
        // Set the timer to some base number so we don't
        // get a sluggish feeling at start of aim
        if (m_AimState != AIMDOWN)
            m_AimTmr.SetElapsedSimTimeMS(150);
        m_AimState = AIMDOWN;
        m_AimAngle -= m_Controller.IsState(AIM_SHARP) ?
                      std::min(m_AimTmr.GetElapsedSimTimeMS() * 0.00005, 0.05) :
                      std::min(m_AimTmr.GetElapsedSimTimeMS() * 0.00015, 0.1);
        if (m_AimAngle < -m_AimRange)
            m_AimAngle = -m_AimRange;
    }
    // Analog aim
    else if (m_Controller.GetAnalogAim().GetMagnitude() > 0.1 && m_Status != INACTIVE)
    {
        Vector aim = m_Controller.GetAnalogAim();
        // Hack to avoid the GetAbsRadAngle to mangle an aim angle straight down
        if (aim.m_X == 0)
            aim.m_X += m_HFlipped ? -0.01 : 0.01;
        m_AimAngle = aim.GetAbsRadAngle();

        // Check for flip change
        if ((aim.m_X > 0 && m_HFlipped) || (aim.m_X < 0 && !m_HFlipped))
        {
            m_HFlipped = !m_HFlipped;
//                // Instead of simply carving out a silhouette of the now flipped actor, isntead disable any atoms which are embedded int eh terrain until they emerge again
//                m_ForceDeepCheck = true;
            m_CheckTerrIntersection = true;
            if (m_ProneState == NOTPRONE)
                MoveOutOfTerrain(g_MaterialGrass);
            m_Paths[FGROUND][WALK].Terminate();
            m_Paths[BGROUND][WALK].Terminate();
            m_Paths[FGROUND][CLIMB].Terminate();
            m_Paths[BGROUND][CLIMB].Terminate();
            m_Paths[FGROUND][CRAWL].Terminate();
            m_Paths[BGROUND][CRAWL].Terminate();
            m_Paths[FGROUND][ARMCRAWL].Terminate();
            m_Paths[BGROUND][ARMCRAWL].Terminate();
            m_Paths[FGROUND][STAND].Terminate();
            m_Paths[BGROUND][STAND].Terminate();
            m_StrideStart = true;
            // Stop the going prone spring
            if (m_ProneState == GOPRONE)
                m_ProneState = PRONE;
        }
        // Correct angle based on flip
        m_AimAngle = FacingAngle(m_AimAngle);
        // Clamp so it's within the range
        Clamp(m_AimAngle, m_AimRange, -m_AimRange);
    }
    else
        m_AimState = AIMSTILL;

    //////////////////////////////
    // Sharp aim calculation

// TODO: make the delay data driven by both the actor and the device!
    // 
    if (m_Controller.IsState(AIM_SHARP) && (m_MoveState == STAND || m_MoveState == CROUCH || m_MoveState == NOMOVE || m_MoveState == WALK) && m_Vel.GetMagnitude() < 5.0F) {
/*
        float halfDelay = m_SharpAimDelay / 2;
        // Accelerate for first half
        if (!m_SharpAimTimer.IsPastSimMS(halfDelay))
            m_SharpAimProgress = (float)m_SharpAimTimer.GetElapsedSimTimeMS() / (float)m_SharpAimDelay;
        // Decelerate for second half
        else if (!m_SharpAimTimer.IsPastSimMS(m_SharpAimDelay)
            m_SharpAimProgress
        // At max
        else
            m_SharpAimProgress = 1.0;
*/
        float aimMag = m_Controller.GetAnalogAim().GetMagnitude();

		// If aim sharp is being done digitally, then translate to full analog aim mag
		if (aimMag < 0.1F) { aimMag = 1.0F; }
		if (m_MoveState == WALK) { aimMag *= 0.3F; }

		if (m_SharpAimTimer.IsPastSimMS(m_SharpAimDelay)) {
			// Only go slower outward
			if (m_SharpAimProgress < aimMag) {
				m_SharpAimProgress += (aimMag - m_SharpAimProgress) * 0.035F;
			} else {
				m_SharpAimProgress = aimMag;
			}
			m_SharpAimRevertTimer.Reset();
		} else {
			m_SharpAimProgress *= 0.95F;
			m_SharpAimRevertTimer.SetElapsedSimTimeMS(m_SharpAimDelay - m_SharpAimTimer.GetElapsedSimTimeMS());
		}
	} else {
		m_SharpAimProgress = std::max(m_SharpAimProgress * 0.95F - 0.1F, 0.0F);
		if (m_SharpAimRevertTimer.IsPastSimMS(m_SharpAimDelay)) {
			m_SharpAimTimer.Reset();
		} else {
			m_SharpAimTimer.SetElapsedSimTimeMS(m_SharpAimDelay - m_SharpAimRevertTimer.GetElapsedSimTimeMS());
		}
	}

    ////////////////////////////////////
    // Fire/Activate held devices

	ThrownDevice *pThrown = nullptr;
	if (m_pFGArm && m_pFGArm->IsAttached()) {
		// DOn't reach toward anything
		m_pFGArm->ReachToward(Vector());

		// Activate held device, if it's not a thrown device.
		if (m_pFGArm->HoldsHeldDevice() && !m_pFGArm->HoldsThrownDevice()) {
			m_pFGArm->GetHeldDevice()->SetSharpAim(m_SharpAimProgress);
			if (m_Controller.IsState(WEAPON_FIRE)) {
				m_pFGArm->GetHeldDevice()->Activate();
			} else {
				m_pFGArm->GetHeldDevice()->Deactivate();
			}
		}
		// Throw whatever is held if it's a thrown device
		else if (m_pFGArm->GetHeldMO()) {
			pThrown = dynamic_cast<ThrownDevice *>(m_pFGArm->GetHeldMO());
			if (pThrown) {
				if (m_Controller.IsState(WEAPON_FIRE)) {
					if (m_ArmsState != THROWING_PREP/* || m_ThrowTmr.GetElapsedSimTimeMS() > m_ThrowPrepTime*/) {
						m_ThrowTmr.Reset();
						if (!pThrown->ActivatesWhenReleased()) {
							pThrown->Activate();
						}
					}
					m_ArmsState = THROWING_PREP;
					m_pFGArm->ReachToward(m_Pos + pThrown->GetStartThrowOffset().GetXFlipped(m_HFlipped));
				} else if (m_ArmsState == THROWING_PREP) {
					m_ArmsState = THROWING_RELEASE;

					m_pFGArm->SetHandPos(m_Pos + pThrown->GetEndThrowOffset().GetXFlipped(m_HFlipped));

					MovableObject *pMO = m_pFGArm->ReleaseHeldMO();

					if (pThrown->ActivatesWhenReleased()) {
						pThrown->Activate();
					}
					if (pMO) {
						pMO->SetPos(m_Pos + m_pFGArm->GetParentOffset().GetXFlipped(m_HFlipped) + Vector(m_HFlipped ? -15 : 15, -8));
						float throwScalar = static_cast<float>(std::min(m_ThrowTmr.GetElapsedSimTimeMS(), static_cast<double>(m_ThrowPrepTime)) / m_ThrowPrepTime);
						Vector tossVec(pThrown->GetMinThrowVel() + ((pThrown->GetMaxThrowVel() - pThrown->GetMinThrowVel()) * throwScalar), 0.5F * RandomNormalNum());
						tossVec.RadRotate(m_AimAngle);
						pMO->SetVel(tossVec.GetXFlipped(m_HFlipped) * m_Rotation);
						pMO->SetAngularVel(5.0F * RandomNormalNum());

						if (pMO->IsHeldDevice()) {
							// Set the grenade or whatever to ignore hits with same team
							pMO->SetTeam(m_Team);
							pMO->SetIgnoresTeamHits(true);
							g_MovableMan.AddItem(pMO);
						} else {
							if (pMO->IsGold()) {
								m_GoldInInventoryChunk = 0;
								ChunkGold();
							}
							g_MovableMan.AddParticle(pMO);
						}
						pMO = 0;
					}
					m_ThrowTmr.Reset();
				}
			}
		} else if (m_ArmsState == THROWING_RELEASE && m_ThrowTmr.GetElapsedSimTimeMS() > 100) {
			m_pFGArm->SetHeldMO(SwapNextInventory());
			m_pFGArm->SetHandPos(m_Pos + m_HolsterOffset.GetXFlipped(m_HFlipped));
			m_ArmsState = WEAPON_READY;
		} else if (m_ArmsState == THROWING_RELEASE) {
			m_pFGArm->SetHandPos(m_Pos + (m_HolsterOffset + Vector(15, -15)).GetXFlipped(m_HFlipped));
		}
	}

	if (m_ArmsState == THROWING_PREP && !pThrown) {
		m_ArmsState = WEAPON_READY;
	}

	if (m_pBGArm && m_pBGArm->IsAttached() && m_pBGArm->HoldsHeldDevice()) {
		HeldDevice *pDevice = m_pBGArm->GetHeldDevice();

		if (pDevice->IsReloading()) {
			m_SharpAimTimer.Reset();
			m_SharpAimProgress = 0;
			if (m_pFGArm && m_pFGArm->IsAttached() && !GetEquippedItem()) { m_pFGArm->SetHandPos(m_Pos + m_HolsterOffset.GetXFlipped(m_HFlipped)); }
		}
		if (reloadFG == false && !pDevice->IsFull() && m_Controller.IsState(WEAPON_RELOAD) && !m_pItemInReach) {
			if (m_pFGArm && m_pFGArm->IsAttached() && !GetEquippedItem()) { m_pFGArm->SetHandPos(pDevice->GetMagazinePos()); }
			pDevice->Reload();
			if (m_DeviceSwitchSound) { m_DeviceSwitchSound->Play(m_Pos); }
		}
		if (pDevice->DoneReloading() && m_pFGArm && m_pFGArm->IsAttached() && !GetEquippedItem()) { m_pFGArm->SetHandPos(pDevice->GetMagazinePos()); }
		pDevice->SetSharpAim(m_SharpAimProgress);
		if (m_Controller.IsState(WEAPON_FIRE)) {
			pDevice->Activate();
		} else {
			pDevice->Deactivate();
		}
	}

    // Controller disabled
    if (m_Controller.IsDisabled())
    {
        m_MoveState = STAND;
        if (m_pJetpack && m_pJetpack->IsAttached())
            m_pJetpack->EnableEmission(false);
    }

//    m_aSprite->SetAngle((m_AimAngle / 180) * 3.141592654);
//    m_aSprite->SetScale(2.0);

    ////////////////////////////////////////
    // Item dropping logic

	if (m_Controller.IsState(WEAPON_DROP) && m_Status != INACTIVE) {
		if (m_pFGArm && m_pFGArm->HoldsSomething()) {
			if (MovableObject *pMO = m_pFGArm->ReleaseHeldMO()) {
				pMO->SetPos(m_Pos + Vector(m_HFlipped ? -10 : 10, -8));
				Vector tossVec(RandomNum(3.0F, 6.0F), RandomNum(-3.0F, -1.5F));
				tossVec.RadRotate(m_AimAngle);
				pMO->SetVel(m_Vel * 0.5F + tossVec.GetXFlipped(m_HFlipped) * m_Rotation);
				pMO->SetAngularVel(m_AngularVel * 0.5F + 3.0F * RandomNormalNum());
				if (pMO->IsDevice()) {
					g_MovableMan.AddItem(pMO);
				} else {
					if (pMO->IsGold()) {
						m_GoldInInventoryChunk = 0;
						ChunkGold();
					}
					g_MovableMan.AddParticle(pMO);
				}
			}
			if (!m_Inventory.empty()) {
				m_pFGArm->SetHeldMO(SwapNextInventory());
				m_pFGArm->SetHandPos(m_Pos + m_HolsterOffset.GetXFlipped(m_HFlipped));
			}
		} else if (m_pBGArm) {
			if (MovableObject *pMO = m_pBGArm->ReleaseHeldMO()) {
				pMO->SetPos(m_Pos + Vector(m_HFlipped ? -10 : 10, -8));
				Vector tossVec(RandomNum(3.0F, 6.0F), RandomNum(-3.0F, -1.5F));
				tossVec.RadRotate(m_AimAngle);
				pMO->SetVel(m_Vel * 0.5F + tossVec.GetXFlipped(m_HFlipped) * m_Rotation);
				pMO->SetAngularVel(m_AngularVel * 0.5F + 3.0F * RandomNormalNum());
				if (pMO->IsDevice()) {
					g_MovableMan.AddItem(pMO);
				}
				else {
					if (pMO->IsGold()) {
						m_GoldInInventoryChunk = 0;
						ChunkGold();
					}
					g_MovableMan.AddParticle(pMO);
				}
			} else {
				DropAllInventory();
				m_pBGArm->SetHandPos(m_Pos + m_HolsterOffset.GetXFlipped(m_HFlipped));
			}
		}
		m_PieNeedsUpdate = true;
	}

    ////////////////////////////////////////
    // Item pickup logic

	float reach = m_SpriteRadius;
	Vector reachPoint = m_Pos;

	// Try to detect a new item
	if (m_pFGArm && m_Status == STABLE) {
		reach += m_pFGArm->GetMaxLength();
		reachPoint = m_pFGArm->GetPos();
		if (!m_pItemInReach) {
			MOID itemMOID = g_SceneMan.CastMORay(reachPoint, Vector((m_HFlipped ? -reach : reach) * RandomNum(), RandomNum(0.0F, reach)), m_MOID, Activity::NoTeam, g_MaterialGrass, true, 2);

			MovableObject *pItem = g_MovableMan.GetMOFromID(itemMOID);
			if (pItem) {
				m_pItemInReach = pItem ? dynamic_cast<HeldDevice *>(pItem->GetRootParent()) : 0;
				if (m_pItemInReach) { m_PieNeedsUpdate = true; }
			}
		}
	}

    // Item currently set to be within reach has expired or is now out of range
    if (m_pItemInReach && (m_pItemInReach->IsUnPickupable() || (m_pItemInReach->HasPickupLimitations() && !m_pItemInReach->IsPickupableBy(this)) || !g_MovableMan.IsDevice(m_pItemInReach) || g_SceneMan.ShortestDistance(reachPoint, m_pItemInReach->GetPos(), g_SceneMan.SceneWrapsX()).GetMagnitude() > reach + m_pItemInReach->GetRadius())) {
        m_pItemInReach = 0;
        m_PieNeedsUpdate = true;
    }

    // Pick up the designated item
    if (m_pItemInReach && m_pFGArm && m_Controller.IsState(WEAPON_PICKUP) && m_Status != INACTIVE)
    {
        // Remove the item from the scene, it's gong into the hands of this
        if (g_MovableMan.RemoveMO(m_pItemInReach))
        {
            // Replace whatever's in the FG arm (if anything) with what we are picking up
            MovableObject *pMO = m_pFGArm->ReleaseHeldMO();
			if (pMO) { m_Inventory.push_back(pMO); }
            m_pFGArm->SetHeldMO(m_pItemInReach);
            m_pFGArm->SetHandPos(m_Pos + m_HolsterOffset.GetXFlipped(m_HFlipped));

            m_PieNeedsUpdate = true;
			if (m_DeviceSwitchSound) { m_DeviceSwitchSound->Play(m_Pos); }
		}
    }

    ///////////////////////////////////////////////////
    // Travel the limb AtomGroup:s

    if (m_Status == STABLE && m_MoveState != NOMOVE)
    {
        // This exists to support disabling foot collisions if the limbpath has that flag set.
        if ((m_pFGFootGroup->GetAtomCount() == 0 && m_BackupFGFootGroup->GetAtomCount() > 0) != m_Paths[FGROUND][m_MoveState].FootCollisionsShouldBeDisabled()) {
            m_BackupFGFootGroup->SetLimbPos(m_pFGFootGroup->GetLimbPos());
            std::swap(m_pFGFootGroup, m_BackupFGFootGroup);
        }
        if ((m_pBGFootGroup->GetAtomCount() == 0 && m_BackupBGFootGroup->GetAtomCount() > 0) != m_Paths[BGROUND][m_MoveState].FootCollisionsShouldBeDisabled()) {
            m_BackupBGFootGroup->SetLimbPos(m_pBGFootGroup->GetLimbPos());
            std::swap(m_pBGFootGroup, m_BackupBGFootGroup);
        }

        // WALKING, OR WE ARE JETPACKING AND STUCK
        if (m_MoveState == WALK || (m_MoveState == JUMP && m_Vel.GetLargest() < 1.0))
        {
            m_Paths[FGROUND][STAND].Terminate();
            m_Paths[BGROUND][STAND].Terminate();

//            float FGLegProg = MAX(m_Paths[FGROUND][WALK].GetRegularProgress(), m_Paths[FGROUND][WALK].GetTotalTimeProgress());
//            float BGLegProg = MAX(m_Paths[BGROUND][WALK].GetRegularProgress(), m_Paths[BGROUND][WALK].GetTotalTimeProgress());
            float FGLegProg = m_Paths[FGROUND][WALK].GetRegularProgress();
            float BGLegProg = m_Paths[BGROUND][WALK].GetRegularProgress();

            bool playStride = false;

            // Make sure we are starting a stride if we're basically stopped
            if (fabs(m_Vel.GetLargest()) < 0.5)
                m_StrideStart = true;

            if (m_pFGLeg && (!m_pBGLeg || (!(m_Paths[FGROUND][WALK].PathEnded() && BGLegProg < 0.5) || m_StrideStart)))
            {
//                m_StrideStart = false;
                // Reset the stride timer if the path is about to restart
                if (m_Paths[FGROUND][WALK].PathEnded() || m_Paths[FGROUND][WALK].PathIsAtStart())
                    m_StrideTimer.Reset();
                m_ArmClimbing[BGROUND] = !m_pFGFootGroup->PushAsLimb(m_Pos +
                                                                     m_pFGLeg->GetParentOffset().GetXFlipped(m_HFlipped),
                                                                     m_Vel,
                                                                     Matrix(),
                                                                     m_Paths[FGROUND][WALK],
                                                                     deltaTime,
                                                                     &playStride,
                                                                     false);
            }
            else
                m_ArmClimbing[BGROUND] = false;

            if (m_pBGLeg && (!m_pFGLeg || !(m_Paths[BGROUND][WALK].PathEnded() && FGLegProg < 0.5)))
            {
                m_StrideStart = false;
                // Reset the stride timer if the path is about to restart
                if (m_Paths[BGROUND][WALK].PathEnded() || m_Paths[BGROUND][WALK].PathIsAtStart())
                    m_StrideTimer.Reset();
                m_ArmClimbing[FGROUND] = !m_pBGFootGroup->PushAsLimb(m_Pos +
                                                                     m_pBGLeg->GetParentOffset().GetXFlipped(m_HFlipped),
                                                                     m_Vel,
                                                                     Matrix(),
                                                                     m_Paths[BGROUND][WALK],
                                                                     deltaTime,
                                                                     &playStride,
                                                                     false);
            }
            else
                m_ArmClimbing[FGROUND] = false;

            // Play the stride sound, if applicable
            if (playStride && !m_ArmClimbing[FGROUND] && !m_ArmClimbing[BGROUND]) {
				if (m_StrideSound) { m_StrideSound->Play(m_Pos); }
                RunScriptedFunctionInAppropriateScripts("OnStride");
            }

            ////////////////////////////////////////
            // Arm Climbing if the leg paths failed to find clear spot to restart

//            float FGArmProg = MAX(m_Paths[FGROUND][CLIMB].GetRegularProgress(), m_Paths[FGROUND][CLIMB].GetTotalTimeProgress());
//            float BGArmProg = MAX(m_Paths[BGROUND][CLIMB].GetRegularProgress(), m_Paths[BGROUND][CLIMB].GetTotalTimeProgress());
            float FGArmProg = m_Paths[FGROUND][CLIMB].GetRegularProgress();
            float BGArmProg = m_Paths[BGROUND][CLIMB].GetRegularProgress();

            // Slightly negative BGArmProg makes sense because any progress on the starting segments are reported as negative,
            // and there's many starting segments on properly formed climbing paths
            if (m_pFGArm && (m_ArmClimbing[FGROUND] || m_ArmClimbing[BGROUND]) && (!m_pBGArm || !m_pFGLeg || BGArmProg > 0.1))
            {
                m_ArmClimbing[FGROUND] = true;
                m_Paths[FGROUND][WALK].Terminate();
    //            m_Paths[BGROUND][WALK].Terminate();
                m_StrideStart = true;
                // Reset the stride timer if the path is about to restart
                if (m_Paths[FGROUND][CLIMB].PathEnded() || m_Paths[FGROUND][CLIMB].PathIsAtStart())
                    m_StrideTimer.Reset();
                m_pFGHandGroup->PushAsLimb(m_Pos +
                                           m_pFGArm->GetParentOffset().GetXFlipped(m_HFlipped),
                                           m_Vel,
                                           m_Rotation,
                                           m_Paths[FGROUND][CLIMB],
                                           deltaTime);
            }
            else
            {
                m_ArmClimbing[FGROUND] = false;
                m_Paths[FGROUND][CLIMB].Terminate();
            }

            if (m_pBGArm && (m_ArmClimbing[FGROUND] || m_ArmClimbing[BGROUND]))
            {
                m_ArmClimbing[BGROUND] = true;
    //            m_Paths[FGROUND][WALK].Terminate();
                m_Paths[BGROUND][WALK].Terminate();
                m_StrideStart = true;
                // Reset the stride timer if the path is about to restart
                if (m_Paths[BGROUND][CLIMB].PathEnded() || m_Paths[BGROUND][CLIMB].PathIsAtStart())
                    m_StrideTimer.Reset();
                m_pBGHandGroup->PushAsLimb(m_Pos +
                                           m_pBGArm->GetParentOffset().GetXFlipped(m_HFlipped),
                                           m_Vel,
                                           m_Rotation,
                                           m_Paths[BGROUND][CLIMB],
                                           deltaTime);
            }
            else
            {
                m_ArmClimbing[BGROUND] = false;
                m_Paths[BGROUND][CLIMB].Terminate();
            }

            // Restart the climbing stroke if the current one seems to be taking too long without movement
            if ((m_ArmClimbing[FGROUND] || m_ArmClimbing[BGROUND]) && fabs(m_Vel.GetLargest()) < 0.5 && m_StrideTimer.IsPastSimMS(m_Paths[BGROUND][CLIMB].GetTotalPathTime() / 4))
            {
                m_StrideStart = true;
                m_Paths[FGROUND][CLIMB].Terminate();
                m_Paths[BGROUND][CLIMB].Terminate();
            }
            // Reset the walking stride if it's taking too long
            else if (m_StrideTimer.IsPastSimMS(m_Paths[FGROUND][WALK].GetTotalPathTime()))
            {
                m_StrideStart = true;
                m_Paths[FGROUND][WALK].Terminate();
                m_Paths[BGROUND][WALK].Terminate();
            }
        }
        // CRAWLING
        else if (m_MoveState == CRAWL)
        {
            // LEG Crawls
            float FGLegProg = m_Paths[FGROUND][CRAWL].GetRegularProgress();
            float BGLegProg = m_Paths[BGROUND][CRAWL].GetRegularProgress();

            // FG Leg crawl
            if (m_pFGLeg && (!m_pBGLeg || (!(m_Paths[FGROUND][CRAWL].PathEnded() && BGLegProg < 0.5) || m_StrideStart)))
            {
//                m_StrideStart = false;
                // Reset the stride timer if the path is about to restart
                if (m_Paths[FGROUND][CRAWL].PathEnded() || m_Paths[FGROUND][CRAWL].PathIsAtStart())
                    m_StrideTimer.Reset();
                m_pFGFootGroup->PushAsLimb(m_Pos + RotateOffset(m_pFGLeg->GetParentOffset()),
                                                                   m_Vel,
                                                                   m_Rotation,
                                                                   m_Paths[FGROUND][CRAWL],
                                                                   deltaTime,
                                                                   0,
                                                                   true);
            }
            else
                m_Paths[FGROUND][CRAWL].Terminate();

            // BG Leg crawl
            if (m_pBGLeg && (!m_pFGLeg || !(m_Paths[BGROUND][CRAWL].PathEnded() && FGLegProg < 0.5)))
            {
                m_StrideStart = false;
                // Reset the stride timer if the path is about to restart
                if (m_Paths[BGROUND][CRAWL].PathEnded() || m_Paths[BGROUND][CRAWL].PathIsAtStart())
                    m_StrideTimer.Reset();
                // If both legs can't find free resrtart, ti's time to use the arm!
                m_pBGFootGroup->PushAsLimb(m_Pos + RotateOffset(m_pBGLeg->GetParentOffset()),
                                                                   m_Vel,
                                                                   m_Rotation,
                                                                   m_Paths[BGROUND][CRAWL],
                                                                   deltaTime,
                                                                   0,
                                                                   true);
            }
            else
                m_Paths[BGROUND][CRAWL].Terminate();

            // ARMS using rotated path to help crawl
            if (m_pBGArm)
            {
                m_ArmClimbing[BGROUND] = true;
                // Reset the stride timer if the path is about to restart
//                if (m_Paths[BGROUND][ARMCRAWL].PathEnded() || m_Paths[BGROUND][ARMCRAWL].PathIsAtStart())
//                    m_StrideStart = true;
                m_pBGHandGroup->PushAsLimb(m_Pos + RotateOffset(m_pBGArm->GetParentOffset()),
                                            m_Vel,
                                            m_Rotation,
                                            m_Paths[BGROUND][ARMCRAWL],
                                            deltaTime,
                                            0,
                                            true);
            }
/*
            if (m_pFGArm)
            {
                m_ArmClimbing[FGROUND] = true;
//                m_StrideStart = true;
                m_pFGHandGroup->PushAsLimb(m_Pos + RotateOffset(m_pFGArm->GetParentOffset()),
                                            m_Vel,
                                            m_Rotation,
                                            m_Paths[FGROUND][ARMCRAWL],
            //                              mass,
                                            deltaTime,
                                            0,
                                            true);
            }
*/

            // Restart the stride if the current one seems to be taking too long
            if (m_StrideTimer.IsPastSimMS(m_Paths[FGROUND][CRAWL].GetTotalPathTime()))
            {
                m_StrideStart = true;
                m_Paths[FGROUND][CRAWL].Terminate();
                m_Paths[BGROUND][CRAWL].Terminate();
            }
        }
        // JUMPING
        else if ((m_pFGLeg || m_pBGLeg) && m_MoveState == JUMP) {
            //TODO 4zK Uncomment this section to keep the limb held static
            /*
            if (m_pFGLeg) {
                m_pFGFootGroup->SetLimbPos(m_Pos + RotateOffset(m_Paths[FGROUND][STAND].GetStartOffset()));
            }
            if (m_pBGLeg) {
                m_pBGFootGroup->SetLimbPos(m_Pos + RotateOffset(m_Paths[BGROUND][STAND].GetStartOffset()));
            }
            */

            //TODO 4zK Uncomment this section to make the limb follow its jump path. I believe this was data's original intention but
            // 1. The existing standard jump limbpath is awful, the actor spends all its time squatting
            // 2. I'm not sure of the details, but this push as limb doesn't seem to be advancing the jump limbpath, so it doesn't work very well, even with my efforts to properly reset it
            /*
            if (m_pFGLeg && (!m_Paths[FGROUND][m_MoveState].PathEnded() || m_JetTimeLeft == m_JetTimeTotal)) {
                m_pFGFootGroup->PushAsLimb(
                    m_Pos + m_pFGLeg->GetParentOffset().GetXFlipped(m_HFlipped),
                    m_Vel,
                    Matrix(),
                    m_Paths[FGROUND][m_MoveState],
                    deltaTime);
            }
            if (m_pBGLeg && (!m_Paths[BGROUND][m_MoveState].PathEnded() || m_JetTimeLeft == m_JetTimeTotal)) {
                m_pBGFootGroup->PushAsLimb(
                    m_Pos + m_pBGLeg->GetParentOffset().GetXFlipped(m_HFlipped),
                    m_Vel,
                    Matrix(),
                    m_Paths[BGROUND][m_MoveState],
                    deltaTime);
            }
            */
            if (m_pFGLeg && (!m_Paths[FGROUND][m_MoveState].PathEnded() || m_JetTimeLeft == m_JetTimeTotal)) {
                m_pFGFootGroup->FlailAsLimb(
                    m_Pos,
                    m_pFGLeg->GetParentOffset().GetXFlipped(m_HFlipped) * m_Rotation,
                    m_pFGLeg->GetMaxLength(),
                    g_SceneMan.GetGlobalAcc() * g_TimerMan.GetDeltaTimeSecs(),
                    m_AngularVel,
                    m_pFGLeg->GetMass(),
                    g_TimerMan.GetDeltaTimeSecs());
            }
            if (m_pBGLeg && (!m_Paths[BGROUND][m_MoveState].PathEnded() || m_JetTimeLeft == m_JetTimeTotal)) {
                m_pBGFootGroup->FlailAsLimb(
                    m_Pos,
                    m_pBGLeg->GetParentOffset().GetXFlipped(m_HFlipped) *m_Rotation,
                    m_pBGLeg->GetMaxLength(),
                    g_SceneMan.GetGlobalAcc() *g_TimerMan.GetDeltaTimeSecs(),
                    m_AngularVel,
                    m_pBGLeg->GetMass(),
                    g_TimerMan.GetDeltaTimeSecs());
            }

            if (m_JetTimeLeft <= 0) {
                m_MoveState = STAND;
                m_Paths[FGROUND][JUMP].Terminate();
                m_Paths[BGROUND][JUMP].Terminate();
                m_Paths[FGROUND][STAND].Terminate();
                m_Paths[BGROUND][STAND].Terminate();
                m_Paths[FGROUND][WALK].Terminate();
                m_Paths[BGROUND][WALK].Terminate();
            }
        }
        // CROUCHING
        else if ((m_pFGLeg || m_pBGLeg) && m_MoveState == CROUCH)
        {
            m_Paths[FGROUND][WALK].Terminate();
            m_Paths[BGROUND][WALK].Terminate();
            m_Paths[FGROUND][CRAWL].Terminate();
            m_Paths[BGROUND][CRAWL].Terminate();

            if (m_pFGLeg)
                m_pFGFootGroup->PushAsLimb(m_Pos.GetFloored() + m_pFGLeg->GetParentOffset().GetXFlipped(m_HFlipped),
                                           m_Vel,
                                           Matrix(),
                                           m_Paths[FGROUND][CROUCH],
                                           deltaTime);

            if (m_pBGLeg)
                m_pBGFootGroup->PushAsLimb(m_Pos.GetFloored() + m_pBGLeg->GetParentOffset().GetXFlipped(m_HFlipped),
                                           m_Vel,
                                           Matrix(),
                                           m_Paths[BGROUND][CROUCH],
                                           deltaTime);
        }
        // STANDING
        else if (m_pFGLeg || m_pBGLeg)
        {
            m_Paths[FGROUND][WALK].Terminate();
            m_Paths[BGROUND][WALK].Terminate();
            m_Paths[FGROUND][CRAWL].Terminate();
            m_Paths[BGROUND][CRAWL].Terminate();

            if (m_pFGLeg)
                m_pFGFootGroup->PushAsLimb(m_Pos.GetFloored() + m_pFGLeg->GetParentOffset().GetXFlipped(m_HFlipped),
                                      m_Vel,
                                      Matrix(),
                                      m_Paths[FGROUND][STAND],
                                      deltaTime,
                                      0,
                                      false);

            if (m_pBGLeg)
                m_pBGFootGroup->PushAsLimb(m_Pos.GetFloored() + m_pBGLeg->GetParentOffset().GetXFlipped(m_HFlipped),
                                      m_Vel,
                                      Matrix(),
                                      m_Paths[BGROUND][STAND],
                                      deltaTime,
                                      0,
                                      false);
        }
    }
    // Not stable/standing, so make sure the end of limbs are moving around limply in a ragdoll fashion
    else
    {

// TODO: Make the limb atom groups fly around and react to terrain, without getting stuck etc
        bool wrapped = false;
        Vector limbPos;
        if (m_pFGArm)
        {
//            m_pFGHandGroup->SetLimbPos(m_pFGArm->GetHandPos(), m_HFlipped);
            m_pFGHandGroup->FlailAsLimb(m_Pos,
                                        m_pFGArm->GetParentOffset().GetXFlipped(m_HFlipped) * m_Rotation,
                                        m_pFGArm->GetMaxLength(),
                                        g_SceneMan.GetGlobalAcc() * g_TimerMan.GetDeltaTimeSecs(),
                                        m_AngularVel,
                                        m_pFGArm->GetMass(),
                                        g_TimerMan.GetDeltaTimeSecs());
        }
        if (m_pBGArm)
        {
//            m_pBGHandGroup->SetLimbPos(m_pBGArm->GetHandPos(), m_HFlipped);
            m_pBGHandGroup->FlailAsLimb(m_Pos,
                                        m_pBGArm->GetParentOffset().GetXFlipped(m_HFlipped) * m_Rotation,
                                        m_pBGArm->GetMaxLength(),
                                        g_SceneMan.GetGlobalAcc() * g_TimerMan.GetDeltaTimeSecs(),
                                        m_AngularVel,
                                        m_pBGArm->GetMass(),
                                        g_TimerMan.GetDeltaTimeSecs());
        }
        if (m_pFGLeg)
        {
//            m_pFGFootGroup->SetLimbPos(m_pFGLeg->GetAnklePos(), m_HFlipped);
            m_pFGFootGroup->FlailAsLimb(m_Pos,
                                        m_pFGLeg->GetParentOffset().GetXFlipped(m_HFlipped) * m_Rotation,
                                        m_pFGLeg->GetMaxLength(),
                                        g_SceneMan.GetGlobalAcc() * g_TimerMan.GetDeltaTimeSecs(),
                                        m_AngularVel,
                                        m_pFGLeg->GetMass(),
                                        g_TimerMan.GetDeltaTimeSecs());
        }
        if (m_pBGLeg)
        {
//            m_pBGFootGroup->SetLimbPos(m_pBGLeg->GetAnklePos(), m_HFlipped);
            m_pBGFootGroup->FlailAsLimb(m_Pos,
                                        m_pBGLeg->GetParentOffset().GetXFlipped(m_HFlipped) * m_Rotation,
                                        m_pBGLeg->GetMaxLength(),
                                        g_SceneMan.GetGlobalAcc() * g_TimerMan.GetDeltaTimeSecs(),
                                        m_AngularVel,
                                        m_pBGLeg->GetMass(),
                                        g_TimerMan.GetDeltaTimeSecs());
        }
    }

    /////////////////////////////////
    // Manage Attachable:s
    if (m_pHead && m_pHead->IsAttached()) {
        float toRotate = 0;
        // Only rotate the head to match the aim angle if body is stable and upright
        if (m_Status == STABLE && std::fabs(m_Rotation.GetRadAngle()) < (c_HalfPI + c_QuarterPI)) {
            toRotate = m_pHead->GetRotMatrix().GetRadAngleTo((m_AimAngle * static_cast<float>(GetFlipFactor())) * m_LookToAimRatio + m_Rotation.GetRadAngle() * (0.9F - m_LookToAimRatio));
            toRotate *= 0.15F;
        }
        // If dying upright, make head slump forward or back depending on body lean
// TODO: Doesn't work too well, but probably could
//        else if ((m_Status == DEAD || m_Status == DYING) && fabs(m_Rotation.GetRadAngle()) < c_QuarterPI)
//        {
//            toRotate = m_pHead->GetRotMatrix().GetRadAngleTo(m_Rotation.GetRadAngle() + ((m_HFlipped && m_Rotation.GetRadAngle() > 0) || (!m_HFlipped && m_Rotation.GetRadAngle() > 0) ? c_PI : -c_PI) * 0.6);
//            toRotate *= 0.10;
//        }
        // Make head just keep rotating loosely with the body if unstable or upside down
        else {
            toRotate = m_pHead->GetRotMatrix().GetRadAngleTo(m_Rotation.GetRadAngle());
            toRotate *= 0.10F;
        }
        // Now actually rotate by the amount calculated above
        m_pHead->SetRotAngle(m_pHead->GetRotAngle() + toRotate);
    }

    if (m_pFGLeg && m_pFGLeg->IsAttached()) {
        m_pFGLeg->EnableIdle(m_ProneState == NOTPRONE && m_Status != UNSTABLE);
        m_pFGLeg->SetTargetPosition(m_pFGFootGroup->GetLimbPos(m_HFlipped));
    }

    if (m_pBGLeg && m_pBGLeg->IsAttached()) {
        m_pBGLeg->EnableIdle(m_ProneState == NOTPRONE && m_Status != UNSTABLE);
        m_pBGLeg->SetTargetPosition(m_pBGFootGroup->GetLimbPos(m_HFlipped));
    }

	if (m_pFGArm) {
		float affectingBodyAngle = 0.0F;
		if (m_FGArmFlailScalar != 0 && m_SharpAimDelay != 0) {
			float aimScalar = std::min(static_cast<float>(m_SharpAimTimer.GetElapsedSimTimeMS()) / static_cast<float>(m_SharpAimDelay), 1.0F);
			float revertScalar = std::min(static_cast<float>(m_SharpAimRevertTimer.GetElapsedSimTimeMS()) / static_cast<float>(m_SharpAimDelay), 1.0F);
			aimScalar = (aimScalar > revertScalar) ? aimScalar : 1.0F - revertScalar;

			affectingBodyAngle = std::abs(std::sin(rot)) * rot * m_FGArmFlailScalar * (1.0F - aimScalar);
		}
		m_pFGArm->SetRotAngle(affectingBodyAngle + m_AimAngle * static_cast<float>(GetFlipFactor()));

        if (m_Status == STABLE) {
            if (m_ArmClimbing[FGROUND]) {
                m_pFGArm->ReachToward(m_pFGHandGroup->GetLimbPos(m_HFlipped));
            } else if (!m_pFGArm->IsReaching()) {
				// Use an unreachable position to force this arm to idle, so it wont bug out where the AtomGroup was left off
				m_pFGArm->Reach(Vector());
            }
        } else {
            // Unstable, so just drop the arm limply
            m_pFGArm->ReachToward(m_pFGHandGroup->GetLimbPos(m_HFlipped));
        }
    }

    if (m_pBGArm) {
		m_pBGArm->SetRotAngle(std::abs(std::sin(rot)) * rot * m_BGArmFlailScalar + (m_AimAngle * static_cast<float>(GetFlipFactor())));
        if (m_Status == STABLE) { 
			if (m_ArmClimbing[BGROUND]) {
				// Can't climb or crawl with the shield
				if (m_MoveState == CLIMB || (m_MoveState == CRAWL && m_ProneState == PRONE)) { UnequipBGArm(); }
				m_pBGArm->ReachToward(m_pBGHandGroup->GetLimbPos(m_HFlipped));

			} else {
				// Re-equip shield in BG arm after climbing
				EquipShieldInBGArm();
				if (m_pFGArm && m_pFGArm->HoldsHeldDevice() && !m_pBGArm->HoldsHeldDevice()) {
					m_pBGArm->Reach(m_pFGArm->GetHeldDevice()->GetSupportPos());

					// BGArm does reach to support the device held by FGArm.
					if (m_pBGArm->DidReach()) {
						m_pFGArm->GetHeldDevice()->SetSupported(true);
						m_pBGArm->SetRecoil(m_pFGArm->GetHeldDevice()->GetRecoilForce(), m_pFGArm->GetHeldDevice()->GetRecoilOffset(), m_pFGArm->GetHeldDevice()->IsRecoiled());
					} else {
						// BGArm did not reach to support the device. Count device as supported anyway, if crouching
						m_pFGArm->GetHeldDevice()->SetSupported(m_MoveState == CROUCH || m_ProneState == PRONE);
						m_pBGArm->SetRecoil(Vector(), Vector(), false);
					}
				} else {
					// Use an unreachable position to force this arm to idle, so it wont bug out where the AtomGroup was left off
					m_pBGArm->Reach(Vector());
				}
			}
        } else {
            // Unstable, so just drop the arm limply
            m_pBGArm->ReachToward(m_pBGHandGroup->GetLimbPos(m_HFlipped));
        }
	} else if (m_pFGArm && m_pFGArm->HoldsHeldDevice()) {
		m_pFGArm->GetHeldDevice()->SetSupported(false);
    }

    /////////////////////////////////////////////////
    // Update MovableObject, adds on the forces etc
    // NOTE: this also updates the controller, so any setstates of it will be wiped!
    Actor::Update();

    ////////////////////////////////////
    // Update viewpoint

    // Set viewpoint based on how we are aiming etc.
    Vector aimSight(m_AimDistance, 0);
    Matrix aimMatrix(m_HFlipped ? -m_AimAngle : m_AimAngle);
    aimMatrix.SetXFlipped(m_HFlipped);
    // Reset this each frame
    m_SharpAimMaxedOut = false;

    if (m_pFGArm && m_pFGArm->IsAttached() && m_pFGArm->HoldsHeldDevice())
    {
        float maxLength = m_pFGArm->GetHeldDevice()->GetSharpLength();
		if (maxLength == 0) {
			m_SharpAimProgress = 0;
			m_SharpAimMaxedOut = true;
		} else if (m_MoveState == WALK) {
			maxLength *= 0.7F;
		}
		// Use a non-terrain check ray to cap the magnitude, so we can't see into objects etc
		if (m_SharpAimProgress > 0) {
			if (m_pFGArm->GetHeldDevice()->IsRecoiled()) {
				float totalGripStrength = m_pFGArm->GetGripStrength() + (m_pBGArm && m_pBGArm->IsAttached() && m_pBGArm->HoldsHeldDevice() ? m_pBGArm->GetGripStrength() : 0);
				m_SharpAimProgress *= 1 - std::min(m_pFGArm->GetHeldDevice()->GetRecoilForce().GetMagnitude() / std::max(totalGripStrength * m_pFGArm->GetHeldDevice()->GetGripStrengthMultiplier(), 1.0F), 1.0F);
			}
			Vector notUsed;
            Vector sharpAimVector(maxLength, 0);
            sharpAimVector *= aimMatrix;

            // See how far along the sharp aim vector there is opaque air
//            float result = g_SceneMan.CastNotMaterialRay(m_pFGArm->GetHeldDevice()->GetMuzzlePos(), sharpAimVector, g_MaterialAir, 5);
            float result = g_SceneMan.CastObstacleRay(m_pFGArm->GetHeldDevice()->GetMuzzlePos(), sharpAimVector, notUsed, notUsed, GetRootID(), IgnoresWhichTeam(), g_MaterialAir, 5);
            // If we didn't find anything but air before the sharpdistance, then don't alter the sharp distance
            if (result >= 0 && result < (maxLength * m_SharpAimProgress))
            {
                m_SharpAimProgress = result / maxLength;
                m_SharpAimMaxedOut = true;
            }
        }
        // Indicate maxed outedness if we really are, too
        if (m_SharpAimProgress > 0.9)
            m_SharpAimMaxedOut = true;

//        sharpDistance *= m_Controller.GetAnalogAim().GetMagnitude();
        aimSight.m_X += maxLength * m_SharpAimProgress;
    }

    // Rotate the aiming spot vector and add it to the view point
    aimSight *= aimMatrix;
    m_ViewPoint = m_Pos.GetFloored() + aimSight;

	// Add velocity also so the viewpoint moves ahead at high speeds
	if (m_Vel.GetMagnitude() > 10.0F) { m_ViewPoint += m_Vel * std::sqrt(m_Vel.GetMagnitude() * 0.1F); }


/* Done by pie menu now, see HandlePieCommand()
    ////////////////////////////////////////
    // AI mode setting
    
    if (m_Controller.IsState(AI_MODE_SET))
    {
        if (m_Controller.IsState(PRESS_RIGHT))
        {
            m_AIMode = AIMODE_BRAINHUNT;
            m_UpdateMovePath = true;
        }
        else if (m_Controller.IsState(PRESS_LEFT))
        {
            m_AIMode = AIMODE_PATROL;
        }
        else if (m_Controller.IsState(PRESS_UP))
        {
            m_AIMode = AIMODE_SENTRY;
        }
        else if (m_Controller.IsState(PRESS_DOWN))
        {
            m_AIMode = AIMODE_GOLDDIG;
        }

        m_DeviceState = SCANNING;
    }
*/
    /////////////////////////////////////////
    // Gold Chunk inventroy management

    if (m_GoldInInventoryChunk <= 0) {
        ChunkGold();
    }


    ////////////////////////////////////////
    // Balance stuff

    // Eliminate full rotations
    while (fabs(rot) > c_TwoPI) {
        rot -= rot > 0 ? c_TwoPI : -c_TwoPI;
    }
    // Eliminate rotations over half a turn
    if (fabs(rot) > c_PI)
    {
        rot = (rot > 0 ? -c_PI : c_PI) + (rot - (rot > 0 ? c_PI : -c_PI));
        // If we're upside down, we're unstable damnit
		if (m_Status != DYING && m_Status != DEAD)
			m_Status = UNSTABLE;
        m_StableRecoverTimer.Reset();
    }

    // Rotational balancing spring calc
    if (m_Status == STABLE)
    {
        // If we're supposed to be laying down on the ground, make the spring pull the body that way until we reach that angle
        if (m_ProneState != NOTPRONE)
        {
            float rotTarget = m_HFlipped ? c_HalfPI : -c_HalfPI;
            float rotDiff = rotTarget - rot;

            if (m_ProneState == GOPRONE)
            {
                if (!m_ProneTimer.IsPastSimMS(333))
                {
                    if (fabs(rotDiff) > 0.1 && fabs(rotDiff) < c_PI)
                    {
                        m_AngularVel += rotDiff * 0.45;// * fabs(rotDiff);
                        m_Vel.m_X += (m_HFlipped ? -fabs(rotDiff) : fabs(rotDiff)) * 0.25;
                    }
                }
                // Done going down, now stay down without spring
                else
                {
                    m_AngularVel *= 0.5;
                    m_ProneState = PRONE;
                }
/*
                // Break the spring if close to target angle.
                if (-c_HalfPI + fabs(rot) > 0.1)
                    m_AngularVel -= rot * fabs(rot);
                else if (fabs(m_AngularVel) > 0.1)
                    m_AngularVel *= 0.5;
*/
            }
            // If down, try to keep flat against the ground
            else if (m_ProneState == PRONE)
            {
                if (fabs(rotDiff) > c_SixteenthPI && fabs(rotDiff) < c_HalfPI)
                    m_AngularVel += rotDiff * 0.65;// * fabs(rotDiff);
                else if (fabs(m_AngularVel) > 0.3)
                    m_AngularVel *= 0.85;
            }
		} else {
			// Upright body posture
			float rotDiff = rot - (GetRotAngleTarget(m_MoveState) * (m_AimAngle > 0 ? 1 - (m_AimAngle / c_HalfPI) : 1) * static_cast<float>(GetFlipFactor()));
			m_AngularVel = m_AngularVel * (0.98F - 0.08F * (m_Health / m_MaxHealth)) - (rotDiff * 0.5F);
		}
    }
    // Keel over
    else if (m_Status == UNSTABLE && fabs(m_AngularVel) < 5)
    {
        float rotTarget = 0;
        // If traveling at speed, then always start falling forward
        if (fabs(m_Vel.m_X) > 1.0)
            rotTarget = m_HFlipped ? c_HalfPI : -c_HalfPI;
        // Go whichever way we're already rotated
        else
            rotTarget = rot > 0 ? c_HalfPI : -c_HalfPI;

        float rotDiff = rotTarget - rot;
        if (fabs(rotDiff) > 0.1 && fabs(rotDiff) < c_PI)
        {
            m_AngularVel += rotDiff * 0.05;
//            m_Vel.m_X += (rotTarget > 0 ? -fabs(rotDiff) : fabs(rotDiff)) * 0.35;
        }
    }
    // While dying, pull body quickly toward down toward horizontal
    else if (m_Status == DYING)
    {
        float rotTarget = rot > 0 ? c_HalfPI : -c_HalfPI;
//        float rotTarget = m_HFlipped ? c_HalfPI : -c_HalfPI;
        float rotDiff = rotTarget - rot;
        if (!m_DeathTmr.IsPastSimMS(125) && fabs(rotDiff) > 0.1 && fabs(rotDiff) < c_PI)
        {
            m_AngularVel += rotDiff * 0.5;//fabs(rotDiff);
//            m_Vel.m_X += (m_HFlipped ? -fabs(rotDiff) : fabs(rotDiff)) * 0.35;
            m_Vel.m_X += (rotTarget > 0 ? -fabs(rotDiff) : fabs(rotDiff)) * 0.35;
        }
        else
            m_Status = DEAD;

//        else if (fabs(m_AngularVel) > 0.1)
//            m_AngularVel *= 0.5;
    }
    m_Rotation.SetRadAngle(rot);

    ///////////////////////////////////////////////////
    // Death detection and handling

    // Losing head should kill
    if (!m_pHead && m_Status != DYING && m_Status != DEAD)
        m_Health -= m_MaxHealth + 1;
    // Losing all limbs should kill... eventually
    else if (!m_pFGArm && !m_pBGArm && !m_pFGLeg && !m_pBGLeg && m_Status != DYING && m_Status != DEAD)
        m_Health -= 0.1;

    if (m_Status == DYING)
    {
        if (m_pFGArm && m_pFGArm->IsAttached())
            m_pFGArm->DropEverything();
        if (m_pBGArm && m_pBGArm->IsAttached())
            m_pBGArm->DropEverything();
    }

    /////////////////////////////////////////
    // Misc.

//    m_DeepCheck = true/*m_Status == DEAD*/;
}


//////////////////////////////////////////////////////////////////////////////////////////
// Virtual method:  DrawThrowingReticule
//////////////////////////////////////////////////////////////////////////////////////////
// Description:     Draws an aiming aid in front of this HeldDevice for throwing.

void AHuman::DrawThrowingReticule(BITMAP *pTargetBitmap, const Vector &targetPos, double amount) const
{
    const int pointCount = 9;
    Vector points[pointCount];
    //Color colors[pointCount];

	for (int index = 0; index < pointCount; index++) {
		points[index].SetXY(static_cast<float>(index * 4), 0.0F);
		//colors[index].SetRGB(255 - index * 3, 225 - index * 20, index);
	}

    Vector outOffset(m_HFlipped ? -15 : 15, -4);
//    Matrix aimMatrix(m_AimAngle);
//    aimMatrix.SetXFlipped(m_HFlipped);

    acquire_bitmap(pTargetBitmap);

    for (int i = 0; i < pointCount * amount; ++i) {
        points[i].FlipX(m_HFlipped);
        points[i] += outOffset;
        points[i].RadRotate(m_HFlipped ? -m_AimAngle : m_AimAngle);
        points[i] += m_Pos;
        if (m_pFGArm && m_pFGArm->IsAttached())
            points[i] += m_pFGArm->GetParentOffset();

        // Put the flickering glows on the reticule dots, in absolute scene coordinates
		g_PostProcessMan.RegisterGlowDotEffect(points[i], YellowDot, 55 + RandomNum(0, 100));

        putpixel(pTargetBitmap, points[i].GetFloorIntX() - targetPos.GetFloorIntX(), points[i].GetFloorIntY() - targetPos.GetFloorIntY(), g_YellowGlowColor);
    }

    release_bitmap(pTargetBitmap);
}

//////////////////////////////////////////////////////////////////////////////////////////
// Virtual method:  Draw
//////////////////////////////////////////////////////////////////////////////////////////
// Description:     Draws this AHuman's current graphical representation to a
//                  BITMAP of choice.

void AHuman::Draw(BITMAP *pTargetBitmap, const Vector &targetPos, DrawMode mode, bool onlyPhysical) const {
    Actor::Draw(pTargetBitmap, targetPos, mode, onlyPhysical);

    DrawMode realMode = (mode == g_DrawColor && m_FlashWhiteMS) ? g_DrawWhite : mode;
    // Note: For some reason the ordering of the attachables list can get messed up. The most important thing here is that the FGArm is on top of everything else.
    if (m_pHead && m_pHead->IsDrawnAfterParent()) { m_pHead->Draw(pTargetBitmap, targetPos, realMode, onlyPhysical); }
    if (m_pFGArm) { m_pFGArm->Draw(pTargetBitmap, targetPos, realMode, onlyPhysical); }

    //TODO simplify this complex if check when arm is cleaned up like turret so all it can hold are HeldDevices and children
    // Draw background Arm's hand after the HeldDevice of FGArm is drawn if the FGArm is holding a weapon.
    if (m_pFGArm && m_pBGArm && !onlyPhysical && mode == g_DrawColor && m_pBGArm->DidReach() && m_pFGArm->HoldsHeldDevice() && !m_pFGArm->HoldsThrownDevice() && !m_pFGArm->GetHeldDevice()->IsReloading() && !m_pFGArm->GetHeldDevice()->IsShield()) {
        m_pBGArm->DrawHand(pTargetBitmap, targetPos, realMode);
    }

    if (mode == g_DrawColor && !onlyPhysical && g_SettingsMan.DrawHandAndFootGroupVisualizations()) {
        m_pFGFootGroup->Draw(pTargetBitmap, targetPos, true, 13);
        m_pBGFootGroup->Draw(pTargetBitmap, targetPos, true, 13);
        m_pFGHandGroup->Draw(pTargetBitmap, targetPos, true, 13);
        m_pBGHandGroup->Draw(pTargetBitmap, targetPos, true, 13);
    }

    if (mode == g_DrawColor && !onlyPhysical && g_SettingsMan.DrawLimbPathVisualizations()) {
        m_Paths[m_HFlipped][WALK].Draw(pTargetBitmap, targetPos, 122);
        m_Paths[m_HFlipped][CRAWL].Draw(pTargetBitmap, targetPos, 122);
        m_Paths[m_HFlipped][ARMCRAWL].Draw(pTargetBitmap, targetPos, 13);
        m_Paths[m_HFlipped][CLIMB].Draw(pTargetBitmap, targetPos, 165);
    }
}


//////////////////////////////////////////////////////////////////////////////////////////
// Virtual method:  DrawHUD
//////////////////////////////////////////////////////////////////////////////////////////
// Description:     Draws this Actor's current graphical HUD overlay representation to a
//                  BITMAP of choice.

void AHuman::DrawHUD(BITMAP *pTargetBitmap, const Vector &targetPos, int whichScreen, bool playerControlled) {
    if (!m_HUDVisible)
        return;

    // Only do HUD if on a team
    if (m_Team < 0)
        return;

    // Only draw if the team viewing this is on the same team OR has seen the space where this is located
    int viewingTeam = g_ActivityMan.GetActivity()->GetTeamOfPlayer(g_ActivityMan.GetActivity()->PlayerOfScreen(whichScreen));
    if (viewingTeam != m_Team && viewingTeam != Activity::NoTeam && g_SceneMan.IsUnseen(m_Pos.GetFloorIntX(), m_Pos.GetFloorIntY(), viewingTeam)) {
		return;
    }

    Actor::DrawHUD(pTargetBitmap, targetPos, whichScreen);

#ifdef DEBUG_BUILD
    // Limbpath debug drawing
    m_Paths[FGROUND][WALK].Draw(pTargetBitmap, targetPos, 122);
    m_Paths[FGROUND][CRAWL].Draw(pTargetBitmap, targetPos, 122);
    m_Paths[FGROUND][ARMCRAWL].Draw(pTargetBitmap, targetPos, 13);
    m_Paths[FGROUND][CLIMB].Draw(pTargetBitmap, targetPos, 98);

    m_Paths[BGROUND][WALK].Draw(pTargetBitmap, targetPos, 122);
    m_Paths[BGROUND][CRAWL].Draw(pTargetBitmap, targetPos, 122);
    m_Paths[BGROUND][ARMCRAWL].Draw(pTargetBitmap, targetPos, 13);
    m_Paths[BGROUND][CLIMB].Draw(pTargetBitmap, targetPos, 98);

    // Draw the AI paths
    list<Vector>::iterator last = m_MovePath.begin();
    Vector waypoint, lastPoint, lineVec;
    for (list<Vector>::iterator lItr = m_MovePath.begin(); lItr != m_MovePath.end(); ++lItr)
    {
        lastPoint = (*last) - targetPos;
        waypoint = lastPoint + g_SceneMan.ShortestDistance(lastPoint, (*lItr) - targetPos);
        line(pTargetBitmap, lastPoint.m_X, lastPoint.m_Y, waypoint.m_X, waypoint.m_Y, g_RedColor);
        last = lItr;
    }
    waypoint = m_MoveTarget - targetPos;
    circlefill(pTargetBitmap, waypoint.m_X, waypoint.m_Y, 3, g_RedColor);
    lastPoint = m_PrevPathTarget - targetPos;
    circlefill(pTargetBitmap, lastPoint.m_X, lastPoint.m_Y, 2, g_YellowGlowColor);
    lastPoint = m_DigTunnelEndPos - targetPos;
    circlefill(pTargetBitmap, lastPoint.m_X, lastPoint.m_Y, 2, g_YellowGlowColor);
    // Raidus
//    waypoint = m_Pos - targetPos;
//    circle(pTargetBitmap, waypoint.m_X, waypoint.m_Y, m_MoveProximityLimit, g_RedColor);  
#endif

    // Player AI drawing

    // Device aiming reticule
	if (m_Controller.IsState(AIM_SHARP) && m_pFGArm && m_pFGArm->IsAttached() && m_pFGArm->HoldsHeldDevice()) {
		m_pFGArm->GetHeldDevice()->DrawHUD(pTargetBitmap, targetPos, whichScreen, m_Controller.IsPlayerControlled());
	}
        

    // Throwing reticule
	if (m_ArmsState == THROWING_PREP) {
		DrawThrowingReticule(pTargetBitmap, targetPos, std::min(m_ThrowTmr.GetElapsedSimTimeMS() / m_ThrowPrepTime, 1.0));
	}

    //////////////////////////////////////
    // Draw stat info HUD
    char str[64];

    GUIFont *pSymbolFont = g_FrameMan.GetLargeFont();
    GUIFont *pSmallFont = g_FrameMan.GetSmallFont();

    // Only show extra HUD if this guy is controlled by the same player that this screen belongs to
    if (m_Controller.IsPlayerControlled() && g_ActivityMan.GetActivity()->ScreenOfPlayer(m_Controller.GetPlayer()) == whichScreen && pSmallFont && pSymbolFont)
    {
        AllegroBitmap allegroBitmap(pTargetBitmap);
/*
        // Device aiming reticule
        if (m_Controller.IsState(AIM_SHARP) &&
            m_pFGArm && m_pFGArm->IsAttached() && m_pFGArm->HoldsHeldDevice())
            m_pFGArm->GetHeldDevice()->DrawHUD(pTargetBitmap, targetPos, whichScreen);*/

        Vector drawPos = m_Pos - targetPos;

        // Adjust the draw position to work if drawn to a target screen bitmap that is straddling a scene seam
        if (!targetPos.IsZero())
        {
            // Spans vertical scene seam
            int sceneWidth = g_SceneMan.GetSceneWidth();
            if (g_SceneMan.SceneWrapsX() && pTargetBitmap->w < sceneWidth)
            {
                if ((targetPos.m_X < 0) && (m_Pos.m_X > (sceneWidth - pTargetBitmap->w)))
                    drawPos.m_X -= sceneWidth;
                else if (((targetPos.m_X + pTargetBitmap->w) > sceneWidth) && (m_Pos.m_X < pTargetBitmap->w))
                    drawPos.m_X += sceneWidth;
            }
            // Spans horizontal scene seam
            int sceneHeight = g_SceneMan.GetSceneHeight();
            if (g_SceneMan.SceneWrapsY() && pTargetBitmap->h < sceneHeight)
            {
                if ((targetPos.m_Y < 0) && (m_Pos.m_Y > (sceneHeight - pTargetBitmap->h)))
                    drawPos.m_Y -= sceneHeight;
                else if (((targetPos.m_Y + pTargetBitmap->h) > sceneHeight) && (m_Pos.m_Y < pTargetBitmap->h))
                    drawPos.m_Y += sceneHeight;
            }
        }

        // Weight and jetpack energy
        if (m_pJetpack && m_pJetpack->IsAttached() && m_Controller.IsState(BODY_JUMP))
        {
            // Draw empty fuel indicator
            if (m_JetTimeLeft < 100)
                str[0] = m_IconBlinkTimer.AlternateSim(100) ? -26 : -25;
            // Display normal jet icons
            else
            {
                float acceleration = m_pJetpack->EstimateImpulse(false) / max(GetMass(), 0.1F);
				if (acceleration > 0.47F) {
					str[0] = -31;
				} else {
					str[0] = acceleration > 0.41F ? -30 : (acceleration > 0.35F ? -29 : -28);
				}
				// Do the blinky blink
				if ((str[0] == -28 || str[0] == -29) && m_IconBlinkTimer.AlternateSim(250)) { str[0] = -27; }
            }
            // null-terminate
            str[1] = 0;
            pSymbolFont->DrawAligned(&allegroBitmap, drawPos.GetFloorIntX() - 11, drawPos.GetFloorIntY() + m_HUDStack, str, GUIFont::Centre);

            float jetTimeRatio = m_JetTimeLeft / m_JetTimeTotal;
// TODO: Don't hardcode this shit
            int gaugeColor = jetTimeRatio > 0.6F ? 149 : (jetTimeRatio > 0.3F ? 77 : 13);
            rectfill(pTargetBitmap, drawPos.GetFloorIntX(), drawPos.GetFloorIntY() + m_HUDStack + 6, drawPos.GetFloorIntX() + (16 * jetTimeRatio), drawPos.GetFloorIntY() + m_HUDStack + 7, gaugeColor);
//                    rect(pTargetBitmap, drawPos.m_X, drawPos.m_Y + m_HUDStack - 2, drawPos.m_X + 24, drawPos.m_Y + m_HUDStack - 4, 238);
//                    std::snprintf(str, sizeof(str), "%.0f Kg", mass);
//                    pSmallFont->DrawAligned(&allegroBitmap, drawPos.m_X - 0, drawPos.m_Y + m_HUDStack + 3, str, GUIFont::Left);

            m_HUDStack += -10;
        }
        // Held-related GUI stuff
        else if (m_pFGArm && m_pFGArm->IsAttached())
        {
            HDFirearm *pHeldFirearm = dynamic_cast<HDFirearm *>(m_pFGArm->GetHeldDevice());

            // Ammo
            if (pHeldFirearm)
            {
                MovableObject *bgHeldItem = GetEquippedBGItem();
                HDFirearm const *bgHeldFirearm = bgHeldItem == NULL ? NULL : dynamic_cast<HDFirearm *>(bgHeldItem);

                str[0] = -56; str[1] = 0;
                pSymbolFont->DrawAligned(&allegroBitmap, drawPos.m_X - 10, drawPos.m_Y + m_HUDStack, str, GUIFont::Left);
                std::string fgWeaponString = pHeldFirearm->GetRoundInMagCount() < 0 ? "Infinite" : std::to_string(pHeldFirearm->GetRoundInMagCount());
                fgWeaponString = pHeldFirearm->IsReloading() ? "Reloading" : fgWeaponString;

                if (bgHeldItem && bgHeldFirearm) {
                    std::string bgWeaponString = bgHeldFirearm->GetRoundInMagCount() < 0 ? "Infinite" : std::to_string(bgHeldFirearm->GetRoundInMagCount());
                    bgWeaponString = bgHeldFirearm->IsReloading() ? "Reloading" : bgWeaponString;
                    std::snprintf(str, sizeof(str), "%s | %s", fgWeaponString.c_str(), bgWeaponString.c_str());
                } else {
                    std::snprintf(str, sizeof(str), "%s", fgWeaponString.c_str());
                }
                pSmallFont->DrawAligned(&allegroBitmap, drawPos.m_X - 0, drawPos.m_Y + m_HUDStack + 3, str, GUIFont::Left);

                m_HUDStack += -10;
            }

            // Device changing GUI
            if (m_Controller.IsState(PIE_MENU_ACTIVE))
            {
/*
                // Display Gold tally if gold chunk is in hand
                if (m_pFGArm->HoldsSomething() && m_pFGArm->GetHeldMO()->IsGold() && GetGoldCarried() > 0)
                {
                    str[0] = m_GoldPicked ? -57 : -58; str[1] = 0;
                    pSymbolFont->DrawAligned(&allegroBitmap, drawPos.m_X - 11, drawPos.m_Y + m_HUDStack, str, GUIFont::Left);
                    std::snprintf(str, sizeof(str), "%.0f oz", GetGoldCarried());
                    pSmallFont->DrawAligned(&allegroBitmap, drawPos.m_X - 0, drawPos.m_Y + m_HUDStack + 2, str, GUIFont::Left);

                    m_HUDStack += -11;
                }
*/
                if (m_pFGArm->HoldsSomething())
                {
/*
                    std::snprintf(str, sizeof(str), " Œ Drop");
                    pSmallFont->DrawAligned(&allegroBitmap, drawPos.m_X - 12, drawPos.m_Y + m_HUDStack + 3, str, GUIFont::Left);
                    m_HUDStack += -9;
*/
//                    std::snprintf(str, sizeof(str), "   %s", m_pFGArm->GetHeldMO()->GetPresetName().c_str());
                    pSmallFont->DrawAligned(&allegroBitmap, drawPos.m_X, drawPos.m_Y + m_HUDStack + 3, m_pFGArm->GetHeldMO()->GetPresetName().c_str(), GUIFont::Centre);
                    m_HUDStack += -9;
                }
                else
                {
//                    std::snprintf(str, sizeof(str), "æ  EMPTY  ø");
                    pSmallFont->DrawAligned(&allegroBitmap, drawPos.m_X, drawPos.m_Y + m_HUDStack + 3, "EMPTY", GUIFont::Centre);
                    m_HUDStack += -9;
                }
/*
                // Reload GUI, only show when there's nothing to pick up
                if (!m_pItemInReach && m_pFGArm->HoldsSomething() && pHeldFirearm && !pHeldFirearm->IsFull())
                {
                    std::snprintf(str, sizeof(str), " œ Reload", pHeldFirearm);
                    pSmallFont->DrawAligned(&allegroBitmap, drawPos.m_X - 12, drawPos.m_Y + m_HUDStack + 3, str, GUIFont::Left);
                }
*/
            }
        }
        else
        {
            std::snprintf(str, sizeof(str), "NO ARM!");
            pSmallFont->DrawAligned(&allegroBitmap, drawPos.m_X + 2, drawPos.m_Y + m_HUDStack + 3, str, GUIFont::Centre);
            m_HUDStack += -9;
        }

        // Pickup GUI
        if (!m_Controller.IsState(PIE_MENU_ACTIVE))
        {
            if (m_pItemInReach && g_MovableMan.IsDevice(m_pItemInReach) && m_pFGArm && m_pFGArm->IsAttached())
            {
                std::snprintf(str, sizeof(str), " %c %s", -49, m_pItemInReach->GetPresetName().c_str());
                pSmallFont->DrawAligned(&allegroBitmap, drawPos.m_X - 12, drawPos.m_Y + m_HUDStack + 3, str, GUIFont::Left);
            }
            else
                m_pItemInReach = 0;
        }
/*
        // AI Mode select GUI HUD
        if (m_Controller.IsState(AI_MODE_SET))
        {
            int iconOff = m_apAIIcons[0]->w + 2;
            int iconColor = m_Team == Activity::TeamOne ? AIICON_RED : AIICON_GREEN;
            Vector iconPos = GetCPUPos() - targetPos;
            
            if (m_AIMode == AIMODE_SENTRY)
            {
                std::snprintf(str, sizeof(str), "%s", "Sentry");
                pSmallFont->DrawAligned(&allegroBitmap, iconPos.m_X, iconPos.m_Y - 18, str, GUIFont::Centre);
            }
            else if (m_AIMode == AIMODE_PATROL)
            {
                std::snprintf(str, sizeof(str), "%s", "Patrol");
                pSmallFont->DrawAligned(&allegroBitmap, iconPos.m_X - 9, iconPos.m_Y - 5, str, GUIFont::Right);
            }
            else if (m_AIMode == AIMODE_BRAINHUNT)
            {
                std::snprintf(str, sizeof(str), "%s", "Brainhunt");
                pSmallFont->DrawAligned(&allegroBitmap, iconPos.m_X + 9, iconPos.m_Y - 5, str, GUIFont::Left);
            }
            else if (m_AIMode == AIMODE_GOLDDIG)
            {
                std::snprintf(str, sizeof(str), "%s", "Gold Dig");
                pSmallFont->DrawAligned(&allegroBitmap, iconPos.m_X, iconPos.m_Y + 8, str, GUIFont::Centre);
            }

            // Draw the mode alternatives if they are not the current one
            if (m_AIMode != AIMODE_SENTRY)
            {
                draw_sprite(pTargetBitmap, m_apAIIcons[AIMODE_SENTRY], iconPos.m_X - 6, iconPos.m_Y - 6 - iconOff);
            }
            if (m_AIMode != AIMODE_PATROL)
            {
                draw_sprite(pTargetBitmap, m_apAIIcons[AIMODE_PATROL], iconPos.m_X - 6 - iconOff, iconPos.m_Y - 6);
            }
            if (m_AIMode != AIMODE_BRAINHUNT)
            {
                draw_sprite(pTargetBitmap, m_apAIIcons[AIMODE_BRAINHUNT], iconPos.m_X - 6 + iconOff, iconPos.m_Y - 6);
            }
            if (m_AIMode != AIMODE_GOLDDIG)
            {
                draw_sprite(pTargetBitmap, m_apAIIcons[AIMODE_GOLDDIG], iconPos.m_X - 6, iconPos.m_Y - 6 + iconOff);
            }
        }
*/
    }

    // AI mode state debugging
#ifdef DEBUG_BUILD

    AllegroBitmap allegroBitmap(pTargetBitmap);
    Vector drawPos = m_Pos - targetPos;

    // Dig state
    if (m_DigState == PREDIG)
        std::snprintf(str, sizeof(str), "PREDIG");
    else if (m_DigState == STARTDIG)
        std::snprintf(str, sizeof(str), "STARTDIG");
    else if (m_DigState == TUNNELING)
        std::snprintf(str, sizeof(str), "TUNNELING");
    else if (m_DigState == FINISHINGDIG)
        std::snprintf(str, sizeof(str), "FINISHINGDIG");
    else if (m_DigState == PAUSEDIGGER)
        std::snprintf(str, sizeof(str), "PAUSEDIGGER");
    else
        std::snprintf(str, sizeof(str), "NOTDIGGING");
    pSmallFont->DrawAligned(&allegroBitmap, drawPos.m_X + 2, drawPos.m_Y + m_HUDStack + 3, str, GUIFont::Centre);
    m_HUDStack += -9;

    // Device State
    if (m_DeviceState == POINTING)
        std::snprintf(str, sizeof(str), "POINTING");
    else if (m_DeviceState == SCANNING)
        std::snprintf(str, sizeof(str), "SCANNING");
    else if (m_DeviceState == AIMING)
        std::snprintf(str, sizeof(str), "AIMING");
    else if (m_DeviceState == FIRING)
        std::snprintf(str, sizeof(str), "FIRING");
    else if (m_DeviceState == THROWING)
        std::snprintf(str, sizeof(str), "THROWING");
    else if (m_DeviceState == DIGGING)
        std::snprintf(str, sizeof(str), "DIGGING");
    else
        std::snprintf(str, sizeof(str), "STILL");
    pSmallFont->DrawAligned(&allegroBitmap, drawPos.m_X + 2, drawPos.m_Y + m_HUDStack + 3, str, GUIFont::Centre);
    m_HUDStack += -9;

    // Jump State
    if (m_JumpState == FORWARDJUMP)
        std::snprintf(str, sizeof(str), "FORWARDJUMP");
    else if (m_JumpState == PREUPJUMP)
        std::snprintf(str, sizeof(str), "PREUPJUMP");
    else if (m_JumpState == UPJUMP)
        std::snprintf(str, sizeof(str), "UPJUMP");
    else if (m_JumpState == APEXJUMP)
        std::snprintf(str, sizeof(str), "APEXJUMP");
    else if (m_JumpState == LANDJUMP)
        std::snprintf(str, sizeof(str), "LANDJUMP");
    else
        std::snprintf(str, sizeof(str), "NOTJUMPING");
    pSmallFont->DrawAligned(&allegroBitmap, drawPos.m_X + 2, drawPos.m_Y + m_HUDStack + 3, str, GUIFont::Centre);
    m_HUDStack += -9;

    if (m_Status == STABLE)
        std::snprintf(str, sizeof(str), "STABLE");
    else if (m_Status == UNSTABLE)
        std::snprintf(str, sizeof(str), "UNSTABLE");
    pSmallFont->DrawAligned(&allegroBitmap, drawPos.m_X + 2, drawPos.m_Y + m_HUDStack + 3, str, GUIFont::Centre);
    m_HUDStack += -9;

#endif

}

//////////////////////////////////////////////////////////////////////////////////////////
// Virtual method:  GetLimbPathSpeed
//////////////////////////////////////////////////////////////////////////////////////////
// Description:     Get walking limb path speed for the specified preset.

float AHuman::GetLimbPathSpeed(int speedPreset) const
{
	return m_Paths[FGROUND][WALK].GetSpeed(speedPreset);
}

//////////////////////////////////////////////////////////////////////////////////////////
// Virtual method:  SetLimbPathSpeed
//////////////////////////////////////////////////////////////////////////////////////////
// Description:     Set walking limb path speed for the specified preset.

void AHuman::SetLimbPathSpeed(int speedPreset, float speed)
{
	m_Paths[FGROUND][WALK].OverrideSpeed(speedPreset, speed);
	m_Paths[BGROUND][WALK].OverrideSpeed(speedPreset, speed);
}

//////////////////////////////////////////////////////////////////////////////////////////
// Virtual method:  GetLimbPathPushForce
//////////////////////////////////////////////////////////////////////////////////////////
// Description:     Gets the force that a limb traveling walking LimbPath can push against
//                  stuff in the scene with. 

float AHuman::GetLimbPathPushForce() const
{
	return m_Paths[FGROUND][WALK].GetDefaultPushForce();
}

//////////////////////////////////////////////////////////////////////////////////////////
// Virtual method:  SetLimbPathPushForce
//////////////////////////////////////////////////////////////////////////////////////////
// Description:     Sets the default force that a limb traveling walking LimbPath can push against
//                  stuff in the scene with. 

void AHuman::SetLimbPathPushForce(float force)
{
	m_Paths[FGROUND][WALK].OverridePushForce(force);
	m_Paths[BGROUND][WALK].OverridePushForce(force);
}


} // namespace RTE<|MERGE_RESOLUTION|>--- conflicted
+++ resolved
@@ -3331,17 +3331,10 @@
 				m_SharpAimProgress = 0;
 				// Move BG hand accordingly
 				if (m_pBGArm && m_pBGArm->IsAttached() && !GetEquippedBGItem()) { m_pBGArm->SetHandPos(m_Pos + m_HolsterOffset.GetXFlipped(m_HFlipped)); }
-<<<<<<< HEAD
-			} else if (!pDevice->IsFull() && m_Controller.IsState(WEAPON_RELOAD)) {
-				if (m_pBGArm && m_pBGArm->IsAttached() && !GetEquippedBGItem()) { m_pBGArm->SetHandPos(pDevice->GetMagazinePos()); }
-				pDevice->Reload();
-=======
 			}
-			// Only reload if no other pickuppable item is in reach
-			if (!pFireArm->IsFull() && m_Controller.IsState(WEAPON_RELOAD) && !m_pItemInReach) {
+			if (!pFireArm->IsFull() && m_Controller.IsState(WEAPON_RELOAD)) {
 				if (m_pBGArm && m_pBGArm->IsAttached() && !GetEquippedBGItem()) { m_pBGArm->SetHandPos(pFireArm->GetMagazinePos()); }
 				pFireArm->Reload();
->>>>>>> 55447243
 				if (m_DeviceSwitchSound) { m_DeviceSwitchSound->Play(m_Pos); }
 				reloadFG = true;
 

#ifndef _RTEMOSPRITE_
#define _RTEMOSPRITE_

//////////////////////////////////////////////////////////////////////////////////////////
// File:            MOSprite.h
//////////////////////////////////////////////////////////////////////////////////////////
// Description:     Header file for the MOSprite class.
// Project:         Retro Terrain Engine
// Author(s):       Daniel Tabar
//                  data@datarealms.com
//                  http://www.datarealms.com


//////////////////////////////////////////////////////////////////////////////////////////
// Inclusions of header files

#include "MovableObject.h"
#include "Box.h"

struct SDL_Renderer;

namespace RTE
{

class AEmitter;


//////////////////////////////////////////////////////////////////////////////////////////
// Abstract class:  MOSprite
//////////////////////////////////////////////////////////////////////////////////////////
// Description:     A movable object with mass that is graphically represented by a
//                  BITMAP.
// Parent(s):       MovableObject.
// Class history:   03/18/2001 MOSprite created.

class MOSprite:
    public MovableObject
{


//////////////////////////////////////////////////////////////////////////////////////////
// Public member variable, method and friend function declarations

public:

	SerializableOverrideMethods;
	ClassInfoGetters;

    enum SpriteAnimMode
    {
        NOANIM = 0,
        ALWAYSLOOP,
        ALWAYSRANDOM,
        ALWAYSPINGPONG,
        LOOPWHENMOVING,
        LOOPWHENOPENCLOSE,
        PINGPONGOPENCLOSE,
		OVERLIFETIME,
		ONCOLLIDE,
        SpriteAnimModeCount
    };


//////////////////////////////////////////////////////////////////////////////////////////
// Constructor:     MOSprite
//////////////////////////////////////////////////////////////////////////////////////////
// Description:     Constructor method used to instantiate a MOSprite object in system
//                  memory. Create() should be called before using the object.
// Arguments:       None.

    MOSprite() { Clear(); }


//////////////////////////////////////////////////////////////////////////////////////////
// Destructor:      ~MOSprite
//////////////////////////////////////////////////////////////////////////////////////////
// Description:     Destructor method used to clean up a MOSprite object before deletion
//                  from system memory.
// Arguments:       None.

	~MOSprite() override { Destroy(true); }


//////////////////////////////////////////////////////////////////////////////////////////
// Virtual method:  Create
//////////////////////////////////////////////////////////////////////////////////////////
// Description:     Makes the MOSprite object ready for use.
// Arguments:       A pointer to ContentFile that represents the bitmap file that will be
//                  used to create the Sprite.
//                  The number of frames in the Sprite's animation.
//                  A float specifying the object's mass in Kilograms (kg).
//                  A Vector specifying the initial position.
//                  A Vector specifying the initial velocity.
//                  The amount of time in ms this MovableObject will exist. 0 means unlim.
// Return value:    An error return value signaling sucess or any particular failure.
//                  Anything below 0 is an error signal.

	int Create(ContentFile spriteFile, const int frameCount = 1, const float mass = 1, const Vector &position = Vector(0, 0), const Vector &velocity = Vector(0, 0), const unsigned long lifetime = 0);


//////////////////////////////////////////////////////////////////////////////////////////
// Virtual method:  Create
//////////////////////////////////////////////////////////////////////////////////////////
// Description:     Creates a MOSprite to be identical to another, by deep copy.
// Arguments:       A reference to the MOSprite to deep copy.
// Return value:    An error return value signaling sucess or any particular failure.
//                  Anything below 0 is an error signal.

	int Create(const MOSprite &reference);


//////////////////////////////////////////////////////////////////////////////////////////
// Virtual method:  Create
//////////////////////////////////////////////////////////////////////////////////////////
// Description:     Makes the MOSprite object ready for use.
// Arguments:       None.
// Return value:    An error return value signaling sucess or any particular failure.
//                  Anything below 0 is an error signal.

   int Create() override;


//////////////////////////////////////////////////////////////////////////////////////////
// Virtual method:  Reset
//////////////////////////////////////////////////////////////////////////////////////////
// Description:     Resets the entire MOSprite, including its inherited members, to their
//                  default settings or values.
// Arguments:       None.
// Return value:    None.

    void Reset() override { Clear(); MovableObject::Reset(); }


//////////////////////////////////////////////////////////////////////////////////////////
// Virtual method:  Destroy
//////////////////////////////////////////////////////////////////////////////////////////
// Description:     Destroys and resets (through Clear()) the MOSprite object.
// Arguments:       Whether to only destroy the members defined in this derived class, or
//                  to destroy all inherited members also.
// Return value:    None.

    void Destroy(bool notInherited = false) override;


//////////////////////////////////////////////////////////////////////////////////////////
// Virtual method:  GetRadius
//////////////////////////////////////////////////////////////////////////////////////////
// Description:     Gets the largest radius of this in pixels.
// Arguments:       None.
// Return value:    The radius from its center to the edge of its graphical representation.

	float GetRadius() const override { return m_SpriteRadius; }


//////////////////////////////////////////////////////////////////////////////////////////
// Virtual method:  GetDiameter
//////////////////////////////////////////////////////////////////////////////////////////
// Description:     Gets the largest diameter of this in pixels.
// Arguments:       None.
// Return value:    The largest diameter across its graphical representation.

    float GetDiameter() const override { return m_SpriteDiameter; }


//////////////////////////////////////////////////////////////////////////////////////////
// Virtual method:  GetAboveHUDPos
//////////////////////////////////////////////////////////////////////////////////////////
// Description:     Gets the absoltue position of the top of this' HUD stack.
// Arguments:       None.
// Return value:    A Vector with the absolute position of this' HUD stack top point.

	Vector GetAboveHUDPos() const override { return m_Pos + Vector(0, -GetRadius()); }

// TODO: Improve this one! Really crappy fit
//////////////////////////////////////////////////////////////////////////////////////////
// Virtual method:  GetBoundingBox
//////////////////////////////////////////////////////////////////////////////////////////
// Description:     Gets the oriented bounding box which is guaranteed to contain this,
//                  taking rotation etc into account. It's not guaranteed to be fit
//                  perfectly though. TODO: MAKE FIT BETTER
// Arguments:       None.
// Return value:    A Box which is guaranteed to contain this. Does nto take wrapping into
//                  account, and parts of this box may be out of bounds!

	Box GetBoundingBox() const { return Box(m_Pos + Vector(-GetRadius(), -GetRadius()), GetDiameter(), GetDiameter()); }


//////////////////////////////////////////////////////////////////////////////////////////
// Method:          GetSpriteFrame
//////////////////////////////////////////////////////////////////////////////////////////
// Description:     Gets a frame of this MOSprite's BITMAP array.
// Arguments:       Which frame to get.
// Return value:    A pointer to the requested frame of this MOSprite's BITMAP array.
//                  Ownership is NOT transferred!

	std::shared_ptr<Texture> GetSpriteFrame(int whichFrame = 0) const { return (whichFrame >= 0 && whichFrame < m_FrameCount) ? m_aSprite[whichFrame] : 0; }


//////////////////////////////////////////////////////////////////////////////////////////
// Method:          GetSpriteWidth
//////////////////////////////////////////////////////////////////////////////////////////
// Description:     Gets the width of the bitmap of this MOSprite
// Arguments:       0.
// Return value:    Sprite width if loaded.

    int GetSpriteWidth() const { return m_aSprite[0] ? m_aSprite[0]->getW() : 0; }


//////////////////////////////////////////////////////////////////////////////////////////
// Method:          GetSpriteHeight
//////////////////////////////////////////////////////////////////////////////////////////
// Description:     Gets the height of the bitmap of this MOSprite
// Arguments:       0.
// Return value:    Sprite height if loaded.

    int GetSpriteHeight() const { return m_aSprite[0] ? m_aSprite[0]->getH() : 0; }



//////////////////////////////////////////////////////////////////////////////////////////
// Method:          GetFrameCount
//////////////////////////////////////////////////////////////////////////////////////////
// Description:     Gets the number of frames in this MOSprite's animation.
// Arguments:       None.
// Return value:    The frame count.

    int GetFrameCount() const { return m_FrameCount; }


//////////////////////////////////////////////////////////////////////////////////////////
// Method:          GetSpriteOffset
//////////////////////////////////////////////////////////////////////////////////////////
// Description:     Gets the offset that the BITMAP has from the position of this
//                  MOSprite.
// Arguments:       None.
// Return value:    A vector with the offset.

    Vector GetSpriteOffset() const { return m_SpriteOffset; }


//////////////////////////////////////////////////////////////////////////////////////////
// Virtual method:  IsHFlipped
//////////////////////////////////////////////////////////////////////////////////////////
// Description:     Returns whether this MOSprite is being drawn flipped horizontally
//                  (along the vertical axis), or not.
// Arguments:       None.
// Return value:    Whether flipped or not.

	bool IsHFlipped() const override { return m_HFlipped; }


//////////////////////////////////////////////////////////////////////////////////////////
// Virtual method:  GetRotMatrix
//////////////////////////////////////////////////////////////////////////////////////////
// Description:     Gets the current rotational Matrix of of this.
// Arguments:       None.
// Return value:    The rotational Matrix of this MovableObject.

	Matrix GetRotMatrix() const override { return m_Rotation; }


//////////////////////////////////////////////////////////////////////////////////////////
// Virtual method:  GetRotAngle
//////////////////////////////////////////////////////////////////////////////////////////
// Description:     Gets the current rotational angle of of this, in radians.
// Arguments:       None.
// Return value:    The rotational angle of this, in radians.

	float GetRotAngle() const override { return m_Rotation.GetRadAngle(); }


//////////////////////////////////////////////////////////////////////////////////////////
// Method:          GetAngularVel
//////////////////////////////////////////////////////////////////////////////////////////
// Description:     Gets the current angular velocity of this MovableObject. Positive is
//                  a counter-clockwise rotation.
// Arguments:       None.
// Return value:    The angular velocity in radians per second.

	float GetAngularVel() const override { return m_AngularVel; }


/* Can't do this since sprite is owned by ContentMan.
//////////////////////////////////////////////////////////////////////////////////////////
// Method:          SetSprite
//////////////////////////////////////////////////////////////////////////////////////////
// Description:     Replaces this MOSprite's BITMAP and deletes the old one.
// Arguments:       A pointer to a BITMAP.
// Return value:    None.

    void SetSprite(BITMAP *pSprite) { delete m_aSprite; m_aSprite = pSprite; }
*/

//////////////////////////////////////////////////////////////////////////////////////////
// Method:          SetSpriteOffset
//////////////////////////////////////////////////////////////////////////////////////////
// Description:     Sets the offset that the BITMAP has from the position of this
//                  MOSprite.
// Arguments:       A vector with the new offset.
// Return value:    None.

    void SetSpriteOffset(const Vector &newOffset) { m_SpriteOffset = newOffset; }


//////////////////////////////////////////////////////////////////////////////////////////
// Method:          SetFrame
//////////////////////////////////////////////////////////////////////////////////////////
// Description:     Hard-sets the frame this sprite is supposed to show.
// Arguments:       An unsigned int pecifiying the new frame.
// Return value:    None.

    void SetFrame(unsigned int newFrame);


//////////////////////////////////////////////////////////////////////////////////////////
// Method:          SetNextFrame
//////////////////////////////////////////////////////////////////////////////////////////
// Description:     Hard-sets the frame this sprite is supposed to show, to the
//                  consecutive one after the current one. If currently the last fame is
//                  this will set it to the be the first, looping the animation.
// Arguments:       None.
// Return value:    Whether the animation looped or not with this setting.

    bool SetNextFrame();


//////////////////////////////////////////////////////////////////////////////////////////
// Method:          GetFrame
//////////////////////////////////////////////////////////////////////////////////////////
// Description:     Tells which frame is currently set to show.
// Arguments:       None.
// Return value:    An unsigned int describing the current frame.

    unsigned int GetFrame() const { return m_Frame; }


//////////////////////////////////////////////////////////////////////////////////////////
// Method:          SetSpriteAnimMode
//////////////////////////////////////////////////////////////////////////////////////////
// Description:     Sets the animation mode.
// Arguments:       The animation mode we want to set.
// Return value:    None.

    void SetSpriteAnimMode(int animMode = NOANIM) { m_SpriteAnimMode = (SpriteAnimMode)animMode; }


//////////////////////////////////////////////////////////////////////////////////////////
// Method:          GetSpriteAnimMode
//////////////////////////////////////////////////////////////////////////////////////////
// Description:     Gets the animation mode.
// Arguments:       None.
// Return value:    The animation mode currently in effect.

    int GetSpriteAnimMode() const { return m_SpriteAnimMode; }


//////////////////////////////////////////////////////////////////////////////////////////
// Virutal method:  SetHFlipped
//////////////////////////////////////////////////////////////////////////////////////////
// Description:     Sets whether this MOSprite should be drawn flipped horizontally
//                  (along the vertical axis).
// Arguments:       A bool with the new value.
// Return value:    None.

	void SetHFlipped(const bool flipped) override { m_HFlipped = flipped; }


//////////////////////////////////////////////////////////////////////////////////////////
// Virtual method:  SetRotAngle
//////////////////////////////////////////////////////////////////////////////////////////
// Description:     Sets the current absolute angle of rotation of this MovableObject.
// Arguments:       The new absolute angle in radians.
// Return value:    None.

	void SetRotAngle(float newAngle) override { m_Rotation.SetRadAngle(newAngle); }


//////////////////////////////////////////////////////////////////////////////////////////
// Virtual method:  SetAngularVel
//////////////////////////////////////////////////////////////////////////////////////////
// Description:     Sets the current angular velocity of this MovableObject. Positive is
//                  a counter clockwise rotation.
// Arguments:       The new angular velocity in radians per second.
// Return value:    None.

	void SetAngularVel(float newRotVel) override { m_AngularVel = newRotVel; }


//////////////////////////////////////////////////////////////////////////////////////////
// Method:          GetGraphicalIcon
//////////////////////////////////////////////////////////////////////////////////////////
// Description:     Gets a bitmap showing a good identifyable icon of this, for use in
//                  GUI lists etc.
// Arguments:       None.
// Return value:    A good identifyable graphical representation of this in a BITMAP, if
//                  available. If not, 0 is returned. Ownership is NOT TRANSFERRED!

	const std::shared_ptr<Texture> GetGraphicalIcon() const override { return m_aSprite[0]; }


//////////////////////////////////////////////////////////////////////////////////////////
// Virtual method:  IsTooFast
//////////////////////////////////////////////////////////////////////////////////////////
// Description:     Indicates whether this MO is moving or rotating stupidly fast in a way
//                  that will screw up the simulation.
// Arguments:       None.
// Return value:    Whether this is either moving or rotating too fast.

	bool IsTooFast() const override { return m_Vel.GetLargest() > 500.0f || fabs(m_AngularVel) > (2000.0f / (GetRadius() + 1.0f)); }
    //bool IsTooFast() const override { return m_Vel.GetLargest() > 500 || fabs(m_AngularVel) > 100.0f; }


//////////////////////////////////////////////////////////////////////////////////////////
// Virtual method:  FixTooFast
//////////////////////////////////////////////////////////////////////////////////////////
// Description:     Slows the speed of anyhting that is deemed to be too fast to within
//                  acceptable rates.
// Arguments:       None.
// Return value:    None.

	void FixTooFast() override { while (IsTooFast()) { m_Vel *= 0.5; m_AngularVel *= 0.5; } }


//////////////////////////////////////////////////////////////////////////////////////////
// Virtual method:  IsOnScenePoint
//////////////////////////////////////////////////////////////////////////////////////////
// Description:     Indicates whether this' current graphical representation overlaps
//                  a point in absolute scene coordinates.
// Arguments:       The point in absolute scene coordinates.
// Return value:    Whether this' graphical rep overlaps the scene point.

	bool IsOnScenePoint(Vector &scenePoint) const override;


//////////////////////////////////////////////////////////////////////////////////////////
// Virtual method:  RotateOffset
//////////////////////////////////////////////////////////////////////////////////////////
// Description:     Takes a vector which is offset from the center of this when not rotated
//                  or flipped, and then rotates and/or flips it to transform it into this'
//                  'local space', if applicable.
// Arguments:       A vector which is supposed to be offset from this' center when upright.
// Return value:    The resulting vector whihch has been flipped and rotated as appropriate.

	Vector RotateOffset(const Vector &offset) const override;


//////////////////////////////////////////////////////////////////////////////////////////
// Virtual method:  UnRotateOffset
//////////////////////////////////////////////////////////////////////////////////////////
// Description:     Takes a vector which is offset from the center of this when not rotated
//                  or flipped, and then rotates and/or flips it to transform it into this'
//                  'local space', but in REVERSE.
// Arguments:       A vector which is supposed to be offset from this' center when upright.
// Return value:    The resulting vector whihch has been flipped and rotated as appropriate.

	Vector UnRotateOffset(const Vector &offset) const;

    /// <summary>
    /// Adjusts an absolute angle based on wether this MOSprite is flipped.
    /// </summary>
    /// <param name="angle">The input angle in radians.</param>
    /// <returns>The output angle in radians, which will be unaltered if this MOSprite is not flipped.</returns>
    float FacingAngle(float angle) const { return (m_HFlipped ? c_PI : 0) + (angle * GetFlipFactor()); }


//////////////////////////////////////////////////////////////////////////////////////////
// Virtual method:  SetEntryWound
//////////////////////////////////////////////////////////////////////////////////////////
// Description:     Sets entry wound emitter for this MOSprite
// Arguments:       Emitter preset name and module name
// Return value:    None

	void SetEntryWound(std::string presetName, std::string moduleName);

//////////////////////////////////////////////////////////////////////////////////////////
// Virtual method:  SetExitWound
//////////////////////////////////////////////////////////////////////////////////////////
// Description:     Sets exit wound emitter for this MOSprite
// Arguments:       Emitter preset name and module name
// Return value:    None

	void SetExitWound(std::string presetName, std::string moduleName);


//////////////////////////////////////////////////////////////////////////////////////////
// Virtual method:  GetEntryWoundPresetName
//////////////////////////////////////////////////////////////////////////////////////////
// Description:     Returns entry wound emitter preset name for this MOSprite
// Arguments:       None
// Return value:    Wound emitter preset name

	std::string GetEntryWoundPresetName() const;


//////////////////////////////////////////////////////////////////////////////////////////
// Virtual method:  GetExitWoundPresetName
//////////////////////////////////////////////////////////////////////////////////////////
// Description:     Returns exit wound emitter preset name for this MOSprite
// Arguments:       None
// Return value:    Wound emitter preset name

	std::string GetExitWoundPresetName() const;


//////////////////////////////////////////////////////////////////////////////////////////
// Virtual method:  GetSpriteAnimDuration
//////////////////////////////////////////////////////////////////////////////////////////
// Description:     Returns animation duration in ms
// Arguments:       None
// Return value:    Animation duration in ms

	int GetSpriteAnimDuration() const { return m_SpriteAnimDuration; }

//////////////////////////////////////////////////////////////////////////////////////////
// Virtual method:  SetSpriteAnimDuration
//////////////////////////////////////////////////////////////////////////////////////////
// Description:     Sets animation duration in ms
// Arguments:       Animation duration in ms
// Return value:    Mone

	void SetSpriteAnimDuration(int newDuration) { m_SpriteAnimDuration = newDuration; }


//////////////////////////////////////////////////////////////////////////////////////////
// Virtual method:  Update
//////////////////////////////////////////////////////////////////////////////////////////
// Description:     Updates this MovableObject. Supposed to be done every frame.
// Arguments:       None.
// Return value:    None.

	void Update() override;


//////////////////////////////////////////////////////////////////////////////////////////
// Virtual method:  Draw
//////////////////////////////////////////////////////////////////////////////////////////
// Description:     Draws this MOSprite's current graphical representation to a
//                  BITMAP of choice.
// Arguments:       A pointer to a BITMAP to draw on.
//                  The absolute position of the target bitmap's upper left corner in the Scene.
//                  In which mode to draw in. See the DrawMode enumeration for the modes.
//                  Whether to not draw any extra 'ghost' items of this MovableObject,
//                  indicator arrows or hovering HUD text and so on.
// Return value:    None.

	void Draw(SDL_Renderer* renderer, const Vector &targetPos = Vector(), DrawMode mode = g_DrawColor, bool onlyPhysical = false, int alphaMod = 255) const override;


//////////////////////////////////////////////////////////////////////////////////////////
// Virtual method:  GetFlipFactor
//////////////////////////////////////////////////////////////////////////////////////////
// Description:     Returns a positive or negative number value to multiply with for external calculations.
// Arguments:       None.
// Return value:    1 for not flipped, -1 for flipped.

	float GetFlipFactor() const { return m_HFlipped ? -1.0F : 1.0F; }


//////////////////////////////////////////////////////////////////////////////////////////
// Protected member variable and method declarations

protected:

    // Member variables
    static Entity::ClassInfo m_sClass;

    Matrix m_Rotation; // Rotational matrix of this MovableObject.
    Matrix m_PrevRotation; // Rotational matrix of this MovableObject, last frame.
    float m_AngularVel; // The angular velocity by which this MovableObject rotates, in radians per second (r/s).
    float m_PrevAngVel; // Previous frame's angular velocity.
    ContentFile m_SpriteFile;
<<<<<<< HEAD
    // Array of pointers to BITMAP:s representing the multiple frames of this sprite
	std::vector<std::shared_ptr<Texture>> m_aSprite;
=======
    // Vector of pointers to BITMAPs representing the multiple frames of this sprite.
    std::vector<BITMAP *> m_aSprite;
>>>>>>> 59b8fb57
    // Number of frames, or elements in the m_aSprite array.
    unsigned int m_FrameCount;
    Vector m_SpriteOffset;
    // State, which frame of sprite to be drawn.
    unsigned int m_Frame;
    // Which animation to use for the body
    SpriteAnimMode m_SpriteAnimMode;
    // Body animation duration, how long in ms that each full body animation cycle takes.
    int m_SpriteAnimDuration;
    // The timer to keep track of the body animation
    Timer m_SpriteAnimTimer;
    // Keep track of animation direction (mainly for ALWAYSPINGPONG), true is decreasing frame, false is increasing frame
    bool m_SpriteAnimIsReversingFrames;
    // Whether flipped horizontally or not.
    bool m_HFlipped;
    // The precalculated maximum possible radius and diameter of this, in pixels
    float m_SpriteRadius;
    float m_SpriteDiameter;
    // A counter to count the oscillations in rotation, in order to detect settling.
    int m_AngOscillations;
    // Whether to disable the settle material ID when this gets drawn as material
    bool m_SettleMaterialDisabled;
    // Entry wound template
    const AEmitter *m_pEntryWound;
    // Exit wound template
    const AEmitter *m_pExitWound;


//////////////////////////////////////////////////////////////////////////////////////////
// Private member variable and method declarations

private:

//////////////////////////////////////////////////////////////////////////////////////////
// Method:          Clear
//////////////////////////////////////////////////////////////////////////////////////////
// Description:     Clears all the member variables of this MOSprite, effectively
//                  resetting the members of this abstraction level only.
// Arguments:       None.
// Return value:    None.

    void Clear();


    // Disallow the use of some implicit methods.
	MOSprite(const MOSprite &reference) = delete;
	MOSprite & operator=(const MOSprite &rhs) = delete;

};

} // namespace RTE

#endif // File<|MERGE_RESOLUTION|>--- conflicted
+++ resolved
@@ -569,13 +569,8 @@
     float m_AngularVel; // The angular velocity by which this MovableObject rotates, in radians per second (r/s).
     float m_PrevAngVel; // Previous frame's angular velocity.
     ContentFile m_SpriteFile;
-<<<<<<< HEAD
     // Array of pointers to BITMAP:s representing the multiple frames of this sprite
 	std::vector<std::shared_ptr<Texture>> m_aSprite;
-=======
-    // Vector of pointers to BITMAPs representing the multiple frames of this sprite.
-    std::vector<BITMAP *> m_aSprite;
->>>>>>> 59b8fb57
     // Number of frames, or elements in the m_aSprite array.
     unsigned int m_FrameCount;
     Vector m_SpriteOffset;

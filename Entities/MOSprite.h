#ifndef _RTEMOSPRITE_
#define _RTEMOSPRITE_

//////////////////////////////////////////////////////////////////////////////////////////
// File:            MOSprite.h
//////////////////////////////////////////////////////////////////////////////////////////
// Description:     Header file for the MOSprite class.
// Project:         Retro Terrain Engine
// Author(s):       Daniel Tabar
//                  data@datarealms.com
//                  http://www.datarealms.com


//////////////////////////////////////////////////////////////////////////////////////////
// Inclusions of header files

#include "MovableObject.h"
#include "Box.h"

namespace RTE
{

class AEmitter;


//////////////////////////////////////////////////////////////////////////////////////////
// Abstract class:  MOSprite
//////////////////////////////////////////////////////////////////////////////////////////
// Description:     A movable object with mass that is graphically represented by a
//                  BITMAP.
// Parent(s):       MovableObject.
// Class history:   03/18/2001 MOSprite created.

class MOSprite:
    public MovableObject
{


//////////////////////////////////////////////////////////////////////////////////////////
// Public member variable, method and friend function declarations

public:

	SerializableOverrideMethods;
	ClassInfoGetters;

<<<<<<< HEAD
=======
    enum SpriteAnimMode
    {
        NOANIM = 0,
        ALWAYSLOOP,
        ALWAYSRANDOM,
        ALWAYSPINGPONG,
        LOOPWHENACTIVE,
        LOOPWHENOPENCLOSE,
        PINGPONGOPENCLOSE,
		OVERLIFETIME,
		ONCOLLIDE,
        SpriteAnimModeCount
    };

>>>>>>> f62e6c6e

//////////////////////////////////////////////////////////////////////////////////////////
// Constructor:     MOSprite
//////////////////////////////////////////////////////////////////////////////////////////
// Description:     Constructor method used to instantiate a MOSprite object in system
//                  memory. Create() should be called before using the object.
// Arguments:       None.

    MOSprite() { Clear(); }


//////////////////////////////////////////////////////////////////////////////////////////
// Destructor:      ~MOSprite
//////////////////////////////////////////////////////////////////////////////////////////
// Description:     Destructor method used to clean up a MOSprite object before deletion
//                  from system memory.
// Arguments:       None.

	~MOSprite() override { Destroy(true); }


//////////////////////////////////////////////////////////////////////////////////////////
// Virtual method:  Create
//////////////////////////////////////////////////////////////////////////////////////////
// Description:     Makes the MOSprite object ready for use.
// Arguments:       A pointer to ContentFile that represents the bitmap file that will be
//                  used to create the Sprite.
//                  The number of frames in the Sprite's animation.
//                  A float specifying the object's mass in Kilograms (kg).
//                  A Vector specifying the initial position.
//                  A Vector specifying the initial velocity.
//                  The amount of time in ms this MovableObject will exist. 0 means unlim.
// Return value:    An error return value signaling sucess or any particular failure.
//                  Anything below 0 is an error signal.

	int Create(ContentFile spriteFile, const int frameCount = 1, const float mass = 1, const Vector &position = Vector(0, 0), const Vector &velocity = Vector(0, 0), const unsigned long lifetime = 0);


//////////////////////////////////////////////////////////////////////////////////////////
// Virtual method:  Create
//////////////////////////////////////////////////////////////////////////////////////////
// Description:     Creates a MOSprite to be identical to another, by deep copy.
// Arguments:       A reference to the MOSprite to deep copy.
// Return value:    An error return value signaling sucess or any particular failure.
//                  Anything below 0 is an error signal.

	int Create(const MOSprite &reference);


//////////////////////////////////////////////////////////////////////////////////////////
// Virtual method:  Create
//////////////////////////////////////////////////////////////////////////////////////////
// Description:     Makes the MOSprite object ready for use.
// Arguments:       None.
// Return value:    An error return value signaling sucess or any particular failure.
//                  Anything below 0 is an error signal.

   int Create() override;


//////////////////////////////////////////////////////////////////////////////////////////
// Virtual method:  Reset
//////////////////////////////////////////////////////////////////////////////////////////
// Description:     Resets the entire MOSprite, including its inherited members, to their
//                  default settings or values.
// Arguments:       None.
// Return value:    None.

    void Reset() override { Clear(); MovableObject::Reset(); }


//////////////////////////////////////////////////////////////////////////////////////////
// Virtual method:  Destroy
//////////////////////////////////////////////////////////////////////////////////////////
// Description:     Destroys and resets (through Clear()) the MOSprite object.
// Arguments:       Whether to only destroy the members defined in this derived class, or
//                  to destroy all inherited members also.
// Return value:    None.

    void Destroy(bool notInherited = false) override;


//////////////////////////////////////////////////////////////////////////////////////////
// Virtual method:  GetRadius
//////////////////////////////////////////////////////////////////////////////////////////
// Description:     Gets the largest radius of this in pixels.
// Arguments:       None.
// Return value:    The radius from its center to the edge of its graphical representation.

	float GetRadius() const override { return m_SpriteRadius; }


//////////////////////////////////////////////////////////////////////////////////////////
// Virtual method:  GetDiameter
//////////////////////////////////////////////////////////////////////////////////////////
// Description:     Gets the largest diameter of this in pixels.
// Arguments:       None.
// Return value:    The largest diameter across its graphical representation.

    float GetDiameter() const override { return m_SpriteDiameter; }


//////////////////////////////////////////////////////////////////////////////////////////
// Virtual method:  GetAboveHUDPos
//////////////////////////////////////////////////////////////////////////////////////////
// Description:     Gets the absoltue position of the top of this' HUD stack.
// Arguments:       None.
// Return value:    A Vector with the absolute position of this' HUD stack top point.

	Vector GetAboveHUDPos() const override { return m_Pos + Vector(0, -GetRadius()); }

// TODO: Improve this one! Really crappy fit
//////////////////////////////////////////////////////////////////////////////////////////
// Virtual method:  GetBoundingBox
//////////////////////////////////////////////////////////////////////////////////////////
// Description:     Gets the oriented bounding box which is guaranteed to contain this,
//                  taking rotation etc into account. It's not guaranteed to be fit
//                  perfectly though. TODO: MAKE FIT BETTER
// Arguments:       None.
// Return value:    A Box which is guaranteed to contain this. Does nto take wrapping into
//                  account, and parts of this box may be out of bounds!

	Box GetBoundingBox() const { return Box(m_Pos + Vector(-GetRadius(), -GetRadius()), GetDiameter(), GetDiameter()); }


//////////////////////////////////////////////////////////////////////////////////////////
// Method:          GetSpriteFrame
//////////////////////////////////////////////////////////////////////////////////////////
// Description:     Gets a frame of this MOSprite's BITMAP array.
// Arguments:       Which frame to get.
// Return value:    A pointer to the requested frame of this MOSprite's BITMAP array.
//                  Ownership is NOT transferred!

    BITMAP * GetSpriteFrame(int whichFrame = 0) const { return (whichFrame >= 0 && whichFrame < m_FrameCount) ? m_aSprite[whichFrame] : 0; }


//////////////////////////////////////////////////////////////////////////////////////////
// Method:          GetSpriteWidth
//////////////////////////////////////////////////////////////////////////////////////////
// Description:     Gets the width of the bitmap of this MOSprite
// Arguments:       0.
// Return value:    Sprite width if loaded.

    int GetSpriteWidth() const { return m_aSprite[0] ? m_aSprite[0]->w : 0; }


//////////////////////////////////////////////////////////////////////////////////////////
// Method:          GetSpriteHeight
//////////////////////////////////////////////////////////////////////////////////////////
// Description:     Gets the height of the bitmap of this MOSprite
// Arguments:       0.
// Return value:    Sprite height if loaded.

    int GetSpriteHeight() const { return m_aSprite[0] ? m_aSprite[0]->h : 0; }



//////////////////////////////////////////////////////////////////////////////////////////
// Method:          GetFrameCount
//////////////////////////////////////////////////////////////////////////////////////////
// Description:     Gets the number of frames in this MOSprite's animation.
// Arguments:       None.
// Return value:    The frame count.

    int GetFrameCount() const { return m_FrameCount; }


//////////////////////////////////////////////////////////////////////////////////////////
// Method:          GetSpriteOffset
//////////////////////////////////////////////////////////////////////////////////////////
// Description:     Gets the offset that the BITMAP has from the position of this
//                  MOSprite.
// Arguments:       None.
// Return value:    A vector with the offset.

    Vector GetSpriteOffset() const { return m_SpriteOffset; }


//////////////////////////////////////////////////////////////////////////////////////////
// Virtual method:  IsHFlipped
//////////////////////////////////////////////////////////////////////////////////////////
// Description:     Returns whether this MOSprite is being drawn flipped horizontally
//                  (along the vertical axis), or not.
// Arguments:       None.
// Return value:    Whether flipped or not.

	bool IsHFlipped() const override { return m_HFlipped; }


//////////////////////////////////////////////////////////////////////////////////////////
// Virtual method:  GetRotMatrix
//////////////////////////////////////////////////////////////////////////////////////////
// Description:     Gets the current rotational Matrix of of this.
// Arguments:       None.
// Return value:    The rotational Matrix of this MovableObject.

	Matrix GetRotMatrix() const override { return m_Rotation; }


//////////////////////////////////////////////////////////////////////////////////////////
// Virtual method:  GetRotAngle
//////////////////////////////////////////////////////////////////////////////////////////
// Description:     Gets the current rotational angle of of this, in radians.
// Arguments:       None.
// Return value:    The rotational angle of this, in radians.

	float GetRotAngle() const override { return m_Rotation.GetRadAngle(); }

	/// <summary>
	/// Gets the previous rotational angle of this MOSprite, prior to this frame.
	/// </summary>
	/// <returns>The previous rotational angle in radians.</returns>
	float GetPrevRotAngle() const { return m_PrevRotation.GetRadAngle(); }

//////////////////////////////////////////////////////////////////////////////////////////
// Method:          GetAngularVel
//////////////////////////////////////////////////////////////////////////////////////////
// Description:     Gets the current angular velocity of this MovableObject. Positive is
//                  a counter-clockwise rotation.
// Arguments:       None.
// Return value:    The angular velocity in radians per second.

	float GetAngularVel() const override { return m_AngularVel; }


/* Can't do this since sprite is owned by ContentMan.
//////////////////////////////////////////////////////////////////////////////////////////
// Method:          SetSprite
//////////////////////////////////////////////////////////////////////////////////////////
// Description:     Replaces this MOSprite's BITMAP and deletes the old one.
// Arguments:       A pointer to a BITMAP.
// Return value:    None.

    void SetSprite(BITMAP *pSprite) { delete m_aSprite; m_aSprite = pSprite; }
*/

//////////////////////////////////////////////////////////////////////////////////////////
// Method:          SetSpriteOffset
//////////////////////////////////////////////////////////////////////////////////////////
// Description:     Sets the offset that the BITMAP has from the position of this
//                  MOSprite.
// Arguments:       A vector with the new offset.
// Return value:    None.

    void SetSpriteOffset(const Vector &newOffset) { m_SpriteOffset = newOffset; }


//////////////////////////////////////////////////////////////////////////////////////////
// Method:          SetFrame
//////////////////////////////////////////////////////////////////////////////////////////
// Description:     Hard-sets the frame this sprite is supposed to show.
// Arguments:       An unsigned int pecifiying the new frame.
// Return value:    None.

    void SetFrame(unsigned int newFrame);


//////////////////////////////////////////////////////////////////////////////////////////
// Method:          SetNextFrame
//////////////////////////////////////////////////////////////////////////////////////////
// Description:     Hard-sets the frame this sprite is supposed to show, to the
//                  consecutive one after the current one. If currently the last fame is
//                  this will set it to the be the first, looping the animation.
// Arguments:       None.
// Return value:    Whether the animation looped or not with this setting.

    bool SetNextFrame();


//////////////////////////////////////////////////////////////////////////////////////////
// Method:          GetFrame
//////////////////////////////////////////////////////////////////////////////////////////
// Description:     Tells which frame is currently set to show.
// Arguments:       None.
// Return value:    An unsigned int describing the current frame.

    unsigned int GetFrame() const { return m_Frame; }


//////////////////////////////////////////////////////////////////////////////////////////
// Method:          SetSpriteAnimMode
//////////////////////////////////////////////////////////////////////////////////////////
// Description:     Sets the animation mode.
// Arguments:       The animation mode we want to set.
// Return value:    None.

    void SetSpriteAnimMode(int animMode = NOANIM) { m_SpriteAnimMode = (SpriteAnimMode)animMode; }


//////////////////////////////////////////////////////////////////////////////////////////
// Method:          GetSpriteAnimMode
//////////////////////////////////////////////////////////////////////////////////////////
// Description:     Gets the animation mode.
// Arguments:       None.
// Return value:    The animation mode currently in effect.

    int GetSpriteAnimMode() const { return m_SpriteAnimMode; }


//////////////////////////////////////////////////////////////////////////////////////////
// Virutal method:  SetHFlipped
//////////////////////////////////////////////////////////////////////////////////////////
// Description:     Sets whether this MOSprite should be drawn flipped horizontally
//                  (along the vertical axis).
// Arguments:       A bool with the new value.
// Return value:    None.

	void SetHFlipped(const bool flipped) override { m_HFlipped = flipped; }


//////////////////////////////////////////////////////////////////////////////////////////
// Virtual method:  SetRotAngle
//////////////////////////////////////////////////////////////////////////////////////////
// Description:     Sets the current absolute angle of rotation of this MovableObject.
// Arguments:       The new absolute angle in radians.
// Return value:    None.

	void SetRotAngle(float newAngle) override { m_Rotation.SetRadAngle(newAngle); }


//////////////////////////////////////////////////////////////////////////////////////////
// Virtual method:  SetAngularVel
//////////////////////////////////////////////////////////////////////////////////////////
// Description:     Sets the current angular velocity of this MovableObject. Positive is
//                  a counter clockwise rotation.
// Arguments:       The new angular velocity in radians per second.
// Return value:    None.

	void SetAngularVel(float newRotVel) override { m_AngularVel = newRotVel; }


//////////////////////////////////////////////////////////////////////////////////////////
// Method:          GetGraphicalIcon
//////////////////////////////////////////////////////////////////////////////////////////
// Description:     Gets a bitmap showing a good identifyable icon of this, for use in
//                  GUI lists etc.
// Arguments:       None.
// Return value:    A good identifyable graphical representation of this in a BITMAP, if
//                  available. If not, 0 is returned. Ownership is NOT TRANSFERRED!

    BITMAP * GetGraphicalIcon() const override { return m_aSprite[0]; }


//////////////////////////////////////////////////////////////////////////////////////////
// Virtual method:  IsTooFast
//////////////////////////////////////////////////////////////////////////////////////////
// Description:     Indicates whether this MO is moving or rotating stupidly fast in a way
//                  that will screw up the simulation.
// Arguments:       None.
// Return value:    Whether this is either moving or rotating too fast.

	bool IsTooFast() const override { return m_Vel.GetLargest() > 500.0f || fabs(m_AngularVel) > (2000.0f / (GetRadius() + 1.0f)); }
    //bool IsTooFast() const override { return m_Vel.GetLargest() > 500 || fabs(m_AngularVel) > 100.0f; }


//////////////////////////////////////////////////////////////////////////////////////////
// Virtual method:  FixTooFast
//////////////////////////////////////////////////////////////////////////////////////////
// Description:     Slows the speed of anyhting that is deemed to be too fast to within
//                  acceptable rates.
// Arguments:       None.
// Return value:    None.

	void FixTooFast() override { while (IsTooFast()) { m_Vel *= 0.5; m_AngularVel *= 0.5; } }


//////////////////////////////////////////////////////////////////////////////////////////
// Virtual method:  IsOnScenePoint
//////////////////////////////////////////////////////////////////////////////////////////
// Description:     Indicates whether this' current graphical representation overlaps
//                  a point in absolute scene coordinates.
// Arguments:       The point in absolute scene coordinates.
// Return value:    Whether this' graphical rep overlaps the scene point.

	bool IsOnScenePoint(Vector &scenePoint) const override;


//////////////////////////////////////////////////////////////////////////////////////////
// Virtual method:  RotateOffset
//////////////////////////////////////////////////////////////////////////////////////////
// Description:     Takes a vector which is offset from the center of this when not rotated
//                  or flipped, and then rotates and/or flips it to transform it into this'
//                  'local space', if applicable.
// Arguments:       A vector which is supposed to be offset from this' center when upright.
// Return value:    The resulting vector whihch has been flipped and rotated as appropriate.

	Vector RotateOffset(const Vector &offset) const override;


//////////////////////////////////////////////////////////////////////////////////////////
// Virtual method:  UnRotateOffset
//////////////////////////////////////////////////////////////////////////////////////////
// Description:     Takes a vector which is offset from the center of this when not rotated
//                  or flipped, and then rotates and/or flips it to transform it into this'
//                  'local space', but in REVERSE.
// Arguments:       A vector which is supposed to be offset from this' center when upright.
// Return value:    The resulting vector whihch has been flipped and rotated as appropriate.

	Vector UnRotateOffset(const Vector &offset) const;

    /// <summary>
    /// Adjusts an absolute angle based on wether this MOSprite is flipped.
    /// </summary>
    /// <param name="angle">The input angle in radians.</param>
    /// <returns>The output angle in radians, which will be unaltered if this MOSprite is not flipped.</returns>
    float FacingAngle(float angle) const { return (m_HFlipped ? c_PI : 0) + (angle * GetFlipFactor()); }


//////////////////////////////////////////////////////////////////////////////////////////
// Virtual method:  SetEntryWound
//////////////////////////////////////////////////////////////////////////////////////////
// Description:     Sets entry wound emitter for this MOSprite
// Arguments:       Emitter preset name and module name
// Return value:    None

	void SetEntryWound(std::string presetName, std::string moduleName);

//////////////////////////////////////////////////////////////////////////////////////////
// Virtual method:  SetExitWound
//////////////////////////////////////////////////////////////////////////////////////////
// Description:     Sets exit wound emitter for this MOSprite
// Arguments:       Emitter preset name and module name
// Return value:    None

	void SetExitWound(std::string presetName, std::string moduleName);


//////////////////////////////////////////////////////////////////////////////////////////
// Virtual method:  GetEntryWoundPresetName
//////////////////////////////////////////////////////////////////////////////////////////
// Description:     Returns entry wound emitter preset name for this MOSprite
// Arguments:       None
// Return value:    Wound emitter preset name

	std::string GetEntryWoundPresetName() const;


//////////////////////////////////////////////////////////////////////////////////////////
// Virtual method:  GetExitWoundPresetName
//////////////////////////////////////////////////////////////////////////////////////////
// Description:     Returns exit wound emitter preset name for this MOSprite
// Arguments:       None
// Return value:    Wound emitter preset name

	std::string GetExitWoundPresetName() const;


//////////////////////////////////////////////////////////////////////////////////////////
// Virtual method:  GetSpriteAnimDuration
//////////////////////////////////////////////////////////////////////////////////////////
// Description:     Returns animation duration in ms
// Arguments:       None
// Return value:    Animation duration in ms

	int GetSpriteAnimDuration() const { return m_SpriteAnimDuration; }

//////////////////////////////////////////////////////////////////////////////////////////
// Virtual method:  SetSpriteAnimDuration
//////////////////////////////////////////////////////////////////////////////////////////
// Description:     Sets animation duration in ms
// Arguments:       Animation duration in ms
// Return value:    Mone

	void SetSpriteAnimDuration(int newDuration) { m_SpriteAnimDuration = newDuration; }


//////////////////////////////////////////////////////////////////////////////////////////
// Virtual method:  Update
//////////////////////////////////////////////////////////////////////////////////////////
// Description:     Updates this MovableObject. Supposed to be done every frame.
// Arguments:       None.
// Return value:    None.

	void Update() override;


//////////////////////////////////////////////////////////////////////////////////////////
// Virtual method:  Draw
//////////////////////////////////////////////////////////////////////////////////////////
// Description:     Draws this MOSprite's current graphical representation to a
//                  BITMAP of choice.
// Arguments:       A pointer to a BITMAP to draw on.
//                  The absolute position of the target bitmap's upper left corner in the Scene.
//                  In which mode to draw in. See the DrawMode enumeration for the modes.
//                  Whether to not draw any extra 'ghost' items of this MovableObject,
//                  indicator arrows or hovering HUD text and so on.
// Return value:    None.

	void Draw(BITMAP *pTargetBitmap, const Vector &targetPos = Vector(), DrawMode mode = g_DrawColor, bool onlyPhysical = false) const override;


//////////////////////////////////////////////////////////////////////////////////////////
// Virtual method:  GetFlipFactor
//////////////////////////////////////////////////////////////////////////////////////////
// Description:     Returns a positive or negative number value to multiply with for external calculations. 
// Arguments:       None.
// Return value:    1 for not flipped, -1 for flipped.

	float GetFlipFactor() const { return m_HFlipped ? -1.0F : 1.0F; }


//////////////////////////////////////////////////////////////////////////////////////////
// Protected member variable and method declarations

protected:

    // Member variables
    static Entity::ClassInfo m_sClass;

    Matrix m_Rotation; // Rotational matrix of this MovableObject.
    Matrix m_PrevRotation; // Rotational matrix of this MovableObject, last frame.
    float m_AngularVel; // The angular velocity by which this MovableObject rotates, in radians per second (r/s).
    float m_PrevAngVel; // Previous frame's angular velocity.
    ContentFile m_SpriteFile;
    // Vector of pointers to BITMAPs representing the multiple frames of this sprite.
    std::vector<BITMAP *> m_aSprite;
    // Number of frames, or elements in the m_aSprite array.
    unsigned int m_FrameCount;
    Vector m_SpriteOffset;
    // State, which frame of sprite to be drawn.
    unsigned int m_Frame;
    // Which animation to use for the body
    SpriteAnimMode m_SpriteAnimMode;
    // Body animation duration, how long in ms that each full body animation cycle takes.
    int m_SpriteAnimDuration;
    // The timer to keep track of the body animation
    Timer m_SpriteAnimTimer;
    // Keep track of animation direction (mainly for ALWAYSPINGPONG), true is decreasing frame, false is increasing frame
    bool m_SpriteAnimIsReversingFrames;
    // Whether flipped horizontally or not.
    bool m_HFlipped;
    // The precalculated maximum possible radius and diameter of this, in pixels
    float m_SpriteRadius;
    float m_SpriteDiameter;
    // A counter to count the oscillations in rotation, in order to detect settling.
    int m_AngOscillations;
    // Whether to disable the settle material ID when this gets drawn as material
    bool m_SettleMaterialDisabled;
    // Entry wound template
    const AEmitter *m_pEntryWound;
    // Exit wound template
    const AEmitter *m_pExitWound;


//////////////////////////////////////////////////////////////////////////////////////////
// Private member variable and method declarations

private:

//////////////////////////////////////////////////////////////////////////////////////////
// Method:          Clear
//////////////////////////////////////////////////////////////////////////////////////////
// Description:     Clears all the member variables of this MOSprite, effectively
//                  resetting the members of this abstraction level only.
// Arguments:       None.
// Return value:    None.

    void Clear();


    // Disallow the use of some implicit methods.
	MOSprite(const MOSprite &reference) = delete;
	MOSprite & operator=(const MOSprite &rhs) = delete;

};

} // namespace RTE

#endif // File<|MERGE_RESOLUTION|>--- conflicted
+++ resolved
@@ -44,23 +44,6 @@
 	SerializableOverrideMethods;
 	ClassInfoGetters;
 
-<<<<<<< HEAD
-=======
-    enum SpriteAnimMode
-    {
-        NOANIM = 0,
-        ALWAYSLOOP,
-        ALWAYSRANDOM,
-        ALWAYSPINGPONG,
-        LOOPWHENACTIVE,
-        LOOPWHENOPENCLOSE,
-        PINGPONGOPENCLOSE,
-		OVERLIFETIME,
-		ONCOLLIDE,
-        SpriteAnimModeCount
-    };
-
->>>>>>> f62e6c6e
 
 //////////////////////////////////////////////////////////////////////////////////////////
 // Constructor:     MOSprite

--- conflicted
+++ resolved
@@ -613,13 +613,9 @@
     // The time it takes to open or close the hatch, in ms.
     int m_HatchDelay;
     // Sound for opening the hatch
-<<<<<<< HEAD
-    SoundContainer m_HatchOpenSound;
-    // Sound for closing the hatch
-    SoundContainer m_HatchCloseSound;
-=======
     SoundContainer *m_HatchOpenSound;
->>>>>>> e52044a9
+	// Sound for closing the hatch
+	SoundContainer *m_HatchCloseSound;
     // The new intermediate inventory of things that have been thrown into the craft while the doors are open,
     // but they shouldn't be ejected until the doors are closed and then opened again.
     std::deque<MovableObject *> m_NewInventory;

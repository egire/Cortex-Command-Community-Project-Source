--- conflicted
+++ resolved
@@ -7,312 +7,6 @@
 
 namespace RTE {
 
-<<<<<<< HEAD
-ConcreteClassInfo(Attachable, MOSRotating, 100)
-
-
-//////////////////////////////////////////////////////////////////////////////////////////
-// Method:          Clear
-//////////////////////////////////////////////////////////////////////////////////////////
-// Description:     Clears all the member variables of this Attachable, effectively
-//                  resetting the members of this abstraction level only.
-
-void Attachable::Clear()
-{
-    m_pParent = 0;
-    m_ParentOffset.Reset();
-    m_JointStrength = 10;
-    m_JointStiffness = 1.0;
-    m_pBreakWound = 0;
-    m_JointOffset.Reset();
-    m_JointPos.Reset();
-    m_RotTarget.Reset();
-    m_AtomSubgroupID = -1;
-    m_DrawAfterParent = true;
-    m_DamageCount = 0;
-    m_OnlyLinForces = false;
-	m_InheritsRotAngle = true;
-	m_CanCollideWithTerrainWhenAttached = false;
-	m_IsCollidingWithTerrainWhileAttached = false;
-	m_DeleteWithParent = false;
-}
-
-
-//////////////////////////////////////////////////////////////////////////////////////////
-// Virtual method:  Create
-//////////////////////////////////////////////////////////////////////////////////////////
-// Description:     Makes the MOSParticle object ready for use.
-
-int Attachable::Create()
-{
-    if (MOSRotating::Create() < 0)
-        return -1;
-
-    return 0;
-}
-
-
-//////////////////////////////////////////////////////////////////////////////////////////
-// Method:          Create
-//////////////////////////////////////////////////////////////////////////////////////////
-// Description:     Creates a Attachable to be identical to another, by deep copy.
-
-int Attachable::Create(const Attachable &reference)
-{
-    MOSRotating::Create(reference);
-
-    m_pParent = reference.m_pParent;
-    m_ParentOffset = reference.m_ParentOffset;
-    m_JointStrength = reference.m_JointStrength;
-    m_JointStiffness = reference.m_JointStiffness;
-    m_pBreakWound = reference.m_pBreakWound;
-    m_JointOffset = reference.m_JointOffset;
-    m_JointPos = reference.m_JointPos;
-    m_RotTarget = reference.m_RotTarget;
-    m_AtomSubgroupID = reference.m_AtomSubgroupID;
-    m_DrawAfterParent = reference.m_DrawAfterParent;
-    m_DamageCount = reference.m_DamageCount;
-    m_OnlyLinForces = reference.m_OnlyLinForces;
-	m_InheritsRotAngle = reference.m_InheritsRotAngle;
-	m_CanCollideWithTerrainWhenAttached = reference.m_CanCollideWithTerrainWhenAttached;
-	m_DeleteWithParent = reference.m_DeleteWithParent;
-
-    return 0;
-}
-
-
-//////////////////////////////////////////////////////////////////////////////////////////
-// Virtual method:  ReadProperty
-//////////////////////////////////////////////////////////////////////////////////////////
-// Description:     Reads a property value from a reader stream. If the name isn't
-//                  recognized by this class, then ReadProperty of the parent class
-//                  is called. If the property isn't recognized by any of the base classes,
-//                  false is returned, and the reader's position is untouched.
-
-int Attachable::ReadProperty(const std::string_view &propName, Reader &reader)
-{
-    if (propName == "ParentOffset")
-        reader >> m_ParentOffset;
-    else if (propName == "JointStrength" || propName == "Strength")
-        reader >> m_JointStrength;
-    else if (propName == "JointStiffness" || propName == "Stiffness")
-        reader >> m_JointStiffness;
-    else if (propName == "BreakWound")
-        m_pBreakWound = dynamic_cast<const AEmitter *>(g_PresetMan.GetEntityPreset(reader));
-    else if (propName == "JointOffset")
-        reader >> m_JointOffset;
-    else if (propName == "InheritsRotAngle")
-        reader >> m_InheritsRotAngle;
-    else if (propName == "DrawAfterParent")
-        reader >> m_DrawAfterParent;
-    else if (propName == "CollidesWithTerrainWhenAttached")
-        reader >> m_CanCollideWithTerrainWhenAttached;
-	else if (propName == "DeleteWithParent")
-		reader >> m_DeleteWithParent;
-    else
-        return MOSRotating::ReadProperty(propName, reader);
-
-    return 0;
-}
-
-
-//////////////////////////////////////////////////////////////////////////////////////////
-// Virtual method:  Save
-//////////////////////////////////////////////////////////////////////////////////////////
-// Description:     Saves the complete state of this Attachable with a Writer for
-//                  later recreation with Create(Reader &reader);
-
-int Attachable::Save(Writer &writer) const
-{
-    MOSRotating::Save(writer);
-
-    writer.NewProperty("ParentOffset");
-    writer << m_ParentOffset;
-    writer.NewProperty("JointStrength");
-    writer << m_JointStrength;
-    writer.NewProperty("JointStiffness");
-    writer << m_JointStiffness;
-    writer.NewProperty("BreakWound");
-    writer << m_pBreakWound;
-    writer.NewProperty("JointOffset");
-    writer << m_JointOffset;
-	writer.NewProperty("InheritsRotAngle");
-	writer << m_InheritsRotAngle;
-	writer.NewProperty("DrawAfterParent");
-    writer << m_DrawAfterParent;
-    writer.NewProperty("CollidesWithTerrainWhenAttached");
-    writer << m_CanCollideWithTerrainWhenAttached;
-	writer.NewProperty("DeleteWithParent");
-	writer << m_DeleteWithParent;
-
-    return 0;
-}
-
-
-//////////////////////////////////////////////////////////////////////////////////////////
-// Method:          Destroy
-//////////////////////////////////////////////////////////////////////////////////////////
-// Description:     Destroys and resets (through Clear()) the Attachable object.
-
-void Attachable::Destroy(bool notInherited)
-{
-
-    if (!notInherited)
-        MOSRotating::Destroy();
-    Clear();
-}
-
-
-//////////////////////////////////////////////////////////////////////////////////////////
-// Virtual method:  CollideAtPoint
-//////////////////////////////////////////////////////////////////////////////////////////
-// Description:     Calculates the collision response when another MO's Atom collides with
-//                  this MO's physical representation. The effects will be applied
-//                  directly to this MO, and also represented in the passed in HitData.
-
-bool Attachable::CollideAtPoint(HitData &hd)
-{
-    return MOSRotating::CollideAtPoint(hd);
-/*
-    // See if the impact created a force enough to detach from parent.
-    if (m_pParent && hd.ResImpulse[HITEE].GetMagnitude() > m_JointStrength) {
-        m_pParent->AddAbsImpulseForce(Vector(hd.ResImpulse[HITEE]).SetMagnitude(m_JointStrength), m_JointPos);
-        
-        Detach();
-    }
-    else {
-        
-    }
-*/
-}
-
-
-//////////////////////////////////////////////////////////////////////////////////////////
-// Virtual method:  ParticlePenetration
-//////////////////////////////////////////////////////////////////////////////////////////
-// Description:     Determines whether a particle which has hit this MO will penetrate,
-//                  and if so, whether it gets lodged or exits on the other side of this
-//                  MO. Appropriate effects will be determined and applied ONLY IF there
-//                  was penetration! If not, nothing will be affected.
-
-bool Attachable::ParticlePenetration(HitData &hd)
-{
-    bool penetrated = MOSRotating::ParticlePenetration(hd);
-
-	// Add damage points if MO is set to damage actors
-	if (hd.Body[HITOR]->DamageOnCollision() != 0)
-		AddDamage(hd.Body[HITOR]->DamageOnCollision());
-
-    // If penetrated, propogate an alarm up to the root parent, if it's an actor
-    if (penetrated && m_pParent)
-    {
-		// Add damage points if MO is set to damage actors on penetration
-		if (hd.Body[HITOR]->DamageOnPenetration() != 0)
-			AddDamage(hd.Body[HITOR]->DamageOnPenetration());
-
-        Actor *pParentActor = dynamic_cast<Actor *>(GetRootParent());
-        if (pParentActor)
-        {
-            // Move the alarm point out a bit from the body so the reaction is better
-//            Vector extruded(g_SceneMan.ShortestDistance(pParentActor->GetPos(), hd.HitPoint));
-            Vector extruded(hd.HitVel[HITOR]);
-            extruded.SetMagnitude(pParentActor->GetHeight());
-            extruded = m_Pos - extruded;
-            g_SceneMan.WrapPosition(extruded);
-            pParentActor->AlarmPoint(extruded);
-        }
-    }
-
-    return penetrated;
-}
-
-
-//////////////////////////////////////////////////////////////////////////////////////////
-// Virtual method:  GibThis
-//////////////////////////////////////////////////////////////////////////////////////////
-// Description:     Gibs this, effectively destroying it and creating multiple gibs or
-//                  pieces in its place.
-
-void Attachable::GibThis(Vector impactImpulse, float internalBlast, MovableObject *pIgnoreMO) {
-    if(m_pParent){
-      m_pParent->RemoveAttachable(this);
-    }
-    else{
-      Detach();
-    }
-    MOSRotating::GibThis(impactImpulse, internalBlast, pIgnoreMO);
-}
-
-
-//////////////////////////////////////////////////////////////////////////////////////////
-// Virtual method:  Attach
-//////////////////////////////////////////////////////////////////////////////////////////
-// Description:     Attaches this Attachable to a host MOSprite
-
-void Attachable::Attach(MOSRotating *pParent)
-{
-    m_pParent = pParent;
-
-    // Adopt the team of parent
-    if (pParent)
-    {
-        m_Team = pParent->GetTeam();
-    }
-
-    // Reset the attachables timers so things that have been sitting in inventory don't make backed up emissions
-    ResetAllTimers();
-
-    if (m_pParent != NULL && GetRootParent()->HasEverBeenAddedToMovableMan()) {
-        RunScriptedFunctionInAppropriateScripts("OnAttach", false, false, {m_pParent});
-    }
-}
-
-
-//////////////////////////////////////////////////////////////////////////////////////////
-// Virtual method:  Detach
-//////////////////////////////////////////////////////////////////////////////////////////
-// Description:     Detaches this Attachable from its host MOSprite
-
-void Attachable::Detach()
-{
-    if (m_pParent)
-    {
-        // Attempt to remove any atoms of this that may have been added to the parent's AtomGroup before detaching
-        m_pParent->GetAtomGroup()->RemoveAtoms(m_AtomSubgroupID);
-    }
-
-    m_Team = -1;
-    MOSRotating *temporaryParent = m_pParent;
-    m_pParent = 0;
-	// Since it's no longer atteched it should belong to itself
-	m_RootMOID = m_MOID;
-
-#ifndef RELEASE_BUILD
-	RTEAssert(m_RootMOID == g_NoMOID || (m_RootMOID >= 0 && m_RootMOID < g_MovableMan.GetMOIDCount()), "MOID out of bounds!");
-	RTEAssert(m_MOID == g_NoMOID || (m_MOID >= 0 && m_MOID < g_MovableMan.GetMOIDCount()), "MOID out of bounds!");
-#endif
-
-    m_RestTimer.Reset();
-
-    if (temporaryParent != NULL && temporaryParent->GetRootParent()->HasEverBeenAddedToMovableMan()) {
-        RunScriptedFunctionInAppropriateScripts("OnDetach", false, false, {temporaryParent});
-    }
-}
-
-
-/// <summary>
-/// Turns on/off this Attachable's collisions, by adding/removing its atoms to/from its parent's AtomGroup.
-/// </summary>
-/// <param name="enable">Adds this Attachable's atoms to the parent's AtomGroup if true, removes them if false.</param>
-void Attachable::EnableTerrainCollisions(bool enable)
-{
-	if (IsAttached() && CanCollideWithTerrainWhenAttached())
-	{
-		if (!IsCollidingWithTerrainWhileAttached() && enable)
-		{
-			m_pParent->GetAtomGroup()->AddAtoms(GetAtomGroup()->GetAtomList(), GetAtomSubgroupID(), GetParentOffset() - GetJointOffset());
-			SetIsCollidingWithTerrainWhileAttached(true);
-=======
 	ConcreteClassInfo(Attachable, MOSRotating, 0)
 
 /////////////////////////////////////////////////////////////////////////////////////////////////////////////////////////////
@@ -398,7 +92,7 @@
 
 /////////////////////////////////////////////////////////////////////////////////////////////////////////////////////////////
 
-	int Attachable::ReadProperty(std::string propName, Reader &reader) {
+	int Attachable::ReadProperty(const std::string_view &propName, Reader &reader) {
 		if (propName == "ParentOffset") {
 			reader >> m_ParentOffset;
 		} else if (propName == "DrawAfterParent") {
@@ -714,7 +408,6 @@
 	void Attachable::SetParent(MOSRotating *newParent) {
 		if (newParent == m_Parent) {
 			return;
->>>>>>> 9e7109fe
 		}
 		MOSRotating *parentToUseForScriptCall = newParent ? newParent : m_Parent;
 

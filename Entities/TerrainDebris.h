--- conflicted
+++ resolved
@@ -68,13 +68,8 @@
 		/// <summary>
 		/// Gets all the bitmaps of this collection of debris.
 		/// </summary>
-<<<<<<< HEAD
 		/// <returns>An array of pointers to BITMAPs. Ownership is NOT transferred.</returns>
 		std::vector<std::shared_ptr<Texture>> GetBitmaps() const { return m_Textures; }
-=======
-		/// <returns>A vector of pointers to BITMAPs. Ownership is NOT transferred.</returns>
-		std::vector<BITMAP *> GetBitmaps() const { return m_Bitmaps; }
->>>>>>> 59b8fb57
 
 		/// <summary>
 		/// Gets the current number of BITMAPs that describe all the different pieces of debris.
@@ -96,13 +91,8 @@
 		static Entity::ClassInfo m_sClass; //!< ClassInfo for this class.
 
 		ContentFile m_DebrisFile; //!< Shows where the bitmaps are.
-<<<<<<< HEAD
 		std::vector<std::shared_ptr<Texture>> m_Textures; //!< All the different bitmaps for each chunk of debris. Not owned.
 		unsigned short m_BitmapCount; //!< How many bitmaps we have loaded.
-=======
-		std::vector<BITMAP *> m_Bitmaps; //!< All the different bitmaps for each chunk of debris. Not owned.
-		int m_BitmapCount; //!< How many bitmaps we have loaded.
->>>>>>> 59b8fb57
 
 		Material m_Material; //!< The material of all this debris.
 		Material m_TargetMaterial; //!< The target material in which this debris should only exist in.

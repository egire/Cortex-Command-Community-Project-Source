#ifndef _RTEHDFIREARM_
#define _RTEHDFIREARM_

//////////////////////////////////////////////////////////////////////////////////////////
// File:            HDFirearm.h
//////////////////////////////////////////////////////////////////////////////////////////
// Description:     Header file for the HDFirearm class.
// Project:         Retro Terrain Engine
// Author(s):       Daniel Tabar
//                  data@datarealms.com
//                  http://www.datarealms.com


//////////////////////////////////////////////////////////////////////////////////////////
// Inclusions of header files

#include "HeldDevice.h"

namespace RTE
{

class Magazine;


//////////////////////////////////////////////////////////////////////////////////////////
// Class:           HDFirearm
//////////////////////////////////////////////////////////////////////////////////////////
// Description:     A firearm device that fires projectile MO's and discharges shell MO's.
// Parent(s):       HeldDevice.
// Class history:   07/1/2002 HDFirearm created.

class HDFirearm:
    public HeldDevice
{


//////////////////////////////////////////////////////////////////////////////////////////
// Public member variable, method and friend function declarations

public:


// Concrete allocation and cloning definitions
EntityAllocation(HDFirearm)
SerializableOverrideMethods
ClassInfoGetters

//////////////////////////////////////////////////////////////////////////////////////////
// Constructor:     HDFirearm
//////////////////////////////////////////////////////////////////////////////////////////
// Description:     Constructor method used to instantiate a HDFirearm object in system
//                  memory. Create() should be called before using the object.
// Arguments:       None.

    HDFirearm() { Clear(); }


//////////////////////////////////////////////////////////////////////////////////////////
// Destructor:      ~HDFirearm
//////////////////////////////////////////////////////////////////////////////////////////
// Description:     Destructor method used to clean up a HDFirearm object before deletion
//                  from system memory.
// Arguments:       None.

	~HDFirearm() override { Destroy(true); }


//////////////////////////////////////////////////////////////////////////////////////////
// Virtual method:  Create
//////////////////////////////////////////////////////////////////////////////////////////
// Description:     Makes the HDFirearm object ready for use.
// Arguments:       None.
// Return value:    An error return value signaling sucess or any particular failure.
//                  Anything below 0 is an error signal.

   int Create() override;


//////////////////////////////////////////////////////////////////////////////////////////
// Method:          Create
//////////////////////////////////////////////////////////////////////////////////////////
// Description:     Creates a HDFirearm to be identical to another, by deep copy.
// Arguments:       A reference to the HDFirearm to deep copy.
// Return value:    An error return value signaling sucess or any particular failure.
//                  Anything below 0 is an error signal.

    int Create(const HDFirearm &reference);


//////////////////////////////////////////////////////////////////////////////////////////
// Virtual method:  Reset
//////////////////////////////////////////////////////////////////////////////////////////
// Description:     Resets the entire HDFirearm, including its inherited members, to their
//                  default settings or values.
// Arguments:       None.
// Return value:    None.

    void Reset() override { Clear(); HeldDevice::Reset(); }


//////////////////////////////////////////////////////////////////////////////////////////
// Virtual method:  Destroy
//////////////////////////////////////////////////////////////////////////////////////////
// Description:     Destroys and resets (through Clear()) the SceneLayer object.
// Arguments:       Whether to only destroy the members defined in this derived class, or
//                  to destroy all inherited members also.
// Return value:    None.

    void Destroy(bool notInherited = false) override;


//////////////////////////////////////////////////////////////////////////////////////////
// Virtual method:  GetMass
//////////////////////////////////////////////////////////////////////////////////////////
// Description:     Gets the mass value of this HDFirearm, including the mass of Magazine
//                  may have inserted.
// Arguments:       None.
// Return value:    A float describing the mass value in Kilograms (kg).

    float GetMass() const override;


//////////////////////////////////////////////////////////////////////////////////////////
// Method:  GetRateOfFire
//////////////////////////////////////////////////////////////////////////////////////////
// Description:     Gets the rate of fire of this. This applies even if semi-auto. it
//                  limits how quickly a new round can be fired after the last.
// Arguments:       None.
// Return value:    The rate of fire, in rounds per min.

	int GetRateOfFire() const { return m_RateOfFire; }


//////////////////////////////////////////////////////////////////////////////////////////
// Method:  SetRateOfFire
//////////////////////////////////////////////////////////////////////////////////////////
// Description:     Sets the rate of fire of this. This applies even if semi-auto. it
//                  limits how quickly a new round can be fired after the last.
// Arguments:       The new rate of fire, in rounds per min.
// Return value:    None.

	void SetRateOfFire(int newRate) { m_RateOfFire = newRate; }


//////////////////////////////////////////////////////////////////////////////////////////
// Method:  GetMagazine
//////////////////////////////////////////////////////////////////////////////////////////
// Description:     Gets the currently attached Magazine, if any.
// Arguments:       None.
// Return value:    The Magazine, if any is attached.

	Magazine * GetMagazine() const { return m_pMagazine; }


//////////////////////////////////////////////////////////////////////////////////////////
// Method:  SetNextMagazineName
//////////////////////////////////////////////////////////////////////////////////////////
// Description:     Sets the Preset name of the next Magazine that will be loaded into
//                  this gun. This changes all future mags that will be reloaded.
// Arguments:       The preset name of the new Magazine to load into this from now on.
// Return value:    Whether the specified magazine was found and successfully prepared.

	bool SetNextMagazineName(std::string magName);


//////////////////////////////////////////////////////////////////////////////////////////
// Method:          GetRoundInMagCount
//////////////////////////////////////////////////////////////////////////////////////////
// Description:     Gets the number of rounds still in the loaded magazine. Negative value
//                  means infinite ammo.
// Arguments:       None.
// Return value:    An int with the number of rounds in the magazine currently in this
//                  HDFirearm. Negative means infinite ammo.

    int GetRoundInMagCount() const;


//////////////////////////////////////////////////////////////////////////////////////////
// Method:          GetActivationDelay
//////////////////////////////////////////////////////////////////////////////////////////
// Description:     Gets the delay before firing.
// Arguments:       None.
// Return value:    An int with the activation delay in ms.

    int GetActivationDelay() const { return m_ActivationDelay; };


//////////////////////////////////////////////////////////////////////////////////////////
// Method:          SetActivationDelay
//////////////////////////////////////////////////////////////////////////////////////////
// Description:     Sets the delay before firing.
// Arguments:       An int with the activation delay in ms.
// Return value:    None.

    void SetActivationDelay(int delay) { m_ActivationDelay = delay; };


//////////////////////////////////////////////////////////////////////////////////////////
// Method:          GetDeactivationDelay
//////////////////////////////////////////////////////////////////////////////////////////
// Description:     Gets the delay between release of activation and another can be started.
// Arguments:       None.
// Return value:    An int with the delay in ms.

    int GetDeactivationDelay() const { return m_DeactivationDelay; };


//////////////////////////////////////////////////////////////////////////////////////////
// Method:          SetDeactivationDelay
//////////////////////////////////////////////////////////////////////////////////////////
// Description:     Sets the delay between release of activation and another can be started.
// Arguments:       An int with the delay in ms.
// Return value:    None.

    void SetDeactivationDelay(int delay) { m_DeactivationDelay = delay; };


//////////////////////////////////////////////////////////////////////////////////////////
// Method:          GetReloadTime
//////////////////////////////////////////////////////////////////////////////////////////
// Description:     Gets the reload time in ms.
// Arguments:       None.
// Return value:    An int in ms.

    int GetReloadTime() const { return m_ReloadTime; };


//////////////////////////////////////////////////////////////////////////////////////////
// Method:          SetReloadTime
//////////////////////////////////////////////////////////////////////////////////////////
// Description:     Sets the reload time in ms.
// Arguments:       An int in ms.
// Return value:    None.

    void SetReloadTime(int delay) { m_ReloadTime = delay; };


//////////////////////////////////////////////////////////////////////////////////////////
// Method:          GetShakeRange
//////////////////////////////////////////////////////////////////////////////////////////
// Description:     Gets the range of normal shaking of entire weapon.
// Arguments:       None.
// Return value:    A float with the range in degrees.

    float GetShakeRange() const { return m_ShakeRange; };


//////////////////////////////////////////////////////////////////////////////////////////
// Method:          SetShakeRange
//////////////////////////////////////////////////////////////////////////////////////////
// Description:     Sets the range of normal shaking of entire weapon.
// Arguments:       A float with the range in degrees.
// Return value:    None.

    void SetShakeRange(float range) { m_ShakeRange = range; };


//////////////////////////////////////////////////////////////////////////////////////////
// Method:          GetSharpShakeRange
//////////////////////////////////////////////////////////////////////////////////////////
// Description:     Gets the range of shaking of entire weapon during sharp aiming.
// Arguments:       None.
// Return value:    A float with the range in degrees.

    float GetSharpShakeRange() const { return m_SharpShakeRange; };


//////////////////////////////////////////////////////////////////////////////////////////
// Method:          SetSharpShakeRange
//////////////////////////////////////////////////////////////////////////////////////////
// Description:     Sets the range of shaking of entire weapon during sharp aiming.
// Arguments:       A float with the range in degrees.
// Return value:    None.

    void SetSharpShakeRange(float range) { m_SharpShakeRange = range; };


//////////////////////////////////////////////////////////////////////////////////////////
// Method:          GetNoSupportFactor
//////////////////////////////////////////////////////////////////////////////////////////
// Description:     Gets the factor for how much more weapon shakes if it isn't supported
//                  by a second hand.
// Arguments:       None.
// Return value:    A float with the factor.

    float GetNoSupportFactor() const { return m_NoSupportFactor; };


//////////////////////////////////////////////////////////////////////////////////////////
// Method:          SetNoSupportFactor
//////////////////////////////////////////////////////////////////////////////////////////
// Description:     Sets the factor for how much more weapon shakes if it isn't supported
//                  by a second hand.
// Arguments:       A float with the factor.
// Return value:    None.

    void SetNoSupportFactor(float factor) { m_NoSupportFactor = factor; };


//////////////////////////////////////////////////////////////////////////////////////////
// Method:          GetParticleSpreadRange
//////////////////////////////////////////////////////////////////////////////////////////
// Description:     Gets the range of spread angle of fired particles, in one direction.
// Arguments:       None.
// Return value:    A float with the range in degrees.

    float GetParticleSpreadRange() const { return m_ParticleSpreadRange; };


//////////////////////////////////////////////////////////////////////////////////////////
// Method:          SetParticleSpreadRange
//////////////////////////////////////////////////////////////////////////////////////////
// Description:     Sets the range of spread angle of fired particles, in one direction.
// Arguments:       A float with the range in degrees.
// Return value:    None.

    void SetParticleSpreadRange(float range) { m_ParticleSpreadRange = range; };


//////////////////////////////////////////////////////////////////////////////////////////
// Method:          GetAIFireVel
//////////////////////////////////////////////////////////////////////////////////////////
// Description:     Gets the velocity the AI use when aiming this weapon.
// Arguments:       None.
// Return value:    A float with the velocity in m/s.

    float GetAIFireVel();


//////////////////////////////////////////////////////////////////////////////////////////
// Method:          GetAIBulletLifeTime
//////////////////////////////////////////////////////////////////////////////////////////
// Description:     Gets the bullet life time the AI use when aiming this weapon.
// Arguments:       None.
// Return value:    A float with the life time in ms.

    unsigned long GetAIBulletLifeTime();


//////////////////////////////////////////////////////////////////////////////////////////
// Method:          GetBulletAccScalar
//////////////////////////////////////////////////////////////////////////////////////////
// Description:     Gets the bullet acceleration scalar the AI use when aiming this weapon.
// Arguments:       None.
// Return value:    A float with the scalar.

    float GetBulletAccScalar();


//////////////////////////////////////////////////////////////////////////////////////////
// Method:          GetAIBlastRadius
//////////////////////////////////////////////////////////////////////////////////////////
// Description:     Gets the blast radius the AI use when aiming this weapon.
// Arguments:       None.
// Return value:    A float with the blast radius in pixels.

    float GetAIBlastRadius() const;


//////////////////////////////////////////////////////////////////////////////////////////
// Method:          GetAIPenetration
//////////////////////////////////////////////////////////////////////////////////////////
// Description:     Gets how much material the projectiles from this weapon can destory.
// Arguments:       None.
// Return value:    A float with the material strength.

    float GetAIPenetration() const;


//////////////////////////////////////////////////////////////////////////////////////////
// Method:          CompareTrajectories
//////////////////////////////////////////////////////////////////////////////////////////
// Description:     Estimates how close the projectiles from two weapons will land.
// Arguments:       A HDFirearm pointer to compare with.
// Return value:    A float with the distance in pixels.

    float CompareTrajectories(HDFirearm * pWeapon);


//////////////////////////////////////////////////////////////////////////////////////////
// Virtual method:  GetMagazinePos
//////////////////////////////////////////////////////////////////////////////////////////
// Description:     Gets the absolute position of the magazine or other equivalent point of
//                  this.
// Arguments:       None.
// Return value:    A vector describing the absolute world coordinates for the magazine
//                  attachment point of this

	Vector GetMagazinePos() const override;


//////////////////////////////////////////////////////////////////////////////////////////
// Virtual method:  GetMuzzlePos
//////////////////////////////////////////////////////////////////////////////////////////
// Description:     Gets the absolute position of the muzzle or other equivalent point of
//                  this.
// Arguments:       None.
// Return value:    A vector describing the absolute world coordinates for the muzzle point
//                  of this

	Vector GetMuzzlePos() const override;


//////////////////////////////////////////////////////////////////////////////////////////
// Virtual method:  GetMuzzleOffset
//////////////////////////////////////////////////////////////////////////////////////////
// Description:     Gets the unrotated relative offset from the position to the muzzle or
//                  other equivalent point of this.
// Arguments:       None.
// Return value:    A unrotated vector describing the relative for the muzzle point of
//                  this from this' position.

	Vector GetMuzzleOffset() const override { return m_MuzzleOff; }


//////////////////////////////////////////////////////////////////////////////////////////
// Virtual method:  SetMuzzleOffset
//////////////////////////////////////////////////////////////////////////////////////////
// Description:     Sets the unrotated relative offset from the position to the muzzle or
//                  other equivalent point of this.
// Arguments:       Bew ofsset value.
// Return value:    None.

	void SetMuzzleOffset(Vector newOffset) override { m_MuzzleOff = newOffset; }


//////////////////////////////////////////////////////////////////////////////////////////
// Virtual method:  SetID
//////////////////////////////////////////////////////////////////////////////////////////
// Description:     Sets the MOID of this MovableObject for this frame.
// Arguments:       An moid specifying the MOID that this MovableObject is
//                  assigned for this frame.
// Return value:    None.

<<<<<<< HEAD
    virtual void SetID(const MOID newID);
=======
    void SetID(const MOID newID) override;
    

//////////////////////////////////////////////////////////////////////////////////////////
// Virtual method:  Attach
//////////////////////////////////////////////////////////////////////////////////////////
// Description:     Attaches this Attachable to a host MOSprite
// Arguments:       Pointer to the MOSprite to attach to. Ownership is NOT transferred!
// Return value:    None.

	void Attach(MOSRotating *pParent) override { HeldDevice::Attach(pParent); m_Reloading = false; m_ReloadTmr.Reset(); }


//////////////////////////////////////////////////////////////////////////////////////////
// Virtual method:  Detach
//////////////////////////////////////////////////////////////////////////////////////////
// Description:     Detaches this Attachable from its host MOSprite
// Arguments:       None.
// Return value:    None.

	void Detach() override { HeldDevice::Detach(); m_Activated = m_Reloading = false; m_ReloadTmr.Reset(); }
>>>>>>> 26f8bc74


//////////////////////////////////////////////////////////////////////////////////////////
// Virtual method:  ResetAllTimers
//////////////////////////////////////////////////////////////////////////////////////////
// Description:     Resest all the timers used by this. Can be emitters, etc. This is to
//                  prevent backed up emissions to come out all at once while this has been
//                  held dormant in an inventory.
// Arguments:       None.
// Return value:    None.

    void ResetAllTimers() override { HeldDevice::ResetAllTimers(); m_LastFireTmr.Reset(); m_ReloadTmr.Reset(); }


//////////////////////////////////////////////////////////////////////////////////////////
// Virtual method:  RestDetection
//////////////////////////////////////////////////////////////////////////////////////////
// Description:     Does the calculations necessary to detect whether this MO appears to
//                  have has settled in the world and is at rest or not. IsAtRest()
//                  retreves the answer.
// Arguments:       None.
// Return value:    None.

    void RestDetection() override;


//////////////////////////////////////////////////////////////////////////////////////////
// Virtual method:  Activate
//////////////////////////////////////////////////////////////////////////////////////////
// Description:     Activates one of this HDFirearm's features. Analogous to 'pulling
//                  the trigger'.
// Arguments:       None.
// Return value:    None.

	void Activate() override;


//////////////////////////////////////////////////////////////////////////////////////////
// Virtual method:  Deactivate
//////////////////////////////////////////////////////////////////////////////////////////
// Description:     Deactivates one of this HDFirearm's features. Analogous to 'releasing
//                  the trigger'.
// Arguments:       None.
// Return value:    None.

	void Deactivate() override;


//////////////////////////////////////////////////////////////////////////////////////////
// Method:			StopActivationSound
//////////////////////////////////////////////////////////////////////////////////////////
// Description:     Aborts playing of active sound no matter what. Used to silence spinning 
//                  weapons when weapons swapped
// Arguments:       None.
// Return value:    None.

	void StopActivationSound();

//////////////////////////////////////////////////////////////////////////////////////////
// Virtual method:  Reload
//////////////////////////////////////////////////////////////////////////////////////////
// Description:     Throws out the currently used Magazine, if any, and puts in a new one
//                  after the reload delay is up.
// Arguments:       None.
// Return value:    None.

	void Reload() override;


//////////////////////////////////////////////////////////////////////////////////////////
// Virtual method:  IsReloading
//////////////////////////////////////////////////////////////////////////////////////////
// Description:     Tells whether the device is curtrently being reloaded.
// Arguments:       None.
// Return value:    Whetehr being reloaded.

	bool IsReloading() const override { return m_Reloading; }


//////////////////////////////////////////////////////////////////////////////////////////
// Virtual method:  DoneReloading
//////////////////////////////////////////////////////////////////////////////////////////
// Description:     Tells whether the device just finished reloading this frame.
// Arguments:       None.
// Return value:    Whether just done reloading this frame.

	bool DoneReloading() const override { return m_DoneReloading; }


//////////////////////////////////////////////////////////////////////////////////////////
// Virtual method:  NeedsReloading
//////////////////////////////////////////////////////////////////////////////////////////
// Description:     Tells whether the device is curtrently in need of being reloaded.
// Arguments:       None.
// Return value:    Whetehr in need of reloading (ie not full).

	bool NeedsReloading() const override;


//////////////////////////////////////////////////////////////////////////////////////////
// Virtual method:  IsFull
//////////////////////////////////////////////////////////////////////////////////////////
// Description:     Tells whether the device is curtrently full and reloading won't have
//                  any effect.
// Arguments:       None.
// Return value:    Whetehr magazine is full or not.

	bool IsFull() override;


//////////////////////////////////////////////////////////////////////////////////////////
// Method:  IsFullAuto
//////////////////////////////////////////////////////////////////////////////////////////
// Description:     Tells whether the device is fully automatic or not.
// Arguments:       None.
// Return value:    Whether the player can hold down fire and this will fire repeatedly.

	bool IsFullAuto() const { return m_FullAuto; }


//////////////////////////////////////////////////////////////////////////////////////////
// Method:  SetFullAuto
//////////////////////////////////////////////////////////////////////////////////////////
// Description:     Sets whether the device is fully automatic or not.
// Arguments:       New value.
// Return value:    None.

	void SetFullAuto(bool newValue) { m_FullAuto = newValue; }


//////////////////////////////////////////////////////////////////////////////////////////
// Virtual method:  Update
//////////////////////////////////////////////////////////////////////////////////////////
// Description:     Updates this MovableObject. Supposed to be done every frame.
// Arguments:       None.
// Return value:    None.

	void Update() override;


//////////////////////////////////////////////////////////////////////////////////////////
// Virtual method:  Draw
//////////////////////////////////////////////////////////////////////////////////////////
// Description:     Draws this HDFirearm's current graphical representation to a
//                  BITMAP of choice.
// Arguments:       A pointer to a BITMAP to draw on.
//                  The absolute position of the target bitmap's upper left corner in the Scene.
//                  In which mode to draw in. See the DrawMode enumeration for the modes.
//                  Whether to not draw any extra 'ghost' items of this MovableObject,
//                  indicator arrows or hovering HUD text and so on.
// Return value:    None.

    void Draw(BITMAP *pTargetBitmap, const Vector &targetPos = Vector(), DrawMode mode = g_DrawColor, bool onlyPhysical = false) const override;


//////////////////////////////////////////////////////////////////////////////////////////
// Virtual method:  DrawHUD
//////////////////////////////////////////////////////////////////////////////////////////
// Description:     Draws an aiming aid in front of this HeldDevice.
// Arguments:       A pointer to a BITMAP to draw on.
//                  The absolute position of the target bitmap's upper left corner in the Scene.
//                  Which player's screen this is being drawn to. May affect what HUD elements
//                  get drawn etc.
// Return value:    None.

    void DrawHUD(BITMAP *pTargetBitmap, const Vector &targetPos = Vector(), int whichScreen = 0, bool playerControlled = false) override;


//////////////////////////////////////////////////////////////////////////////////////////
// Method:  EstimateDigStrenght
//////////////////////////////////////////////////////////////////////////////////////////
// Description:     Estimates what material strength one round in the magazine can destroy.
// Arguments:       None.
// Return value:    The maximum material strength the regular or the tracer round can destroy.

    float EstimateDigStrenght ();


//////////////////////////////////////////////////////////////////////////////////////////
// Method:  FiredOnce
//////////////////////////////////////////////////////////////////////////////////////////
// Description:     Whether at least one round has already been	fired during the current activation.
// Arguments:       None.
// Return value:    Returns true if at least one round has already been fired during the current activation.

	bool FiredOnce() const { return m_FiredOnce; }

//////////////////////////////////////////////////////////////////////////////////////////
// Method:  FiredFrame
//////////////////////////////////////////////////////////////////////////////////////////
// Description:     Whether at least one round has already been fired during the current frame.
// Arguments:       None.
// Return value:    Returns true at least one round has already been fired during the current frame.

	bool FiredFrame() const { return m_FireFrame; }


//////////////////////////////////////////////////////////////////////////////////////////
// Method:  RoundsFired
//////////////////////////////////////////////////////////////////////////////////////////
// Description:     How many rounds were fired during this frame.
// Arguments:       None.
// Return value:    Returns the number of rounds fired during this frame.

	int RoundsFired() const { return m_RoundsFired; }


//////////////////////////////////////////////////////////////////////////////////////////
// Method:  IsAnimatedManually
//////////////////////////////////////////////////////////////////////////////////////////
// Description:     If true then the m_Frame property is not changed bye the Update function
// Arguments:       None.
// Return value:    Whether this HDFirearm is animated manually.

	bool IsAnimatedManually() const { return m_IsAnimatedManually; }


//////////////////////////////////////////////////////////////////////////////////////////
// Method:  SetAnimatedManually
//////////////////////////////////////////////////////////////////////////////////////////
// Description:     Sets Whether this HDFirearm is animated manually.
// Arguments:       Manual animation flag value.
// Return value:    None.

	void SetAnimatedManually(bool newValue)  { m_IsAnimatedManually = newValue; }


//////////////////////////////////////////////////////////////////////////////////////////
// Method:  SetRecoilTransmission
//////////////////////////////////////////////////////////////////////////////////////////
// Description:     Sets the calar of how much of the fire recoil force is transmitted to 
//					who/whatever is holding this weapon
// Arguments:       New transmission value.
// Return value:    None.

	void SetRecoilTransmission(float recoilTransmission) { m_RecoilTransmission = recoilTransmission; }

//////////////////////////////////////////////////////////////////////////////////////////
// Method:  GetRecoilTransmission
//////////////////////////////////////////////////////////////////////////////////////////
// Description:     Returns the calar of how much of the fire recoil force is transmitted to 
//					who/whatever is holding this weapon
// Arguments:       None.
// Return value:    Transmission value.

	float GetRecoilTransmission() const { return m_RecoilTransmission; }


//////////////////////////////////////////////////////////////////////////////////////////
// Protected member variable and method declarations

protected:

//////////////////////////////////////////////////////////////////////////////////////////
// Virtual method:  UpdateChildMOIDs
//////////////////////////////////////////////////////////////////////////////////////////
// Description:     Makes this MO register itself and all its attached children in the
//                  MOID register and get ID:s for itself and its children for this frame.
// Arguments:       The MOID index to register itself and its children in.
//                  The MOID of the root MO of this MO, ie the highest parent of this MO.
//                  0 means that this MO is the root, ie it is owned by MovableMan.
//                  Whether this MO should make a new MOID to use for itself, or to use
//                  the same as the last one in the index (presumably its parent),
// Return value:    None.

    void UpdateChildMOIDs(std::vector<MovableObject *> &MOIDIndex, MOID rootMOID = g_NoMOID, bool makeNewMOID = true) override;


//////////////////////////////////////////////////////////////////////////////////////////
// Virtual method:  GetMOIDs
//////////////////////////////////////////////////////////////////////////////////////////
// Description:     Puts all MOIDs associated with this MO and all it's descendants into MOIDs vector
// Arguments:       Vector to store MOIDs
// Return value:    None.

	void GetMOIDs(std::vector<MOID> &MOIDs) const override;

    /// <summary>
    /// Sets this HDFirearm's parent MOSRotating, and also sets its Team based on its parent and, if the Attachable is set to collide, adds/removes Atoms to its new/old parent.
    /// Additionally, sets this Attachable as not reloading, and resets its reload timer.
    /// </summary>
    /// <param name="newParent">A pointer to the MOSRotating to set as the new parent. Ownership is NOT transferred!</param>
    void SetParent(MOSRotating *newParent) override { HeldDevice::SetParent(newParent); m_Reloading = false; m_ReloadTmr.Reset(); }

    // Member variables.
    static Entity::ClassInfo m_sClass;

    // The mag reference which all current mags are generated from.
    // NOT owned by this, owned by PresetMan
    const Magazine *m_pMagazineReference;
    // Magazine MovableObject. Owned
    Magazine *m_pMagazine;
    // Muzzle Flash Attachable. Owned
    Attachable *m_pFlash;

    // The audio of this FireArm being fired.
    SoundContainer m_FireSound;
    // The audio that is played immediately upon activation, but perhaps before actual first firing, if there's a pre-delay
    SoundContainer m_ActiveSound;
    // The audio that is played immediately upon cease of activation
    SoundContainer m_DeactivationSound;
    // The audio of this FireArm being fired empty.
    SoundContainer m_EmptySound;
    // The audio of this FireArm being reloaded.
    SoundContainer m_ReloadStartSound;
    SoundContainer m_ReloadEndSound;

    // Rate of fire, in rounds per min.
    // If 0, firearm is semi-automatic (ie only one discharge per activation).
    int m_RateOfFire;
    // Delay between activation and full round output is achieved, in ms
    int m_ActivationDelay;
    // Delay between release of activation and another can be started, in ms
    int m_DeactivationDelay;
    // Reloading or not
    bool m_Reloading;
    // Just done reloading this frame
    bool m_DoneReloading;
    // Reload time in millisecs.
    int m_ReloadTime;
    // Whether this HDFirearm is full or semi-auto.
    bool m_FullAuto;
    // Whether particles fired from this HDFirearm will ignore hits with itself,
    // and the root parent of this HDFirearm, regardless if they are set to hit MOs.
    bool m_FireIgnoresThis;
    // Scalar of how much of the fire recoil force is transmitted to who/whatever is holding this weapon
    float m_RecoilTransmission;

    // Timer for timing how long ago the last round was fired.
    Timer m_LastFireTmr;
    // Timer for timing reload times.
    Timer m_ReloadTmr;

    // The point from where the projectiles appear.
    Vector m_MuzzleOff;
    // The point from where the discharged shells appear.
    Vector m_EjectOff;
    // Offset to magazine.
    Vector m_MagOff;
    // Range of normal shaking of entire weapon.
    float m_ShakeRange;
    // Range of shaking of entire weapon during sharp aiming.
    float m_SharpShakeRange;
    // Factor for how much more weapon shakes if it isn't supported by a second hand.
    float m_NoSupportFactor;
    // Range of spread angle of fired particles, in one direction
    float m_ParticleSpreadRange;
    // Range of spread angle of ejected shells, in one direction
    float m_ShellSpreadRange;
    // Range of spread in ang vel of ejected shells, in one direction
    float m_ShellAngVelRange;
    // The muzzle velocity the AI use when aiming this weapon
    float m_AIFireVel;
    // The bullet life time the AI use when aiming this weapon
    unsigned long m_AIBulletLifeTime;
    // The bullet acc scalar the AI use when aiming this weapon
    float m_AIBulletAccScalar;

    
    // Whether at least one round has already been
    // fired during the current activation.
    bool m_FiredOnce;
    // Whether at least one round has already been
    // fired during the current frame.
    bool m_FireFrame;
    // Whether at least one round was fired during the last frame
    bool m_FiredLastFrame;
    // Whether, if this HDFireArm is empty, pin has already clicked once during
    // current acticvation.
    bool m_AlreadyClicked;
	// How many rounds were fired during this frame
	int m_RoundsFired;
	// If true m_Frame is not changed during an update hence the animation 
	// is done by external Lua code
	bool m_IsAnimatedManually;

/* TODO
    // Path the the script file that contains the ballistic solution function of this
    std::string m_BallisticScriptPath;
    // The name of the function that 
    std::string m_BallisticScriptFunction;
*/

//////////////////////////////////////////////////////////////////////////////////////////
// Private member variable and method declarations

private:


//////////////////////////////////////////////////////////////////////////////////////////
// Method:          Clear
//////////////////////////////////////////////////////////////////////////////////////////
// Description:     Clears all the member variables of this HDFirearm, effectively
//                  resetting the members of this abstraction level only.
// Arguments:       None.
// Return value:    None.

    void Clear();


    // Disallow the use of some implicit methods.
	HDFirearm(const HDFirearm &reference) {}
	HDFirearm & operator=(const HDFirearm &rhs) {}

};

} // namespace RTE

#endif // File<|MERGE_RESOLUTION|>--- conflicted
+++ resolved
@@ -432,31 +432,7 @@
 //                  assigned for this frame.
 // Return value:    None.
 
-<<<<<<< HEAD
-    virtual void SetID(const MOID newID);
-=======
     void SetID(const MOID newID) override;
-    
-
-//////////////////////////////////////////////////////////////////////////////////////////
-// Virtual method:  Attach
-//////////////////////////////////////////////////////////////////////////////////////////
-// Description:     Attaches this Attachable to a host MOSprite
-// Arguments:       Pointer to the MOSprite to attach to. Ownership is NOT transferred!
-// Return value:    None.
-
-	void Attach(MOSRotating *pParent) override { HeldDevice::Attach(pParent); m_Reloading = false; m_ReloadTmr.Reset(); }
-
-
-//////////////////////////////////////////////////////////////////////////////////////////
-// Virtual method:  Detach
-//////////////////////////////////////////////////////////////////////////////////////////
-// Description:     Detaches this Attachable from its host MOSprite
-// Arguments:       None.
-// Return value:    None.
-
-	void Detach() override { HeldDevice::Detach(); m_Activated = m_Reloading = false; m_ReloadTmr.Reset(); }
->>>>>>> 26f8bc74
 
 
 //////////////////////////////////////////////////////////////////////////////////////////

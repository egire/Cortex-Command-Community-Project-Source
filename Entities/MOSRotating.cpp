--- conflicted
+++ resolved
@@ -459,17 +459,8 @@
     for (list<Attachable *>::iterator aItr = m_Attachables.begin(); aItr != m_Attachables.end(); ++aItr)
         delete (*aItr);
 
-<<<<<<< HEAD
-=======
-    destroy_bitmap(m_pFlipBitmap);
-    destroy_bitmap(m_pFlipBitmapS);
-
-// Not anymore; point to shared static bitmaps
-//    destroy_bitmap(m_pTempBitmap);
-
-	delete m_GibSound;
-
->>>>>>> 346dcc1b
+    delete m_GibSound;
+
     if (!notInherited)
         MOSprite::Destroy();
     Clear();
@@ -910,15 +901,9 @@
             }
 
             gibParticleClone->SetRotAngle(GetRotAngle() + gibParticleClone->GetRotAngle());
-<<<<<<< HEAD
-            gibParticleClone->SetAngularVel((gibParticleClone->GetAngularVel() * 0.35F) + (gibParticleClone->GetAngularVel() * 0.65F / gibParticleClone->GetMass()) * RandomNum());
+            gibParticleClone->SetAngularVel((gibParticleClone->GetAngularVel() * 0.35F) + (gibParticleClone->GetAngularVel() * 0.65F / mass) * RandomNum());
             if (rotatedGibOffset.GetRoundIntX() > m_aSprite[0]->getW() / 3) {
                 float offCenterRatio = rotatedGibOffset.m_X / (static_cast<float>(m_aSprite[0]->getW()) / 2.0F);
-=======
-            gibParticleClone->SetAngularVel((gibParticleClone->GetAngularVel() * 0.35F) + (gibParticleClone->GetAngularVel() * 0.65F / mass) * RandomNum());
-            if (rotatedGibOffset.GetRoundIntX() > m_aSprite[0]->w / 3) {
-                float offCenterRatio = rotatedGibOffset.m_X / (static_cast<float>(m_aSprite[0]->w) / 2.0F);
->>>>>>> 346dcc1b
                 float angularVel = fabs(gibParticleClone->GetAngularVel() * 0.5F) + std::fabs(gibParticleClone->GetAngularVel() * 0.5F * offCenterRatio);
                 gibParticleClone->SetAngularVel(angularVel * (rotatedGibOffset.m_X > 0 ? -1 : 1));
             } else {
@@ -1721,20 +1706,10 @@
 		}
 	}
 
-<<<<<<< HEAD
-#ifdef DEBUG_BUILD
-	if (mode == g_DrawColor && !onlyPhysical && m_pAtomGroup &&
-		GetRootParent() == this) {
-		m_pAtomGroup->Draw(renderer, targetPos, false, 122);
-		// m_pDeepGroup->Draw(pTargetBitmap, targetPos, false, 13);
-	}
-#endif
-=======
     if (mode == g_DrawColor && !onlyPhysical && m_pAtomGroup && g_SettingsMan.DrawAtomGroupVisualizations() && GetRootParent() == this) {
-        m_pAtomGroup->Draw(pTargetBitmap, targetPos, false, 122);
+        m_pAtomGroup->Draw(renderer, targetPos, false, 122);
         //m_pDeepGroup->Draw(pTargetBitmap, targetPos, false, 13);
     }
->>>>>>> 346dcc1b
 }
 
 bool MOSRotating::HandlePotentialRadiusAffectingAttachable(const Attachable *attachable) {

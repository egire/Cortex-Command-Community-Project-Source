--- conflicted
+++ resolved
@@ -110,32 +110,6 @@
 	m_WhiteFlashTimer.Reset();
 	m_PieSlices.clear();
 	m_DeploymentID = 0;
-<<<<<<< HEAD
-	m_PassengerSlots = 1;
-
-	m_ScriptedAIUpdate = false;
-	m_AIMode = AIMODE_NONE;
-	m_Waypoints.clear();
-	m_DrawWaypoints = false;
-	m_MoveTarget.Reset();
-	m_pMOMoveTarget = nullptr;
-	m_PrevPathTarget.Reset();
-	m_MoveVector.Reset();
-	m_MovePath.clear();
-	m_UpdateMovePath = true;
-	m_MoveProximityLimit = 100;
-	m_LateralMoveState = LAT_STILL;
-	m_MoveOvershootTimer.Reset();
-	m_ObstacleState = PROCEEDING;
-	m_TeamBlockState = NOTBLOCKED;
-	m_BlockTimer.Reset();
-	m_BestTargetProximity = 10000.0f;
-	m_ProgressTimer.Reset();
-	m_StuckTimer.Reset();
-	m_FallTimer.Reset();
-	m_DigStrength = 1;
-
-=======
     m_PassengerSlots = 1;
 
     m_ScriptedAIUpdate = false;
@@ -143,7 +117,7 @@
     m_Waypoints.clear();
     m_DrawWaypoints = false;
     m_MoveTarget.Reset();
-    m_pMOMoveTarget = 0;
+	m_pMOMoveTarget = nullptr;
     m_PrevPathTarget.Reset();
     m_MoveVector.Reset();
     m_MovePath.clear();
@@ -161,7 +135,6 @@
     m_DigStrength = 1;
 
     m_DamageMultiplier = 1.0F;
->>>>>>> c46f942c
 }
 
 

--- conflicted
+++ resolved
@@ -167,7 +167,6 @@
 	Vector GetEyePos() const override;
 
 
-<<<<<<< HEAD
     /// <summary>
     /// Gets the left FG Leg as an Attachable.
     /// </summary>
@@ -215,46 +214,6 @@
     /// </summary>
     /// <param name="newLeg">The new leg to use.</param>
     void SetRightBGLeg(Attachable *newLeg);
-=======
-//////////////////////////////////////////////////////////////////////////////////////////
-// Method:          GetLFGLeg
-//////////////////////////////////////////////////////////////////////////////////////////
-// Description:     Gets the left FG Leg as an Attachable. This is for Lua binding mostly.
-// Arguments:       None.
-// Return value:    A pointer to the Leg Attachable. Ownership is NOT transferred!
-
-	Attachable * GetLFGLeg() const { return (Attachable *)m_pLFGLeg; }
-
-
-//////////////////////////////////////////////////////////////////////////////////////////
-// Method:          GetLBGLeg
-//////////////////////////////////////////////////////////////////////////////////////////
-// Description:     Gets the left BG Leg as an Attachable. This is for Lua binding mostly.
-// Arguments:       None.
-// Return value:    A pointer to the Leg Attachable. Ownership is NOT transferred!
-
-	Attachable * GetLBGLeg() const { return (Attachable *)m_pLBGLeg; }
-
-
-//////////////////////////////////////////////////////////////////////////////////////////
-// Method:          GetRFGLeg
-//////////////////////////////////////////////////////////////////////////////////////////
-// Description:     Gets the right FG Leg as an Attachable. This is for Lua binding mostly.
-// Arguments:       None.
-// Return value:    A pointer to the Leg Attachable. Ownership is NOT transferred!
-
-	Attachable * GetRFGLeg() const { return (Attachable *)m_pRFGLeg; }
-
-
-//////////////////////////////////////////////////////////////////////////////////////////
-// Method:          GetLFGLeg
-//////////////////////////////////////////////////////////////////////////////////////////
-// Description:     Gets the right BG Leg as an Attachable. This is for Lua binding mostly.
-// Arguments:       None.
-// Return value:    A pointer to the Leg Attachable. Ownership is NOT transferred!
-
-	Attachable * GetRBGLeg() const { return (Attachable *)m_pRBGLeg; }
->>>>>>> 26f8bc74
 
 
 //////////////////////////////////////////////////////////////////////////////////////////
@@ -264,15 +223,11 @@
 // Arguments:       None.
 // Return value:    A pointer to jetpack emitter. Ownership is NOT transferred!
 
-<<<<<<< HEAD
     /// <summary>
     /// Gets the jetpack emitter for this Crab.
     /// </summary>
     /// <returns>A pointer to the jetpack emitter. Ownership is NOT transferred!</returns>
     AEmitter * GetJetpack() const { return (AEmitter *)m_pJetpack; }
-=======
-	AEmitter * GetJetpack() const { return (AEmitter *)m_pJetpack; }
->>>>>>> 26f8bc74
 
     /// <summary>
     /// Sets the jetpack for this Crab. Ownership IS Transferred!
@@ -356,7 +311,6 @@
 	bool HandlePieCommand(int pieSliceIndex) override;
 
 
-<<<<<<< HEAD
     /// <summary>
     /// Gets the turret of this Crab.
     /// </summary>
@@ -368,16 +322,6 @@
     /// </summary>
     /// <param name="newTurret">The new turret to use.</param>
     void SetTurret(Attachable *newTurret);
-=======
-//////////////////////////////////////////////////////////////////////////////////////////
-// Method:  GetEquippedItem
-//////////////////////////////////////////////////////////////////////////////////////////
-// Description:     Returns any equipped turret.
-// Arguments:       None.
-// Return value:    A pointer to an attachable.
-
-	Attachable * GetTurret() const;
->>>>>>> 26f8bc74
 
 
 //////////////////////////////////////////////////////////////////////////////////////////
@@ -546,28 +490,6 @@
 
 
 //////////////////////////////////////////////////////////////////////////////////////////
-<<<<<<< HEAD
-=======
-// Virtual method:  GetTotalWoundCount
-//////////////////////////////////////////////////////////////////////////////////////////
-// Description:		Returns total wound count of this actor and all vital attachables.
-// Arguments:       None.
-// Return value:    Returns total number of wounds of this actor.
-
-	int GetTotalWoundCount() const override;
-
-//////////////////////////////////////////////////////////////////////////////////////////
-// Virtual method:  GetTotalWoundLimit
-//////////////////////////////////////////////////////////////////////////////////////////
-// Description:		Returns total wound limit of this actor and all vital attachables.
-// Arguments:       None.
-// Return value:    Returns total wound limit of this actor.
-
-	int GetTotalWoundLimit() const override;
-
-
-//////////////////////////////////////////////////////////////////////////////////////////
->>>>>>> 26f8bc74
 // Virtual method:  Draw
 //////////////////////////////////////////////////////////////////////////////////////////
 // Description:     Draws this ACrab's current graphical representation to a
@@ -597,19 +519,6 @@
 
 
 //////////////////////////////////////////////////////////////////////////////////////////
-<<<<<<< HEAD
-=======
-// Method:          RemoveAnyRandomWounds
-//////////////////////////////////////////////////////////////////////////////////////////
-// Description:     Removes a specified amount of wounds from the actor and all standard attachables.
-// Arguments:       Amount of wounds to remove.
-// Return value:    Damage taken from removed wounds.
-
-	int RemoveAnyRandomWounds(int amount) override;
-
-
-//////////////////////////////////////////////////////////////////////////////////////////
->>>>>>> 26f8bc74
 // Virtual method:  GetMOIDs
 //////////////////////////////////////////////////////////////////////////////////////////
 // Description:     Puts all MOIDs associated with this MO and all it's descendants into MOIDs vector
@@ -678,131 +587,6 @@
 //                  the same as the last one in the index (presumably its parent),
 // Return value:    None.
 
-<<<<<<< HEAD
-    virtual void UpdateChildMOIDs(std::vector<MovableObject *> &MOIDIndex,
-                                  MOID rootMOID = g_NoMOID,
-                                  bool makeNewMOID = true);
-
-
-    // Member variables
-    static Entity::ClassInfo m_sClass;
-
-    // Turret which can be mounted with a weapon
-    Turret *m_pTurret;
-    //TODO when this class is cleaned up these legs and footgroups should probably be renamed. L and R should be expanded to Left and Right. I think FG and BG can stay as is cause they're everywhere.
-    // Left Foreground leg.
-    Leg *m_pLFGLeg;
-    // Left Background leg.
-    Leg *m_pLBGLeg;
-    // Right Foreground leg.
-    Leg *m_pRFGLeg;
-    // Right Background leg.
-    Leg *m_pRBGLeg;
-    // Limb AtomGroups.
-    AtomGroup *m_pLFGFootGroup;
-    AtomGroup *m_pLBGFootGroup;
-    AtomGroup *m_pRFGFootGroup;
-    AtomGroup *m_pRBGFootGroup;
-    // The sound of the actor taking a step (think robot servo)
-    SoundContainer m_StrideSound;
-    // Jetpack booster.
-    AEmitter *m_pJetpack;
-    // The max total time, in ms, that the jetpack can be used without pause
-    float m_JetTimeTotal;
-    // How much time left the jetpack can go, in ms
-    float m_JetTimeLeft;
-    // Blink timer
-    Timer m_IconBlinkTimer;
-    // Current movement state.
-    MovementState m_MoveState;
-    // Limb paths for different movement states.
-    // First which side, then which background/foreground, then the movement state
-    LimbPath m_Paths[SIDECOUNT][LAYERCOUNT][MOVEMENTSTATECOUNT];
-    // Whether was aiming during the last frame too.
-    bool m_Aiming;
-    // Controls the start of leg synch.
-    bool m_StrideStart[SIDECOUNT];
-    // Times the strides to make sure they get restarted if they end up too long
-    Timer m_StrideTimer[SIDECOUNT];
-    // How much gold is carried in an MovableObject in inventory, separate from the actor gold tally.
-    int m_GoldInInventoryChunk;
-    // The maximum angle MountedMO can be aimed up, positive values only, in radians
-    float m_AimRangeUpperLimit;
-    // The maximum angle MountedMO can be aimed down, positive values only, in radians
-    float m_AimRangeLowerLimit;
-
-    ////////////////
-    // AI States
-
-    enum DeviceHandlingState
-    {
-        STILL = 0,
-        POINTING,
-        SCANNING,
-        AIMING,
-        FIRING,
-        THROWING,
-        DIGGING
-    };
-
-    enum SweepState
-    {
-        NOSWEEP = 0,
-        SWEEPINGUP,
-        SWEEPUPPAUSE,
-        SWEEPINGDOWN,
-        SWEEPDOWNPAUSE
-    };
-
-    enum DigState
-    {
-        NOTDIGGING = 0,
-        PREDIG,
-        STARTDIG,
-        TUNNELING,
-        FINISHINGDIG,
-        PAUSEDIGGER
-    };
-
-    enum JumpState
-    {
-        NOTJUMPING = 0,
-        FORWARDJUMP,
-        PREUPJUMP,
-        UPJUMP,
-        APEXJUMP,
-        LANDJUMP
-    };
-
-    // What the AI is doing with its held devices
-    DeviceHandlingState m_DeviceState;
-    // What we are doing with a device sweeping
-    SweepState m_SweepState;
-    // The current digging state
-    DigState m_DigState;
-    // The current jumping state
-    JumpState m_JumpState;
-    // Jumping target, overshoot this and the jump is completed
-    Vector m_JumpTarget;
-    // Jumping left or right
-    bool m_JumpingRight;
-    // The position of the end of the current tunnel being dug. When it is reached, digging can stop.
-    Vector m_DigTunnelEndPos;
-    // The center angle (in rads) for the sweeping motion done duing scannign and digging
-    float m_SweepCenterAimAngle;
-    // The range to each direction of the center that the sweeping motion will be done in
-    float m_SweepRange;
-    // The absolute coordinates of the last detected gold deposits
-    Vector m_DigTarget;
-    // Timer for how long to be shooting at a seen enemy target
-    Timer m_FireTimer;
-    // Timer for how long to be shooting at a seen enemy target
-    Timer m_SweepTimer;
-    // Timer for how long to be patrolling in a direction
-    Timer m_PatrolTimer;
-    // Timer for how long to be firing the jetpack in a direction
-    Timer m_JumpTimer;
-=======
 	void UpdateChildMOIDs(std::vector<MovableObject *> &MOIDIndex, MOID rootMOID = g_NoMOID, bool makeNewMOID = true) override;
 
 
@@ -811,6 +595,7 @@
 
 	// Turret which can be mounted with a weapon
 	Turret *m_pTurret;
+	//TODO when this class is cleaned up these legs and footgroups should probably be renamed. L and R should be expanded to Left and Right. I think FG and BG can stay as is cause they're everywhere.
 	// Left Foreground leg.
 	Leg *m_pLFGLeg;
 	// Left Background leg.
@@ -919,7 +704,6 @@
 	Timer m_PatrolTimer;
 	// Timer for how long to be firing the jetpack in a direction
 	Timer m_JumpTimer;
->>>>>>> 26f8bc74
 
 
 //////////////////////////////////////////////////////////////////////////////////////////

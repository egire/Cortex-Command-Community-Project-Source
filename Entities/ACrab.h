--- conflicted
+++ resolved
@@ -66,16 +66,10 @@
 
 
 // Concrete allocation and cloning definitions
-<<<<<<< HEAD
-	EntityAllocation(ACrab)
-		SerializableOverrideMethods
-		ClassInfoGetters
-		//Note: Default pie menu name changes for ACrab if it's in the Turret group, so it defines the GetDefaultPieMenuName method directly, instead of using the DefaultPieMenuName macro.
-=======
 	EntityAllocation(ACrab);
 	SerializableOverrideMethods;
 	ClassInfoGetters;
->>>>>>> 8d5abb0e
+	//Note: Default pie menu name changes for ACrab if it's in the Turret group, so it defines the GetDefaultPieMenuName method directly, instead of using the DefaultPieMenuName macro.
 
 	//////////////////////////////////////////////////////////////////////////////////////////
 	// Constructor:     ACrab

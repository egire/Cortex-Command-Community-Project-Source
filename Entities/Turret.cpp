--- conflicted
+++ resolved
@@ -3,384 +3,6 @@
 
 namespace RTE {
 
-<<<<<<< HEAD
-ConcreteClassInfo(Turret, Attachable, 20)
-
-
-//////////////////////////////////////////////////////////////////////////////////////////
-// Method:          Clear
-//////////////////////////////////////////////////////////////////////////////////////////
-// Description:     Clears all the member variables of this Turret, effectively
-//                  resetting the members of this abstraction level only.
-
-void Turret::Clear()
-{
-    m_pMountedMO = 0;
-    m_MountedRotOffset = 0;
-}
-
-/*
-//////////////////////////////////////////////////////////////////////////////////////////
-// Virtual method:  Create
-//////////////////////////////////////////////////////////////////////////////////////////
-// Description:     Makes the Round object ready for use.
-
-int Turret::Create()
-{
-    if (Attachable::Create() < 0)
-        return -1;
-
-    return 0;
-}
-*/
-
-//////////////////////////////////////////////////////////////////////////////////////////
-// Method:          Create
-//////////////////////////////////////////////////////////////////////////////////////////
-// Description:     Creates a Turret to be identical to another, by deep copy.
-
-int Turret::Create(const Turret &reference)
-{
-    Attachable::Create(reference);
-
-    if (reference.m_pMountedMO) {
-        m_pMountedMO = dynamic_cast<MovableObject *>(reference.m_pMountedMO->Clone());
-        if (m_pMountedMO->IsDevice())
-            dynamic_cast<Attachable *>(m_pMountedMO)->Attach(this,
-                dynamic_cast<Attachable *>(m_pMountedMO)->GetParentOffset());
-    }
-
-    m_MountedRotOffset = reference.m_MountedRotOffset;
-
-    return 0;
-}
-
-
-//////////////////////////////////////////////////////////////////////////////////////////
-// Virtual method:  ReadProperty
-//////////////////////////////////////////////////////////////////////////////////////////
-// Description:     Reads a property value from a reader stream. If the name isn't
-//                  recognized by this class, then ReadProperty of the parent class
-//                  is called. If the property isn't recognized by any of the base classes,
-//                  false is returned, and the reader's position is untouched.
-
-int Turret::ReadProperty(const std::string_view &propName, Reader &reader)
-{
-    if (propName == "MountedMO")
-    {
-        const Entity *pEntity = g_PresetMan.GetEntityPreset(reader);
-        if (pEntity)
-        {
-            m_pMountedMO = dynamic_cast<MovableObject *>(pEntity->Clone());
-            if (m_pMountedMO->IsDevice())
-                dynamic_cast<HeldDevice *>(m_pMountedMO)->Attach(this, dynamic_cast<HeldDevice *>(m_pMountedMO)->GetParentOffset());
-        }
-        pEntity = 0;
-    }
-    else
-        return Attachable::ReadProperty(propName, reader);
-
-    return 0;
-}
-
-
-//////////////////////////////////////////////////////////////////////////////////////////
-// Virtual method:  Save
-//////////////////////////////////////////////////////////////////////////////////////////
-// Description:     Saves the complete state of this Turret with a Writer for
-//                  later recreation with Create(Reader &reader);
-
-int Turret::Save(Writer &writer) const
-{
-    Attachable::Save(writer);
-
-    writer.NewProperty("MountedMO");
-    writer << m_pMountedMO;
-
-    return 0;
-}
-
-
-//////////////////////////////////////////////////////////////////////////////////////////
-// Method:          Destroy
-//////////////////////////////////////////////////////////////////////////////////////////
-// Description:     Destroys and resets (through Clear()) the Turret object.
-
-void Turret::Destroy(bool notInherited)
-{
-//    g_MovableMan.RemoveEntityPreset(this);
-
-    delete m_pMountedMO;
-
-    if (!notInherited)
-        Attachable::Destroy();
-    Clear();
-}
-
-
-//////////////////////////////////////////////////////////////////////////////////////////
-// Virtual method:  GetMass
-//////////////////////////////////////////////////////////////////////////////////////////
-// Description:     Gets the mass value of this Turret, including the mass of any device it
-//                  may be holding.
-
-float Turret::GetMass() const
-{
-    return m_Mass + (m_pMountedMO ? m_pMountedMO->GetMass() : 0);
-}
-
-
-//////////////////////////////////////////////////////////////////////////////////////////
-// Method:          GetMountedDevice
-//////////////////////////////////////////////////////////////////////////////////////////
-// Description:     Gets the HeldDevice currently held by this Turret, IF the thing held is
-//                  a HeldDevice, that is. Ownership is NOT transferred.
-// Arguments:       None.
-// Return value:    A pointer to the currently held HeldDevice. 0 is returned if no
-//                  HeldDevice is currently held (even though an MO may be held).
-
-HeldDevice * Turret::GetMountedDevice() const
-{
-    HeldDevice *pRetDev = 0;
-    if (m_pMountedMO && m_pMountedMO->IsHeldDevice())
-        pRetDev = dynamic_cast<HeldDevice *>(m_pMountedMO);
-    return pRetDev;
-}
-
-
-//////////////////////////////////////////////////////////////////////////////////////////
-// Virtual method:  SetID
-//////////////////////////////////////////////////////////////////////////////////////////
-// Description:     Sets the MOID of this MovableObject for this frame.
-
-void Turret::SetID(const MOID newID)
-{
-    MovableObject::SetID(newID);
-    if (m_pMountedMO)
-        m_pMountedMO->SetID(newID);
-}
-
-
-//////////////////////////////////////////////////////////////////////////////////////////
-// Method:          SetMountedMO
-//////////////////////////////////////////////////////////////////////////////////////////
-// Description:     Replaces the MovableObject currently held by this Turret with a new
-//                  one. Ownership IS transferred. The currently held MovableObject
-//                  (if there is one) will be dropped and become a detached MovableObject,
-
-void Turret::SetMountedMO(MovableObject *newHeldMO)
-{
-    if (m_pMountedMO && m_pMountedMO->IsHeldDevice() && dynamic_cast<HeldDevice *>(m_pMountedMO)->IsAttachedTo(this)) {
-        HeldDevice *pHeldDev = dynamic_cast<HeldDevice *>(m_pMountedMO);
-        pHeldDev->Detach();
-// TODO: Refine throwing force to dropped device here?")
-		pHeldDev->SetVel(Vector(RandomNum(0.0F, 10.0F), -RandomNum(0.0F, 15.0F)));
-		pHeldDev->SetAngularVel(-RandomNum(0.0F, 10.0F));
-        g_MovableMan.AddItem(pHeldDev);
-        m_pMountedMO = pHeldDev = 0;
-    }
-
-    if (newHeldMO && newHeldMO->IsHeldDevice()) {
-        HeldDevice *pNewDev = dynamic_cast<HeldDevice *>(newHeldMO);
-        pNewDev->Detach();
-        g_MovableMan.RemoveMO(pNewDev);
-        pNewDev->Attach(this, pNewDev->GetParentOffset());
-        pNewDev = 0;
-    }
-    m_pMountedMO = newHeldMO;
-}
-
-
-//////////////////////////////////////////////////////////////////////////////////////////
-// Method:          ReleaseMountedMO
-//////////////////////////////////////////////////////////////////////////////////////////
-// Description:     Makes this arm let go of the HeldDevice currently held. Ownership IS
-//                  transferred!
-// Arguments:       None.
-// Return value:    A pointer to the up to this point held HeldDevice. 0 is returned if no
-//                  HeldDevice is currently held. Ownership IS transferred!
-
-MovableObject * Turret::ReleaseMountedMO()
-{
-    MovableObject *pReturnMO = m_pMountedMO;
-    if (m_pMountedMO && m_pMountedMO->IsDevice())
-        dynamic_cast<Attachable *>(m_pMountedMO)->Detach();
-    m_pMountedMO = 0;
-    return pReturnMO;
-}
-
-
-//////////////////////////////////////////////////////////////////////////////////////////
-// Method:          DropEverything
-//////////////////////////////////////////////////////////////////////////////////////////
-// Description:     Makes this arm let go of anyhthing it holds and give it to the
-//                  MovableMan. Ownership is transferred to MovableMan.
-// Arguments:       None.
-
-MovableObject * Turret::DropEverything()
-{
-    MovableObject *pReturnMO = m_pMountedMO;
-
-    if (m_pMountedMO && m_pMountedMO->IsDevice()) {
-        dynamic_cast<Attachable *>(m_pMountedMO)->Detach();
-        g_MovableMan.AddItem(m_pMountedMO);
-    }
-    else if (m_pMountedMO)
-        g_MovableMan.AddParticle(m_pMountedMO);
-
-    m_pMountedMO = 0;
-
-    return pReturnMO;
-}
-
-
-//////////////////////////////////////////////////////////////////////////////////////////
-// Method:          SwapMountedMO
-//////////////////////////////////////////////////////////////////////////////////////////
-// Description:     Replaces the MovableObject currently held by this Turret with a new
-//                  one, and returns the replaced one. Ownership IS transferred both ways.
-
-MovableObject * Turret::SwapMountedMO(MovableObject *newMO)
-{
-    MovableObject *oldMO = m_pMountedMO;
-    if (oldMO && oldMO->IsDevice())
-        dynamic_cast<Attachable *>(oldMO)->Detach();
-
-    m_pMountedMO = newMO;
-    if (newMO && newMO->IsDevice()) {
-        dynamic_cast<Attachable *>(newMO)->Attach(this,
-            dynamic_cast<Attachable *>(newMO)->GetParentOffset());
-    }
-
-    return oldMO;
-}
-
-
-//////////////////////////////////////////////////////////////////////////////////////////
-// Virtual method:  GibThis
-//////////////////////////////////////////////////////////////////////////////////////////
-// Description:     Gibs this, effectively destroying it and creating multiple gibs or
-//                  pieces in its place.
-
-void Turret::GibThis(Vector impactImpulse, float internalBlast, MovableObject *pIgnoreMO)
-{
-    Attachable::GibThis(impactImpulse, internalBlast, pIgnoreMO);
-}
-
-
-//////////////////////////////////////////////////////////////////////////////////////////
-// Virtual method:  Update
-//////////////////////////////////////////////////////////////////////////////////////////
-// Description:     Updates this Turret. Supposed to be done every frame.
-
-void Turret::Update()
-{
-    // Update basic metrics from parent.
-    Attachable::Update();
-
-    if (!m_pParent)
-    {
-        if (m_pMountedMO)
-        {
-/*
-            m_pMountedMO->SetVel(m_Vel + Vector(-10 * RandomNum(), -15 * RandomNum()));
-            m_pMountedMO->SetAngularVel(-7);
-            if (m_pMountedMO->IsDevice())
-                dynamic_cast<Attachable *>(m_pMountedMO)->Detach();
-            g_MovableMan.AddItem(m_pMountedMO);
-            m_pMountedMO = 0;
-*/
-            HeldDevice *pHeldDev = dynamic_cast<HeldDevice *>(m_pMountedMO);
-            if (pHeldDev && pHeldDev->IsHeldDevice())
-            {
-                pHeldDev->SetJointPos(m_Pos + pHeldDev->GetParentOffset().GetXFlipped(m_HFlipped) * m_Rotation);
-                pHeldDev->SetRotAngle(m_Rotation.GetRadAngle() + m_MountedRotOffset);
-                pHeldDev->Update();
-            }
-        }
-    }
-    else
-    {
-        // Attached, so act like it
-
-        // If a device is held, update it and arm configuration accordingly.
-        HeldDevice *pHeldDev = dynamic_cast<HeldDevice *>(m_pMountedMO);
-        if (m_pMountedMO && m_pMountedMO->IsHeldDevice() && pHeldDev)
-        {
-            pHeldDev->SetHFlipped(m_HFlipped);
-
-            pHeldDev->SetJointPos(m_Pos + pHeldDev->GetParentOffset().GetXFlipped(m_HFlipped) * m_Rotation);
-            pHeldDev->SetRotAngle(m_Rotation.GetRadAngle() + m_MountedRotOffset);
-            pHeldDev->Update();
-// Looks strange
-//            if (pHeldDev->IsRecoiled())
-//                m_pParent->AddImpulseForce(pHeldDev->GetRecoilForce());
-//            else
-                m_Recoiled = false;
-
-            // Apply forces and detach if necessary
-            // OBSERVE the memeber pointer is what gets set to 0!$@#$@
-            if (!ApplyAttachableForces(pHeldDev))
-                m_pMountedMO = 0;
-        }
-    }
-}
-
-
-//////////////////////////////////////////////////////////////////////////////////////////
-// Virtual method:  UpdateChildMOIDs
-//////////////////////////////////////////////////////////////////////////////////////////
-// Description:     Makes this MO register itself and all its attached children in the
-//                  MOID register and get ID:s for itself and its children for this frame.
-
-void Turret::UpdateChildMOIDs(vector<MovableObject *> &MOIDIndex,
-                              MOID rootMOID,
-                              bool makeNewMOID)
-{
-    if (m_pMountedMO && m_pMountedMO->GetsHitByMOs())
-        m_pMountedMO->UpdateMOID(MOIDIndex, m_RootMOID, makeNewMOID);
-
-    Attachable::UpdateChildMOIDs(MOIDIndex, m_RootMOID, makeNewMOID);
-}
-
-//////////////////////////////////////////////////////////////////////////////////////////
-// Virtual method:  GetMOIDs
-//////////////////////////////////////////////////////////////////////////////////////////
-// Description:     Puts all MOIDs associated with this MO and all it's descendants into MOIDs vector
-// Arguments:       Vector to store MOIDs
-// Return value:    None.
-
-void Turret::GetMOIDs(std::vector<MOID> &MOIDs) const
-{
-	if (m_pMountedMO && m_pMountedMO->GetsHitByMOs())
-		m_pMountedMO->GetMOIDs(MOIDs);
-
-	Attachable::GetMOIDs(MOIDs);
-}
-
-
-//////////////////////////////////////////////////////////////////////////////////////////
-// Virtual method:  Draw
-//////////////////////////////////////////////////////////////////////////////////////////
-// Description:     Draws this Turret's current graphical representation to a
-//                  BITMAP of choice.
-
-void Turret::Draw(BITMAP *pTargetBitmap,
-               const Vector &targetPos,
-               DrawMode mode,
-               bool onlyPhysical) const
-{
-    if (m_pMountedMO && !m_pMountedMO->IsDrawnAfterParent())
-        m_pMountedMO->Draw(pTargetBitmap, targetPos, mode, onlyPhysical);
-
-    Attachable::Draw(pTargetBitmap, targetPos, mode, onlyPhysical);
-
-    if (m_pMountedMO && m_pMountedMO->IsDrawnAfterParent())
-        m_pMountedMO->Draw(pTargetBitmap, targetPos, mode, onlyPhysical);
-}
-
-} // namespace RTE
-=======
 	ConcreteClassInfo(Turret, Attachable, 20)
 
 /////////////////////////////////////////////////////////////////////////////////////////////////////////////////////////////
@@ -406,7 +28,7 @@
 
 /////////////////////////////////////////////////////////////////////////////////////////////////////////////////////////////
 
-	int Turret::ReadProperty(std::string propName, Reader &reader) {
+	int Turret::ReadProperty(const std::string_view &propName, Reader &reader) {
 		if (propName == "MountedDevice") {
 			RemoveAttachable(m_MountedDevice);
 			const Entity *mountedDeviceEntity = g_PresetMan.GetEntityPreset(reader);
@@ -470,4 +92,4 @@
 		if (m_MountedDevice && m_MountedDevice->IsDrawnAfterParent()) { m_MountedDevice->Draw(pTargetBitmap, targetPos, mode, onlyPhysical); }
 	}
 }
->>>>>>> 9e7109fe
+}
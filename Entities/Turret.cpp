--- conflicted
+++ resolved
@@ -114,11 +114,8 @@
 	void Turret::Draw(SDL_Renderer* renderer, const Vector &targetPos, DrawMode mode, bool onlyPhysical, int alphaMod) const {
 		Attachable::Draw(renderer, targetPos, mode, onlyPhysical, alphaMod);
 		//TODO replace this with a relative draw order property or something that lets you organize attachable drawing so it doesn't need special hardcoding crap. Use this for ahuman limbs and arm held mo if possible.
-<<<<<<< HEAD
-		if (m_MountedDevice && m_MountedDevice->IsDrawnAfterParent()) { m_MountedDevice->Draw(renderer, targetPos, mode, onlyPhysical, alphaMod); }
-=======
 		for (HeldDevice *mountedDevice : m_MountedDevices) {
-			if (mountedDevice->IsDrawnAfterParent()) { mountedDevice->Draw(pTargetBitmap, targetPos, mode, onlyPhysical); }
+			if (mountedDevice->IsDrawnAfterParent()) { mountedDevice->Draw(renderer, targetPos, mode, onlyPhysical, alphaMod); }
 		}
 	}
 
@@ -129,6 +126,5 @@
 			return mountedDevice == mountedDeviceToRemove;
 		});
 		m_MountedDevices.erase(mountedDeviceIterator);
->>>>>>> a712c192
 	}
 }
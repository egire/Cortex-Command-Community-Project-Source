--- conflicted
+++ resolved
@@ -71,23 +71,10 @@
 		unsigned int GetFrameCount() const { return m_FrameCount; }
 
 		/// <summary>
-<<<<<<< HEAD
 		/// Gets the array of 32-bit bitmaps of this Icon, as many as GetFrameCount says.
 		/// </summary>
 		/// <returns>The BITMAPs in 32bpp of this Icon.</returns>
 		const std::vector<std::shared_ptr<Texture>> & GetTextures() const { return m_Textures; }
-=======
-		/// Gets the array of 8-bit bitmaps of this Icon, as many as GetFrameCount says. Neither the array nor the BITMAPs are transferred ownership!
-		/// </summary>
-		/// <returns>The BITMAPs in 8bpp of this Icon.</returns>
-		std::vector<BITMAP *> GetBitmaps8() const { return m_BitmapsIndexed; }
-
-		/// <summary>
-		/// Gets the array of 32-bit bitmaps of this Icon, as many as GetFrameCount says. Neither the array nor the BITMAPs are transferred ownership!
-		/// </summary>
-		/// <returns>The BITMAPs in 32bpp of this Icon.</returns>
-		std::vector<BITMAP *> GetBitmaps32() const { return m_BitmapsTrueColor; }
->>>>>>> 59b8fb57
 #pragma endregion
 
 #pragma region Operator Overloads
@@ -104,16 +91,9 @@
 		static Entity::ClassInfo m_sClass; //!< ClassInfo for this class.
 
 		ContentFile m_BitmapFile; //!< ContentFile containing the bitmap file of this Icon.
-<<<<<<< HEAD
-		unsigned short m_FrameCount; //!< Number of frames in this Icon's animation.
+		unsigned int m_FrameCount; //!< Number of frames in this Icon's animation.
 
 		std::vector<std::shared_ptr<Texture>> m_Textures; //!< The 32bpp Textures of this Icon.
-=======
-		unsigned int m_FrameCount; //!< Number of frames in this Icon's animation.
-
-		std::vector<BITMAP *> m_BitmapsIndexed; //!< Vector containing the 8bpp BITMAPs of this Icon. BITMAPs are NOT owned!
-		std::vector<BITMAP *> m_BitmapsTrueColor; //!< Vector containing the 32bpp BITMAPs of this Icon. BITMAPs are NOT owned!
->>>>>>> 59b8fb57
 
 	private:
 

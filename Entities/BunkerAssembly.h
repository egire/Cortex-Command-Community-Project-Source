#ifndef _RTEBUNKERASSEMBLY_
#define _RTEBUNKERASSEMBLY_

//////////////////////////////////////////////////////////////////////////////////////////
// File:            BunkerAssembly.h
//////////////////////////////////////////////////////////////////////////////////////////
// Description:     Header file for the BunkerAssembly class.
// Project:         Retro Terrain Engine
// Author(s):       Daniel Tabar
//                  data@datarealms.com
//                  http://www.datarealms.com


//////////////////////////////////////////////////////////////////////////////////////////
// Inclusions of header files

#include "RTETools.h"
#include "TerrainObject.h"
#include "Vector.h"
#include "SceneMan.h"
#include "BunkerAssemblyScheme.h"
#include "Deployment.h"
//#include "MovableMan.h"

#include "System/SDLTexture.h"

namespace RTE
{

class ContentFile;


//////////////////////////////////////////////////////////////////////////////////////////
// Class:           BunkerAssembly
//////////////////////////////////////////////////////////////////////////////////////////
// Description:     An assembly of a few terrain objects.
//                  material layer and optional background layer.
// Parent(s):       SceneObject.
// Class history:   08/23/2002 BunkerAssembly created.

class BunkerAssembly:
    public TerrainObject
{


//////////////////////////////////////////////////////////////////////////////////////////
// Public member variable, method and friend function declarations

public:

// Concrete allocation and cloning definitions
EntityAllocation(BunkerAssembly)
SerializableOverrideMethods
ClassInfoGetters

//////////////////////////////////////////////////////////////////////////////////////////
// Constructor:     BunkerAssembly
//////////////////////////////////////////////////////////////////////////////////////////
// Description:     Constructor method used to instantiate a BunkerAssembly object in system
//                  memory. Create() should be called before using the object.
// Arguments:       None.

    BunkerAssembly() { Clear(); }


//////////////////////////////////////////////////////////////////////////////////////////
// Destructor:      ~BunkerAssembly
//////////////////////////////////////////////////////////////////////////////////////////
// Description:     Destructor method used to clean up a BunkerAssembly object before deletion
//                  from system memory.
// Arguments:       None.

	~BunkerAssembly() override { Destroy(true); }


//////////////////////////////////////////////////////////////////////////////////////////
// Pure V. method:  Create
//////////////////////////////////////////////////////////////////////////////////////////
// Description:     Makes the BunkerAssembly object ready for use.
// Arguments:       None.
// Return value:    An error return value signaling sucess or any particular failure.
//                  Anything below 0 is an error signal.

   int Create() override;


//////////////////////////////////////////////////////////////////////////////////////////
// Method:  Create
//////////////////////////////////////////////////////////////////////////////////////////
// Description:     Makes the BunkerAssembly object ready for use.
// Arguments:       None.
// Return value:    An error return value signaling sucess or any particular failure.
//                  Anything below 0 is an error signal.

	int Create(BunkerAssemblyScheme * scheme);


//////////////////////////////////////////////////////////////////////////////////////////
// Method:          Create
//////////////////////////////////////////////////////////////////////////////////////////
// Description:     Creates a BunkerAssembly to be identical to another, by deep copy.
// Arguments:       A reference to the BunkerAssembly to deep copy.
// Return value:    An error return value signaling sucess or any particular failure.
//                  Anything below 0 is an error signal.

    int Create(const BunkerAssembly &reference);


//////////////////////////////////////////////////////////////////////////////////////////
// Virtual method:  Reset
//////////////////////////////////////////////////////////////////////////////////////////
// Description:     Resets the entire BunkerAssembly, including its inherited members, to
//                  their default settings or values.
// Arguments:       None.
// Return value:    None.

    void Reset() override { Clear(); SceneObject::Reset(); }


//////////////////////////////////////////////////////////////////////////////////////////
// Pure V. method:  Destroy
//////////////////////////////////////////////////////////////////////////////////////////
// Description:     Destroys and resets (through Clear()) the BunkerAssembly object.
// Arguments:       Whether to only destroy the members defined in this derived class, or
//                  to destroy all inherited members also.
// Return value:    None.

    void Destroy(bool notInherited = false) override;


//////////////////////////////////////////////////////////////////////////////////////////
// Method:          GetParentAssemblySchemeName
//////////////////////////////////////////////////////////////////////////////////////////
// Description:     
//                  
// Arguments:       None.
// Return value:    
//                  

    string GetParentAssemblySchemeName() const { return m_ParentAssemblyScheme; }


//////////////////////////////////////////////////////////////////////////////////////////
// Virtual method:  IsOnScenePoint
//////////////////////////////////////////////////////////////////////////////////////////
// Description:     Indicates whether this' current graphical representation overlaps
//                  a point in absolute scene coordinates.
// Arguments:       The point in absolute scene coordinates.
// Return value:    Whether this' graphical rep overlaps the scene point.

	bool IsOnScenePoint(Vector &scenePoint) const override;


//////////////////////////////////////////////////////////////////////////////////////////
// Method:  GetDeployments
//////////////////////////////////////////////////////////////////////////////////////////
// Description:     Retrieves the list of random deployemtns selected to be deployed by this assembly
//					based on it's parent scheme MaxDeployments value. This list will always include all
//					brain deployments so it can be longer that MaxDeployments.
// Arguments:       None.
// Return value:    List of deployments.

	std::vector<Deployment *> GetDeployments();


	//////////////////////////////////////////////////////////////////////////////////////////
// Virtual method:  SetTeam
//////////////////////////////////////////////////////////////////////////////////////////
// Description:     Sets which team this belongs to.
// Arguments:       The assigned team number.
// Return value:    None.

	void SetTeam(int team) override;


//////////////////////////////////////////////////////////////////////////////////////////
// Method:          GetPlacedObjects
//////////////////////////////////////////////////////////////////////////////////////////
// Description:     Gets the list of SceneObject:s which are placed in this assembly on loading.
// Arguments:       None.
// Return value:    The list of of placed objects. Ownership is NOT transferred!

    const std::list<SceneObject *> * GetPlacedObjects() const { return &m_PlacedObjects; }


//////////////////////////////////////////////////////////////////////////////////////////
// Method:          AddPlacedObject
//////////////////////////////////////////////////////////////////////////////////////////
// Description:     Adds placed object to the internallist of placed objects for this assembly,
//					applies it's image to presentation bitmap and sets assembly price accordingly.
//					Added scene object MUST have coordinates relative to this assembly. 
// Arguments:       Object to add.
// Return value:    None.

	void AddPlacedObject(SceneObject * pSO);


//////////////////////////////////////////////////////////////////////////////////////////
// Method:          GetGraphicalIcon
//////////////////////////////////////////////////////////////////////////////////////////
// Description:     Gets a bitmap showing a good identifyable icon of this, for use in
//                  GUI lists etc.
// Arguments:       None.
// Return value:    A good identifyable graphical representation of this in a BITMAP, if
//                  available. If not, 0 is returned. Ownership is NOT TRANSFERRED!

<<<<<<< HEAD
	const std::shared_ptr<Texture> GetGraphicalIcon() const override { return m_pPresentationBitmap; };
=======
	BITMAP * GetGraphicalIcon() const override { return m_pPresentationBitmap; };
>>>>>>> a712c192


//////////////////////////////////////////////////////////////////////////////////////////
// Method:          GetSymmetricAssemblyName
//////////////////////////////////////////////////////////////////////////////////////////
// Description:     Gets the name of an assembly symmetric to this one.
// Arguments:       None.
// Return value:    Symmetric assembly name.

	string GetSymmetricAssemblyName() const { return m_SymmetricAssembly; };


//////////////////////////////////////////////////////////////////////////////////////////
// Method:          SetSymmetricAssemblyName
//////////////////////////////////////////////////////////////////////////////////////////
// Description:     Sets the name of an assembly symmetric to this one.
// Arguments:       Symmetric assembly name.
// Return value:    None.

	void SetSymmetricAssemblyName(string newSymmetricAssembly) { m_SymmetricAssembly = newSymmetricAssembly; };

//////////////////////////////////////////////////////////////////////////////////////////
// Virtual method:  Draw
//////////////////////////////////////////////////////////////////////////////////////////
// Description:     Draws this TerrainObject's current graphical representation to a
//                  BITMAP of choice.
// Arguments:       A pointer to a BITMAP to draw on.
//                  The absolute position of the target bitmap's upper left corner in the Scene.
//                  In which mode to draw in. See the DrawMode enumeration for the modes.
//                  Whether to not draw any extra 'ghost' items of this MovableObject,
//                  like indicator arrows or hovering HUD text and so on.
// Return value:    None.

    void Draw(SDL_Renderer* renderer, const Vector &targetPos = Vector(), DrawMode mode = g_DrawColor, bool onlyPhysical = false, int alphaMod = 255) const override;





//////////////////////////////////////////////////////////////////////////////////////////
// Protected member variable and method declarations

protected:

    // Member variables
    static Entity::ClassInfo m_sClass;
    // SceneObject:s to be placed in the scene, OWNED HERE
    std::list<SceneObject *> m_PlacedObjects;
	// Parent bunker assembly scheme
	std::string m_ParentAssemblyScheme;
	// Group proveded by parent scheme to which this assembly was added
	std::string m_ParentSchemeGroup;
	// Bitmap shown during draw and icon creation
	std::shared_ptr<Texture> m_pPresentationBitmap;
	//Assembly symmetric to this one
	string m_SymmetricAssembly;

//////////////////////////////////////////////////////////////////////////////////////////
// Private member variable and method declarations

private:

//////////////////////////////////////////////////////////////////////////////////////////
// Method:          Clear
//////////////////////////////////////////////////////////////////////////////////////////
// Description:     Clears all the member variables of this BunkerAssembly, effectively
//                  resetting the members of this abstraction level only.
// Arguments:       None.
// Return value:    None.

    void Clear();


    // Disallow the use of some implicit methods.
    BunkerAssembly(const BunkerAssembly &reference) = delete;
    void operator=(const BunkerAssembly &rhs) = delete;

};

} // namespace RTE

#endif // File<|MERGE_RESOLUTION|>--- conflicted
+++ resolved
@@ -131,11 +131,11 @@
 //////////////////////////////////////////////////////////////////////////////////////////
 // Method:          GetParentAssemblySchemeName
 //////////////////////////////////////////////////////////////////////////////////////////
-// Description:     
-//                  
-// Arguments:       None.
-// Return value:    
-//                  
+// Description:
+//
+// Arguments:       None.
+// Return value:
+//
 
     string GetParentAssemblySchemeName() const { return m_ParentAssemblyScheme; }
 
@@ -188,7 +188,7 @@
 //////////////////////////////////////////////////////////////////////////////////////////
 // Description:     Adds placed object to the internallist of placed objects for this assembly,
 //					applies it's image to presentation bitmap and sets assembly price accordingly.
-//					Added scene object MUST have coordinates relative to this assembly. 
+//					Added scene object MUST have coordinates relative to this assembly.
 // Arguments:       Object to add.
 // Return value:    None.
 
@@ -204,11 +204,7 @@
 // Return value:    A good identifyable graphical representation of this in a BITMAP, if
 //                  available. If not, 0 is returned. Ownership is NOT TRANSFERRED!
 
-<<<<<<< HEAD
 	const std::shared_ptr<Texture> GetGraphicalIcon() const override { return m_pPresentationBitmap; };
-=======
-	BITMAP * GetGraphicalIcon() const override { return m_pPresentationBitmap; };
->>>>>>> a712c192
 
 
 //////////////////////////////////////////////////////////////////////////////////////////

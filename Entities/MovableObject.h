#ifndef _RTEMOVABLEOBJECT_
#define _RTEMOVABLEOBJECT_

//////////////////////////////////////////////////////////////////////////////////////////
// File:            MovableObject.h
//////////////////////////////////////////////////////////////////////////////////////////
// Description:     Header file for the MovableObject class.
// Project:         Retro Terrain Engine
// Author(s):       Daniel Tabar
//                  data@datarealms.com
//                  http://www.datarealms.com


//////////////////////////////////////////////////////////////////////////////////////////
// Inclusions of header files, forward declarations, namespace stuff

#include "SceneObject.h"
#include "Vector.h"
#include "Matrix.h"
#include "Timer.h"
#include "Material.h"
#include "MovableMan.h"
#include "FrameMan.h"

struct BITMAP;

namespace RTE
{


#pragma region Global Macro Definitions
    #define ScriptFunctionNames(...) \
        virtual std::vector<std::string> GetSupportedScriptFunctionNames() const { return {__VA_ARGS__}; }

    #define AddScriptFunctionNames(PARENT, ...) \
        std::vector<std::string> GetSupportedScriptFunctionNames() const override { \
            std::vector<std::string> functionNames = PARENT::GetSupportedScriptFunctionNames(); \
            functionNames.insert(functionNames.end(), {__VA_ARGS__}); \
            return functionNames; \
        }
#pragma endregion

struct HitData;

class MOSRotating;
class SLTerrain;

//////////////////////////////////////////////////////////////////////////////////////////
// Abstract class:  MovableObject
//////////////////////////////////////////////////////////////////////////////////////////
// Description:     A movable object with mass.
// Parent(s):       SceneObject.
// Class history:   03/18/2001 MovableObject created.

class MovableObject:
    public SceneObject
{

friend class Atom;
friend struct EntityLuaBindings;

//////////////////////////////////////////////////////////////////////////////////////////
// Public member variable, method and friend function declarations

public:

	ScriptFunctionNames("Create", "Destroy", "Update", "OnScriptDisable", "OnScriptEnable", "OnPieMenu", "OnCollideWithTerrain", "OnCollideWithMO");
	SerializableOverrideMethods;
	ClassInfoGetters;

enum MOType
{
    TypeGeneric = 0,
    TypeActor,
    TypeHeldDevice,
    TypeThrownDevice
};



//////////////////////////////////////////////////////////////////////////////////////////
// Constructor:     MovableObject
//////////////////////////////////////////////////////////////////////////////////////////
// Description:     Constructor method used to instantiate a MovableObject object in system
//                  memory. Create() should be called before using the object.
// Arguments:       None.

    MovableObject() { Clear(); }


//////////////////////////////////////////////////////////////////////////////////////////
// Destructor:      ~MovableObject
//////////////////////////////////////////////////////////////////////////////////////////
// Description:     Destructor method used to clean up a MovableObject object before deletion
//                  from system memory.
// Arguments:       None.

	~MovableObject() override { Destroy(true); }


//////////////////////////////////////////////////////////////////////////////////////////
// Virtual method:  Create
//////////////////////////////////////////////////////////////////////////////////////////
// Description:     Makes the MovableObject object ready for use.
// Arguments:       None.
// Return value:    An error return value signaling sucess or any particular failure.
//                  Anything below 0 is an error signal.

	int Create() override;


//////////////////////////////////////////////////////////////////////////////////////////
// Virtual method:  Create
//////////////////////////////////////////////////////////////////////////////////////////
// Description:     Makes the MovableObject object ready for use.
// Arguments:       A float specifying the object's mass in Kilograms (kg).
//                  A Vector specifying the initial position.
//                  A Vector specifying the initial velocity.
//                  The rotation angle in r.
//                  The angular velocity in r/s.
//                  The amount of time in ms this MovableObject will exist. 0 means unlim.
//                  Whether or not this MO will collide with other MO's while travelling.
//                  Whether or not this MO be collided with bt other MO's during their travel.
// Return value:    An error return value signaling sucess or any particular failure.
//                  Anything below 0 is an error signal.

	int Create(float mass, const Vector &position = Vector(0, 0), const Vector &velocity = Vector(0, 0), float rotAngle = 0, float angleVel = 0, unsigned long lifetime = 0, bool hitMOs = true, bool getHitByMOs = false);


//////////////////////////////////////////////////////////////////////////////////////////
// Method:          Create
//////////////////////////////////////////////////////////////////////////////////////////
// Description:     Creates a MovableObject to be identical to another, by deep copy.
// Arguments:       A reference to the MovableObject to deep copy.
// Return value:    An error return value signaling sucess or any particular failure.
//                  Anything below 0 is an error signal.

    int Create(const MovableObject &reference);


//////////////////////////////////////////////////////////////////////////////////////////
// Virtual method:  Reset
//////////////////////////////////////////////////////////////////////////////////////////
// Description:     Resets the entire MovableObject, including its inherited members, to their
//                  default settings or values.
// Arguments:       None.
// Return value:    None.

    void Reset() override { Clear(); SceneObject::Reset(); }


//////////////////////////////////////////////////////////////////////////////////////////
// Virtual method:  Destroy
//////////////////////////////////////////////////////////////////////////////////////////
// Description:     Destroys and resets (through Clear()) the MovableObject object.
// Arguments:       Whether to only destroy the members defined in this derived class, or
//                  to destroy all inherited members also.
// Return value:    None.

    void Destroy(bool notInherited = false) override;

    /// <summary>
    /// Loads the script at the given script path onto the object, checking for appropriately named functions within it.
    /// </summary>
    /// <param name="scriptPath">The path to the script to load.</param>
    /// <param name="loadAsEnabledScript">Whether or not the script should load as enabled. Defaults to true.</param>
    /// <returns>0 on success. -1 if scriptPath is empty. -2 if the script is already loaded. -3 if setup to load the script or modify the global lua state fails. -4 if the script fails to load.</returns>
    virtual int LoadScript(const std::string &scriptPath, bool loadAsEnabledScript = true);

    /// <summary>
    /// Reloads the all of the scripts on this object. This will also reload scripts for the original preset in PresetMan so future objects spawned will use the new scripts.
    /// </summary>
    /// <returns>An error return value signaling success or any particular failure. Anything below 0 is an error signal.</returns>
	int ReloadScripts();

    /// <summary>
    /// Checks if this MO has any scripts on it.
    /// </summary>
    /// <returns>Whether or not this MO has any scripts on it.</returns>
	bool HasAnyScripts() const { return !m_AllLoadedScripts.empty(); }

    /// <summary>
    /// Checks if the script at the given path is one of the scripts on this MO.
    /// </summary>
    /// <param name="scriptPath">The path to the script to check.</param>
    /// <returns>Whether or not the script is on this MO.</returns>
	bool HasScript(const std::string &scriptPath) const { return m_AllLoadedScripts.find(scriptPath) != m_AllLoadedScripts.end(); }

    /// <summary>
    /// Adds the script at the given path as one of the scripts on this MO.
    /// </summary>
    /// <param name="scriptPath">The path to the script to add.</param>
    /// <returns>Whether or not the script was successfully added.</returns>
	bool AddScript(const std::string &scriptPath);

    /// <summary>
    /// Checks if the script at the given path is one of the enabled scripts on this MO.
    /// </summary>
    /// <param name="scriptPath">The path to the script to check.</param>
    /// <returns>Whether or not the script is enabled on this MO.</returns>
    bool ScriptEnabled(const std::string &scriptPath) const { std::map<std::string, bool>::const_iterator scriptPathIterator = m_AllLoadedScripts.find(scriptPath); return scriptPathIterator != m_AllLoadedScripts.end() && scriptPathIterator->second == true; }

    /// <summary>
    /// Enable the script at the given path on this MO.
    /// </summary>
    /// <param name="scriptPath">The path to the script to enable.</param>
    /// <returns>Whether or not the script was successfully enabled.</returns>
	bool EnableScript(const std::string &scriptPath);

    /// <summary>
    /// Disables the script at the given path for this MO.
    /// </summary>
    /// <param name="scriptPath">The path to the script to disable.</param>
    /// <returns>Whether or not the script was successfully disabled..</returns>
	bool DisableScript(const std::string &scriptPath);

    /// <summary>
    /// Enables or disables all scripts on this MovableObject.
    /// </summary>
    /// <param name="enableScripts">Whether to enable (true) or disable (false) all scripts on this MovableObject.</param>
    void EnableOrDisableAllScripts(bool enableScripts);

    /// <summary>
    /// Runs the given function for the given script, with the given arguments. The first argument to the function will always be 'self'.
    /// If either argument list is not empty, its entries will be passed into the Lua function in order, with entity arguments first.
    /// </summary>
    /// <param name="scriptPath">The path to the script to run.</param>
    /// <param name="functionName">The name of the function to run.</param>
    /// <param name="functionEntityArguments">Optional vector of entity pointers that should be passed into the Lua function. Their internal Lua states will not be accessible. Defaults to empty.</param>
    /// <param name="functionLiteralArguments">Optional vector of strings, that should be passed into the Lua function. Entries must be surrounded with escaped quotes (i.e.`\"`) they'll be passed in as-is, allowing them to act as booleans, etc.. Defaults to empty.</param>
    /// <returns>An error return value signaling success or any particular failure. Anything below 0 is an error signal.</returns>
    int RunScriptedFunction(const std::string &scriptPath, const std::string &functionName, const std::vector<Entity *> &functionEntityArguments = std::vector<Entity *>(), const std::vector<std::string> &functionLiteralArguments = std::vector<std::string>()) const;

    /// <summary>
    /// Runs the given function in all scripts that have it, with the given arguments, with the ability to not run on disabled scripts and to cease running if there's an error.
    /// The first argument to the function will always be 'self'. If either argument list is not empty, its entries will be passed into the Lua function in order, with entity arguments first.
    /// </summary>
    /// <param name="functionName">The name of the function to run.</param>
    /// <param name="runOnDisabledScripts">Whether to run the function on disabled scripts. Defaults to false.</param>
    /// <param name="stopOnError">Whether to stop if there's an error running any script, or simply print it to the console and continue. Defaults to false.</param>
    /// <param name="functionEntityArguments">Optional vector of entity pointers that should be passed into the Lua function. Their internal Lua states will not be accessible. Defaults to empty.</param>
    /// <param name="functionLiteralArguments">Optional vector of strings, that should be passed into the Lua function. Entries must be surrounded with escaped quotes (i.e.`\"`) they'll be passed in as-is, allowing them to act as booleans, etc.. Defaults to empty.</param>
    /// <returns>An error return value signaling success or any particular failure. Anything below 0 is an error signal.</returns>
    int RunScriptedFunctionInAppropriateScripts(const std::string &functionName, bool runOnDisabledScripts = false, bool stopOnError = false, const std::vector<Entity *> &functionEntityArguments = std::vector<Entity *>(), const std::vector<std::string> &functionLiteralArguments = std::vector<std::string>());

    /// <summary>
    /// Gets whether or not the object has a script name, and there were no errors when initializing its Lua scripts. If there were, the object would need to be reloaded.
    /// </summary>
    /// <returns>Whether or not the object's scripts have been successfully initialized.</returns>
    bool ObjectScriptsInitialized() const { return !m_ScriptObjectName.empty() && m_ScriptObjectName != "ERROR"; }

    /// <summary>
    /// Override SetPresetName so it also resets script preset name and then reloads scripts to safely allow for multiple scripts.
    /// </summary>
    /// <param name="newName">A string reference with the instance name of this Entity.</param>
    /// <param name="calledFromLua">Whether this method was called from Lua, in which case this change is cosmetic only and shouldn't affect scripts.</param>
    void SetPresetName(const std::string &newName, bool calledFromLua = false) override { Entity::SetPresetName(newName); if (!calledFromLua) { m_ScriptPresetName.clear(); ReloadScripts(); } }


//////////////////////////////////////////////////////////////////////////////////////////
// Virtual method:  GetMOType
//////////////////////////////////////////////////////////////////////////////////////////
// Description:     Gets the MO type code of this MO. Either Actor, Item, or Generic.
// Arguments:       None.
// Return value:    An int describing the MO Type code of this MovableObject.

	int GetMOType() const { return m_MOType; }


//////////////////////////////////////////////////////////////////////////////////////////
// Virtual method:  GetMass
//////////////////////////////////////////////////////////////////////////////////////////
// Description:     Gets the mass value of this MovableObject.
// Arguments:       None.
// Return value:    A float describing the mass value in Kilograms (kg).

    virtual float GetMass() const { return m_Mass; }


	/// <summary>
	/// Gets the previous position vector of this MovableObject, prior to this frame.
	/// </summary>
	/// <returns>A Vector describing the previous position vector.</returns>
	const Vector & GetPrevPos() const { return m_PrevPos; }


//////////////////////////////////////////////////////////////////////////////////////////
// Method:          GetVel
//////////////////////////////////////////////////////////////////////////////////////////
// Description:     Gets the velocity vector of this MovableObject.
// Arguments:       None.
// Return value:    A Vector describing the current velocity vector.

    const Vector & GetVel() const { return m_Vel; }


	/// <summary>
	/// Gets the previous velocity vector of this MovableObject, prior to this frame.
	/// </summary>
	/// <returns>A Vector describing the previous velocity vector.</returns>
	const Vector & GetPrevVel() const { return m_PrevVel; }


//////////////////////////////////////////////////////////////////////////////////////////
// Method:          GetAngularVel
//////////////////////////////////////////////////////////////////////////////////////////
// Description:     Gets the current angular velocity of this MovableObject. Positive is
//                  a counter-clockwise rotation.
// Arguments:       None.
// Return value:    The angular velocity in radians per second.

    virtual float GetAngularVel() const { return 0.0; }


//////////////////////////////////////////////////////////////////////////////////////////
// Virtual method:  GetRadius
//////////////////////////////////////////////////////////////////////////////////////////
// Description:     Gets the largest radius of this in pixels.
// Arguments:       None.
// Return value:    The radius from its center to the edge of its graphical representation.

    virtual float GetRadius() const { return 1.0f; }


//////////////////////////////////////////////////////////////////////////////////////////
// Virtual method:  GetDiameter
//////////////////////////////////////////////////////////////////////////////////////////
// Description:     Gets the largest diameter of this in pixels.
// Arguments:       None.
// Return value:    The largest diameter across its graphical representation.

    virtual float GetDiameter() const { return 2.0F; }


//////////////////////////////////////////////////////////////////////////////////////////
// Method:          GetScale
//////////////////////////////////////////////////////////////////////////////////////////
// Description:     Gets the current scale of this MOSRotating. This is mostly for fun.
// Arguments:       None.
// Return value:    The normalized scale.

    float GetScale() const { return m_Scale; }


//////////////////////////////////////////////////////////////////////////////////////////
// Method:          GetGlobalAccScalar
//////////////////////////////////////////////////////////////////////////////////////////
// Description:     Gets How this is affected by global effects, from +1.0 to -1.0.
//                  Something with a negative value will 'float' upward.
// Arguments:       None.
// Return value:    The global acceleration scalar.

    float GetGlobalAccScalar() const { return m_GlobalAccScalar; }


//////////////////////////////////////////////////////////////////////////////////////////
// Method:          SetGlobalAccScalar
//////////////////////////////////////////////////////////////////////////////////////////
// Description:     Sets How this is affected by global effects, from +1.0 to -1.0.
//                  Something with a negative value will 'float' upward.
// Arguments:       The global acceleration scalar.
// Return value:    None.

	void SetGlobalAccScalar(float newValue)  { m_GlobalAccScalar = newValue; }


//////////////////////////////////////////////////////////////////////////////////////////
// Method:          GetAirResistance
//////////////////////////////////////////////////////////////////////////////////////////
// Description:     How much this is affected by air resistance when traveling over a
//                  second, 0 to 1.0, with 0 as default
// Arguments:       None.
// Return value:    The air resistance coefficient.

    float GetAirResistance() const { return m_AirResistance; }


//////////////////////////////////////////////////////////////////////////////////////////
// Method:          SetAirResistance
//////////////////////////////////////////////////////////////////////////////////////////
// Description:     Sets how much this is affected by air resistance when traveling over a
//                  second, 0 to 1.0, with 0 as default
// Arguments:       The air resistance coefficient.
// Return value:    None.

	void SetAirResistance(float newValue)  { m_AirResistance = newValue; }


//////////////////////////////////////////////////////////////////////////////////////////
// Method:          GetAirThreshold
//////////////////////////////////////////////////////////////////////////////////////////
// Description:     At which threshold of velocity, in m/s, the effect of AirResistance
//                  kicks in.
// Arguments:       None.
// Return value:    The air threshold speed.

    float GetAirThreshold() const { return m_AirThreshold; }


//////////////////////////////////////////////////////////////////////////////////////////
// Method:          SetAirThreshold
//////////////////////////////////////////////////////////////////////////////////////////
// Description:     Sets at which threshold of velocity, in m/s, the effect of AirResistance
//                  kicks in.
// Arguments:       The air threshold speed.
// Return value:    None.

	void SetAirThreshold(float newValue) { m_AirThreshold = newValue; }


//////////////////////////////////////////////////////////////////////////////////////////
// Method:          GetAge
//////////////////////////////////////////////////////////////////////////////////////////
// Description:     Gets real time age of this MovableObject.
// Arguments:       None.
// Return value:    A unsigned long describing the current age in ms.

    unsigned long GetAge() const { return m_AgeTimer.GetElapsedSimTimeMS(); }


//////////////////////////////////////////////////////////////////////////////////////////
// Method:          GetLifetime
//////////////////////////////////////////////////////////////////////////////////////////
// Description:     Gets the amount of time this MovableObject will exist from creation.
// Arguments:       None.
// Return value:    A unsigned long describing the current lifetime in ms. 0 means unlimited.

    unsigned long GetLifetime() const { return m_Lifetime; }


//////////////////////////////////////////////////////////////////////////////////////////
// Method:          GetID
//////////////////////////////////////////////////////////////////////////////////////////
// Description:     Gets the MOID of this MovableObject for this frame.
// Arguments:       None.
// Return value:    An int specifying the MOID that this MovableObject is
//                  assigned for the current frame only.

    MOID GetID() const { return m_MOID; }


//////////////////////////////////////////////////////////////////////////////////////////
// Method:          GetRootID
//////////////////////////////////////////////////////////////////////////////////////////
// Description:     Gets the MOID of the MovableObject which is the root MO of this MO for
//                  this frame. If same as what GetID returns, then this is owned by
//                  MovableMan.
// Arguments:       None.
// Return value:    An int specifying the MOID of the MO that this MovableObject
//                  is owned by for the current frame only.

    MOID GetRootID() const { return m_RootMOID; }


//////////////////////////////////////////////////////////////////////////////////////////
// Method:          GetMOIDFootprint
//////////////////////////////////////////////////////////////////////////////////////////
// Description:     Gets how many total (subsequent) MOID's this MO and all its children
//                  are taking up this frame. ie if this MO has no children, this will
//                  likely be 1. Note this is only valid for this frame!
// Arguments:       None.
// Return value:    The number of MOID indices this MO and all its children are taking up.

    int GetMOIDFootprint() const { return m_MOIDFootprint; }

    /// <summary>
    /// Returns whether or not this object has ever been added to MovableMan. Does not account for removal from MovableMan.
    /// </summary>
    /// <returns></returns>
    bool HasEverBeenAddedToMovableMan() const { return m_HasEverBeenAddedToMovableMan; }


//////////////////////////////////////////////////////////////////////////////////////////
// Virtual method:  GetSharpness
//////////////////////////////////////////////////////////////////////////////////////////
// Description:     Gets the sharpness factor of this MO.
// Arguments:       None.
// Return value:    The sharpness factor of this MO. 1.0 means normal sharpness, no alter-
//                  ation to any of the impulses.

	float GetSharpness() const { return m_Sharpness; }


	/// <summary>
	/// Placeholder method to allow for ease of use with Attachables. Returns nullptr for classes that aren't derived from Attachable.
	/// </summary>
	/// <returns>Nothing.</returns>
	virtual MOSRotating * GetParent() { return nullptr; }

    /// <summary>
    /// Placeholder method to allow for ease of use with Attachables. Returns nullptr for classes that aren't derived from Attachable.
    /// </summary>
    /// <returns>Nothing.</returns>
	virtual const MOSRotating * GetParent() const { return nullptr; }

	/// <summary>
	/// Returns a pointer to this MO, this is to enable Attachables to get their root nodes.
	/// </summary>
	/// <returns>A pointer to this MovableObject.</returns>
    virtual MovableObject * GetRootParent() { return this; }

	/// <summary>
	/// Returns a pointer to this MO, this is to enable Attachables to get their root nodes.
	/// </summary>
	/// <returns>A pointer to this MovableObject.</returns>
    virtual const MovableObject * GetRootParent() const { return this; }


//////////////////////////////////////////////////////////////////////////////////////////
// Virtual method:  GetAltitude
//////////////////////////////////////////////////////////////////////////////////////////
// Description:     Gets the altitide of this' pos (or appropriate low point) over the
//                  terrain, in pixels.
// Arguments:       The max altitude you care to check for. 0 Means check the whole scene's height.
//                  The accuracy within which measurement is acceptable. Higher number
//                  here means less calculation.
// Return value:    The rough altitude over the terrain, in pixels.

    virtual float GetAltitude(int max = 0, int accuracy = 0);


//////////////////////////////////////////////////////////////////////////////////////////
// Virtual method:  GetAboveHUDPos
//////////////////////////////////////////////////////////////////////////////////////////
// Description:     Gets the absoltue position of the top of this' HUD stack.
// Arguments:       None.
// Return value:    A Vector with the absolute position of this' HUD stack top point.

    virtual Vector GetAboveHUDPos() const { return m_Pos; }


//////////////////////////////////////////////////////////////////////////////////////////
// Method:          IntersectionWarning
//////////////////////////////////////////////////////////////////////////////////////////
// Description:     Shows whether this may have started to intersect the terrain since the
//                  last frame, e g due to flipping.
// Arguments:       None.
// Return value:    Whether this may have started to intersect the terrain since last frame.

    bool IntersectionWarning() const { return m_CheckTerrIntersection; }


//////////////////////////////////////////////////////////////////////////////////////////
// Method:          HitsMOs
//////////////////////////////////////////////////////////////////////////////////////////
// Description:     Gets whether this MovableObject is set to collide with other
//                  MovableObject:s during its travel.
// Arguments:       None.
// Return value:    Whether this hits other MO's during its travel, or not.

    bool HitsMOs() const { return m_HitsMOs; }


//////////////////////////////////////////////////////////////////////////////////////////
// Method:          GetsHitByMOs
//////////////////////////////////////////////////////////////////////////////////////////
// Description:     Gets whether this MovableObject is set to be able to get hit by other
//                  MovableObject:s during their travel.
// Arguments:       None.
// Return value:    Whether this can get hit by MO's, or not.

    bool GetsHitByMOs() const { return m_GetsHitByMOs; }


//////////////////////////////////////////////////////////////////////////////////////////
// Method:          SetIgnoresTeamHits
//////////////////////////////////////////////////////////////////////////////////////////
// Description:     Sets whether this will collide with any other MO of the same team.
// Arguments:       Whether this can hit or get hit by other MOs of the same team.
// Return value:    None.

    void SetIgnoresTeamHits(bool ignoreTeam = true) { m_IgnoresTeamHits = ignoreTeam; }


//////////////////////////////////////////////////////////////////////////////////////////
// Method:          IgnoresTeamHits
//////////////////////////////////////////////////////////////////////////////////////////
// Description:     Tells whether this will collide with any other MO of the same team.
// Arguments:       None.
// Return value:    Whether this can hit or get hit by other MOs of the same team.

    bool IgnoresTeamHits() const { return m_IgnoresTeamHits; }


//////////////////////////////////////////////////////////////////////////////////////////
// Method:          IgnoresWhichTeam
//////////////////////////////////////////////////////////////////////////////////////////
// Description:     Tells which team this would be ignoring hits with, if we're ignoring
//                  hits at all.
// Arguments:       None.
// Return value:    Which team this ignores hits with, if any.

    int IgnoresWhichTeam() const { return m_IgnoresTeamHits ? m_Team : Activity::NoTeam; }


//////////////////////////////////////////////////////////////////////////////////////////
// Method:          SetIgnoresAtomGroupHits
//////////////////////////////////////////////////////////////////////////////////////////
// Description:     Sets whether this will collide with any other MO that uses an
//                  AtomGroup as a physical representation. This also overrides the
//                  IgnoresAGHitsWhenSlowerThan property.
// Arguments:       Whether this can hit or get hit by other MOs which use AGs.
// Return value:    None.

    void SetIgnoresAtomGroupHits(bool ignoreAG = true) { m_IgnoresAtomGroupHits = ignoreAG; if (ignoreAG) m_IgnoresAGHitsWhenSlowerThan = -1; }


//////////////////////////////////////////////////////////////////////////////////////////
// Method:          IgnoresAtomGroupHits
//////////////////////////////////////////////////////////////////////////////////////////
// Description:     Tells whether this will collide with any MO that uses an AtomGroup
//                  as physical representation. (as opposed to single-atom ones)
// Arguments:       None.
// Return value:    Whether this can hit or get hit by other MOs that use AGs.

    bool IgnoresAtomGroupHits() const { return m_IgnoresAtomGroupHits; }


//////////////////////////////////////////////////////////////////////////////////////////
// Method:          IgnoreTerrain
//////////////////////////////////////////////////////////////////////////////////////////
// Description:     Tells whether this will collide with any Terrain
// Arguments:       None.
// Return value:    Whether this can hit terrain.

	bool IgnoreTerrain() const { return m_IgnoreTerrain; }


//////////////////////////////////////////////////////////////////////////////////////////
// Method:          SetIgnoreTerrain
//////////////////////////////////////////////////////////////////////////////////////////
// Description:     Sets whether this will collide with any Terrain
// Arguments:       Whether this can hit terrain.
// Return value:    None.

	void SetIgnoreTerrain(bool ignores) { m_IgnoreTerrain = ignores; }


//////////////////////////////////////////////////////////////////////////////////////////
// Pure V. method:  GetMaterial
//////////////////////////////////////////////////////////////////////////////////////////
// Description:     Gets the main material of this MovableObject.
// Arguments:       None.
// Return value:    The the material of this MovableObject.

    virtual Material const * GetMaterial() const = 0;


//////////////////////////////////////////////////////////////////////////////////////////
// Pure V. method:  GetDrawPriority
//////////////////////////////////////////////////////////////////////////////////////////
// Description:     Gets the drawing priority of this MovableObject, if two things were
//                  overlap when copying to the terrain, the higher priority MO would
//                  end up getting drawn.
// Arguments:       None.
// Return value:    The the priority  of this MovableObject. Higher number, the higher
//                  priority.

    virtual int GetDrawPriority() const = 0;


//////////////////////////////////////////////////////////////////////////////////////////
// Method:          GetScreenEffect
//////////////////////////////////////////////////////////////////////////////////////////
// Description:     Gets the screen effect this has loaded, which can be applied to post
//                  rendering. Ownership is NOT transferred!
// Arguments:       None.
// Return value:    The 32bpp screen effect BITMAP. Ownership is NOT transferred!

    BITMAP * GetScreenEffect() const { return m_pScreenEffect; }


//////////////////////////////////////////////////////////////////////////////////////////
// Method:          GetScreenEffectHash
//////////////////////////////////////////////////////////////////////////////////////////
// Description:     Gets the hash of the path of this object's screen effect file. Used to 
//					transfer glow effects over network. The hash itself is calculated during
//					load.
// Arguments:       None.
// Return value:    This effect's unique hash.

	size_t GetScreenEffectHash() const { return m_ScreenEffectHash; }


//////////////////////////////////////////////////////////////////////////////////////////
// Virtual method:  SetMass
//////////////////////////////////////////////////////////////////////////////////////////
// Description:     Sets the mass of this MovableObject.
// Arguments:       A float specifying the new mass value in Kilograms (kg).
// Return value:    None.

    virtual void SetMass(const float newMass) { m_Mass = newMass; }


//////////////////////////////////////////////////////////////////////////////////////////
// Method:          SetPrevPos
//////////////////////////////////////////////////////////////////////////////////////////
// Description:     Sets the position at the start of the sim update.
// Arguments:       A Vector specifying the new 'prev' pos.
// Return value:    None.

    void SetPrevPos(const Vector &newPrevPos) {m_PrevPos = newPrevPos; }


//////////////////////////////////////////////////////////////////////////////////////////
// Method:          SetVel
//////////////////////////////////////////////////////////////////////////////////////////
// Description:     Sets the velocity vector of this MovableObject.
// Arguments:       A Vector specifying the new velocity vector.
// Return value:    None.

    void SetVel(const Vector &newVel) {m_Vel = newVel; }


//////////////////////////////////////////////////////////////////////////////////////////
// Virtual method:  SetRotAngle
//////////////////////////////////////////////////////////////////////////////////////////
// Description:     Sets the current absolute angle of rotation of this MovableObject.
// Arguments:       The new absolute angle in radians.
// Return value:    None.

	void SetRotAngle(float newAngle) override {}

//////////////////////////////////////////////////////////////////////////////////////////
// Virtual method:  SetEffectRotAngle
//////////////////////////////////////////////////////////////////////////////////////////
// Description:     Sets the current absolute angle of rotation of this MovableObject's effect.
// Arguments:       The new absolute angle in radians.
// Return value:    None.

	void SetEffectRotAngle(float newAngle) { m_EffectRotAngle = newAngle; }

//////////////////////////////////////////////////////////////////////////////////////////
// Virtual method:  GetEffectRotAngle
//////////////////////////////////////////////////////////////////////////////////////////
// Description:     Gets the current absolute angle of rotation of this MovableObject's effect.
// Arguments:       None.
// Return value:    The absolute angle in radians.

	float GetEffectRotAngle() const { return m_EffectRotAngle; }

	/// <summary>
	/// Gets the starting strength of this MovableObject's effect.
	/// </summary>
	/// <returns>The starting strength of the effect, 0-255.</returns>
	int GetEffectStartStrength() const { return m_EffectStartStrength; }

	/// <summary>
	/// Gets the stopping strength of this MovableObject's effect.
	/// </summary>
	/// <returns>The stopping strength of the effect, 0-255.</returns>
	int GetEffectStopStrength() const { return m_EffectStopStrength; }

//////////////////////////////////////////////////////////////////////////////////////////
// Virtual method:  SetAngularVel
//////////////////////////////////////////////////////////////////////////////////////////
// Description:     Sets the current angular velocity of this MovableObject. Positive is
//                  a counter clockwise rotation.
// Arguments:       The new angular velocity in radians per second.
// Return value:    None.

    virtual void SetAngularVel(float newRotVel) {}


//////////////////////////////////////////////////////////////////////////////////////////
// Method:          SetScale
//////////////////////////////////////////////////////////////////////////////////////////
// Description:     Sets the current scale of this MOSRotating. This is mostly for fun.
// Arguments:       The new normalized scale.
// Return value:    None.

    void SetScale(float newScale) { m_Scale = newScale; }


//////////////////////////////////////////////////////////////////////////////////////////
// Method:          SetLifetime
//////////////////////////////////////////////////////////////////////////////////////////
// Description:     Sets the amount of time this MovableObject will exist.
// Arguments:       A unsigned long specifying amount of time in ms. 0 means unlimited life.
// Return value:    None.

    void SetLifetime(const int newLifetime = 0) { m_Lifetime = newLifetime; }


//////////////////////////////////////////////////////////////////////////////////////////
// Method:          SetAge
//////////////////////////////////////////////////////////////////////////////////////////
// Description:     Sets this' age timer to a specific value, in ms.
// Arguments:       The new age of this, in MS.
// Return value:    None.

    void SetAge(double newAge = 0) { m_AgeTimer.SetElapsedSimTimeMS(newAge); }


    /// <summary>
    /// Sets the MOID of this MovableObject to be g_NoMOID (255) for this frame.
    /// </summary>
    virtual void SetAsNoID() { m_MOID = g_NoMOID; }

    /// <summary>
    /// Sets this object as having been added to MovableMan. Should only really be done in MovableMan::AddObject.
    /// </summary>
	void SetAsAddedToMovableMan() { m_HasEverBeenAddedToMovableMan = true; }


//////////////////////////////////////////////////////////////////////////////////////////
// Virtual method:  SetSharpness
//////////////////////////////////////////////////////////////////////////////////////////
// Description:     Sets the sharpness factor of this MO.
// Arguments:       The sharpness factor of this MO. 1.0 means normal sharpness, no alter-
//                  ation to any of the impulses.
// Return value:    None.

	void SetSharpness(const float sharpness) { m_Sharpness = sharpness; }


//////////////////////////////////////////////////////////////////////////////////////////
// Method:          SetToHitMOs
//////////////////////////////////////////////////////////////////////////////////////////
// Description:     Sets this MovableObject to collide with other MovableObjects during
//                  travel.
// Arguments:       Whether to hit other MO's during travel, or not.
// Return value:    None.

    void SetToHitMOs(bool hitMOs = true) { m_HitsMOs = hitMOs; }


//////////////////////////////////////////////////////////////////////////////////////////
// Method:          SetToGetHitByMOs
//////////////////////////////////////////////////////////////////////////////////////////
// Description:     Sets this MovableObject to be able to be collided with by other
//                  MovableObjects during their travel.
// Arguments:       Whether this should get hit by other MO's during travel, or not.
// Return value:    None.

    void SetToGetHitByMOs(bool getHitByMOs = true) { m_GetsHitByMOs = getHitByMOs; }


    /// <summary>
    /// Gets the MO this MO is set not to hit even when MO hitting is enabled on this MO.
    /// </summary>
    /// <returns>The MO this MO is set not to hit.</returns>
    const MovableObject * GetWhichMOToNotHit() const { return m_pMOToNotHit; }

    /// <summary>
    /// Sets this MO to not hit a specific other MO and all its children even when MO hitting is enabled on this MO.
    /// </summary>
    /// <param name="moToNotHit">A pointer to the MO to not be hitting. Null pointer means don't ignore anyhting. Ownership is NOT transferred!</param>
    /// <param name="forHowLong">How long, in seconds, to ignore the specified MO. A negative number means forever.</param>
    virtual void SetWhichMOToNotHit(MovableObject *moToNotHit = nullptr, float forHowLong = -1) { m_pMOToNotHit = moToNotHit; m_MOIgnoreTimer.Reset(); m_MOIgnoreTimer.SetSimTimeLimitS(forHowLong); }


//////////////////////////////////////////////////////////////////////////////////////////
// Method:          SetWrapDoubleDrawing
//////////////////////////////////////////////////////////////////////////////////////////
// Description:     Enables or disables double drawing of this across wrapping seams.
// Arguments:       Wheter to enable or not.
// Return value:    None.

    void SetWrapDoubleDrawing(bool wrapDraw = true) { m_WrapDoubleDraw = wrapDraw; }


//////////////////////////////////////////////////////////////////////////////////////////
// Method:          SetToSettle
//////////////////////////////////////////////////////////////////////////////////////////
// Description:     Marks this MovableObject for settling onto the terrain at the end of
//                  the MovableMan update.
// Arguments:       Whether to mark this MO for settling or not.
// Return value:    None.

    void SetToSettle(bool toSettle = true) { m_ToSettle = toSettle; }


//////////////////////////////////////////////////////////////////////////////////////////
// Method:          SetToDelete
//////////////////////////////////////////////////////////////////////////////////////////
// Description:     Marks this MovableObject for deletion at the end of the MovableMan
//                  update.
// Arguments:       Whether to mark this MO for deletion or not.
// Return value:    None.

    void SetToDelete(bool toDelete = true) { m_ToDelete = toDelete; }


//////////////////////////////////////////////////////////////////////////////////////////
// Method:          IsSetToDelete
//////////////////////////////////////////////////////////////////////////////////////////
// Description:     Tells if this MovableObject is marked for deletion at the end of the
//                  update.
// Arguments:       None.
// Return value:    Whether this is marked for deletion or not.

    bool IsSetToDelete() const { return m_ToDelete; }


//////////////////////////////////////////////////////////////////////////////////////////
// Method:          IsMissionCritical
//////////////////////////////////////////////////////////////////////////////////////////
// Description:     Shows whether this is mission critical and should therefore NEVER be
//                  settled or otherwise destroyed during teh course of a mission.
// Arguments:       None.
// Return value:    Whetehr this should be immune to settling and destruction.

    bool IsMissionCritical() const { return m_MissionCritical; }


//////////////////////////////////////////////////////////////////////////////////////////
// Method:          SetMissionCritical
//////////////////////////////////////////////////////////////////////////////////////////
// Description:     Sets whether this is mission critical and should therefore NEVER be
//                  settled or otherwise destroyed during teh course of a mission.
// Arguments:       Whether this should be immune to settling and destruction.
// Return value:    None.

	void SetMissionCritical(bool missionCritical) { m_MissionCritical = missionCritical; }


//////////////////////////////////////////////////////////////////////////////////////////
// Method:          CanBeSquished
//////////////////////////////////////////////////////////////////////////////////////////
// Description:     Shows whether this can be squished by getting pushed into the ground.
// Arguments:       None.
// Return value:    Whetehr this should be immune to squishing or not.

    bool CanBeSquished() const { return m_CanBeSquished; }


//////////////////////////////////////////////////////////////////////////////////////////
// Method:          SetHUDVisible
//////////////////////////////////////////////////////////////////////////////////////////
// Description:     Tells whether this Actor's HUD is drawn or not.
// Arguments:       None.
// Return value:    Whether this' HUD gets drawn or not.

    void SetHUDVisible(bool visible) { m_HUDVisible = visible; }


//////////////////////////////////////////////////////////////////////////////////////////
// Method:          GetHUDVisible
//////////////////////////////////////////////////////////////////////////////////////////
// Description:     Tells whether this Actor's HUD is drawn or not.
// Arguments:       None.
// Return value:    Whether this' HUD gets drawn or not.

    bool GetHUDVisible() const { return m_HUDVisible; }


//////////////////////////////////////////////////////////////////////////////////////////
// Virtual method:  IsTooFast
//////////////////////////////////////////////////////////////////////////////////////////
// Description:     Indicates whether this MO is moving or rotating stupidly fast in a way
//                  that will screw up the simulation.
// Arguments:       None.
// Return value:    Whetehr this is eitehr moving or rotating too fast.

    virtual bool IsTooFast() const { return m_Vel.GetLargest() > 500; }


//////////////////////////////////////////////////////////////////////////////////////////
// Virtual method:  FixTooFast
//////////////////////////////////////////////////////////////////////////////////////////
// Description:     Slows the speed of anyhting that is deemed to be too fast to within
//                  acceptable rates.
// Arguments:       None.
// Return value:    None.

    virtual void FixTooFast() { if (IsTooFast()) { m_Vel.SetMagnitude(450); } }


//////////////////////////////////////////////////////////////////////////////////////////
// Virtual method:  IsGeneric
//////////////////////////////////////////////////////////////////////////////////////////
// Description:     Indicates whether this MO is an Generic or not.
// Arguments:       None.
// Return value:    Whether this MovableObject is of Type Generic or not.

	bool IsGeneric() const { return m_MOType == TypeGeneric; }


//////////////////////////////////////////////////////////////////////////////////////////
// Virtual method:  IsActor
//////////////////////////////////////////////////////////////////////////////////////////
// Description:     Indicates whether this MO is an Actor or not.
// Arguments:       None.
// Return value:    Whether this MovableObject is of Type Actor or not.

	bool IsActor() const { return m_MOType == TypeActor; }


//////////////////////////////////////////////////////////////////////////////////////////
// Virtual method:  IsDevice
//////////////////////////////////////////////////////////////////////////////////////////
// Description:     Indicates whether this MO is a Device or not.
// Arguments:       None.
// Return value:    Whether this MovableObject is of Type Device (Held or Thrown) or not.

	bool IsDevice() const { return m_MOType == TypeHeldDevice || m_MOType == TypeThrownDevice; }


//////////////////////////////////////////////////////////////////////////////////////////
// Virtual method:  IsHeldDevice
//////////////////////////////////////////////////////////////////////////////////////////
// Description:     Indicates whether this MO is a HeldDevice or not.
// Arguments:       None.
// Return value:    Whether this MovableObject is of Type HeldDevice or not.

// LEGACY CRAP
	bool IsHeldDevice() const { return m_MOType == TypeHeldDevice || m_MOType == TypeThrownDevice; }


//////////////////////////////////////////////////////////////////////////////////////////
// Virtual method:  IsThrownDevice
//////////////////////////////////////////////////////////////////////////////////////////
// Description:     Indicates whether this MO is a ThrownDevice or not.
// Arguments:       None.
// Return value:    Whether this MovableObject is of Type ThrownDevice or not.

	bool IsThrownDevice() const { return m_MOType == TypeThrownDevice; }


//////////////////////////////////////////////////////////////////////////////////////////
// Virtual method:  IsGold
//////////////////////////////////////////////////////////////////////////////////////////
// Description:     Indicates whether this MO is made of Gold or not.
// Arguments:       None.
// Return value:    Whether this MovableObject is of Gold or not.

    bool IsGold() const { return m_MOType == TypeGeneric && GetMaterial()->GetIndex() == c_GoldMaterialID; }


//////////////////////////////////////////////////////////////////////////////////////////
// Method:          IsDrawnAfterParent
//////////////////////////////////////////////////////////////////////////////////////////
// Description:     Indicates whether this MovableObject is to be drawn after
//                  (in front of) or before (behind) the parent.
// Arguments:       None.
// Return value:    Whether it's to be drawn after parent or not.

    virtual bool IsDrawnAfterParent() const { return true; }


//////////////////////////////////////////////////////////////////////////////////////////
// Method:          HasObject
//////////////////////////////////////////////////////////////////////////////////////////
// Description:     Shows whether this is or carries a specifically named object in its
//                  inventory. Also looks through the inventories of potential passengers,
//                  as applicable.
// Arguments:       The Preset name of the object to look for.
// Return value:    Whetehr the object was found carried by this.

    virtual bool HasObject(std::string objectName) const { return m_PresetName == objectName; }


//////////////////////////////////////////////////////////////////////////////////////////
// Method:          HasObjectInGroup
//////////////////////////////////////////////////////////////////////////////////////////
// Description:     Shows whether this is or carries a specifically grouped object in its
//                  inventory. Also looks through the inventories of potential passengers,
//                  as applicable.
// Arguments:       The name of the group to look for.
// Return value:    Whetehr the object in the group was found carried by this.

    virtual bool HasObjectInGroup(std::string groupName) const { return const_cast<MovableObject *>(this)->IsInGroup(groupName); }


//////////////////////////////////////////////////////////////////////////////////////////
// Method:          AddForce
//////////////////////////////////////////////////////////////////////////////////////////
// Description:     Adds force to this MovableObject for the next time Update() is called.
// Arguments:       An Vector with the external force vector that will be added to this
//                  MovableObject and affect its path next Update(). In N or kg * m/s^2.
//                  A Vector with the offset, in METERS, of where the force is being
//                  applied relative to the center of this MovableObject.
// Return value:    None.

    void AddForce(const Vector &force, const Vector &offset = Vector())
        { m_Forces.push_back(std::make_pair(force, offset)); }


//////////////////////////////////////////////////////////////////////////////////////////
// Method:          AddAbsForce
//////////////////////////////////////////////////////////////////////////////////////////
// Description:     Adds force to this MovableObject for the next time Update() is called.
// Arguments:       An Vector with the external force vector that will be added to this
//                  MovableObject and affect its path next Update(). In N or kg * m/s^2.
//                  A Vector with the absolute world coordinates, in PIXELS, of where the
//                  force is being applied to the center of this MovableObject.
// Return value:    None.

    void AddAbsForce(const Vector &force, const Vector &absPos)
        { m_Forces.push_back(std::make_pair(force, g_SceneMan.ShortestDistance(m_Pos, absPos) * c_MPP)); }


//////////////////////////////////////////////////////////////////////////////////////////
// Method:          AddImpulseForce
//////////////////////////////////////////////////////////////////////////////////////////
// Description:     Adds impulse force (or instant momentum) to this MovableObject for
//                  the next time Update() is called.
// Arguments:       An Vector with the impulse force vector that will directly be added
//                  to this MovableObject's momentum  next Update(). In kg * m/s.
//                  A Vector with the offset, in METERS, of where the impulse is being
//                  applied relative to the center of this MovableObject.
// Return value:    None.

	void AddImpulseForce(const Vector &impulse, const Vector &offset = Vector()) {

#ifndef RELEASE_BUILD
		RTEAssert(impulse.GetLargest() < 500000, "HUEG IMPULSE FORCE");
		RTEAssert(offset.GetLargest() < 5000, "HUEG IMPULSE FORCE OFFSET");
#endif

        m_ImpulseForces.push_back({impulse, offset});
	}


//////////////////////////////////////////////////////////////////////////////////////////
// Method:          AddAbsImpulseForce
//////////////////////////////////////////////////////////////////////////////////////////
// Description:     Adds impulse force (or instant momentum) to this MovableObject for
//                  the next time Update() is called.
// Arguments:       An Vector with the impulse force vector that will directly be added
//                  to this MovableObject's momentum  next Update(). In kg * m/s.
//                  A Vector with the absolute world coordinates, in PIXELS, of where the
//                  force is being applied to the center of this MovableObject.
// Return value:    None.

	void AddAbsImpulseForce(const Vector &impulse, const Vector &absPos) {

#ifndef RELEASE_BUILD
		RTEAssert(impulse.GetLargest() < 500000, "HUEG IMPULSE FORCE");
#endif

		m_ImpulseForces.push_back(std::make_pair(impulse, g_SceneMan.ShortestDistance(m_Pos, absPos) * c_MPP));
	}


//////////////////////////////////////////////////////////////////////////////////////////
// Virtual method:  ClearForces
//////////////////////////////////////////////////////////////////////////////////////////
// Description:     Clears out all the forces this MO has accumulated during this frame.
// Arguments:       None.
// Return value:    None.

	void ClearForces() { m_Forces.clear(); }


//////////////////////////////////////////////////////////////////////////////////////////
// Virtual method:  ClearImpulseForces
//////////////////////////////////////////////////////////////////////////////////////////
// Description:     Clears out all the impulses this MO has accumulated during this frame.
// Arguments:       None.
// Return value:    None.

	void ClearImpulseForces() { m_ImpulseForces.clear(); }


//////////////////////////////////////////////////////////////////////////////////////////
// Method:          GetPinStrength
//////////////////////////////////////////////////////////////////////////////////////////
// Description:     Gets the impulse force threshold which has to be exceeded to
//                  'shake loose' this from a 'pinned' state. Pinned MOs don't get moved
//                  by travel algos. If 0, this isn't pinned.
// Arguments:       None.
// Return value:    The impulse threshold in kg * (m/s). 0 means no pinning

    float GetPinStrength() const { return m_PinStrength; }


//////////////////////////////////////////////////////////////////////////////////////////
// Method:          SetPinStrength
//////////////////////////////////////////////////////////////////////////////////////////
// Description:     Sets a impulse force threshold which has to be exceeded to
//                  'shake loose' this from a 'pinned' state. Pinned MOs don't get moved
//                  by travel algos. If 0, this isn't pinned.
// Arguments:       The impulse threshold in kg * (m/s). 0 means no pinning
// Return value:    None.

    void SetPinStrength(float pinStrength) { m_PinStrength = pinStrength; }


//////////////////////////////////////////////////////////////////////////////////////////
// Virtual method:  ResetAllTimers
//////////////////////////////////////////////////////////////////////////////////////////
// Description:     Resest all the timers used by this. Can be emitters, etc. This is to
//                  prevent backed up emissions to come out all at once while this has been
//                  held dormant in an inventory.
// Arguments:       None.
// Return value:    None.

	virtual void ResetAllTimers() {}


//////////////////////////////////////////////////////////////////////////////////////////
// Virtual method:  RestDetection
//////////////////////////////////////////////////////////////////////////////////////////
// Description:     Does the calculations necessary to detect whether this MO appears to
//                  have has settled in the world and is at rest or not. IsAtRest()
//                  retreves the answer.
// Arguments:       None.
// Return value:    None.

    virtual void RestDetection();


//////////////////////////////////////////////////////////////////////////////////////////
// Virtual method:  NotResting
//////////////////////////////////////////////////////////////////////////////////////////
// Description:     Makes this MO reset its tiemr that keeps track of how long it's been
//                  at rest, effectively delaying it.
// Arguments:       None.
// Return value:    None.

	void NotResting() { m_RestTimer.Reset(); m_ToSettle = false; }


//////////////////////////////////////////////////////////////////////////////////////////
// Virtual method:  IsAtRest
//////////////////////////////////////////////////////////////////////////////////////////
// Description:     Indicates wheter the MovableObject has been at rest (no velocity) for more
//                  than one (1) second.
// Arguments:       None.
// Return value:    Wheter the MovableObject has been at rest for more than one full second.

	bool IsAtRest();


//////////////////////////////////////////////////////////////////////////////////////////
// Method:          IsUpdated
//////////////////////////////////////////////////////////////////////////////////////////
// Description:     Indicates wheter this MovableObject has been updated yet during this
//                  frame.
// Arguments:       None.
// Return value:    Wheter or not the MovableObject has been updated yet during this frame.

    bool IsUpdated() const { return m_IsUpdated; }


//////////////////////////////////////////////////////////////////////////////////////////
// Method:          NewFrame
//////////////////////////////////////////////////////////////////////////////////////////
// Description:     Tell this MovableObject that a new frame has started.
// Arguments:       None.
// Return value:    None.

    void NewFrame() { m_IsUpdated = false; }


//////////////////////////////////////////////////////////////////////////////////////////
// Method:          ToSettle
//////////////////////////////////////////////////////////////////////////////////////////
// Description:     Indicates whether this MO is marked for settling at the end of the
//                  MovableMan update.
// Arguments:       None.
// Return value:    Whether this MO is marked for settling ontot the terrain or not.

    bool ToSettle() const { return !m_MissionCritical && m_ToSettle; }


//////////////////////////////////////////////////////////////////////////////////////////
// Method:          ToDelete
//////////////////////////////////////////////////////////////////////////////////////////
// Description:     Indicates whether this MO is marked for deletion at the end of the
//                  MovableMan update.
// Arguments:       None.
// Return value:    Whether this MO is marked for deletion or not.

    bool ToDelete() const { return m_ToDelete; }


//////////////////////////////////////////////////////////////////////////////////////////
// Method:          DidWrap
//////////////////////////////////////////////////////////////////////////////////////////
// Description:     Indicates whether this MO moved across the scene wrap seam during the
//                  last update.
// Arguments:       None.
// Return value:    Whether this MO wrapped or not.

    bool DidWrap() { return m_DidWrap; }


//////////////////////////////////////////////////////////////////////////////////////////
// Pure v. method:  CollideAtPoint
//////////////////////////////////////////////////////////////////////////////////////////
// Description:     Calculates the collision response when another MO's Atom collides with
//                  this MO's physical representation. The effects will be applied
//                  directly to this MO, and also represented in the passed in HitData.
// Arguments:       Reference to the HitData struct which describes the collision. This
//                  will be modified to represent the results of the collision.
// Return value:    Whether the collision has been deemed valid. If false, then disregard
//                  any impulses in the Hitdata.

    virtual bool CollideAtPoint(HitData &hitData) = 0;


//////////////////////////////////////////////////////////////////////////////////////////
// Virtual method:  OnMOHit
//////////////////////////////////////////////////////////////////////////////////////////
// Description:     Defines what should happen when this MovableObject hits another MO.
//                  This is called by the owned Atom/AtomGroup of this MovableObject during
//                  travel.
// Arguments:       The HitData describing the collision in detail.
// Return value:    Wheter the MovableObject should immediately halt any travel going on
//                  after this hit.

	bool OnMOHit(HitData &hd);


//////////////////////////////////////////////////////////////////////////////////////////
// Virtual method:  OnMOHit
//////////////////////////////////////////////////////////////////////////////////////////
// Description:     Defines what should happen when this MovableObject hits another MO.
//                  This is called by the owned Atom/AtomGroup of this MovableObject during
//                  travel.
// Arguments:       The other MO hit. Ownership is not transferred.
// Return value:    Wheter the MovableObject should immediately halt any travel going on
//                  after this hit.

    virtual bool OnMOHit(MovableObject *pOtherMO);


//////////////////////////////////////////////////////////////////////////////////////////
// Pure v. method:  OnBounce
//////////////////////////////////////////////////////////////////////////////////////////
// Description:     Defines what should happen when this MovableObject hits and then
//                  bounces off of something. This is called by the owned Atom/AtomGroup
//                  of this MovableObject during travel.
// Arguments:       The HitData describing the collision in detail.
// Return value:    Wheter the MovableObject should immediately halt any travel going on
//                  after this bounce.

    virtual bool OnBounce(HitData &hd) = 0;


//////////////////////////////////////////////////////////////////////////////////////////
// Pure v. method:  OnSink
//////////////////////////////////////////////////////////////////////////////////////////
// Description:     Defines what should happen when this MovableObject hits and then
//                  sink into something. This is called by the owned Atom/AtomGroup
//                  of this MovableObject during travel.
// Arguments:       The HitData describing the collision in detail.
// Return value:    Wheter the MovableObject should immediately halt any travel going on
//                  after this sinkage.

    virtual bool OnSink(HitData &hd) = 0;


//////////////////////////////////////////////////////////////////////////////////////////
// Virtual method:  MoveOutOfTerrain
//////////////////////////////////////////////////////////////////////////////////////////
// Description:     Checks whether any of the Atom:s in this MovableObject are on top of
//                  terrain pixels, and if so, attempt to move this out so none of this'
//                  Atoms are on top of the terrain any more.
// Arguments:       Only consider materials stronger than this in the terrain for
//                  intersections.
// Return value:    Whether any intersection was successfully resolved. Will return true
//                  even if there wasn't any intersections to begin with.

    virtual bool MoveOutOfTerrain(unsigned char strongerThan = g_MaterialAir) { return true; }


//////////////////////////////////////////////////////////////////////////////////////////
// Virtual method:  RotateOffset
//////////////////////////////////////////////////////////////////////////////////////////
// Description:     Rotates a vector offset from this MORotating's position according to
//                  the rotate angle and flipping.
// Arguments:       A const reference the offset Vector to rotate.
// Return value:    A new vector that is the result of the rotation.

    virtual Vector RotateOffset(const Vector &offset) const { return offset; }


//////////////////////////////////////////////////////////////////////////////////////////
// Virtual method:  ApplyForces
//////////////////////////////////////////////////////////////////////////////////////////
// Description:     Gathers and applies the global and accumulated forces. Then it clears
//                  out the force list.Note that this does NOT apply the accumulated
//                  impulses (impulse forces)!
// Arguments:       None.
// Return value:    None.

    virtual void ApplyForces();


//////////////////////////////////////////////////////////////////////////////////////////
// Virtual method:  ApplyImpulses
//////////////////////////////////////////////////////////////////////////////////////////
// Description:     Gathers and applies the accumulated impulse forces. Then it clears
//                  out the impulse list.Note that this does NOT apply the accumulated
//                  regular forces (non-impulse forces)!
// Arguments:       None.
// Return value:    None.

    virtual void ApplyImpulses();


//////////////////////////////////////////////////////////////////////////////////////////
// Virtual method:  GetForcesCount()
//////////////////////////////////////////////////////////////////////////////////////////
// Description:     Returns the number of Forces vectors to apply.
// Arguments:       None.
// Return value:    Number of entries in Forces list.

	int GetForcesCount() { return m_Forces.size(); };

//////////////////////////////////////////////////////////////////////////////////////////
// Virtual method:  GetForceVector()
//////////////////////////////////////////////////////////////////////////////////////////
// Description:     Returns force vector in newtons of the specified Force record.
// Arguments:       Force record index to get data from.
// Return value:    Force vector in newtons of the specified Force record.

	Vector GetForceVector(int n) { if (n > 0 && n < m_Forces.size()) return m_Forces[n].first; else return Vector(0, 0); }


//////////////////////////////////////////////////////////////////////////////////////////
// Virtual method:  GetForceOffset()
//////////////////////////////////////////////////////////////////////////////////////////
// Description:     Returns offset vector in METERS (not pixels) of the specified Force record.
// Arguments:       Force record index to get data from.
// Return value:    Offset vector in meters of the specified Force record.

	Vector GetForceOffset(int n) { if (n > 0 && n < m_Forces.size()) return m_Forces[n].second; else return Vector(0, 0); }


//////////////////////////////////////////////////////////////////////////////////////////
// Virtual method:  SetForceVector()
//////////////////////////////////////////////////////////////////////////////////////////
// Description:     Sets force vector in newtons of the specified Force record.
// Arguments:       Force record index to get data from. New Vector force value in newtons.
// Return value:    None.

	void SetForceVector(int n, Vector v) { if (n > 0 && n < m_Forces.size()) m_Forces[n].first = v; }


//////////////////////////////////////////////////////////////////////////////////////////
// Virtual method:  SetForceOffset()
//////////////////////////////////////////////////////////////////////////////////////////
// Description:     Sets offset vector in METERS (not pixels) of the specified Force record.
// Arguments:       Force record index to get data from. New Vector offset value in meters.
// Return value:    None.

	void SetForceOffset(int n, Vector v) { if (n > 0 && n < m_Forces.size()) m_Forces[n].second = v; }

    /// <summary>
    /// Gets the pairs of impulse forces and their offsets that have to be applied.
    /// </summary>
    /// <returns>A constant reference to the deque of impulses for this MovableObject.</returns>
    const std::deque <std::pair<Vector, Vector>> &GetImpulses() { return m_ImpulseForces; }

//////////////////////////////////////////////////////////////////////////////////////////
// Virtual method:  GetImpulsesCount()
//////////////////////////////////////////////////////////////////////////////////////////
// Description:     Returns the number of ImpulseForces vectors to apply.
// Arguments:       None.
// Return value:    Number of entries in ImpulseForces list.

	int GetImpulsesCount() { return m_ImpulseForces.size(); }


//////////////////////////////////////////////////////////////////////////////////////////
// Virtual method:  GetImpulseVector()
//////////////////////////////////////////////////////////////////////////////////////////
// Description:     Returns Impulse vector in newtons of the specified Impulse record.
// Arguments:       Impulse record index to get data from.
// Return value:    Impulse vector in newtons of the specified Impulse record.

	Vector GetImpulseVector(int n) { if (n > 0 && n < m_ImpulseForces.size()) return m_ImpulseForces[n].first; else return Vector(0, 0); }


//////////////////////////////////////////////////////////////////////////////////////////
// Virtual method:  GetImpulseOffset()
//////////////////////////////////////////////////////////////////////////////////////////
// Description:     Returns offset vector in METERS (not pixels) of the specified Impulse record.
// Arguments:       Impulse record index to get data from.
// Return value:    Offset vector in meters of the specified Impulse record.

	Vector GetImpulseOffset(int n) { if (n > 0 && n < m_ImpulseForces.size()) return m_ImpulseForces[n].second; else return Vector(0, 0); }


//////////////////////////////////////////////////////////////////////////////////////////
// Virtual method:  SetImpulseVector()
//////////////////////////////////////////////////////////////////////////////////////////
// Description:     Returns offset vector in METERS (not pixels) of the specified Impulse record.
// Arguments:       Impulse record index to get data from.
// Return value:    Offset vector in meters of the specified Impulse record.

	void SetImpulseVector(int n, Vector v) { if (n > 0 && n < m_ImpulseForces.size()) m_ImpulseForces[n].first = v; }


//////////////////////////////////////////////////////////////////////////////////////////
// Virtual method:  SetImpulseOffset()
//////////////////////////////////////////////////////////////////////////////////////////
// Description:     Sets offset vector in METERS (not pixels) of the specified Impulse record.
// Arguments:       Impulse record index to get data from. New Vector offset value in meters.
// Return value:    None.

	void SetImpulseOffset(int n, Vector v) { if (n > 0 && n < m_ImpulseForces.size()) m_ImpulseForces[n].second = v; }


//////////////////////////////////////////////////////////////////////////////////////////
// Virtual method:  PreTravel
//////////////////////////////////////////////////////////////////////////////////////////
// Description:     Does stuff that needs to be done before Travel(). Always call before
//                  calling Travel.
// Arguments:       None.
// Return value:    None.

    virtual void PreTravel();


//////////////////////////////////////////////////////////////////////////////////////////
// Virtual method:  Travel
//////////////////////////////////////////////////////////////////////////////////////////
// Description:     Travels this MovableObject, using its physical representation.
// Arguments:       None.
// Return value:    None.

    virtual void Travel();


//////////////////////////////////////////////////////////////////////////////////////////
// Virtual method:  PostTravel
//////////////////////////////////////////////////////////////////////////////////////////
// Description:     Does stuff that needs to be done after Travel(). Always call after
//                  calling Travel.
// Arguments:       None.
// Return value:    None.

    virtual void PostTravel();


//////////////////////////////////////////////////////////////////////////////////////////
// Virtual method:  Update
//////////////////////////////////////////////////////////////////////////////////////////
// Description:     Updates this MovableObject. Supposed to be done every frame. This also
//                  applies and clear the accumulated impulse forces (impulses), and the
//                  transferred forces of MOs attached to this.
// Arguments:       None.
// Return value:    None.

	void Update() override;


//////////////////////////////////////////////////////////////////////////////////////////
// Virtual method:  UpdateScript
//////////////////////////////////////////////////////////////////////////////////////////
// Description:     Updates this MovableObject's Lua scripts. Supposed to be done every
//                  frame after the rest of the hardcoded C++ update is done.
// Arguments:       None.
// Return value:    An error return value signaling sucess or any particular failure.
//                  Anything below 0 is an error signal.

	int UpdateScripts();

    /// <summary>
    /// Executes the Lua-defined OnPieMenu event handler for this MO.
    /// </summary>
    /// <param name="pieMenuActor">The actor which triggered the pie menu event.</param>
    /// <returns>An error return value signaling sucess or any particular failure. Anything below 0 is an error signal.</returns>
	virtual int OnPieMenu(Actor *pieMenuActor);


//////////////////////////////////////////////////////////////////////////////////////////
// Virtual method:  UpdateMOID
//////////////////////////////////////////////////////////////////////////////////////////
// Description:     Updates this' and its its childrens' MOID's and foorprint. Should
//                  be done every frame.
// Arguments:       None.
// Return value:    None.

	void UpdateMOID(std::vector<MovableObject *> &MOIDIndex, MOID rootMOID = g_NoMOID, bool makeNewMOID = true);


//////////////////////////////////////////////////////////////////////////////////////////
// Virtual method:  DrawMOIDIfOverlapping
//////////////////////////////////////////////////////////////////////////////////////////
// Description:     Draws the MOID representation of this to the SceneMan's MOID layer if
//                  this is found to potentially overlap another MovableObject.
// Arguments:       The MovableObject to check this for overlap against.
// Return value:    Whether it was drawn or not.

    virtual bool DrawMOIDIfOverlapping(MovableObject *pOverlapMO) { return false; }


//////////////////////////////////////////////////////////////////////////////////////////
// Virtual method:  DrawHUD
//////////////////////////////////////////////////////////////////////////////////////////
// Description:     Draws this' current graphical HUD overlay representation to a
//                  BITMAP of choice.
// Arguments:       A pointer to a BITMAP to draw on.
//                  The absolute position of the draw bitmap's upper left corner in the Scene.
//                  Which player's screen this is being drawn to. May affect what HUD elements
//                  get drawn etc.
// Return value:    None.

    virtual void DrawHUD(BITMAP *pTargetBitmap, const Vector &targetPos = Vector(), int whichScreen = 0, bool playerControlled = false) { return; }

//////////////////////////////////////////////////////////////////////////////////////////
// Virtual method:  GetRestThreshold
//////////////////////////////////////////////////////////////////////////////////////////
// Description:     Returns current rest threshold for this MO
// Arguments:       None
// Return value:    Rest threshold of this MO

	int GetRestThreshold() const { return m_RestThreshold; }

//////////////////////////////////////////////////////////////////////////////////////////
// Virtual method:  SetRestThreshold
//////////////////////////////////////////////////////////////////////////////////////////
// Description:     Sets current rest threshold for this MO
// Arguments:       New rest threshold value
// Return value:    None

	void SetRestThreshold(int newRestThreshold)  { m_RestThreshold = newRestThreshold; }

//////////////////////////////////////////////////////////////////////////////////////////
// Static method:  GetNextID
//////////////////////////////////////////////////////////////////////////////////////////
// Description:     Returns the next unique id for MO's and increments unique ID counter
// Arguments:       None.
// Return value:    Returns the next unique id.

	static unsigned long int GetNextUniqueID() { return ++m_UniqueIDCounter; }

//////////////////////////////////////////////////////////////////////////////////////////
// Static method:  GetUniqueID
//////////////////////////////////////////////////////////////////////////////////////////
// Description:     Returns this MO's unique persistent ID
// Arguments:       None.
// Return value:    Returns this MO's unique persistent ID

	unsigned long int const GetUniqueID() const { return m_UniqueID; }

    /// <summary>
    /// Gets the preset name and unique ID of this MO, often useful for error messages.
    /// </summary>
    /// <returns>A string containing the unique ID and preset name of this MO.</returns>
    std::string GetPresetNameAndUniqueID() const { return m_PresetName + ", UID: " + std::to_string(m_UniqueID); }


//////////////////////////////////////////////////////////////////////////////////////////
// Virtual method:  DamageOnCollision
//////////////////////////////////////////////////////////////////////////////////////////
// Description:     If not zero applyies specified ammount of damage points to actors on 
//					collision even without penetration.
// Arguments:       None
// Return value:    Amount of damage to apply.

	float DamageOnCollision() const { return m_DamageOnCollision; }


//////////////////////////////////////////////////////////////////////////////////////////
// Virtual method:  SetDamageOnCollision
//////////////////////////////////////////////////////////////////////////////////////////
// Description:     If not zero applyies specified ammount of damage points to actors on 
//					collision even without penetration.
// Arguments:       Amount of damage to apply.
// Return value:    None.

	void SetDamageOnCollision(float value) { m_DamageOnCollision = value; }


//////////////////////////////////////////////////////////////////////////////////////////
// Virtual method:  DamageOnPenetration
//////////////////////////////////////////////////////////////////////////////////////////
// Description:     If not zero applies specified ammount of damage points to actors on 
//					collision if penetration occured.
// Arguments:       None
// Return value:    Amount of damage to apply.

	float DamageOnPenetration() const { return m_DamageOnPenetration; }


//////////////////////////////////////////////////////////////////////////////////////////
// Virtual method:  SetDamageOnPenetration
//////////////////////////////////////////////////////////////////////////////////////////
// Description:     If not zero applies specified ammount of damage points to actors on 
//					collision if penetration occured.
// Arguments:       Amount of damage to apply.
// Return value:    None.

	void SetDamageOnPenetration(float value) { m_DamageOnPenetration = value; }


//////////////////////////////////////////////////////////////////////////////////////////
// Virtual method:  WoundDamageMultiplier
//////////////////////////////////////////////////////////////////////////////////////////
// Description:     Returns damage multiplier transferred to wound inflicted by this object on penetration
// Arguments:       None
// Return value:    Damage multiplier to apply to wound.

	float WoundDamageMultiplier() const { return m_WoundDamageMultiplier; }


//////////////////////////////////////////////////////////////////////////////////////////
// Virtual method:  SetWoundDamageMultiplier
//////////////////////////////////////////////////////////////////////////////////////////
// Description:     Sets damage multiplier transferred to wound inflicted by this object on penetration
// Arguments:       New damage multiplier to apply to wound.
// Return value:    None.

	void SetWoundDamageMultiplier(float value) { m_WoundDamageMultiplier = value; }

    /// <summary>
    /// Gets whether or not this MovableObject should apply wound damage when it collides with another MovableObject.
    /// </summary>
    /// <returns>Whether or not this MovableObject should apply wound damage when it collides with another MovableObject.</returns>
    bool GetApplyWoundDamageOnCollision() const { return m_ApplyWoundDamageOnCollision; }

    /// <summary>
    /// Sets whether or not this MovableObject should apply wound damage when it collides with another MovableObject.
    /// </summary>
    /// <param name="applyWoundDamageOnCollision">Whether or not this MovableObject should apply wound damage on collision.</param>
    void SetApplyWoundDamageOnCollision(bool applyWoundDamageOnCollision) { m_ApplyWoundDamageOnCollision = applyWoundDamageOnCollision; }

    /// <summary>
    /// Gets whether or not this MovableObject should apply burst wound damage when it collides with another MovableObject.
    /// </summary>
    /// <returns>Whether or not this MovableObject should apply burst wound damage when it collides with another MovableObject.</returns>
    bool GetApplyWoundBurstDamageOnCollision() const { return m_ApplyWoundBurstDamageOnCollision; }

    /// <summary>
    /// Sets whether or not this MovableObject should apply burst wound damage when it collides with another MovableObject.
    /// </summary>
    /// <param name="applyWoundDamageOnCollision">Whether or not this MovableObject should apply burst wound damage on collision.</param>
    void SetApplyWoundBurstDamageOnCollision(bool applyWoundBurstDamageOnCollision) { m_ApplyWoundBurstDamageOnCollision = applyWoundBurstDamageOnCollision; }



//////////////////////////////////////////////////////////////////////////////////////////
// Virtual method:  GetMOIDs
//////////////////////////////////////////////////////////////////////////////////////////
// Description:     Puts all MOIDs associated with this MO and all it's descendants into MOIDs vector
// Arguments:       Vector to store MOIDs
// Return value:    None.

	virtual void GetMOIDs(std::vector<MOID> &MOIDs) const;


//////////////////////////////////////////////////////////////////////////////////////////
// Method:          HitWhatMOID
//////////////////////////////////////////////////////////////////////////////////////////
// Description:     Returns the ID of the MO hit at the previously taken Travel
//                  This will only potentially return non-g_NoMOID if this object's Atom is set to
//                  hit MO's and the MO hit isn't marked to be ignored.
// Arguments:       None.
// Return value:    The ID of the non-ignored MO, if any, that this object's Atom or AtomGroup is now
//                  intersecting because of the last Travel taken.

	MOID HitWhatMOID() const { if (m_LastCollisionSimFrameNumber == g_MovableMan.GetSimUpdateFrameNumber()) return m_MOIDHit; else return g_NoMOID; }


//////////////////////////////////////////////////////////////////////////////////////////
// Method:          SetHitWhatMOID
//////////////////////////////////////////////////////////////////////////////////////////
// Description:     Sets the ID of the MO hit at the previously taken Travel
//                  This will only potentially return non-g_NoMOID if this object's Atom is set to
//                  hit MO's and the MO hit isn't marked to be ignored.
// Arguments:       The ID of the non-ignored MO, if any, that this object's Atom or AtomGroup is now
//                  intersecting because of the last Travel taken.
// Return value:    None.

	void SetHitWhatMOID(MOID id) { m_MOIDHit = id;  m_LastCollisionSimFrameNumber = g_MovableMan.GetSimUpdateFrameNumber(); }


//////////////////////////////////////////////////////////////////////////////////////////
// Method:          HitWhatMOID
//////////////////////////////////////////////////////////////////////////////////////////
// Description:     Returns the unique ID of the particle hit at the previously taken Travel
// Arguments:       None.
// Return value:    Unique ID of the particle hit at the previously taken Travel

	long int HitWhatParticleUniqueID() const { if (m_LastCollisionSimFrameNumber == g_MovableMan.GetSimUpdateFrameNumber()) return m_ParticleUniqueIDHit; else return 0; }


//////////////////////////////////////////////////////////////////////////////////////////
// Method:          HitWhatMOID
//////////////////////////////////////////////////////////////////////////////////////////
// Description:     Returns the unique ID of the particle hit at the previously taken Travel
// Arguments:       Unique ID of the particle hit at the previously taken Travel.
// Return value:    None.

	void SetHitWhatParticleUniqueID(long int id) { m_ParticleUniqueIDHit = id; m_LastCollisionSimFrameNumber = g_MovableMan.GetSimUpdateFrameNumber(); }


//////////////////////////////////////////////////////////////////////////////////////////
// Method:          HitWhatTerrMaterial
//////////////////////////////////////////////////////////////////////////////////////////
// Description:     Returns the terrain material the previously taken Tarvel
//                  hit, if any.
// Arguments:       None.
// Return value:    The ID of the material, if any, that this MO hit during the last Travel.

	unsigned char HitWhatTerrMaterial() const { if (m_LastCollisionSimFrameNumber == g_MovableMan.GetSimUpdateFrameNumber()) return m_TerrainMatHit; else return g_MaterialAir; }


//////////////////////////////////////////////////////////////////////////////////////////
// Method:          SetHitWhatTerrMaterial
//////////////////////////////////////////////////////////////////////////////////////////
// Description:     Sets the terrain material the previously taken Tarvel hit, if any.
// Arguments:       The ID of the material, if any, that this MO hit during the last Travel.
// Return value:    None.

	void SetHitWhatTerrMaterial(unsigned char matID);

	bool ProvidesPieMenuContext() const { return m_ProvidesPieMenuContext; }

	void SetProvidesPieMenuContext(bool value) { m_ProvidesPieMenuContext = value; }

<<<<<<< HEAD
	/// <summary>
	/// Draws this MovableObject's graphical and material representations to the specified SLTerrain's respective layers.
	/// </summary>
	/// <param name="terrain">The SLTerrain to draw this MovableObject to. Ownership is NOT transferred!</param>
	/// <returns>Whether the object was successfully drawn to the terrain.</returns>
	bool DrawToTerrain(SLTerrain *terrain);
=======
    /// <summary>
    /// Gets whether this MO's RootParent can GetHitByMOs and is currently traveling.
    /// </summary>
    /// <returns>Whether this MO's RootParent can GetHitByMOs and is currently traveling.</returns>
    bool GetTraveling() const { return GetRootParent()->m_IsTraveling; }
>>>>>>> 1a7f66a9

//////////////////////////////////////////////////////////////////////////////////////////
// Protected member variable and method declarations

protected:
    /// <summary>
    /// Does necessary work to setup a script object name for this object, allowing it to be accessed in Lua, then runs all of the MO's scripts' Create functions in Lua.
    /// </summary>
    /// <returns>0 on success, -2 if it fails to setup the script object in Lua, and -3 if it fails to run any Create function.</returns>
    int InitializeObjectScripts();

//////////////////////////////////////////////////////////////////////////////////////////
// Virtual method:  UpdateChildMOIDs
//////////////////////////////////////////////////////////////////////////////////////////
// Description:     Makes this MO register itself and all its attached children in the
//                  MOID register and get ID:s for itself and its children for this frame.
// Arguments:       The MOID index to register itself and its children in.
//                  The MOID of the root MO of this MO, ie the highest parent of this MO.
//                  0 means that this MO is the root, ie it is owned by MovableMan.
//                  Whether this MO should make a new MOID to use for itself, or to use
//                  the same as the last one in the index (presumably its parent),
// Return value:    None.

	virtual void UpdateChildMOIDs(std::vector<MovableObject *> &MOIDIndex, MOID rootMOID = g_NoMOID, bool makeNewMOID = true) {}

//////////////////////////////////////////////////////////////////////////////////////////
// Virtual method:  RegMOID
//////////////////////////////////////////////////////////////////////////////////////////
// Description:     Makes this MO register itself in the MOID register and get ID:s for
//                  itself and its children for this frame.
//                  BITMAP of choice.
// Arguments:       The MOID index to register itself and its children in.
//                  The MOID of the root MO of this MO, ie the highest parent of this MO.
//                  0 means that this MO is the root, ie it is owned by MovableMan.
//                  Whether this MO should make a new MOID to use for itself, or to use
//                  the same as the last one in the index (presumably its parent),
// Return value:    None.

	void RegMOID(std::vector<MovableObject *> &MOIDIndex, MOID rootMOID = g_NoMOID, bool makeNewMOID = true);

//////////////////////////////////////////////////////////////////////////////////////////
// Constructor:     MovableObject
//////////////////////////////////////////////////////////////////////////////////////////
// Description:     Copy constructor method used to instantiate a MovableObject object
//                  identical to an already existing one.
// Arguments:       A MovableObject object which is passed in by reference.


    // Member variables
    static Entity::ClassInfo m_sClass;
	// Global counter with unique ID's
	static unsigned long int m_UniqueIDCounter;
    // The type of MO this is, either Actor, Item, or Particle
    int m_MOType;
    float m_Mass; // In metric kilograms (kg).
    Vector m_Vel; // In meters per second (m/s).
    Vector m_PrevPos; // Previous frame's position.
    Vector m_PrevVel; // Previous frame's velocity.
    float m_Scale; // The scale that this MovableObject's representation will be drawn in. 1.0 being 1:1;
    // How this is affected by global effects, from +1.0 to -1.0. Something with a negative value will 'float' upward
    float m_GlobalAccScalar;
    // How much this is affected by air resistance when traveling over a second, 0 to 1.0, with 0 as default
    float m_AirResistance;
    // At which threshold of velocity, in m/s, the effect of AirResistance kicks in
    float m_AirThreshold;
    // The impulse force in kg * (m/s) needed to unpin this. Pinned MO's don't travel at all.
    float m_PinStrength;
    // The threshold in ms as to how long this MO should wait after being at rest
    // to get flagged to be copied to the terrain.
    int m_RestThreshold;
    // The forces acting on this MovableObject, the first vector being the force in
    // In kg * m/s^2 (Newtons), and the second one being the offset the force is being
    // applied from the m_Pos, IN METERS (not pixels!).
    std::deque<std::pair<Vector, Vector> > m_Forces;
    std::deque<std::pair<Vector, Vector> > m_ImpulseForces; // First in kg * m/s, second vector in meters.
    Timer m_AgeTimer;
    Timer m_RestTimer;

    unsigned long m_Lifetime;
    // The sharpness factor that gets added to single pixel hit impulses in
    // applicable situations.
    float m_Sharpness;
    // This is to be set each frame that this may be intersecting the terrain, like when it has been flipped
    bool m_CheckTerrIntersection;
    // Whether or not this MovableObject will test for collisions against other MOs.
    bool m_HitsMOs;
    // Another MovableObject that this should not be hitting even if it is set to hit MOs.
    MovableObject *m_pMOToNotHit;
    // For how long to not hit specific MO above
    Timer m_MOIgnoreTimer;
    // Whether or not this MovableObject can get hit by other MOs.
    bool m_GetsHitByMOs;
    // Whether this ignores collisions with other MOs of the same Team as this.
    bool m_IgnoresTeamHits;
    // This currently ignores hits with other AtomGroup MOs.
    bool m_IgnoresAtomGroupHits;
    // This will flip the IgnoreAtomGroupHits on or off depending on whether this MO is travelling slower than the threshold here, in m/s
    // This is disabled if set to negative value, and 0 means AG hits are never ignored
    float m_IgnoresAGHitsWhenSlowerThan;
    // This is mission critical, which means it should NEVER be settled or destroyed by gibbing
    bool m_MissionCritical;
    // Whether this can be destroyed by being squished into the terrain
    bool m_CanBeSquished;
    // Whether or not this MovableObject has been updated yet this frame.
    bool m_IsUpdated;
    // Whether wrap drawing double across wrapping seams is enabled or not
    bool m_WrapDoubleDraw;
    // Whether the position of this object wrapped around the world this frame, or not.
    // This is just run-time data, don't need to be saved.
    bool m_DidWrap;
    // This is only valid the same frame it was assigned!
    MOID m_MOID;
    // This is only valid the same frame it was assigned!
    // MOID of the root MO, same as this' m_MOID if this is owned by MovableMan.
    MOID m_RootMOID;
    // How many total (subsequent) MOID's this MO and all its children are taking up this frame.
    // ie if this MO has no children, this will likely be 1.
    int m_MOIDFootprint;
    // Whether or not this object has been added to MovableMan. Does not take into account the object being removed from MovableMan, though in practice it usually will.
    bool m_HasEverBeenAddedToMovableMan;
    // A set of ID:s of MO:s that already have collided with this MO during this frame.
    std::set<MOID> m_AlreadyHitBy;
    // A counter to count the oscillations in translational velocity, in order to detect settling.
    int m_VelOscillations;
    // Mark to have the MovableMan copy this the terrain layers at the end
    // of update.
    bool m_ToSettle;
    // Mark to delete at the end of MovableMan update
    bool m_ToDelete;
    // To draw this guy's HUD or not
    bool m_HUDVisible;

	bool m_IsTraveling; //!< Prevents self-intersection while traveling when simplified collision detection is used.

    std::map<std::string, bool> m_AllLoadedScripts; //!< A map of script paths to the enabled state of the given script.
    std::unordered_map<std::string, std::vector<std::string>> m_FunctionsAndScripts; //!< A map of function names to vectors of scripts paths. Used to maintain script execution order and avoid extraneous Lua calls.

    // The ID name unique to this' preset and its defined scripted functions in the lua state.
    std::string m_ScriptPresetName;
    // The ID name unique to this' object instance representation in the Lua state.
    std::string m_ScriptObjectName;

    // Special post processing flash effect file and Bitmap. Shuold be loaded from a 32bpp bitmap
    ContentFile m_ScreenEffectFile;
    // Not owned by this, owned by the contentfiles
    BITMAP *m_pScreenEffect;

	size_t m_ScreenEffectHash;

    // Effect's showing is delayed by this amount into this' lifetime, in ms
    int m_EffectStartTime;
    // Effect's ending this far into the lifetime of this, in ms. 0 means as long as this is alive
    int m_EffectStopTime;
    // The intensity of the effect blend at the start time, 0-255
    int m_EffectStartStrength;
    // The intensity of the effect blend at the stop time, 0-255
    int m_EffectStopStrength;
    // The effect can't be obscured
    bool m_EffectAlwaysShows;
	// The effect's rotation angle
	float m_EffectRotAngle;
	// Whether effect's rot angle should be inherited from parent
	bool m_InheritEffectRotAngle;
	// Whether effect's rot angle should be randomized on creation
	bool m_RandomizeEffectRotAngle;
	// Whether effects rot angle should be randomized every frame
	bool m_RandomizeEffectRotAngleEveryFrame;

	// This object's unique persistent ID
	long int m_UniqueID;
	// In which radis should we look to remove orphaned terrain on terrain penetration, 
	// must not be greater than SceneMan::ORPHANSIZE, or will be truncated
	int m_RemoveOrphanTerrainRadius;
	// What is the max orphan area to trigger terrain removal
	int m_RemoveOrphanTerrainMaxArea;
	// Rate at which terrain removal checks will be triggered
	float m_RemoveOrphanTerrainRate;
	// Whether this should cause health-damage on collision
	float m_DamageOnCollision;
	// Whether this should cause health-damage on penetration
	float m_DamageOnPenetration;
	// Damage multiplier transferred to wound inflicted by this object on penetration
	float m_WoundDamageMultiplier;
    bool m_ApplyWoundDamageOnCollision; //!< Whether or not this should apply wound damage on collision, respecting WoundDamageMultiplier and without creating a wound.
    bool m_ApplyWoundBurstDamageOnCollision; //!< Whether or not this should apply wound burst damage on collision, respecting WoundDamageMultiplier and without creating a wound.
	//Whether this MO should ignore terrain when traveling
	bool m_IgnoreTerrain;
	// MOID hit during last Travel
	MOID m_MOIDHit;
	// Terrain material hit during last travel
	unsigned char m_TerrainMatHit;
	// Unique ID of particle hit this MO
	long int m_ParticleUniqueIDHit;
	// Number of sim update frame when last collision was detcted
	unsigned int m_LastCollisionSimFrameNumber;
	// If true, the object will receive OnPieMenu event whenever someone activated a pie menu
	bool m_ProvidesPieMenuContext;

//////////////////////////////////////////////////////////////////////////////////////////
// Private member variable and method declarations

private:

//////////////////////////////////////////////////////////////////////////////////////////
// Method:          Clear
//////////////////////////////////////////////////////////////////////////////////////////
// Description:     Clears all the member variables of this MovableObject, effectively
//                  resetting the members of this abstraction level only.
// Arguments:       None.
// Return value:    None.

    void Clear();

	// Disallow the use of some implicit methods.
	MovableObject(const MovableObject &reference) = delete;
	MovableObject& operator=(const MovableObject& ref) = delete;
};

} // namespace RTE

#endif // File<|MERGE_RESOLUTION|>--- conflicted
+++ resolved
@@ -1807,20 +1807,18 @@
 
 	void SetProvidesPieMenuContext(bool value) { m_ProvidesPieMenuContext = value; }
 
-<<<<<<< HEAD
+    /// <summary>
+    /// Gets whether this MO's RootParent can GetHitByMOs and is currently traveling.
+    /// </summary>
+    /// <returns>Whether this MO's RootParent can GetHitByMOs and is currently traveling.</returns>
+    bool GetTraveling() const { return GetRootParent()->m_IsTraveling; }
+
 	/// <summary>
 	/// Draws this MovableObject's graphical and material representations to the specified SLTerrain's respective layers.
 	/// </summary>
 	/// <param name="terrain">The SLTerrain to draw this MovableObject to. Ownership is NOT transferred!</param>
 	/// <returns>Whether the object was successfully drawn to the terrain.</returns>
 	bool DrawToTerrain(SLTerrain *terrain);
-=======
-    /// <summary>
-    /// Gets whether this MO's RootParent can GetHitByMOs and is currently traveling.
-    /// </summary>
-    /// <returns>Whether this MO's RootParent can GetHitByMOs and is currently traveling.</returns>
-    bool GetTraveling() const { return GetRootParent()->m_IsTraveling; }
->>>>>>> 1a7f66a9
 
 //////////////////////////////////////////////////////////////////////////////////////////
 // Protected member variable and method declarations

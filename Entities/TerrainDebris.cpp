#include "TerrainDebris.h"
#include "SLTerrain.h"

#include "System/SDLHelper.h"

namespace RTE {

	ConcreteClassInfo(TerrainDebris, Entity, 0);

/////////////////////////////////////////////////////////////////////////////////////////////////////////////////////////////

	void TerrainDebris::Clear() {
		m_DebrisFile.Reset();
<<<<<<< HEAD
		m_Textures.clear();
=======
		m_Bitmaps.clear();
>>>>>>> 59b8fb57
		m_BitmapCount = 0;
		m_Material.Reset();
		m_TargetMaterial.Reset();
		m_OnlyOnSurface = false;
		m_OnlyBuried = false;
		m_MinDepth = 0;
		m_MaxDepth = 10;
		m_Density = 0.01F;
	}

/////////////////////////////////////////////////////////////////////////////////////////////////////////////////////////////

	int TerrainDebris::Create() {
		if (Entity::Create() < 0) {
			return -1;
		}
<<<<<<< HEAD
		m_Textures = m_DebrisFile.GetAsAnimation(m_BitmapCount);
		RTEAssert(!m_Textures.empty() && m_Textures[0], "Failed to load debris bitmaps!");
=======
		m_DebrisFile.GetAsAnimation(m_Bitmaps, m_BitmapCount);
		RTEAssert(!m_Bitmaps.empty() && m_Bitmaps.at(0), "Failed to load debris bitmaps!");
>>>>>>> 59b8fb57

		return 0;
	}

/////////////////////////////////////////////////////////////////////////////////////////////////////////////////////////////

	int TerrainDebris::Create(const TerrainDebris &reference) {
		Entity::Create(reference);

		m_DebrisFile = reference.m_DebrisFile;
		m_Textures = reference.m_Textures;
		m_BitmapCount = reference.m_BitmapCount;
		m_Material = reference.m_Material;
		m_TargetMaterial = reference.m_TargetMaterial;
		m_OnlyOnSurface = reference.m_OnlyOnSurface;
		m_OnlyBuried = reference.m_OnlyBuried;
		m_MinDepth = reference.m_MinDepth;
		m_MaxDepth = reference.m_MaxDepth;
		m_Density = reference.m_Density;

		return 0;
	}

/////////////////////////////////////////////////////////////////////////////////////////////////////////////////////////////

	int TerrainDebris::ReadProperty(const std::string_view &propName, Reader &reader) {
		if (propName == "DebrisFile") {
			reader >> m_DebrisFile;
		} else if (propName == "DebrisPieceCount") {
			reader >> m_BitmapCount;
			m_Bitmaps.reserve(m_BitmapCount);
		} else if (propName == "DebrisMaterial") {
			reader >> m_Material;
		} else if (propName == "TargetMaterial") {
			reader >> m_TargetMaterial;
		} else if (propName == "OnlyOnSurface") {
			reader >> m_OnlyOnSurface;
		} else if (propName == "OnlyBuried") {
			reader >> m_OnlyBuried;
		} else if (propName == "MinDepth") {
			reader >> m_MinDepth;
		} else if (propName == "MaxDepth") {
			reader >> m_MaxDepth;
		} else if (propName == "DensityPerMeter") {
			reader >> m_Density;
		} else {
			return Entity::ReadProperty(propName, reader);
		}
		return 0;
	}

/////////////////////////////////////////////////////////////////////////////////////////////////////////////////////////////

	int TerrainDebris::Save(Writer &writer) const {
		Entity::Save(writer);

		writer.NewProperty("DebrisFile");
		writer << m_DebrisFile;
		writer.NewProperty("DebrisPieceCount");
		writer << m_BitmapCount;
		writer.NewProperty("DebrisMaterial");
		writer << m_Material;
		writer.NewProperty("TargetMaterial");
		writer << m_TargetMaterial;
		writer.NewProperty("OnlyOnSurface");
		writer << m_OnlyOnSurface;
		writer.NewProperty("OnlyBuried");
		writer << m_OnlyBuried;
		writer.NewProperty("MinDepth");
		writer << m_MinDepth;
		writer.NewProperty("MaxDepth");
		writer << m_MaxDepth;
		writer.NewProperty("DensityPerMeter");
		writer << m_Density;

		return 0;
	}

/////////////////////////////////////////////////////////////////////////////////////////////////////////////////////////////

	void TerrainDebris::ApplyDebris(SLTerrain *terrain) {
<<<<<<< HEAD
		RTEAssert(!m_Textures.empty() && m_BitmapCount > 0, "No bitmaps loaded for terrain debris!");

		SharedTexture terrTexture = terrain->GetFGColorTexture();
		SharedTexture matTexture = terrain->GetMaterialTexture();
=======
		RTEAssert(!m_Bitmaps.empty() && m_BitmapCount > 0, "No bitmaps loaded for terrain debris!");
>>>>>>> 59b8fb57

		terrTexture->lock();
		matTexture->lock();

		// How many pieces of debris we're spreading out.
<<<<<<< HEAD
		unsigned int terrainWidth = terrTexture->getW();
		unsigned int pieceCount = (terrainWidth * c_MPP) * m_Density;
=======
		unsigned int terrainWidth = terrBitmap->w;
		unsigned int pieceCount = static_cast<int>((static_cast<float>(terrainWidth) * c_MPP) * m_Density);
>>>>>>> 59b8fb57

		// First is index in the bitmap array, Second is blit location
		std::list<std::pair<int, Vector>> piecesToPlace;
		Vector location;
		Box pieceBox;
<<<<<<< HEAD
=======

		unsigned char checkPixel;
>>>>>>> 59b8fb57

		uint32_t checkPixel;

		for (unsigned int piece = 0; piece < pieceCount; ++piece) {
			bool place = false;
			unsigned int currentBitmap = RandomNum<int>(0, m_BitmapCount - 1);
			RTEAssert(currentBitmap >= 0 && currentBitmap < m_BitmapCount, "Bitmap index is out of bounds!");

<<<<<<< HEAD
			pieceBox.SetWidth(m_Textures[currentBitmap]->getW());
			pieceBox.SetHeight(m_Textures[currentBitmap]->getH());
=======
			pieceBox.SetWidth(static_cast<float>(m_Bitmaps.at(currentBitmap)->w));
			pieceBox.SetHeight(static_cast<float>(m_Bitmaps.at(currentBitmap)->h));
>>>>>>> 59b8fb57

			int x = RandomNum<int>(0, terrainWidth);
			int y = 0;
			int depth = RandomNum(m_MinDepth, m_MaxDepth);

			while (y < terrTexture->getH()) {
				// Find the air-terrain boundary
				for (; y < terrTexture->getH(); ++y) {
					checkPixel = matTexture->getPixel(x, y);
					// Check for terrain hit
					if (checkPixel != g_MaterialAir) {
						if (checkPixel == m_TargetMaterial.GetIndex()) {
							place = true;
							break;
						// If we didn't hit target material, but are specified to, then don't place
						} else if (m_OnlyOnSurface) {
							place = false;
							break;
						}
					}
				}
				if (!place) {
					break;
				}
				// The target locations are on the center of the objects; if supposed to be buried, move down so it is
				y += depth + static_cast<int>(m_OnlyBuried ? pieceBox.GetHeight() * 0.6F : 0);
				pieceBox.SetCenter(Vector(static_cast<float>(x), static_cast<float>(y)));

				// Make sure we're not trying to place something into a cave or other air pocket
				if (!g_SceneMan.GetTerrain()->IsAirPixel(x, y) && (!m_OnlyBuried || g_SceneMan.GetTerrain()->IsBoxBuried(pieceBox))) {
					// Do delayed drawing so that we don't end up placing things on top of each other
					piecesToPlace.emplace_back(currentBitmap, pieceBox.GetCorner());
					break;
				}
			}
		}

<<<<<<< HEAD
		std::unique_ptr<SDL_Surface, sdl_deleter> terrMatSurface{matTexture->getPixelsAsSurface()};
		std::unique_ptr<SDL_Surface, sdl_deleter> terrFGSurface{terrTexture->getPixelsAsSurface()};

		for (const std::pair<int, Vector> &pieceListEntry : piecesToPlace) {
			std::unique_ptr<SDL_Surface, sdl_deleter> piece{m_Textures[pieceListEntry.first]->getPixelsAsSurface()};
			SDL_Rect pos{pieceListEntry.second.GetFloorIntX(), pieceListEntry.second.GetFloorIntY(), 0, 0};
			// Draw the color sprite onto the terrain color layer.
			SDL_BlitSurface(piece.get(), nullptr, terrFGSurface.get(), &pos);
			// Draw the material representation onto the terrain's material layer

			uint32_t matIndex = SDL_MapRGB(terrMatSurface->format, m_Material.GetIndex()>>24, m_Material.GetIndex()>>16, m_Material.GetIndex()>>8);

			std::vector<uint32_t> pieceMatterPixels;
			std::copy(m_Textures[pieceListEntry.first]->getPixelsRO().begin(), m_Textures[pieceListEntry.first]->getPixelsRO().end(), std::back_inserter(pieceMatterPixels));
			uint32_t Amask = piece->format->Amask;
			std::replace_if(pieceMatterPixels.begin(), pieceMatterPixels.end(), [Amask](auto x) { return (x & Amask) == 0; }, g_MaterialAir);
			std::replace_if(pieceMatterPixels.begin(), pieceMatterPixels.end(), [Amask](auto x) { return (x & Amask) != 0; }, matIndex);

			SDL_Surface *pieceMatter{SDL_CreateRGBSurfaceWithFormatFrom(pieceMatterPixels.data(), piece->w, piece->h, 32, piece->pitch, terrMatSurface->format->format)};

			SDL_BlitSurface(pieceMatter, nullptr, terrMatSurface.get(), &pos);
			SDL_FreeSurface(pieceMatter);
		}
=======
		for (const auto &[pieceFrameNum, piecePos] : piecesToPlace) {
			// Draw the color sprite onto the terrain color layer.
			draw_sprite(terrBitmap, m_Bitmaps.at(pieceFrameNum), piecePos.GetFloorIntX(), piecePos.GetFloorIntY());
			// Draw the material representation onto the terrain's material layer
			draw_character_ex(matBitmap, m_Bitmaps.at(pieceFrameNum), piecePos.GetFloorIntX(), piecePos.GetFloorIntY(), m_Material.GetIndex(), -1);
		}

		release_bitmap(terrBitmap);
		release_bitmap(matBitmap);
		terrBitmap = nullptr;
		matBitmap = nullptr;
>>>>>>> 59b8fb57
	}
}<|MERGE_RESOLUTION|>--- conflicted
+++ resolved
@@ -11,11 +11,7 @@
 
 	void TerrainDebris::Clear() {
 		m_DebrisFile.Reset();
-<<<<<<< HEAD
 		m_Textures.clear();
-=======
-		m_Bitmaps.clear();
->>>>>>> 59b8fb57
 		m_BitmapCount = 0;
 		m_Material.Reset();
 		m_TargetMaterial.Reset();
@@ -32,13 +28,8 @@
 		if (Entity::Create() < 0) {
 			return -1;
 		}
-<<<<<<< HEAD
 		m_Textures = m_DebrisFile.GetAsAnimation(m_BitmapCount);
 		RTEAssert(!m_Textures.empty() && m_Textures[0], "Failed to load debris bitmaps!");
-=======
-		m_DebrisFile.GetAsAnimation(m_Bitmaps, m_BitmapCount);
-		RTEAssert(!m_Bitmaps.empty() && m_Bitmaps.at(0), "Failed to load debris bitmaps!");
->>>>>>> 59b8fb57
 
 		return 0;
 	}
@@ -120,36 +111,22 @@
 /////////////////////////////////////////////////////////////////////////////////////////////////////////////////////////////
 
 	void TerrainDebris::ApplyDebris(SLTerrain *terrain) {
-<<<<<<< HEAD
 		RTEAssert(!m_Textures.empty() && m_BitmapCount > 0, "No bitmaps loaded for terrain debris!");
 
 		SharedTexture terrTexture = terrain->GetFGColorTexture();
 		SharedTexture matTexture = terrain->GetMaterialTexture();
-=======
-		RTEAssert(!m_Bitmaps.empty() && m_BitmapCount > 0, "No bitmaps loaded for terrain debris!");
->>>>>>> 59b8fb57
 
 		terrTexture->lock();
 		matTexture->lock();
 
 		// How many pieces of debris we're spreading out.
-<<<<<<< HEAD
 		unsigned int terrainWidth = terrTexture->getW();
 		unsigned int pieceCount = (terrainWidth * c_MPP) * m_Density;
-=======
-		unsigned int terrainWidth = terrBitmap->w;
-		unsigned int pieceCount = static_cast<int>((static_cast<float>(terrainWidth) * c_MPP) * m_Density);
->>>>>>> 59b8fb57
 
 		// First is index in the bitmap array, Second is blit location
 		std::list<std::pair<int, Vector>> piecesToPlace;
 		Vector location;
 		Box pieceBox;
-<<<<<<< HEAD
-=======
-
-		unsigned char checkPixel;
->>>>>>> 59b8fb57
 
 		uint32_t checkPixel;
 
@@ -158,13 +135,8 @@
 			unsigned int currentBitmap = RandomNum<int>(0, m_BitmapCount - 1);
 			RTEAssert(currentBitmap >= 0 && currentBitmap < m_BitmapCount, "Bitmap index is out of bounds!");
 
-<<<<<<< HEAD
 			pieceBox.SetWidth(m_Textures[currentBitmap]->getW());
 			pieceBox.SetHeight(m_Textures[currentBitmap]->getH());
-=======
-			pieceBox.SetWidth(static_cast<float>(m_Bitmaps.at(currentBitmap)->w));
-			pieceBox.SetHeight(static_cast<float>(m_Bitmaps.at(currentBitmap)->h));
->>>>>>> 59b8fb57
 
 			int x = RandomNum<int>(0, terrainWidth);
 			int y = 0;
@@ -202,7 +174,6 @@
 			}
 		}
 
-<<<<<<< HEAD
 		std::unique_ptr<SDL_Surface, sdl_deleter> terrMatSurface{matTexture->getPixelsAsSurface()};
 		std::unique_ptr<SDL_Surface, sdl_deleter> terrFGSurface{terrTexture->getPixelsAsSurface()};
 
@@ -226,18 +197,5 @@
 			SDL_BlitSurface(pieceMatter, nullptr, terrMatSurface.get(), &pos);
 			SDL_FreeSurface(pieceMatter);
 		}
-=======
-		for (const auto &[pieceFrameNum, piecePos] : piecesToPlace) {
-			// Draw the color sprite onto the terrain color layer.
-			draw_sprite(terrBitmap, m_Bitmaps.at(pieceFrameNum), piecePos.GetFloorIntX(), piecePos.GetFloorIntY());
-			// Draw the material representation onto the terrain's material layer
-			draw_character_ex(matBitmap, m_Bitmaps.at(pieceFrameNum), piecePos.GetFloorIntX(), piecePos.GetFloorIntY(), m_Material.GetIndex(), -1);
-		}
-
-		release_bitmap(terrBitmap);
-		release_bitmap(matBitmap);
-		terrBitmap = nullptr;
-		matBitmap = nullptr;
->>>>>>> 59b8fb57
 	}
 }
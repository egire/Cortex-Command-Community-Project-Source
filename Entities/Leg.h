#ifndef _RTELEG_
#define _RTELEG_

#include "Attachable.h"

namespace RTE {

	class HeldDevice;

	/// <summary>
	/// A detachable Leg that will be controlled by LimbPaths.
	/// </summary>
<<<<<<< HEAD
	class Leg : public Attachable {

	public:
		EntityAllocation(Leg)
		SerializableOverrideMethods
		ClassInfoGetters

#pragma region Creation
		/// <summary>
		/// Constructor method used to instantiate a Leg object in system memory. Create() should be called before using the object.
		/// </summary>
		Leg() { Clear(); }

		/// <summary>
		/// Makes the Leg object ready for use.
		/// </summary>
		/// <returns>An error return value signaling success or any particular failure. Anything below 0 is an error signal.</returns>
		int Create() override;

		/// <summary>
		/// Creates a Leg to be identical to another, by deep copy.
		/// </summary>
		/// <param name="reference">A reference to the Leg to deep copy.</param>
		/// <returns>An error return value signaling success or any particular failure. Anything below 0 is an error signal.</returns>
		int Create(const Leg &reference);
#pragma endregion

#pragma region Destruction
		/// <summary>
		/// Destructor method used to clean up a Leg object before deletion from system memory.
		/// </summary>
		~Leg() override { Destroy(true); }

		/// <summary>
		/// Destroys and resets (through Clear()) the Leg object.
		/// </summary>
		/// <param name="notInherited">Whether to only destroy the members defined in this derived class, or to destroy all inherited members also.</param>
		void Destroy(bool notInherited = false) override { if (!notInherited) { Attachable::Destroy(); } Clear(); }

		/// <summary>
		/// Resets the entire Leg, including its inherited members, to their default settings or values.
		/// </summary>
		void Reset() override { Clear(); Attachable::Reset(); }
#pragma endregion

#pragma region Getters and Setters
		/// <summary>
		/// Gets the foot of this Leg.
		/// </summary>
		/// <returns>A pointer to foot of this Leg. Ownership is NOT transferred!</returns>
		Attachable * GetFoot() const { return m_Foot; }

		/// <summary>
		/// Sets the foot for this Leg. Ownership IS transferred!
		/// </summary>
		/// <param name="newFoot">The new foot to use.</param>
		void SetFoot(Attachable *newFoot);

		/// <summary>
		/// Gets the min length this of Leg, the minimum allowed length from its joint to its ankle's position.
		/// </summary>
		/// <returns>The min length, in pixels, of this Leg.</returns>
		float GetMinLength() const { return m_MinExtension; }

		/// <summary>
		/// Gets the max length this Leg, the maximum allowed length from its joint to its ankle's position.
		/// </summary>
		/// <returns>The max length, in pixels, of this Leg.</returns>
		float GetMaxLength() const { return m_MaxExtension; }

		/// <summary>
		/// Sets the position this Leg should move towards, in absolute coordinates.
		/// </summary>
		/// <param name="targetPosition">The position the Leg should move towards.</param>
		void SetTargetPosition(const Vector &targetPosition) { m_TargetPosition = targetPosition; }

		/// <summary>
		/// Sets whether this Leg will go into idle offset mode if the target appears to be above the joint of the Leg.
		/// </summary>
		/// <param name="idle">Whether to enable idling if the target offset is above the joint.</param>
		void EnableIdle(bool idle = true) { m_WillIdle = idle; }
#pragma endregion

#pragma region Override Methods
		/// <summary>
		/// Updates this Leg. Supposed to be done every frame.
		/// </summary>
		void Update() override;
#pragma endregion

	protected:

		static Entity::ClassInfo m_sClass; //!< ClassInfo for this class.

		Attachable *m_Foot; //!< Pointer to the foot attachable of this Leg.
		
		Vector m_ContractedOffset; //!< The offset from the joint where the ankle contracts to in the sprite.
		Vector m_ExtendedOffset; //!< The offset from the joint where the ankle extends to in the sprite.

		float m_MinExtension; //!< Precalculated min extension of the Leg (from the joint) based on the contracted offset.
		float m_MaxExtension; //!< Precalculated max extension of the Leg (from the joint) based on the extended offset.
		float m_NormalizedExtension; //!< Normalized scalar of where the ankle offset's magnitude is between the min and max extensions.
		
		Vector m_TargetPosition; //!< The absolute position that this Leg's foot is moving towards.
		Vector m_IdleOffset; //!< The target offset from m_Pos that this Leg's foot is moving towards when allowed to idle and the target position is not acceptable.

		Vector m_AnkleOffset; //!< Current offset from the joint to the ankle where the foot should be.
		
		bool m_WillIdle; //!< Whether the Leg will go to idle position if the target position is above the Leg's joint position.
		float m_MoveSpeed; //!< How fast the Leg moves to a reach target, 0 means it doesn't and 1 means it moves instantly.

	private:

#pragma region Update Breakdown
		/// <summary>
		/// Updates the current ankle offset for this Leg. Should only be called from Update.
		/// If the Leg is attached, the current ankle offset is based on the target offset and move speed, and whether the Leg should idle or not, otherwise it puts it in a reasonable position.
		/// </summary>
		void UpdateCurrentAnkleOffset();

		/// <summary>
		/// Updates the rotation of the Leg. Should only be called from Update.
		/// If the Leg is attached, this applies extra rotation to line up the Leg's sprite with its extension line, otherwise it does nothing.
		/// </summary>
		void UpdateLegRotation();

		/// <summary>
		/// Updates the frame and rotation of the Leg's foot Attachable. Should only be called from Update.
		/// If the Leg is attached, the foot's rotation and frame depend on the ankle offset, otherwise the foot's rotation is set to be perpendicular to the Leg's rotation.
		/// </summary>
		void UpdateFootFrameAndRotation();
#pragma endregion

		/// <summary>
		/// Clears all the member variables of this Leg, effectively resetting the members of this abstraction level only.
		/// </summary>
		void Clear();

		// Disallow the use of some implicit methods.
		Leg(const Leg &reference) {}
		Leg &operator=(const Leg &rhs) {}
	};
}
#endif
=======
	/// <returns>A pointer to the foot Attachable of this. Ownership is NOT transferred!</returns>
	Attachable * GetFoot() const { return m_pFoot; }


//////////////////////////////////////////////////////////////////////////////////////////
// Protected member variable and method declarations

protected:


//////////////////////////////////////////////////////////////////////////////////////////
// Method:          ConstrainFoot
//////////////////////////////////////////////////////////////////////////////////////////
// Description:     Makes sure the foot distance is constrained between the mix and max
//                  extension of this Leg.
// Arguments:       None.
// Return value:    Whether.the Foot already was within the reach range of this Leg or not.

    bool ConstrainFoot();


//////////////////////////////////////////////////////////////////////////////////////////
// Virtual method:  UpdateChildMOIDs
//////////////////////////////////////////////////////////////////////////////////////////
// Description:     Makes this MO register itself and all its attached children in the
//                  MOID register and get ID:s for itself and its children for this frame.
// Arguments:       The MOID index to register itself and its children in.
//                  The MOID of the root MO of this MO, ie the highest parent of this MO.
//                  0 means that this MO is the root, ie it is owned by MovableMan.
//                  Whether this MO should make a new MOID to use for itself, or to use
//                  the same as the last one in the index (presumably its parent),
// Return value:    None.

    void UpdateChildMOIDs(std::vector<MovableObject *> &MOIDIndex, MOID rootMOID = g_NoMOID, bool makeNewMOID = true) override;


    // Member variables
    static Entity::ClassInfo m_sClass;
//    // The location of the 'foot' in relation to the MovableObject::m_Pos
//    Vector m_FootPos;
    // The foot attachable.
    Attachable *m_pFoot;
    // The offset from the joint where the ankle contracts to in the sprite
    Vector m_ContractedOffset;
    // The offset from the joint where the ankle extends to in the sprite
    Vector m_ExtendedOffset;
    // Precalculated min and max extensions of the leg (from the joint) based ont he contracted and extended offsets
    float m_MinExtension;
    float m_MaxExtension;
    // normalized scalar of where the ankle offset's magnitude is between the min and max extensions
    float m_CurrentNormalizedExtension;
    // Current offset from the joint to the ankle where the foot should be
    Vector m_AnkleOffset;
    // The target offset that this Leg's foot is reaching after.
    // If (0, 0), the Leg is currently not reaching after anything.
    Vector m_TargetOffset;
    // The target offset from m_Pos that this Leg's foot is reaching after when
    // not reaching for or holding anything else.
    Vector m_IdleOffset;
    // How fast the leg moves to a reach target,
    // on a scale from 0.0 (frozen) to 1.0 (instantly there).
    float m_MoveSpeed;
    // Whether this will go to idle position if the target is above the joint
    bool m_WillIdle;
    // Whether this Leg reaached the reach target last Update.
    bool m_DidReach;


//////////////////////////////////////////////////////////////////////////////////////////
// Private member variable and method declarations

private:


//////////////////////////////////////////////////////////////////////////////////////////
// Method:          Clear
//////////////////////////////////////////////////////////////////////////////////////////
// Description:     Clears all the member variables of this Leg, effectively
//                  resetting the members of this abstraction level only.
// Arguments:       None.
// Return value:    None.

    void Clear();


    // Disallow the use of some implicit methods.
	Leg(const Leg &reference) = delete;
	Leg & operator=(const Leg &rhs) = delete;

};

} // namespace RTE

#endif // File
>>>>>>> 85aca10d
<|MERGE_RESOLUTION|>--- conflicted
+++ resolved
@@ -10,7 +10,6 @@
 	/// <summary>
 	/// A detachable Leg that will be controlled by LimbPaths.
 	/// </summary>
-<<<<<<< HEAD
 	class Leg : public Attachable {
 
 	public:
@@ -150,104 +149,8 @@
 		void Clear();
 
 		// Disallow the use of some implicit methods.
-		Leg(const Leg &reference) {}
-		Leg &operator=(const Leg &rhs) {}
+		Leg(const Leg &reference) = delete;
+		Leg & operator=(const Leg &rhs) = delete;
 	};
 }
-#endif
-=======
-	/// <returns>A pointer to the foot Attachable of this. Ownership is NOT transferred!</returns>
-	Attachable * GetFoot() const { return m_pFoot; }
-
-
-//////////////////////////////////////////////////////////////////////////////////////////
-// Protected member variable and method declarations
-
-protected:
-
-
-//////////////////////////////////////////////////////////////////////////////////////////
-// Method:          ConstrainFoot
-//////////////////////////////////////////////////////////////////////////////////////////
-// Description:     Makes sure the foot distance is constrained between the mix and max
-//                  extension of this Leg.
-// Arguments:       None.
-// Return value:    Whether.the Foot already was within the reach range of this Leg or not.
-
-    bool ConstrainFoot();
-
-
-//////////////////////////////////////////////////////////////////////////////////////////
-// Virtual method:  UpdateChildMOIDs
-//////////////////////////////////////////////////////////////////////////////////////////
-// Description:     Makes this MO register itself and all its attached children in the
-//                  MOID register and get ID:s for itself and its children for this frame.
-// Arguments:       The MOID index to register itself and its children in.
-//                  The MOID of the root MO of this MO, ie the highest parent of this MO.
-//                  0 means that this MO is the root, ie it is owned by MovableMan.
-//                  Whether this MO should make a new MOID to use for itself, or to use
-//                  the same as the last one in the index (presumably its parent),
-// Return value:    None.
-
-    void UpdateChildMOIDs(std::vector<MovableObject *> &MOIDIndex, MOID rootMOID = g_NoMOID, bool makeNewMOID = true) override;
-
-
-    // Member variables
-    static Entity::ClassInfo m_sClass;
-//    // The location of the 'foot' in relation to the MovableObject::m_Pos
-//    Vector m_FootPos;
-    // The foot attachable.
-    Attachable *m_pFoot;
-    // The offset from the joint where the ankle contracts to in the sprite
-    Vector m_ContractedOffset;
-    // The offset from the joint where the ankle extends to in the sprite
-    Vector m_ExtendedOffset;
-    // Precalculated min and max extensions of the leg (from the joint) based ont he contracted and extended offsets
-    float m_MinExtension;
-    float m_MaxExtension;
-    // normalized scalar of where the ankle offset's magnitude is between the min and max extensions
-    float m_CurrentNormalizedExtension;
-    // Current offset from the joint to the ankle where the foot should be
-    Vector m_AnkleOffset;
-    // The target offset that this Leg's foot is reaching after.
-    // If (0, 0), the Leg is currently not reaching after anything.
-    Vector m_TargetOffset;
-    // The target offset from m_Pos that this Leg's foot is reaching after when
-    // not reaching for or holding anything else.
-    Vector m_IdleOffset;
-    // How fast the leg moves to a reach target,
-    // on a scale from 0.0 (frozen) to 1.0 (instantly there).
-    float m_MoveSpeed;
-    // Whether this will go to idle position if the target is above the joint
-    bool m_WillIdle;
-    // Whether this Leg reaached the reach target last Update.
-    bool m_DidReach;
-
-
-//////////////////////////////////////////////////////////////////////////////////////////
-// Private member variable and method declarations
-
-private:
-
-
-//////////////////////////////////////////////////////////////////////////////////////////
-// Method:          Clear
-//////////////////////////////////////////////////////////////////////////////////////////
-// Description:     Clears all the member variables of this Leg, effectively
-//                  resetting the members of this abstraction level only.
-// Arguments:       None.
-// Return value:    None.
-
-    void Clear();
-
-
-    // Disallow the use of some implicit methods.
-	Leg(const Leg &reference) = delete;
-	Leg & operator=(const Leg &rhs) = delete;
-
-};
-
-} // namespace RTE
-
-#endif // File
->>>>>>> 85aca10d
+#endif
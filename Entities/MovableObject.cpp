//////////////////////////////////////////////////////////////////////////////////////////
// File:            MovableObject.cpp
//////////////////////////////////////////////////////////////////////////////////////////
// Description:     Source file for the MovableObject class.
// Project:         Retro Terrain Engine
// Author(s):       Daniel Tabar
//                  data@datarealms.com
//                  http://www.datarealms.com


//////////////////////////////////////////////////////////////////////////////////////////
// Inclusions of header files

#include "MovableObject.h"
#include "PresetMan.h"
#include "SceneMan.h"
#include "ConsoleMan.h"
#include "SettingsMan.h"
#include "LuaMan.h"
#include "Atom.h"
#include "Actor.h"

namespace RTE {

AbstractClassInfo(MovableObject, SceneObject)

unsigned long int MovableObject::m_UniqueIDCounter = 1;

//////////////////////////////////////////////////////////////////////////////////////////
// Method:          Clear
//////////////////////////////////////////////////////////////////////////////////////////
// Description:     Clears all the member variables of this MovableObject, effectively
//                  resetting the members of this abstraction level only.

void MovableObject::Clear()
{
    m_MOType = TypeGeneric;
    m_Mass = 0;
    m_Vel.Reset();
    m_PrevPos.Reset();
    m_PrevVel.Reset();
    m_Scale = 1.0;
    m_GlobalAccScalar = 1.0;
    m_AirResistance = 0;
    m_AirThreshold = 5;
    m_PinStrength = 0;
    m_RestThreshold = 500;
    m_Forces.clear();
    m_ImpulseForces.clear();
    m_AgeTimer.Reset();
    m_RestTimer.Reset();
    m_Lifetime = 0;
    m_Sharpness = 1.0;
//    m_MaterialId = 0;
    m_CheckTerrIntersection = false;
    m_HitsMOs = false;
    m_pMOToNotHit = 0;
    m_MOIgnoreTimer.Reset();
    m_GetsHitByMOs = false;
    m_IgnoresTeamHits = false;
    m_IgnoresAtomGroupHits = false;
    m_IgnoresAGHitsWhenSlowerThan = -1;
    m_MissionCritical = false;
    m_CanBeSquished = true;
    m_IsUpdated = false;
    m_WrapDoubleDraw = true;
    m_DidWrap = false;
    m_MOID = g_NoMOID;
    m_RootMOID = g_NoMOID;
    m_HasEverBeenAddedToMovableMan = false;
    m_MOIDFootprint = 0;
    m_AlreadyHitBy.clear();
    m_VelOscillations = 0;
    m_ToSettle = false;
    m_ToDelete = false;
    m_HUDVisible = true;
    m_AllLoadedScripts.clear();
    m_FunctionsAndScripts.clear();
    m_ScriptPresetName.clear();
    m_ScriptObjectName.clear();
    m_ScreenEffectFile.Reset();
    m_pScreenEffect = 0;
	m_EffectRotAngle = 0;
	m_InheritEffectRotAngle = false;
	m_RandomizeEffectRotAngle = false;
	m_RandomizeEffectRotAngleEveryFrame = false;
	m_ScreenEffectHash = 0;
    m_EffectStartTime = 0;
    m_EffectStopTime = 0;
    m_EffectStartStrength = 128;
    m_EffectStopStrength = 128;
    m_EffectAlwaysShows = false;
	m_RemoveOrphanTerrainRadius = 0;
	m_RemoveOrphanTerrainMaxArea = 0;
	m_RemoveOrphanTerrainRate = 0.0;
	m_DamageOnCollision = 0.0;
	m_DamageOnPenetration = 0.0;
	m_WoundDamageMultiplier = 1.0;
    m_ApplyWoundDamageOnCollision = false;
    m_ApplyWoundBurstDamageOnCollision = false;
	m_IgnoreTerrain = false;

	m_MOIDHit = g_NoMOID;
	m_TerrainMatHit = g_MaterialAir;
	m_ParticleUniqueIDHit = 0;

	m_ProvidesPieMenuContext = false;
}


//////////////////////////////////////////////////////////////////////////////////////////
// Virtual method:  Create
//////////////////////////////////////////////////////////////////////////////////////////
// Description:     Makes the MovableObject object ready for use.

int MovableObject::Create()
{
    if (SceneObject::Create() < 0)
        return -1;

    m_AgeTimer.Reset();
    m_RestTimer.Reset();

    // If the stop time hasn't been assigned, just make the same as the life time.
    if (m_EffectStopTime <= 0)
        m_EffectStopTime = m_Lifetime;

	m_UniqueID = MovableObject::GetNextUniqueID();

	m_MOIDHit = g_NoMOID;
	m_TerrainMatHit = g_MaterialAir;
	m_ParticleUniqueIDHit = 0;

    g_MovableMan.RegisterObject(this);

    return 0;
}


//////////////////////////////////////////////////////////////////////////////////////////
// Method:          Create
//////////////////////////////////////////////////////////////////////////////////////////
// Description:     Makes the MovableObject object ready for use.

int MovableObject::Create(const float mass,
                          const Vector &position,
                          const Vector &velocity,
                          float rotAngle,
                          float angleVel,
                          unsigned long lifetime,
                          bool hitMOs,
                          bool getHitByMOs)
{
    m_Mass = mass;
    m_Pos = position;
    m_Vel = velocity;
    m_AgeTimer.Reset();
    m_RestTimer.Reset();
    m_Lifetime = lifetime;
//    m_MaterialId = matId;
    m_HitsMOs = hitMOs;
    m_GetsHitByMOs = getHitByMOs;

	m_UniqueID = MovableObject::GetNextUniqueID();

	m_MOIDHit = g_NoMOID;
	m_TerrainMatHit = g_MaterialAir;
	m_ParticleUniqueIDHit = 0;

	g_MovableMan.RegisterObject(this);

    return 0;
}


//////////////////////////////////////////////////////////////////////////////////////////
// Method:          Create
//////////////////////////////////////////////////////////////////////////////////////////
// Description:     Creates a MovableObject to be identical to another, by deep copy.

int MovableObject::Create(const MovableObject &reference)
{
    SceneObject::Create(reference);

    m_MOType = reference.m_MOType;
    m_Mass = reference.m_Mass;
    m_Pos = reference.m_Pos;
    m_Vel = reference.m_Vel;
    m_Scale = reference.m_Scale;
    m_GlobalAccScalar = reference.m_GlobalAccScalar;
    m_AirResistance = reference.m_AirResistance;
    m_AirThreshold = reference.m_AirThreshold;
    m_PinStrength = reference.m_PinStrength;
    m_RestThreshold = reference.m_RestThreshold;
//    m_Force = reference.m_Force;
//    m_ImpulseForce = reference.m_ImpulseForce;
    // Should reset age instead??
//    m_AgeTimer = reference.m_AgeTimer;
    m_AgeTimer.Reset();
    m_RestTimer.Reset();
    m_Lifetime = reference.m_Lifetime;
    m_Sharpness = reference.m_Sharpness;
//    m_MaterialId = reference.m_MaterialId;
    m_CheckTerrIntersection = reference.m_CheckTerrIntersection;
    m_HitsMOs = reference.m_HitsMOs;
    m_GetsHitByMOs = reference.m_GetsHitByMOs;
    m_IgnoresTeamHits = reference.m_IgnoresTeamHits;
    m_IgnoresAtomGroupHits = reference.m_IgnoresAtomGroupHits;
    m_IgnoresAGHitsWhenSlowerThan = reference.m_IgnoresAGHitsWhenSlowerThan;
    m_pMOToNotHit = reference.m_pMOToNotHit;
    m_MOIgnoreTimer = reference.m_MOIgnoreTimer;
    m_MissionCritical = reference.m_MissionCritical;
    m_CanBeSquished = reference.m_CanBeSquished;
    m_HUDVisible = reference.m_HUDVisible;

    m_ScriptPresetName = reference.m_ScriptPresetName;
    for (auto &[scriptPath, scriptEnabled] : reference.m_AllLoadedScripts) {
        LoadScript(scriptPath, scriptEnabled);
    }

    if (reference.m_pScreenEffect)
    {
        m_ScreenEffectFile = reference.m_ScreenEffectFile;
        m_pScreenEffect = reference.m_pScreenEffect;

    }
	m_EffectRotAngle = reference.m_EffectRotAngle;
	m_InheritEffectRotAngle = reference.m_InheritEffectRotAngle;
	m_RandomizeEffectRotAngle = reference.m_RandomizeEffectRotAngle;
	m_RandomizeEffectRotAngleEveryFrame = reference.m_RandomizeEffectRotAngleEveryFrame;

	if (m_RandomizeEffectRotAngle)
		m_EffectRotAngle = c_PI * RandomNum(-2.0F, 2.0F);

	m_ScreenEffectHash = reference.m_ScreenEffectHash;
    m_EffectStartTime = reference.m_EffectStartTime;
    m_EffectStopTime = reference.m_EffectStopTime;
    m_EffectStartStrength = reference.m_EffectStartStrength;
    m_EffectStopStrength = reference.m_EffectStopStrength;
    m_EffectAlwaysShows = reference.m_EffectAlwaysShows;
	m_RemoveOrphanTerrainRadius = reference.m_RemoveOrphanTerrainRadius;
	m_RemoveOrphanTerrainMaxArea = reference.m_RemoveOrphanTerrainMaxArea;
	m_RemoveOrphanTerrainRate = reference.m_RemoveOrphanTerrainRate;
	m_DamageOnCollision = reference.m_DamageOnCollision;
	m_DamageOnPenetration = reference.m_DamageOnPenetration;
	m_WoundDamageMultiplier = reference.m_WoundDamageMultiplier;
	m_IgnoreTerrain = reference.m_IgnoreTerrain;

	m_MOIDHit = reference.m_MOIDHit;
	m_TerrainMatHit = reference.m_TerrainMatHit;
	m_ParticleUniqueIDHit = reference.m_ParticleUniqueIDHit;

	m_UniqueID = MovableObject::GetNextUniqueID();
	g_MovableMan.RegisterObject(this);

	m_ProvidesPieMenuContext = reference.m_ProvidesPieMenuContext;

    return 0;
}


//////////////////////////////////////////////////////////////////////////////////////////
// Virtual method:  ReadProperty
//////////////////////////////////////////////////////////////////////////////////////////
// Description:     Reads a property value from a reader stream. If the name isn't
//                  recognized by this class, then ReadProperty of the parent class
//                  is called. If the property isn't recognized by any of the base classes,
//                  false is returned, and the reader's position is untouched.

int MovableObject::ReadProperty(const std::string_view &propName, Reader &reader)
{
	if (propName == "Mass") {
		reader >> m_Mass;
	} else if (propName == "Velocity")
		reader >> m_Vel;
	else if (propName == "Scale")
		reader >> m_Scale;
	else if (propName == "GlobalAccScalar")
		reader >> m_GlobalAccScalar;
	else if (propName == "AirResistance")
	{
		reader >> m_AirResistance;
		// Backwards compatibility after we made this value scaled over time
		m_AirResistance /= 0.01666;
	}
	else if (propName == "AirThreshold")
		reader >> m_AirThreshold;
	else if (propName == "PinStrength")
		reader >> m_PinStrength;
	else if (propName == "RestThreshold")
		reader >> m_RestThreshold;
	else if (propName == "LifeTime")
		reader >> m_Lifetime;
	else if (propName == "Sharpness")
		reader >> m_Sharpness;
	else if (propName == "HitsMOs")
		reader >> m_HitsMOs;
	else if (propName == "GetsHitByMOs")
		reader >> m_GetsHitByMOs;
	else if (propName == "IgnoresTeamHits")
		reader >> m_IgnoresTeamHits;
	else if (propName == "IgnoresAtomGroupHits")
		reader >> m_IgnoresAtomGroupHits;
	else if (propName == "IgnoresAGHitsWhenSlowerThan")
		reader >> m_IgnoresAGHitsWhenSlowerThan;
	else if (propName == "RemoveOrphanTerrainRadius")
	{
		reader >> m_RemoveOrphanTerrainRadius;
		if (m_RemoveOrphanTerrainRadius > MAXORPHANRADIUS)
			m_RemoveOrphanTerrainRadius = MAXORPHANRADIUS;
	}
	else if (propName == "RemoveOrphanTerrainMaxArea")
	{
		reader >> m_RemoveOrphanTerrainMaxArea;
		if (m_RemoveOrphanTerrainMaxArea > MAXORPHANRADIUS * MAXORPHANRADIUS)
			m_RemoveOrphanTerrainMaxArea = MAXORPHANRADIUS * MAXORPHANRADIUS;
	}
	else if (propName == "RemoveOrphanTerrainRate")
		reader >> m_RemoveOrphanTerrainRate;
	else if (propName == "MissionCritical")
		reader >> m_MissionCritical;
	else if (propName == "CanBeSquished")
		reader >> m_CanBeSquished;
	else if (propName == "HUDVisible")
		reader >> m_HUDVisible;
	else if (propName == "ProvidesPieMenuContext")
		reader >> m_ProvidesPieMenuContext;
	else if (propName == "AddPieSlice")
	{
		PieSlice newSlice;
		reader >> newSlice;
		PieMenuGUI::StoreCustomLuaPieSlice(newSlice);
	}
	else if (propName == "ScriptPath") {
		std::string scriptPath = CorrectBackslashesInPath(reader.ReadPropValue());
		if (LoadScript(scriptPath) == -3) { reader.ReportError("Duplicate script path " + scriptPath); }
	} else if (propName == "ScreenEffect") {
        reader >> m_ScreenEffectFile;
        m_pScreenEffect = m_ScreenEffectFile.GetAsBitmap();
		m_ScreenEffectHash = m_ScreenEffectFile.GetHash();
    }
    else if (propName == "EffectStartTime")
        reader >> m_EffectStartTime;
	else if (propName == "EffectRotAngle")
		reader >> m_EffectRotAngle;
	else if (propName == "InheritEffectRotAngle")
		reader >> m_InheritEffectRotAngle;
	else if (propName == "RandomizeEffectRotAngle")
		reader >> m_RandomizeEffectRotAngle;
	else if (propName == "RandomizeEffectRotAngleEveryFrame")
		reader >> m_RandomizeEffectRotAngleEveryFrame;
	else if (propName == "EffectStopTime")
        reader >> m_EffectStopTime;
    else if (propName == "EffectStartStrength")
    {
        float strength;
        reader >> strength;
        m_EffectStartStrength = std::floor((float)255 * strength);
    }
    else if (propName == "EffectStopStrength")
    {
        float strength;
        reader >> strength;
        m_EffectStopStrength = std::floor((float)255 * strength);
    }
    else if (propName == "EffectAlwaysShows")
        reader >> m_EffectAlwaysShows;
	else if (propName == "DamageOnCollision")
		reader >> m_DamageOnCollision;
	else if (propName == "DamageOnPenetration")
		reader >> m_DamageOnPenetration;
	else if (propName == "WoundDamageMultiplier")
		reader >> m_WoundDamageMultiplier;
    else if (propName == "ApplyWoundDamageOnCollision")
        reader >> m_ApplyWoundDamageOnCollision;
    else if (propName == "ApplyWoundBurstDamageOnCollision")
        reader >> m_ApplyWoundBurstDamageOnCollision;
	else if (propName == "IgnoreTerrain")
		reader >> m_IgnoreTerrain;
	else
        return SceneObject::ReadProperty(propName, reader);

    return 0;
}


//////////////////////////////////////////////////////////////////////////////////////////
// Virtual method:  Save
//////////////////////////////////////////////////////////////////////////////////////////
// Description:     Saves the complete state of this MovableObject to an output stream for
//                  later recreation with Create(istream &stream);

int MovableObject::Save(Writer &writer) const
{
    SceneObject::Save(writer);
// TODO: Make proper save system that knows not to save redundant data!
/*
    writer.NewProperty("Mass");
    writer << m_Mass;
    writer.NewProperty("Velocity");
    writer << m_Vel;
    writer.NewProperty("Scale");
    writer << m_Scale;
    writer.NewProperty("GlobalAccScalar");
    writer << m_GlobalAccScalar;
    writer.NewProperty("AirResistance");
    writer << m_AirResistance;
    writer.NewProperty("AirThreshold");
    writer << m_AirThreshold;
    writer.NewProperty("PinStrength");
    writer << m_PinStrength;
    writer.NewProperty("RestThreshold");
    writer << m_RestThreshold;
    writer.NewProperty("LifeTime");
    writer << m_Lifetime;
    writer.NewProperty("Sharpness");
    writer << m_Sharpness;
    writer.NewProperty("HitsMOs");
    writer << m_HitsMOs;
    writer.NewProperty("GetsHitByMOs");
    writer << m_GetsHitByMOs;
    writer.NewProperty("IgnoresTeamHits");
    writer << m_IgnoresTeamHits;
    writer.NewProperty("IgnoresAtomGroupHits");
    writer << m_IgnoresAtomGroupHits;
    writer.NewProperty("IgnoresAGHitsWhenSlowerThan");
    writer << m_IgnoresAGHitsWhenSlowerThan;
    writer.NewProperty("MissionCritical");
    writer << m_MissionCritical;
    writer.NewProperty("CanBeSquished");
    writer << m_CanBeSquished;
    writer.NewProperty("HUDVisible");
    writer << m_HUDVisible;
    if (!m_ScriptPath.empty())
    {
        writer.NewProperty("ScriptPath");
        writer << m_ScriptPath;
    }
    writer.NewProperty("ScreenEffect");
    writer << m_ScreenEffectFile;
    writer.NewProperty("EffectStartTime");
    writer << m_EffectStartTime;
    writer.NewProperty("EffectStopTime");
    writer << m_EffectStopTime;
    writer.NewProperty("EffectStartStrength");
    writer << (float)m_EffectStartStrength / 255.0f;
    writer.NewProperty("EffectStopStrength");
    writer << (float)m_EffectStopStrength / 255.0f;
    writer.NewProperty("EffectAlwaysShows");
    writer << m_EffectAlwaysShows;
*/
    return 0;
}

/////////////////////////////////////////////////////////////////////////////////////////////////////////////////////////////

void MovableObject::Destroy(bool notInherited) {
    if (ObjectScriptsInitialized()) {
        RunScriptedFunctionInAppropriateScripts("Destroy");
        g_LuaMan.RunScriptString(m_ScriptObjectName + " = nil;");
    }

    if (!notInherited) { SceneObject::Destroy(); }
    Clear();

	g_MovableMan.UnregisterObject(this);
}

/////////////////////////////////////////////////////////////////////////////////////////////////////////////////////////////

int MovableObject::InitializeObjectScripts() {
    m_ScriptObjectName = GetClassName() + "s." + g_LuaMan.GetNewObjectID();

    g_LuaMan.SetTempEntity(this);

    if (g_LuaMan.RunScriptString(m_ScriptObjectName + " = To" + GetClassName() + "(LuaMan.TempEntity);") < 0) {
        m_ScriptObjectName = "ERROR";
        return -2;
    }

	if (!(*m_FunctionsAndScripts.find("Create")).second.empty() && RunScriptedFunctionInAppropriateScripts("Create", true, true) < 0) {
		m_ScriptObjectName = "ERROR";
		return -3;
	}
    return 0;
}

/////////////////////////////////////////////////////////////////////////////////////////////////////////////////////////////

int MovableObject::LoadScript(const std::string &scriptPath, bool loadAsEnabledScript) {
    if (scriptPath.empty()) {
        return -1;
    } else if (!System::PathExistsCaseSensitive(scriptPath)) {
        return -2;
    } else if (HasScript(scriptPath)) {
        return -3;
    }
    m_AllLoadedScripts.insert({scriptPath, loadAsEnabledScript});

    // Clear the temporary variable names that will hold the functions read in from the file
    for (const std::string &functionName : GetSupportedScriptFunctionNames()) {
        if (g_LuaMan.RunScriptString(functionName + " = nil;") < 0) {
            return -4;
        }
    }
    // Create a new table for all presets and object instances of this class, to organize things a bit
    if (g_LuaMan.RunScriptString(GetClassName() + "s = " + GetClassName() + "s or {};") < 0) {
        return -4;
    }

    // Run the specified lua file to load everything in it into the global namespace for assignment
    if (g_LuaMan.RunScriptFile(scriptPath) < 0) {
        return -5;
    }

    // If there's no ScriptPresetName this is the first script being loaded for this preset, or scripts have been reloaded.
    // Generate a ScriptPresetName, setup a table for the preset's functions, and clear the instance object name so it gets created in the first run of UpdateScripts
    if (m_ScriptPresetName.empty()) {
        m_ScriptPresetName = GetClassName() + "s." + g_LuaMan.GetNewPresetID();

        if (g_LuaMan.RunScriptString(m_ScriptPresetName + " = {};") < 0) {
            return -4;
        }

        m_ScriptObjectName.clear();
    }

    // Assign the different functions read in from the script to their permanent locations in the preset's table
    for (const std::string &functionName : GetSupportedScriptFunctionNames()) {
        if (m_FunctionsAndScripts.find(functionName) == m_FunctionsAndScripts.end()) {
            m_FunctionsAndScripts.insert({functionName, std::vector<std::string>()});
        }
        if (g_LuaMan.GlobalIsDefined(functionName)) {
            m_FunctionsAndScripts.find(functionName)->second.emplace_back(scriptPath);
            int error = g_LuaMan.RunScriptString(
                m_ScriptPresetName + "." + functionName + " = " + m_ScriptPresetName + "." + functionName + " or {}; " +
                m_ScriptPresetName + "." + functionName + "[\"" + scriptPath + "\"] = " + functionName + ";"
            );

            if (error < 0) {
                return -4;
            }
        }
    }
    return 0;
}

/////////////////////////////////////////////////////////////////////////////////////////////////////////////////////////////

int MovableObject::ReloadScripts() {
    if (m_AllLoadedScripts.empty()) {
        return 0;
    }

    /// <summary>
    /// Internal lambda function to clear a given object's script configurations, and then load them all again in order to reset them.
    /// </summary>
    auto clearScriptConfigurationAndLoadPreexistingScripts = [](MovableObject *object, bool shouldClearScriptPresetName) {
        std::map<std::string, bool> loadedScriptsCopy = object->m_AllLoadedScripts;
        object->m_AllLoadedScripts.clear();
        object->m_FunctionsAndScripts.clear();
        if (shouldClearScriptPresetName) {
            object->m_ScriptPresetName.clear();
        } else {
            object->m_ScriptObjectName.clear();
        }

        int status = 0;
<<<<<<< HEAD
        for (const auto &[scriptPath, scriptEnabled] : loadedScriptsCopy) {
=======
        for (auto &[scriptPath, scriptEnabled] : loadedScriptsCopy) {
>>>>>>> 55447243
            status = object->LoadScript(scriptPath, scriptEnabled);
            if (status < 0) {
                return status;
            }
        }
        return status;
    };

    //TODO consider getting rid of this const_cast. It would require either code duplication or creating some none const methods (specifically of PresetMan::GetEntityPreset, which may be unsafe. Could be this gross exceptional handling is the best way to go.
    MovableObject *pPreset = const_cast<MovableObject *>(dynamic_cast<const MovableObject *>(g_PresetMan.GetEntityPreset(GetClassName(), GetPresetName(), GetModuleID())));

    int status = clearScriptConfigurationAndLoadPreexistingScripts(this, pPreset == this);
    if (status <= 0 && pPreset && pPreset != this) {
        status = clearScriptConfigurationAndLoadPreexistingScripts(pPreset, true);
    }

    return status;
}

/////////////////////////////////////////////////////////////////////////////////////////////////////////////////////////////

bool MovableObject::AddScript(const std::string &scriptPath) {
    switch (LoadScript(scriptPath)) {
        case 0:
            // If we have a ScriptObjectName that means Create has already been run for pre-existing scripts. Run it right away for this one.
            if (ObjectScriptsInitialized()) {
                RunScriptedFunction(scriptPath, "Create");
                return false;
            }
            return true;
        case -1:
            g_ConsoleMan.PrintString("ERROR: The script path " + scriptPath + " was empty.");
            break;
        case -2:
            g_ConsoleMan.PrintString("ERROR: The script path " + scriptPath + "  did not point to a valid file.");
            break;
        case -3:
            g_ConsoleMan.PrintString("ERROR: The script path " + scriptPath + " is already loaded onto this object.");
            break;
        case -4:
            g_ConsoleMan.PrintString("ERROR: Failed to do necessary setup to add scripts while attempting to add the script with path " + scriptPath + ". This has nothing to do with your script, please report it to a developer.");
            break;
        case -5:
            g_ConsoleMan.PrintString("ERROR: The file with script path " + scriptPath +" could not be run. Please check that this is a valid Lua file.");
            break;
        default:
            RTEAbort("Reached default case while adding script. This should never happen!");
            break;
    }
    return false;
}

/////////////////////////////////////////////////////////////////////////////////////////////////////////////////////////////

bool MovableObject::EnableScript(const std::string &scriptPath) {
    if (m_AllLoadedScripts.empty() || m_ScriptPresetName.empty()) {
        return false;
    }

    std::map<std::string, bool>::iterator scriptEntryIterator = m_AllLoadedScripts.find(scriptPath);
    if (scriptEntryIterator != m_AllLoadedScripts.end() && scriptEntryIterator->second == false) {
        if (ObjectScriptsInitialized() && RunScriptedFunction(scriptPath, "OnScriptEnable") < 0) {
            return false;
        }
        scriptEntryIterator->second = true;
        return true;
    }
    return false;
}

/////////////////////////////////////////////////////////////////////////////////////////////////////////////////////////////

bool MovableObject::DisableScript(const std::string &scriptPath) {
    if (m_AllLoadedScripts.empty() || m_ScriptPresetName.empty()) {
        return false;
    }

    std::map<std::string, bool>::iterator scriptEntryIterator = m_AllLoadedScripts.find(scriptPath);
    if (scriptEntryIterator != m_AllLoadedScripts.end() && scriptEntryIterator->second == true) {
        if (ObjectScriptsInitialized() && RunScriptedFunction(scriptPath, "OnScriptDisable") < 0) {
            return false;
        }
        scriptEntryIterator->second = false;
        return true;
    }
    return false;
}

/////////////////////////////////////////////////////////////////////////////////////////////////////////////////////////////

void MovableObject::EnableOrDisableAllScripts(bool enableScripts) {
    for (const auto &[scriptPath, scriptIsEnabled] : m_AllLoadedScripts) {
        if (enableScripts && !scriptIsEnabled) {
            EnableScript(scriptPath);
        } else if (!enableScripts && scriptIsEnabled) {
            DisableScript(scriptPath);
        }
    }
}

/////////////////////////////////////////////////////////////////////////////////////////////////////////////////////////////

int MovableObject::RunScriptedFunction(const std::string &scriptPath, const std::string &functionName, const std::vector<Entity *> &functionEntityArguments, const std::vector<std::string> &functionLiteralArguments) const {
    if (m_AllLoadedScripts.empty() || m_ScriptPresetName.empty() || !ObjectScriptsInitialized()) {
        return -1;
    }

    std::string presetAndFunctionName = m_ScriptPresetName + "." + functionName;
    std::string fullFunctionName = presetAndFunctionName + "[\"" + scriptPath + "\"]";

    int status = g_LuaMan.RunScriptedFunction(fullFunctionName, m_ScriptObjectName, {presetAndFunctionName, m_ScriptObjectName, fullFunctionName}, functionEntityArguments, functionLiteralArguments);
    if (status < 0 && m_AllLoadedScripts.size() > 1) {
        g_ConsoleMan.PrintString("ERROR: An error occured while trying to run the " + functionName + " function for script at path " + scriptPath);
        return -2;
    }

    return 0;
}

/////////////////////////////////////////////////////////////////////////////////////////////////////////////////////////////

int MovableObject::RunScriptedFunctionInAppropriateScripts(const std::string &functionName, bool runOnDisabledScripts, bool stopOnError, const std::vector<Entity *> &functionEntityArguments, const std::vector<std::string> &functionLiteralArguments) {
    int status = 0;
    if (m_AllLoadedScripts.empty() || m_ScriptPresetName.empty() || m_FunctionsAndScripts.find(functionName) == m_FunctionsAndScripts.end()) {
        status = -1;
    } else if (!ObjectScriptsInitialized()) {
        status = InitializeObjectScripts();
    }

<<<<<<< HEAD
    if (status >= 0) {
        for (const std::pair<std::string, bool> *scriptEntry : m_FunctionsAndScripts.at(functionName)) {
            if (runOnDisabledScripts || scriptEntry->second == true) {
                status = RunScriptedFunction(scriptEntry->first, functionName, functionEntityArguments, functionLiteralArguments);
                if (status < 0 && stopOnError) {
                    return status;
                }
=======
    int status = 0;
    for (const std::string &scriptPath : m_FunctionsAndScripts.at(functionName)) {
        if (runOnDisabledScripts || m_AllLoadedScripts.at(scriptPath) == true) {
            status = RunScriptedFunction(scriptPath, functionName, functionEntityArguments, functionLiteralArguments);
            if (status < 0 && stopOnError) {
                return status;
>>>>>>> 55447243
            }
        }
    }
    return status;
}

/////////////////////////////////////////////////////////////////////////////////////////////////////////////////////////////

/*
//////////////////////////////////////////////////////////////////////////////////////////
// Constructor:     MovableObject
//////////////////////////////////////////////////////////////////////////////////////////
// Description:     Copy constructor method used to instantiate a MovableObject object
//                  identical to an already existing one.

MovableObject::MovableObject(const MovableObject &reference):
    m_Mass(reference.GetMass()),
    m_Pos(reference.GetPos()),
    m_Vel(reference.GetVel()),
    m_AgeTimer(reference.GetAge()),
    m_Lifetime(reference.GetLifetime())
{
    
}
*/

//////////////////////////////////////////////////////////////////////////////////////////
// Virtual method:  GetAltitude
//////////////////////////////////////////////////////////////////////////////////////////
// Description:     Gets the altitide of this' pos (or appropriate low point) over the
//                  terrain, in pixels.

float MovableObject::GetAltitude(int max, int accuracy)
{
    return g_SceneMan.FindAltitude(m_Pos, max, accuracy);
}


//////////////////////////////////////////////////////////////////////////////////////////
// Virtual method:  RestDetection
//////////////////////////////////////////////////////////////////////////////////////////
// Description:     Does the calculations necessary to detect whether this MO appears to
//                  have has settled in the world and is at rest or not. IsAtRest()
//                  retreves the answer.

void MovableObject::RestDetection()
{
    if (m_PinStrength)
        return;

    // Translational settling detection
    if ((m_Vel.Dot(m_PrevVel) < 0)) {
        if (m_VelOscillations >= 2 && m_RestThreshold >= 0)
            m_ToSettle = true;
        else
            ++m_VelOscillations;
    }
    else
        m_VelOscillations = 0;

//    if (fabs(m_Vel.m_X) >= 0.25 || fabs(m_Vel.m_Y) >= 0.25)
//        m_RestTimer.Reset();

    if (fabs(m_Pos.m_X - m_PrevPos.m_X) >= 1.0f || fabs(m_Pos.m_Y - m_PrevPos.m_Y) >= 1.0f)
        m_RestTimer.Reset();
}


//////////////////////////////////////////////////////////////////////////////////////////
// Virtual method:  IsAtRest
//////////////////////////////////////////////////////////////////////////////////////////
// Description:     Indicates wheter the MovableObject has been at rest (no velocity) for
//                  more than one (1) second.

bool MovableObject::IsAtRest()
{
    if (m_PinStrength)
        return false;

    if (m_RestThreshold < 0)
        return false;
    else
        return m_RestTimer.IsPastSimMS(m_RestThreshold);
}


//////////////////////////////////////////////////////////////////////////////////////////
// Virtual method:  OnMOHit
//////////////////////////////////////////////////////////////////////////////////////////
// Description:     Defines what should happen when this MovableObject hits another MO.
//                  This is called by the owned Atom/AtomGroup of this MovableObject during
//                  travel.

bool MovableObject::OnMOHit(HitData &hd)
{
    if (hd.RootBody[HITOR] != hd.RootBody[HITEE] && (hd.Body[HITOR] == this || hd.Body[HITEE] == this)) {
        RunScriptedFunctionInAppropriateScripts("OnCollideWithMO", false, false, {hd.Body[hd.Body[HITOR] == this ? HITEE : HITOR], hd.RootBody[hd.Body[HITOR] == this ? HITEE : HITOR]});
    }
    return hd.Terminate[hd.RootBody[HITOR] == this ? HITOR : HITEE] = OnMOHit(hd.RootBody[hd.RootBody[HITOR] == this ? HITEE : HITOR]);
}

bool MovableObject::OnMOHit(MovableObject *pOtherMO) {
    if (pOtherMO != this) { RunScriptedFunctionInAppropriateScripts("OnCollideWithMO", false, false, {pOtherMO, pOtherMO ? pOtherMO->GetRootParent() : nullptr}); }
    return false;
}

void MovableObject::SetHitWhatTerrMaterial(unsigned char matID) {
    m_TerrainMatHit = matID;
    m_LastCollisionSimFrameNumber = g_MovableMan.GetSimUpdateFrameNumber();
    RunScriptedFunctionInAppropriateScripts("OnCollideWithTerrain", false, false, {}, {std::to_string(m_TerrainMatHit)});
}


//////////////////////////////////////////////////////////////////////////////////////////
// Virtual method:  ApplyForces
//////////////////////////////////////////////////////////////////////////////////////////
// Description:     Gathers and applies the global and accumulated forces. Then it clears
//                  out the force list.Note that this does NOT apply the accumulated
//                  impulses (impulse forces)!

void MovableObject::ApplyForces()
{
    // Don't apply forces to pinned objects
    if (m_PinStrength > 0)
    {
        m_Forces.clear();
        return;
    }

    float deltaTime = g_TimerMan.GetDeltaTimeSecs();

//// TODO: remove this!$@#$%#@%#@%#@^#@^#@^@#^@#")
//    if (m_PresetName != "Test Player")
    // Apply global acceleration (gravity), scaled by the scalar we have that can even be negative.
    m_Vel += g_SceneMan.GetGlobalAcc() * m_GlobalAccScalar * deltaTime;

    // Calculate air resistance effects, only when something flies faster than a threshold
    if (m_AirResistance > 0 && m_Vel.GetLargest() >= m_AirThreshold)
        m_Vel *= 1.0 - (m_AirResistance * deltaTime);

    // Apply the translational effects of all the forces accumulated during the Update()
    for (deque<pair<Vector, Vector> >::iterator fItr = m_Forces.begin(); fItr != m_Forces.end(); ++fItr)
    {
        // Continuous force application to transformational velocity.
        // (F = m * a -> a = F / m).
        m_Vel += ((*fItr).first / (GetMass() != 0 ? GetMass() : 0.0001F) * deltaTime);
    }

    // Clear out the forces list
    m_Forces.clear();
}


//////////////////////////////////////////////////////////////////////////////////////////
// Virtual method:  ApplyImpulses
//////////////////////////////////////////////////////////////////////////////////////////
// Description:     Gathers and applies the accumulated impulse forces. Then it clears
//                  out the impulse list.Note that this does NOT apply the accumulated
//                  regular forces (non-impulse forces)!

void MovableObject::ApplyImpulses()
{
    // Don't apply forces to pinned objects
    if (m_PinStrength > 0)
    {
        m_ImpulseForces.clear();
        return;
    }

//    float totalImpulses.

    // Apply the translational effects of all the impulses accumulated during the Update()
    for (deque<pair<Vector, Vector> >::iterator iItr = m_ImpulseForces.begin(); iItr != m_ImpulseForces.end(); ++iItr) {
        // Impulse force application to the transformational velocity of this MO.
        // Don't timescale these because they're already in kg * m/s (as opposed to kg * m/s^2).
        m_Vel += (*iItr).first / (GetMass() != 0 ? GetMass() : 0.0001F);
    }

    // Clear out the impulses list
    m_ImpulseForces.clear();
}


//////////////////////////////////////////////////////////////////////////////////////////
// Virtual method:  PreTravel
//////////////////////////////////////////////////////////////////////////////////////////
// Description:     Does stuff that needs to be done before Travel(). Always call before
//                  calling Travel.

void MovableObject::PreTravel()
{
	// Temporarily remove the representation of this from the scene MO layers
	if (m_GetsHitByMOs) { Draw(g_SceneMan.GetMOIDBitmap(), Vector(), g_DrawNoMOID, true); }

    // Save previous position and velocities before moving
    m_PrevPos = m_Pos;
    m_PrevVel = m_Vel;

	m_MOIDHit = g_NoMOID;
	m_TerrainMatHit = g_MaterialAir;
	m_ParticleUniqueIDHit = 0;
}


//////////////////////////////////////////////////////////////////////////////////////////
// Virtual method:  Travel
//////////////////////////////////////////////////////////////////////////////////////////
// Description:     Travels this MovableObject, using its physical representation.

void MovableObject::Travel()
{
    
}


//////////////////////////////////////////////////////////////////////////////////////////
// Virtual method:  PostTravel
//////////////////////////////////////////////////////////////////////////////////////////
// Description:     Does stuff that needs to be done after Travel(). Always call after
//                  calling Travel.

void MovableObject::PostTravel()
{
    // Toggle whether this gets hit by other AtomGroup MOs depending on whether it's going slower than a set threshold
    if (m_IgnoresAGHitsWhenSlowerThan > 0)
        m_IgnoresAtomGroupHits = m_Vel.GetLargest() < m_IgnoresAGHitsWhenSlowerThan;

	if (m_GetsHitByMOs) {
        if (!GetParent()) { Draw(g_SceneMan.GetMOIDBitmap(), Vector(), g_DrawMOID, true); }
		m_AlreadyHitBy.clear();
	}
	m_IsUpdated = true;

    // Check for age expiration
    if (m_Lifetime && m_AgeTimer.GetElapsedSimTimeMS() > m_Lifetime)
        m_ToDelete = true;

    // Check for stupid positions and velocities, but critical stuff can't go too fast
    if (!g_SceneMan.IsWithinBounds(m_Pos.m_X, m_Pos.m_Y, 100))
        m_ToDelete = true;

    // Fix speeds that are too high
    FixTooFast();

    // Never let mission critical stuff settle or delete
    if (m_MissionCritical)
        m_ToSettle = false;

    // Reset the terrain intersection warning
    m_CheckTerrIntersection = false;
}

/*
//////////////////////////////////////////////////////////////////////////////////////////
// Pure v. method:  Update
//////////////////////////////////////////////////////////////////////////////////////////
// Description:     Updates this MovableObject. Supposed to be done every frame. This also
//                  applies and clear the accumulated impulse forces (impulses), and the
//                  transferred forces of MOs attached to this.

void MovableObject::Update()
{
    return;
}
*/

/////////////////////////////////////////////////////////////////////////////////////////////////////////////////////////////

int MovableObject::UpdateScripts() {
    if (m_AllLoadedScripts.empty() || m_ScriptPresetName.empty()) {
        return -1;
    }

    int status = !g_LuaMan.ExpressionIsTrue(m_ScriptPresetName, false) ? ReloadScripts() : 0;
    status = (status >= 0 && !ObjectScriptsInitialized()) ? InitializeObjectScripts() : status;
    status = (status >= 0) ? RunScriptedFunctionInAppropriateScripts("Update", false, true) : status;

    return status;
}

/////////////////////////////////////////////////////////////////////////////////////////////////////////////////////////////

int MovableObject::OnPieMenu(Actor *pieMenuActor) {
    if (!pieMenuActor) {
        return -1;
    }

    return RunScriptedFunctionInAppropriateScripts("OnPieMenu", false, false, {pieMenuActor});
}

/////////////////////////////////////////////////////////////////////////////////////////////////////////////////////////////

void MovableObject::Update()
{
	if (m_RandomizeEffectRotAngleEveryFrame)
		m_EffectRotAngle = c_PI * 2.0F * RandomNormalNum();
}

//////////////////////////////////////////////////////////////////////////////////////////
// Virtual method:  UpdateMOID
//////////////////////////////////////////////////////////////////////////////////////////
// Description:     Updates this' and its childrens MOID status. Supposed to be done every frame.

void MovableObject::UpdateMOID(vector<MovableObject *> &MOIDIndex, MOID rootMOID, bool makeNewMOID)
{
    // Register the own MOID
    RegMOID(MOIDIndex, rootMOID, makeNewMOID);

    // Register all the attachaed children of this, going through the class hierarchy
    UpdateChildMOIDs(MOIDIndex, rootMOID, makeNewMOID);

    // Figure out the total MOID footstep of this and all its children combined
    m_MOIDFootprint = MOIDIndex.size() - m_MOID;
}



//////////////////////////////////////////////////////////////////////////////////////////
// Virtual method:  GetMOIDs
//////////////////////////////////////////////////////////////////////////////////////////
// Description:     Puts all MOIDs associated with this MO and all it's descendants into MOIDs vector

void MovableObject::GetMOIDs(std::vector<MOID> &MOIDs) const
{
	if (m_MOID != g_NoMOID)
		MOIDs.push_back(m_MOID);
}


//////////////////////////////////////////////////////////////////////////////////////////
// Virtual method:  RegMOID
//////////////////////////////////////////////////////////////////////////////////////////
// Description:     Makes this MO register itself in the MOID register and get ID:s for
//                  itself and its children for this frame.
//                  BITMAP of choice.

void MovableObject::RegMOID(vector<MovableObject *> &MOIDIndex, MOID rootMOID, bool makeNewMOID) {
    if (!makeNewMOID && GetParent()) {
        m_MOID = GetParent()->GetID();
    } else {
        if (MOIDIndex.size() == g_NoMOID) { MOIDIndex.push_back(0); }

		m_MOID = MOIDIndex.size();
		MOIDIndex.push_back(this);
    }

    m_RootMOID = rootMOID == g_NoMOID ? m_MOID : rootMOID;
}

} // namespace RTE<|MERGE_RESOLUTION|>--- conflicted
+++ resolved
@@ -566,11 +566,7 @@
         }
 
         int status = 0;
-<<<<<<< HEAD
         for (const auto &[scriptPath, scriptEnabled] : loadedScriptsCopy) {
-=======
-        for (auto &[scriptPath, scriptEnabled] : loadedScriptsCopy) {
->>>>>>> 55447243
             status = object->LoadScript(scriptPath, scriptEnabled);
             if (status < 0) {
                 return status;
@@ -700,22 +696,13 @@
         status = InitializeObjectScripts();
     }
 
-<<<<<<< HEAD
     if (status >= 0) {
-        for (const std::pair<std::string, bool> *scriptEntry : m_FunctionsAndScripts.at(functionName)) {
-            if (runOnDisabledScripts || scriptEntry->second == true) {
-                status = RunScriptedFunction(scriptEntry->first, functionName, functionEntityArguments, functionLiteralArguments);
+        for (const std::string &scriptPath : m_FunctionsAndScripts.at(functionName)) {
+            if (runOnDisabledScripts || m_AllLoadedScripts.at(scriptPath) == true) {
+                status = RunScriptedFunction(scriptPath, functionName, functionEntityArguments, functionLiteralArguments);
                 if (status < 0 && stopOnError) {
                     return status;
                 }
-=======
-    int status = 0;
-    for (const std::string &scriptPath : m_FunctionsAndScripts.at(functionName)) {
-        if (runOnDisabledScripts || m_AllLoadedScripts.at(scriptPath) == true) {
-            status = RunScriptedFunction(scriptPath, functionName, functionEntityArguments, functionLiteralArguments);
-            if (status < 0 && stopOnError) {
-                return status;
->>>>>>> 55447243
             }
         }
     }

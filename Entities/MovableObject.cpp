--- conflicted
+++ resolved
@@ -219,14 +219,9 @@
     m_CanBeSquished = reference.m_CanBeSquished;
     m_HUDVisible = reference.m_HUDVisible;
 
-<<<<<<< HEAD
-    for (const std::pair<std::string, bool> &referenceScriptEntry : reference.m_AllLoadedScripts) {
-        m_AllLoadedScripts.push_back({referenceScriptEntry.first, referenceScriptEntry.second});
-=======
     m_ScriptPresetName = reference.m_ScriptPresetName;
     for (auto &[scriptPath, scriptEnabled] : reference.m_AllLoadedScripts) {
         LoadScript(scriptPath, scriptEnabled);
->>>>>>> a712c192
     }
 
     if (reference.m_pScreenEffect)
@@ -577,13 +572,8 @@
         }
 
         int status = 0;
-<<<<<<< HEAD
-        for (const std::pair<std::string, bool> &scriptEntry : loadedScriptsCopy) {
-            status = object->LoadScript(scriptEntry.first, scriptEntry.second);
-=======
         for (const auto &[scriptPath, scriptEnabled] : loadedScriptsCopy) {
             status = object->LoadScript(scriptPath, scriptEnabled);
->>>>>>> a712c192
             if (status < 0) {
                 return status;
             }
@@ -694,12 +684,6 @@
     std::string fullFunctionName = presetAndFunctionName + "[\"" + scriptPath + "\"]";
 
     int status = g_LuaMan.RunScriptedFunction(fullFunctionName, m_ScriptObjectName, {presetAndFunctionName, m_ScriptObjectName, fullFunctionName}, functionEntityArguments, functionLiteralArguments);
-<<<<<<< HEAD
-    functionEntityArguments.clear();
-    functionLiteralArguments.clear();
-
-=======
->>>>>>> a712c192
     if (status < 0 && m_AllLoadedScripts.size() > 1) {
         g_ConsoleMan.PrintString("ERROR: An error occured while trying to run the " + functionName + " function for script at path " + scriptPath);
         return -2;
@@ -826,16 +810,12 @@
     return hd.Terminate[hd.RootBody[HITOR] == this ? HITOR : HITEE] = OnMOHit(hd.RootBody[hd.RootBody[HITOR] == this ? HITEE : HITOR]);
 }
 
-<<<<<<< HEAD
-void MovableObject::SetHitWhatTerrMaterial(MID matID) {
-=======
 bool MovableObject::OnMOHit(MovableObject *pOtherMO) {
     if (pOtherMO != this) { RunScriptedFunctionInAppropriateScripts("OnCollideWithMO", false, false, {pOtherMO, pOtherMO ? pOtherMO->GetRootParent() : nullptr}); }
     return false;
 }
 
-void MovableObject::SetHitWhatTerrMaterial(unsigned char matID) {
->>>>>>> a712c192
+void MovableObject::SetHitWhatTerrMaterial(MID matID) {
     m_TerrainMatHit = matID;
     m_LastCollisionSimFrameNumber = g_MovableMan.GetSimUpdateFrameNumber();
     RunScriptedFunctionInAppropriateScripts("OnCollideWithTerrain", false, false, {}, {std::to_string(m_TerrainMatHit)});

--- conflicted
+++ resolved
@@ -274,7 +274,7 @@
 //////////////////////////////////////////////////////////////////////////////////////////
 // Method:          ResetEmissionTimers
 //////////////////////////////////////////////////////////////////////////////////////////
-// Description:     Reset the timers of all emissions so they will start/stop at the 
+// Description:     Reset the timers of all emissions so they will start/stop at the
 //                  correct relative offsets from now.
 
 void AEmitter::ResetEmissionTimers()
@@ -316,7 +316,7 @@
     {
         float impulse = 0;
         float velMin, velMax, velRange, spread;
-        
+
         // Go through all emissions and emit them according to their respective rates
         for (list<Emission *>::iterator eItr = m_EmissionList.begin(); eItr != m_EmissionList.end(); ++eItr)
         {
@@ -326,7 +326,7 @@
                 double emissions = (*eItr)->GetRate() * g_TimerMan.GetDeltaTimeSecs() / 60.0f;
                 if (burst)
                     emissions *= (*eItr)->GetBurstSize();
-                
+
                 velMin = min((*eItr)->GetMinVelocity(), (*eItr)->GetMaxVelocity());
                 velMax = max((*eItr)->GetMinVelocity(), (*eItr)->GetMaxVelocity());
                 velRange = (velMax - velMin) * 0.5;
@@ -353,7 +353,7 @@
 	}
     // Apply the throttle factor to the emission rate per update
 	if (burst) { return m_AvgBurstImpulse * throttleFactor; }
-    
+
 	return m_AvgImpulse * throttleFactor;
 }
 
@@ -604,30 +604,16 @@
         !onlyPhysical && mode == g_DrawColor && m_EmitEnabled && (!m_FlashOnlyOnBurst || m_BurstTriggered))
         m_pFlash->Draw(renderer, targetPos, mode, onlyPhysical, alphaMod);
 
-<<<<<<< HEAD
-    // Set the screen flash effect to draw at the final post processing stage
-    if (m_EmitEnabled && (!m_FlashOnlyOnBurst || m_BurstTriggered) && m_pFlash && m_pFlash->GetScreenEffect() && mode == g_DrawColor && !onlyPhysical)
-    {
-        // Fudge the emission pos forward a little bit so the glow aligns nicely
-        Vector emitPos(m_pFlash->GetScreenEffect()->getW() / 4, 0);
-        emitPos.RadRotate(m_HFlipped ? c_PI + m_Rotation.GetRadAngle() - m_EmitAngle.GetRadAngle() : m_Rotation.GetRadAngle() + m_EmitAngle.GetRadAngle());
-        emitPos = m_Pos + RotateOffset(m_EmissionOffset) + emitPos;
-        if(!g_SceneMan.ObscuredPoint(emitPos))
-            g_PostProcessMan.RegisterPostEffect(emitPos, m_pFlash->GetScreenEffect(), m_pFlash->GetScreenEffectHash(), 55.0F + RandomNum(0.0F, 200.0F), m_pFlash->GetEffectRotAngle());
-//            g_SceneMan.RegisterPostEffect(emitPos, m_pFlash->GetScreenEffect(), 55 + (200 * RandomNum() * ((float)1 - ((float)m_AgeTimer.GetElapsedSimTimeMS() / (float)m_Lifetime))));
-    }
-=======
 	// Set the screen flash effect to draw at the final post processing stage
 	if (m_EmitEnabled && (!m_FlashOnlyOnBurst || m_BurstTriggered) && m_pFlash && m_pFlash->GetScreenEffect() && mode == g_DrawColor && !onlyPhysical) {
 		// Fudge the glow pos forward a bit so it aligns nicely with the flash
-		Vector emitPos(m_pFlash->GetScreenEffect()->w * 0.3F * m_FlashScale, 0);
+		Vector emitPos(m_pFlash->GetScreenEffect()->getW() * 0.3F * m_FlashScale, 0);
 		emitPos.RadRotate(m_HFlipped ? c_PI + m_Rotation.GetRadAngle() - m_EmitAngle.GetRadAngle() : m_Rotation.GetRadAngle() + m_EmitAngle.GetRadAngle());
 		emitPos = m_Pos + RotateOffset(m_EmissionOffset) + emitPos;
 		if (!g_SceneMan.ObscuredPoint(emitPos)) {
 			g_PostProcessMan.RegisterPostEffect(emitPos, m_pFlash->GetScreenEffect(), m_pFlash->GetScreenEffectHash(), RandomNum(m_pFlash->GetEffectStopStrength(), m_pFlash->GetEffectStartStrength()) * std::clamp(m_FlashScale, 0.0F, 1.0F), m_pFlash->GetEffectRotAngle());
 		}
 	}
->>>>>>> a712c192
 }
 
 } // namespace RTE
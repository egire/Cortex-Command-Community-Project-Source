--- conflicted
+++ resolved
@@ -577,11 +577,7 @@
             // Don't set the flipping for the flash because that is wasting resources when drawing,
             // just handle the flipping of the rotation here.
             m_pFlash->SetRotAngle(m_HFlipped ? c_PI + m_Rotation.GetRadAngle() - m_EmitAngle.GetRadAngle() : m_Rotation.GetRadAngle() + m_EmitAngle.GetRadAngle());
-<<<<<<< HEAD
-//            m_pFlash->SetFrame(std::floor((m_pFlash->GetFrameCount()/* - 1*/) * PosRand() - 0.001));
-=======
-//            m_pFlash->SetFrame(floorf((m_pFlash->GetFrameCount()/* - 1*/) * RandomNum() - 0.001));
->>>>>>> 3ef1e430
+//            m_pFlash->SetFrame(std::floor((m_pFlash->GetFrameCount()/* - 1*/) * RandomNum() - 0.001));
             m_pFlash->SetScale(m_FlashScale);
             m_pFlash->SetNextFrame();
             m_pFlash->Update();

//////////////////////////////////////////////////////////////////////////////////////////
// File:            AEmitter.cpp
//////////////////////////////////////////////////////////////////////////////////////////
// Description:     Source file for the AEmitter class.
// Project:         Retro Terrain Engine
// Author(s):       Daniel Tabar
//                  data@datarealms.com
//                  http://www.datarealms.com


//////////////////////////////////////////////////////////////////////////////////////////
// Inclusions of header files

#include "AEmitter.h"
#include "Atom.h"
#include "PresetMan.h"
#include "Emission.h"

namespace RTE {

ConcreteClassInfo(AEmitter, Attachable, 100)

//////////////////////////////////////////////////////////////////////////////////////////
// Method:          Clear
//////////////////////////////////////////////////////////////////////////////////////////
// Description:     Clears all the member variables of this AEmitter, effectively
//                  resetting the members of this abstraction level only.

void AEmitter::Clear()
{
	for (list<Emission *>::const_iterator itr = m_EmissionList.begin(); itr != m_EmissionList.end(); ++itr)
		delete (*itr);
    m_EmissionList.clear();
    m_EmissionSound.Reset();
    m_BurstSound.Reset();
    m_EndSound.Reset();
    m_EmitEnabled = false;
    m_WasEmitting = false;
    m_EmitCount = 0;
    m_EmitCountLimit = 0;
    m_MinThrottleRange = -1;
    m_MaxThrottleRange = 1;
    m_Throttle = 0;
    m_EmissionsIgnoreThis = false;
    m_BurstScale = 1.0;
    m_BurstDamage = 0;
	m_EmitterDamageMultiplier = 1.0;
    m_BurstTriggered = false;
    m_BurstSpacing = 0;
    // Set this to really long so an initial burst will be possible
    m_BurstTimer.SetElapsedSimTimeS(50000);
    m_BurstTimer.SetElapsedRealTimeS(50000);
    m_EmitAngle.Reset();
    m_EmissionOffset.Reset();
    m_EmitDamage = 0;
    m_LastEmitTmr.Reset();
    m_pFlash = 0;
    m_FlashScale = 1.0F;
    m_AvgBurstImpulse = -1.0F;
    m_AvgImpulse = -1.0F;
    m_FlashOnlyOnBurst = true;
    m_LoudnessOnEmit = 1.0F;
}


//////////////////////////////////////////////////////////////////////////////////////////
// Method:          Create
//////////////////////////////////////////////////////////////////////////////////////////
// Description:     Creates a AEmitter to be identical to another, by deep copy.

int AEmitter::Create(const AEmitter &reference) {
    if (reference.m_pFlash) {
        m_ReferenceHardcodedAttachableUniqueIDs.insert(reference.m_pFlash->GetUniqueID());
        SetFlash(dynamic_cast<Attachable *>(reference.m_pFlash->Clone()));
    }
    Attachable::Create(reference);

    for (list<Emission *>::const_iterator itr = reference.m_EmissionList.begin(); itr != reference.m_EmissionList.end(); ++itr) {
        m_EmissionList.push_back(dynamic_cast<Emission *>((*itr)->Clone()));
    }

    m_EmissionSound = reference.m_EmissionSound;
    m_BurstSound = reference.m_BurstSound;
    m_EndSound = reference.m_EndSound;
    m_EmitEnabled = reference.m_EmitEnabled;
    m_EmitCount = reference.m_EmitCount;
    m_EmitCountLimit = reference.m_EmitCountLimit;
    m_MinThrottleRange = reference.m_MinThrottleRange;
    m_MaxThrottleRange = reference.m_MaxThrottleRange;
    m_Throttle = reference.m_Throttle;
    m_EmissionsIgnoreThis = reference.m_EmissionsIgnoreThis;
    m_BurstScale = reference.m_BurstScale;
    m_BurstDamage = reference.m_BurstDamage;
	m_EmitterDamageMultiplier = reference.m_EmitterDamageMultiplier;
    m_BurstSpacing = reference.m_BurstSpacing;
    m_BurstTriggered = reference.m_BurstTriggered;
    m_EmitAngle = reference.m_EmitAngle;
    m_EmissionOffset = reference.m_EmissionOffset;
    m_EmitDamage = reference.m_EmitDamage;
    m_FlashScale = reference.m_FlashScale;
    m_FlashOnlyOnBurst = reference.m_FlashOnlyOnBurst;
    m_LoudnessOnEmit = reference.m_LoudnessOnEmit;

    return 0;
}


//////////////////////////////////////////////////////////////////////////////////////////
// Virtual method:  ReadProperty
//////////////////////////////////////////////////////////////////////////////////////////
// Description:     Reads a property value from a reader stream. If the name isn't
//                  recognized by this class, then ReadProperty of the parent class
//                  is called. If the property isn't recognized by any of the base classes,
//                  false is returned, and the reader's position is untouched.

int AEmitter::ReadProperty(std::string propName, Reader &reader) {
    if (propName == "AddEmission") {
        Emission * emission = new Emission();
        reader >> *emission;
        m_EmissionList.push_back(emission);
    } else if (propName == "EmissionSound") {
        reader >> m_EmissionSound;
    } else if (propName == "BurstSound") {
        reader >> m_BurstSound;
    } else if (propName == "EndSound") {
        reader >> m_EndSound;
    } else if (propName == "EmissionEnabled") {
        reader >> m_EmitEnabled;
    } else if (propName == "EmissionCount") {
        reader >> m_EmitCount;
    } else if (propName == "EmissionCountLimit") {
        reader >> m_EmitCountLimit;
    } else if (propName == "ParticlesPerMinute") {
        float ppm;
        reader >> ppm;
        // Go through all emissions and set the rate so that it emulates the way it used to work, for mod backwards compatibility
        for (list<Emission *>::iterator eItr = m_EmissionList.begin(); eItr != m_EmissionList.end(); ++eItr) {
            (*eItr)->m_PPM = ppm / m_EmissionList.size();
        }
    } else if (propName == "MinThrottleRange") {
        reader >> m_MinThrottleRange;
    } else if (propName == "MaxThrottleRange") {
        reader >> m_MaxThrottleRange;
    } else if (propName == "Throttle") {
        reader >> m_Throttle;
    } else if (propName == "EmissionsIgnoreThis") {
        reader >> m_EmissionsIgnoreThis;
    } else if (propName == "BurstSize") {
        int burstSize;
        reader >> burstSize;
        // Go through all emissions and set the rate so that it emulates the way it used to work, for mod backwards compatibility
<<<<<<< HEAD
        for (list<Emission *>::iterator eItr = m_EmissionList.begin(); eItr != m_EmissionList.end(); ++eItr) {
            (*eItr)->m_BurstSize = ceilf((float)burstSize / (float)m_EmissionList.size());
        }
    } else if (propName == "BurstScale") {
=======
        for (list<Emission *>::iterator eItr = m_EmissionList.begin(); eItr != m_EmissionList.end(); ++eItr)
            (*eItr)->m_BurstSize = std::ceil((float)burstSize / (float)m_EmissionList.size());
    }
    else if (propName == "BurstScale")
>>>>>>> be7a504c
        reader >> m_BurstScale;
    } else if (propName == "BurstDamage") {
        reader >> m_BurstDamage;
    } else if (propName == "EmitterDamageMultiplier") {
		reader >> m_EmitterDamageMultiplier;
    } else if (propName == "BurstSpacing") {
        reader >> m_BurstSpacing;
    } else if (propName == "BurstTriggered") {
        reader >> m_BurstTriggered;
    } else if (propName == "EmissionAngle") {
        reader >> m_EmitAngle;
    } else if (propName == "EmissionOffset") {
        reader >> m_EmissionOffset;
    } else if (propName == "EmissionDamage") {
        reader >> m_EmitDamage;
    } else if (propName == "Flash") {
        RemoveAttachable(m_pFlash);
        const Entity *flashEntity = g_PresetMan.GetEntityPreset(reader);
        if (flashEntity) {
            m_pFlash = dynamic_cast<Attachable *>(flashEntity->Clone());
            AddAttachable(m_pFlash);
            m_pFlash->SetDrawnNormallyByParent(false);
            m_pFlash->SetInheritsRotAngle(false);
            m_pFlash->SetDeleteWhenRemovedFromParent(true);
            m_pFlash->SetCollidesWithTerrainWhileAttached(false);
        }
    } else if (propName == "FlashScale") {
        reader >> m_FlashScale;
    } else if (propName == "FlashOnlyOnBurst") {
        reader >> m_FlashOnlyOnBurst;
    } else if (propName == "LoudnessOnEmit") {
        reader >> m_LoudnessOnEmit;
    } else {
        return Attachable::ReadProperty(propName, reader);
    }

    return 0;
}


//////////////////////////////////////////////////////////////////////////////////////////
// Virtual method:  Save
//////////////////////////////////////////////////////////////////////////////////////////
// Description:     Saves the complete state of this AEmitter with a Writer for
//                  later recreation with Create(Reader &reader);

int AEmitter::Save(Writer &writer) const
{
    Attachable::Save(writer);

    for (list<Emission *>::const_iterator itr = m_EmissionList.begin(); itr != m_EmissionList.end(); ++itr)
    {
        writer.NewProperty("AddEmission");
        writer << *itr;
    }
    writer.NewProperty("EmissionSound");
    writer << m_EmissionSound;
    writer.NewProperty("BurstSound");
    writer << m_BurstSound;
    writer.NewProperty("EndSound");
    writer << m_EndSound;
    writer.NewProperty("EmissionEnabled");
    writer << m_EmitEnabled;
    writer.NewProperty("EmissionCount");
    writer << m_EmitCount;
    writer.NewProperty("EmissionCountLimit");
    writer << m_EmitCountLimit;
    writer.NewProperty("EmissionsIgnoreThis");
    writer << m_EmissionsIgnoreThis;
    writer.NewProperty("MinThrottleRange");
    writer << m_MinThrottleRange;
    writer.NewProperty("MaxThrottleRange");
    writer << m_MaxThrottleRange;
    writer.NewProperty("Throttle");
    writer << m_Throttle;
    writer.NewProperty("BurstScale");
    writer << m_BurstScale;
    writer.NewProperty("BurstDamage");
    writer << m_BurstDamage;
	writer.NewProperty("EmitterDamageMultiplier");
	writer << m_EmitterDamageMultiplier;
    writer.NewProperty("BurstSpacing");
    writer << m_BurstSpacing;
    writer.NewProperty("BurstTriggered");
    writer << m_BurstTriggered;
    writer.NewProperty("EmissionAngle");
    writer << m_EmitAngle;
    writer.NewProperty("EmissionOffset");
    writer << m_EmissionOffset;
    writer.NewProperty("EmissionDamage");
    writer << m_EmitDamage;
    writer.NewProperty("Flash");
    writer << m_pFlash;
    writer.NewProperty("FlashScale");
    writer << m_FlashScale;
    writer.NewProperty("FlashOnlyOnBurst");
    writer << m_FlashOnlyOnBurst;
    writer.NewProperty("LoudnessOnEmit");
    writer << m_LoudnessOnEmit;

    return 0;
}


//////////////////////////////////////////////////////////////////////////////////////////
// Method:          Destroy
//////////////////////////////////////////////////////////////////////////////////////////
// Description:     Destroys and resets (through Clear()) the AEmitter object.

void AEmitter::Destroy(bool notInherited)
{
/* Don't own these anymore
    for (list<MovableObject *>::iterator itr = m_EmissionList.begin();
         itr != m_EmissionList.end(); ++itr)
        delete (*itr);
*/
    // Stop playback of sounds gracefully
    if (m_EmissionSound.IsBeingPlayed())
        m_EndSound.Play(m_Pos);
    else
        m_EndSound.Stop();

    m_EmissionSound.Stop();
//    m_BurstSound.Stop();

    if (!notInherited)
        Attachable::Destroy();
    Clear();
}

//////////////////////////////////////////////////////////////////////////////////////////
// Method:          ResetEmissionTimers
//////////////////////////////////////////////////////////////////////////////////////////
// Description:     Reset the timers of all emissions so they will start/stop at the 
//                  correct relative offsets from now.

void AEmitter::ResetEmissionTimers()
{
    m_LastEmitTmr.Reset();
    for (list<Emission *>::iterator eItr = m_EmissionList.begin(); eItr != m_EmissionList.end(); ++eItr)
        (*eItr)->ResetEmissionTimers();
}


//////////////////////////////////////////////////////////////////////////////////////////
// Method:          EnableEmission
//////////////////////////////////////////////////////////////////////////////////////////
// Description:     Sets this AEmitter to start emitting at the set rate, or to stop.

void AEmitter::EnableEmission(bool enable)
{
    if (!m_EmitEnabled && enable)
    {
        m_LastEmitTmr.Reset();
        // Reset counter
        m_EmitCount = 0;
        // Reset animation
        m_Frame = 0;
    }
    m_EmitEnabled = enable;
}


//////////////////////////////////////////////////////////////////////////////////////////
// Method:          EstimateImpulse
//////////////////////////////////////////////////////////////////////////////////////////
// Description:     Calculates the forces this emitter applies on any parent.

float AEmitter::EstimateImpulse(bool burst)
{
    // Calculate the impulse generated by the emissions, once and store the result
    if ((!burst && m_AvgImpulse < 0) || (burst && m_AvgBurstImpulse < 0))
    {
        float impulse = 0;
        float velMin, velMax, velRange, spread;
        
        // Go through all emissions and emit them according to their respective rates
        for (list<Emission *>::iterator eItr = m_EmissionList.begin(); eItr != m_EmissionList.end(); ++eItr)
        {
            // Only check emissions that push the emitter
            if ((*eItr)->PushesEmitter())
            {
                double emissions = (*eItr)->GetRate() * g_TimerMan.GetDeltaTimeSecs() / 60.0f;
                if (burst)
                    emissions *= (*eItr)->GetBurstSize();
                
                velMin = min((*eItr)->GetMinVelocity(), (*eItr)->GetMaxVelocity());
                velMax = max((*eItr)->GetMinVelocity(), (*eItr)->GetMaxVelocity());
                velRange = (velMax - velMin) * 0.5;
                spread = max(static_cast<float>(c_PI) - (*eItr)->GetSpread(), .0f) / c_PI;     // A large spread will cause the forces to cancel eachother out

                // Add to accumulative recoil impulse generated, F = m * a.
                impulse += (velMin + velRange) * spread * (*eItr)->m_pEmission->GetMass() * emissions;
            }
        }

        if (burst)
            m_AvgBurstImpulse = impulse;
        else
            m_AvgImpulse = impulse;

    }

    // Figure out the throttle factor
    float throttleFactor = 1.0f;
    if (m_Throttle < 0)         // Negative throttle, scale down according to the min throttle range
        throttleFactor += fabs(m_MinThrottleRange) * m_Throttle;
    else if (m_Throttle > 0)    // Positive throttle, scale up
        throttleFactor += fabs(m_MaxThrottleRange) * m_Throttle;
    
    // Apply the throttle factor to the emission rate per update
    if (burst)
        return m_AvgBurstImpulse * throttleFactor;
    
    return m_AvgImpulse * throttleFactor;
}

/////////////////////////////////////////////////////////////////////////////////////////////////////////////////////////////

void AEmitter::SetFlash(Attachable *newFlash) {
    if (newFlash == nullptr) {
        if (m_pFlash && m_pFlash->IsAttachedTo(this)) { RemoveAttachable(m_pFlash); }
        m_pFlash = nullptr;
    } else {
        RemoveAttachable(m_pFlash);
        m_pFlash = newFlash;
        AddAttachable(newFlash);
        m_HardcodedAttachableUniqueIDsAndSetters.insert({newFlash->GetUniqueID(), [](MOSRotating *parent, Attachable *attachable) { dynamic_cast<AEmitter *>(parent)->SetFlash(attachable); }});
    }
}

/////////////////////////////////////////////////////////////////////////////////////////////////////////////////////////////

//////////////////////////////////////////////////////////////////////////////////////////
// Virtual method:  Update
//////////////////////////////////////////////////////////////////////////////////////////
// Description:     Updates this AEmitter. Supposed to be done every frame.

void AEmitter::Update()
{
// TODO: Really hardcode this?
    // Set animation to loop if emitting
    if (m_FrameCount > 1)
    {
        m_SpriteAnimMode = m_EmitEnabled ? ALWAYSLOOP : NOANIM;
        if (!m_EmitEnabled)
            m_Frame = 0;
    }

    // Update and show flash if there is one
    if (m_pFlash && (!m_FlashOnlyOnBurst || m_BurstTriggered)) {
        m_pFlash->SetParentOffset(m_EmissionOffset);
        // Don't set the flipping for the flash because that is wasting resources when drawing, just handle the flipping of the rotation here.
        m_pFlash->SetRotAngle(m_HFlipped ? c_PI + m_Rotation.GetRadAngle() - m_EmitAngle.GetRadAngle() : m_Rotation.GetRadAngle() + m_EmitAngle.GetRadAngle());
        m_pFlash->SetScale(m_FlashScale);
        m_pFlash->SetNextFrame();
    }

    Attachable::Update();

    if (m_EmitEnabled)
    {
        if (!m_WasEmitting)
        {
            // Start playing the sound
            m_EmissionSound.Play(m_Pos);

            // Reset the timers of all emissions so they will start/stop at the correct relative offsets from now
            for (list<Emission *>::iterator eItr = m_EmissionList.begin(); eItr != m_EmissionList.end(); ++eItr)
                (*eItr)->ResetEmissionTimers();
        }
        // Update the distance attenuation
        else
            m_EmissionSound.SetPosition(m_Pos);

        // Get the parent root of this AEmitter
// TODO: Potentially get this once outside instead, like in attach/detach")
        MovableObject *pRootParent = GetRootParent();

        // Figure out the throttle factor
        // Negative throttle, scale down according to the min throttle range
        float throttleFactor = 1.0f;
        if (m_Throttle < 0)
            throttleFactor += fabs(m_MinThrottleRange) * m_Throttle;
        // Positive throttle, scale up
        else if (m_Throttle > 0)
            throttleFactor += fabs(m_MaxThrottleRange) * m_Throttle;

        // Check burst triggering against whether the spacing is fulfilled
        if (m_BurstTriggered && (m_BurstSpacing <= 0 || m_BurstTimer.IsPastSimMS(m_BurstSpacing)))
        {
            // Play burst sound
            m_BurstSound.Play(m_Pos);
            // Start timing until next burst
            m_BurstTimer.Reset();
        }
        // Not enough spacing, cancel the triggering if there was any
        else
            m_BurstTriggered = false;

        int emissions = 0;
        float velMin, velRange, spread;
        double currentPPM, SPE;
        MovableObject *pParticle = 0;
        Vector parentVel, emitVel, pushImpulses;
        // Go through all emissions and emit them according to their respective rates
        for (list<Emission *>::iterator eItr = m_EmissionList.begin(); eItr != m_EmissionList.end(); ++eItr)
        {
            // Make sure the emissions only happen between the start time and end time
            if ((*eItr)->IsEmissionTime())
            {
                // Apply the throttle factor to the emission rate
                currentPPM = (*eItr)->GetRate() * throttleFactor;
                emissions = 0;

                // Only do all this if the PPM is acutally above zero
                if (currentPPM > 0)
                {
                    // Calculate secs per emission
                    SPE = 60.0 / currentPPM;

                    // Add the last elapsed time to the accumulator
                    (*eItr)->m_Accumulator += m_LastEmitTmr.GetElapsedSimTimeS();

                    // Now figure how many full emissions can fit in the current accumulator
                    emissions = floor((*eItr)->m_Accumulator / SPE);
                    // Deduct the about to be emitted emissions from the accumulator
                    (*eItr)->m_Accumulator -= emissions * SPE;

                    RTEAssert((*eItr)->m_Accumulator >= 0, "Emission accumulator negative!");
                }

                // Add extra emissions if bursting.
                if (m_BurstTriggered)
                    emissions += (*eItr)->GetBurstSize();

                pParticle = 0;
                emitVel.Reset();
                parentVel = pRootParent->GetVel() * (*eItr)->InheritsVelocity();

                for (int i = 0; i < emissions; ++i)
                {
                    velMin = (*eItr)->GetMinVelocity() * (m_BurstTriggered ? m_BurstScale : 1.0);
                    velRange = (*eItr)->GetMaxVelocity() - (*eItr)->GetMinVelocity() * (m_BurstTriggered ? m_BurstScale : 1.0);
                    spread = (*eItr)->GetSpread() * (m_BurstTriggered ? m_BurstScale : 1.0);
                    // Make a copy after the reference particle
                    pParticle = dynamic_cast<MovableObject *>((*eItr)->GetEmissionParticlePreset()->Clone());
                    // Set up its position and velocity according to the parameters of this.
                    // Emission point offset not set

					if ((*eItr)->GetOffset().IsZero())
					{
						if (m_EmissionOffset.IsZero())
							pParticle->SetPos(m_Pos/*Vector(m_Pos.m_X + 5 * NormalRand(), m_Pos.m_Y + 5 * NormalRand())*/);
						else
							pParticle->SetPos(m_Pos + RotateOffset(m_EmissionOffset));
					}
					else 
					{
						pParticle->SetPos(m_Pos + RotateOffset((*eItr)->GetOffset()));
					}
    // TODO: Optimize making the random angles!")
                    emitVel.SetXY(velMin + RandomNum(0.0F, velRange), 0.0F);
					emitVel.RadRotate(m_EmitAngle.GetRadAngle() + spread * RandomNormalNum());
                    emitVel = RotateOffset(emitVel);
                    pParticle->SetVel(parentVel + emitVel);

                    if (pParticle->GetLifetime() != 0)
                        pParticle->SetLifetime(pParticle->GetLifetime() * (1.0F + ((*eItr)->GetLifeVariation() * RandomNormalNum())));
                    pParticle->SetTeam(m_Team);
                    pParticle->SetIgnoresTeamHits(true);

                    // Add to accumulative recoil impulse generated, F = m * a
                    // If enabled, that is
                    if ((*eItr)->PushesEmitter())
                        pushImpulses -= emitVel * pParticle->GetMass();

                    // Set the emitted particle to not hit this emitter's parent, if applicable
                    if (m_EmissionsIgnoreThis)
                        pParticle->SetWhichMOToNotHit(pRootParent);

                    // Scale the particle's lifetime based on the throttle
                    if (throttleFactor != 0)
                        pParticle->SetLifetime(pParticle->GetLifetime() * throttleFactor);

                    // Let particle loose into the world!
//                    g_MovableMan.AddParticle(pParticle);
                    // Might be an Actor...
                    g_MovableMan.AddMO(pParticle);
                    pParticle = 0;
                }
            }
        }
        m_LastEmitTmr.Reset();

<<<<<<< HEAD
        // Apply recoil/push effects. Joint stiffness will take effect when these are transferred to the parent.
        m_ImpulseForces.push_back({pushImpulses, Vector()});
=======
        // Apply recoil/push effects, scaled by the joint stiffness
        if (m_pParent && !m_OnlyLinForces)
            m_pParent->AddAbsImpulseForce(pushImpulses * m_JointStiffness, m_Pos + m_JointOffset);
        else
            m_ImpulseForces.push_back(make_pair<Vector, Vector>(pushImpulses * m_JointStiffness, Vector()));

        // Update and show flash if there is one
        if (m_pFlash && (!m_FlashOnlyOnBurst || m_BurstTriggered)) {
            if (!m_EmissionOffset.IsZero())
                m_pFlash->SetJointPos(m_Pos + RotateOffset(m_EmissionOffset)/* + (m_MuzzleOff.GetXFlipped(m_HFlipped) * m_Rotation)*/);
            else
                m_pFlash->SetJointPos(m_Pos/* + (m_MuzzleOff.GetXFlipped(m_HFlipped) * m_Rotation)*/);
            // Don't set the flipping for the flash because that is wasting resources when drawing,
            // just handle the flipping of the rotation here.
            m_pFlash->SetRotAngle(m_HFlipped ? c_PI + m_Rotation.GetRadAngle() - m_EmitAngle.GetRadAngle() : m_Rotation.GetRadAngle() + m_EmitAngle.GetRadAngle());
//            m_pFlash->SetFrame(std::floor((m_pFlash->GetFrameCount()/* - 1*/) * RandomNum() - 0.001));
            m_pFlash->SetScale(m_FlashScale);
            m_pFlash->SetNextFrame();
            m_pFlash->Update();
        }
>>>>>>> be7a504c

        // Count the the damage caused by the emissions, and only if we're not bursting
        if (!m_BurstTriggered)
            m_DamageCount += (float)emissions * m_EmitDamage * m_EmitterDamageMultiplier;
        // Count the the damage caused by the burst
        else
            m_DamageCount += m_BurstDamage * m_EmitterDamageMultiplier;

        // Count the total emissions since enabling, and stop emitting if beyong limit (and limit is also enabled)
        m_EmitCount += emissions;
        if (m_EmitCountLimit > 0 && m_EmitCount > m_EmitCountLimit)
            EnableEmission(false);

        if (m_BurstTriggered)
            m_BurstTriggered = false;

        m_WasEmitting = true;
    }
    // Do stuff to stop emission
	else
	{
		if (m_WasEmitting)
		{
			m_EmissionSound.Stop();
			m_BurstSound.Stop();
			m_EndSound.Play(m_Pos);
			m_WasEmitting = false;
		}
	}
}


//////////////////////////////////////////////////////////////////////////////////////////
// Virtual method:  Draw
//////////////////////////////////////////////////////////////////////////////////////////
// Description:     Draws this AEmitter's current graphical representation to a
//                  BITMAP of choice.

void AEmitter::Draw(BITMAP *pTargetBitmap,
                      const Vector &targetPos,
                      DrawMode mode,
                      bool onlyPhysical) const
{
    // Draw flash if there is one
    if (m_pFlash && !m_pFlash->IsDrawnAfterParent() &&
        !onlyPhysical && mode == g_DrawColor && m_EmitEnabled && (!m_FlashOnlyOnBurst || m_BurstTriggered))
        m_pFlash->Draw(pTargetBitmap, targetPos, mode, onlyPhysical);

    Attachable::Draw(pTargetBitmap, targetPos, mode, onlyPhysical);

    // Update and Draw flash if there is one
    if (m_pFlash && m_pFlash->IsDrawnAfterParent() &&
        !onlyPhysical && mode == g_DrawColor && m_EmitEnabled && (!m_FlashOnlyOnBurst || m_BurstTriggered))
        m_pFlash->Draw(pTargetBitmap, targetPos, mode, onlyPhysical);

    // Set the screen flash effect to draw at the final post processing stage
    if (m_EmitEnabled && (!m_FlashOnlyOnBurst || m_BurstTriggered) && m_pFlash && m_pFlash->GetScreenEffect() && mode == g_DrawColor && !onlyPhysical)
    {
        // Fudge the emission pos forward a little bit so the glow aligns nicely
        Vector emitPos(m_pFlash->GetScreenEffect()->w / 4, 0);
        emitPos.RadRotate(m_HFlipped ? c_PI + m_Rotation.GetRadAngle() - m_EmitAngle.GetRadAngle() : m_Rotation.GetRadAngle() + m_EmitAngle.GetRadAngle());
        emitPos = m_Pos + RotateOffset(m_EmissionOffset) + emitPos;
        if(!g_SceneMan.ObscuredPoint(emitPos))
            g_PostProcessMan.RegisterPostEffect(emitPos, m_pFlash->GetScreenEffect(), m_pFlash->GetScreenEffectHash(), 55.0F + RandomNum(0.0F, 200.0F), m_pFlash->GetEffectRotAngle());
//            g_SceneMan.RegisterPostEffect(emitPos, m_pFlash->GetScreenEffect(), 55 + (200 * RandomNum() * ((float)1 - ((float)m_AgeTimer.GetElapsedSimTimeMS() / (float)m_Lifetime))));
    }
}

} // namespace RTE<|MERGE_RESOLUTION|>--- conflicted
+++ resolved
@@ -149,17 +149,10 @@
         int burstSize;
         reader >> burstSize;
         // Go through all emissions and set the rate so that it emulates the way it used to work, for mod backwards compatibility
-<<<<<<< HEAD
         for (list<Emission *>::iterator eItr = m_EmissionList.begin(); eItr != m_EmissionList.end(); ++eItr) {
             (*eItr)->m_BurstSize = ceilf((float)burstSize / (float)m_EmissionList.size());
         }
     } else if (propName == "BurstScale") {
-=======
-        for (list<Emission *>::iterator eItr = m_EmissionList.begin(); eItr != m_EmissionList.end(); ++eItr)
-            (*eItr)->m_BurstSize = std::ceil((float)burstSize / (float)m_EmissionList.size());
-    }
-    else if (propName == "BurstScale")
->>>>>>> be7a504c
         reader >> m_BurstScale;
     } else if (propName == "BurstDamage") {
         reader >> m_BurstDamage;
@@ -555,31 +548,8 @@
         }
         m_LastEmitTmr.Reset();
 
-<<<<<<< HEAD
         // Apply recoil/push effects. Joint stiffness will take effect when these are transferred to the parent.
         m_ImpulseForces.push_back({pushImpulses, Vector()});
-=======
-        // Apply recoil/push effects, scaled by the joint stiffness
-        if (m_pParent && !m_OnlyLinForces)
-            m_pParent->AddAbsImpulseForce(pushImpulses * m_JointStiffness, m_Pos + m_JointOffset);
-        else
-            m_ImpulseForces.push_back(make_pair<Vector, Vector>(pushImpulses * m_JointStiffness, Vector()));
-
-        // Update and show flash if there is one
-        if (m_pFlash && (!m_FlashOnlyOnBurst || m_BurstTriggered)) {
-            if (!m_EmissionOffset.IsZero())
-                m_pFlash->SetJointPos(m_Pos + RotateOffset(m_EmissionOffset)/* + (m_MuzzleOff.GetXFlipped(m_HFlipped) * m_Rotation)*/);
-            else
-                m_pFlash->SetJointPos(m_Pos/* + (m_MuzzleOff.GetXFlipped(m_HFlipped) * m_Rotation)*/);
-            // Don't set the flipping for the flash because that is wasting resources when drawing,
-            // just handle the flipping of the rotation here.
-            m_pFlash->SetRotAngle(m_HFlipped ? c_PI + m_Rotation.GetRadAngle() - m_EmitAngle.GetRadAngle() : m_Rotation.GetRadAngle() + m_EmitAngle.GetRadAngle());
-//            m_pFlash->SetFrame(std::floor((m_pFlash->GetFrameCount()/* - 1*/) * RandomNum() - 0.001));
-            m_pFlash->SetScale(m_FlashScale);
-            m_pFlash->SetNextFrame();
-            m_pFlash->Update();
-        }
->>>>>>> be7a504c
 
         // Count the the damage caused by the emissions, and only if we're not bursting
         if (!m_BurstTriggered)

--- conflicted
+++ resolved
@@ -113,15 +113,8 @@
 //                  is called. If the property isn't recognized by any of the base classes,
 //                  false is returned, and the reader's position is untouched.
 
-<<<<<<< HEAD
-int AEmitter::ReadProperty(const std::string_view &propName, Reader &reader)
-{
-    if (propName == "AddEmission")
-    {
-=======
-int AEmitter::ReadProperty(std::string propName, Reader &reader) {
+int AEmitter::ReadProperty(const std::string_view &propName, Reader &reader) {
     if (propName == "AddEmission") {
->>>>>>> 9e7109fe
         Emission * emission = new Emission();
         reader >> *emission;
         m_EmissionList.push_back(emission);

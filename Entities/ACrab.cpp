//////////////////////////////////////////////////////////////////////////////////////////
// File:            ACrab.cpp
//////////////////////////////////////////////////////////////////////////////////////////
// Description:     Source file for the ACrab class.
// Project:         Retro Terrain Engine
// Author(s):       Daniel Tabar
//                  data@datarealms.com
//                  http://www.datarealms.com


//////////////////////////////////////////////////////////////////////////////////////////
// Inclusions of header files

#include "ACrab.h"
#include "AtomGroup.h"
#include "Attachable.h"
#include "ThrownDevice.h"
#include "Turret.h"
#include "Leg.h"
#include "Controller.h"
#include "Matrix.h"
#include "AEmitter.h"
#include "HDFirearm.h"
#include "PieMenuGUI.h"
#include "Scene.h"
#include "SettingsMan.h"
#include "PresetMan.h"

#include "Managers/FrameMan.h"

#include "GUI/GUI.h"
#include "GUI/SDLGUITexture.h"
#include "SDLHelper.h"

namespace RTE {

ConcreteClassInfo(ACrab, Actor, 20)


//////////////////////////////////////////////////////////////////////////////////////////
// Method:          Clear
//////////////////////////////////////////////////////////////////////////////////////////
// Description:     Clears all the member variables of this ACrab, effectively
//                  resetting the members of this abstraction level only.

void ACrab::Clear()
{
    m_pTurret = 0;
    m_pLFGLeg = 0;
    m_pLBGLeg = 0;
    m_pRFGLeg = 0;
    m_pRBGLeg = 0;
    m_pLFGFootGroup = 0;
    m_BackupLFGFootGroup = nullptr;
    m_pLBGFootGroup = 0;
    m_BackupLBGFootGroup = nullptr;
    m_pRFGFootGroup = 0;
    m_BackupRFGFootGroup = nullptr;
    m_pRBGFootGroup = 0;
    m_BackupRBGFootGroup = nullptr;
    m_StrideSound = nullptr;
    m_pJetpack = 0;
    m_JetTimeTotal = 0.0;
    m_JetTimeLeft = 0.0;
	m_JetAngleRange = 0.25;
    m_MoveState = STAND;
    for (int side = 0; side < SIDECOUNT; ++side)
    {
        for (int layer = 0; layer < LAYERCOUNT; ++layer)
        {
            for (int state = 0; state < MOVEMENTSTATECOUNT; ++state)
            {
                m_Paths[side][layer][state].Reset();
                m_Paths[side][layer][state].Terminate();
            }
        }
        m_StrideStart[side] = false;
//        m_StrideTimer[side].Reset();
    }
    m_Aiming = false;
    m_GoldInInventoryChunk = 0;

    m_DeviceState = SCANNING;
    m_SweepState = NOSWEEP;
    m_DigState = NOTDIGGING;
    m_JumpState = NOTJUMPING;
    m_JumpTarget.Reset();
    m_JumpingRight = true;
    m_DigTunnelEndPos.Reset();
    m_SweepCenterAimAngle = 0;
    m_SweepRange = c_EighthPI;
    m_DigTarget.Reset();
    m_FireTimer.Reset();
    m_SweepTimer.Reset();
    m_PatrolTimer.Reset();
    m_JumpTimer.Reset();
    m_AimRangeUpperLimit = -1;
    m_AimRangeLowerLimit = -1;
}


//////////////////////////////////////////////////////////////////////////////////////////
// Virtual method:  Create
//////////////////////////////////////////////////////////////////////////////////////////
// Description:     Makes the ACrab object ready for use.

int ACrab::Create()
{
    // Read all the properties
    if (Actor::Create() < 0)
        return -1;

    // Create the background paths copied from the foreground ones which were already read in
    for (int side = 0; side < SIDECOUNT; ++side)
    {
        for (int i = 0; i < MOVEMENTSTATECOUNT; ++i)
        {
            m_Paths[side][BGROUND][i].Destroy();
            m_Paths[side][BGROUND][i].Create(m_Paths[side][FGROUND][i]);
        }
    }

    // Initalize the jump time left
    m_JetTimeLeft = m_JetTimeTotal;

    // All ACrabs by default avoid hitting each other ont he same team
    m_IgnoresTeamHits = true;

    // Check whether UpperLimit and LowerLimit are defined, if not, copy general AimRange value to preserve compatibility
    if (m_AimRangeUpperLimit == -1 || m_AimRangeLowerLimit == -1)
    {
        m_AimRangeUpperLimit = m_AimRange;
        m_AimRangeLowerLimit = m_AimRange;
    }

    return 0;
}

/*
//////////////////////////////////////////////////////////////////////////////////////////
// Method:          Create
//////////////////////////////////////////////////////////////////////////////////////////
// Description:     Makes the ACrab object ready for use.

int ACrab::Create(BITMAP *pSprite,
                   Controller *pController,
                   const float mass,
                   const Vector &position,
                   const Vector &velocity,
                   AtomGroup *hitBody,
                   const unsigned long lifetime,
                   Status status,
                   const int health)
{


    return Actor::Create(pSprite,
                         pController,
                         mass,
                         position,
                         velocity,
                         hitBody,
                         lifetime,
                         status,
                         health);
}
*/

//////////////////////////////////////////////////////////////////////////////////////////
// Method:          Create
//////////////////////////////////////////////////////////////////////////////////////////
// Description:     Creates a ACrab to be identical to another, by deep copy.

int ACrab::Create(const ACrab &reference) {
    //Note - hardcoded attachable copying is organized based on desired draw order here.
    if (reference.m_pLBGLeg) {
        m_ReferenceHardcodedAttachableUniqueIDs.insert(reference.m_pLBGLeg->GetUniqueID());
        SetLeftBGLeg(dynamic_cast<Leg *>(reference.m_pLBGLeg->Clone()));
    }
    if (reference.m_pRBGLeg) {
        m_ReferenceHardcodedAttachableUniqueIDs.insert(reference.m_pRBGLeg->GetUniqueID());
        SetRightBGLeg(dynamic_cast<Leg *>(reference.m_pRBGLeg->Clone()));
    }
    if (reference.m_pJetpack) {
        m_ReferenceHardcodedAttachableUniqueIDs.insert(reference.m_pJetpack->GetUniqueID());
        SetJetpack(dynamic_cast<AEmitter *>(reference.m_pJetpack->Clone()));
    }
    if (reference.m_pTurret) {
        m_ReferenceHardcodedAttachableUniqueIDs.insert(reference.m_pTurret->GetUniqueID());
        SetTurret(dynamic_cast<Turret *>(reference.m_pTurret->Clone()));
    }
    if (reference.m_pLFGLeg) {
        m_ReferenceHardcodedAttachableUniqueIDs.insert(reference.m_pLFGLeg->GetUniqueID());
        SetLeftFGLeg(dynamic_cast<Leg *>(reference.m_pLFGLeg->Clone()));
    }
    if (reference.m_pRFGLeg) {
        m_ReferenceHardcodedAttachableUniqueIDs.insert(reference.m_pRFGLeg->GetUniqueID());
        SetRightFGLeg(dynamic_cast<Leg *>(reference.m_pRFGLeg->Clone()));
    }
    Actor::Create(reference);

    m_JetTimeTotal = reference.m_JetTimeTotal;
    m_JetTimeLeft = reference.m_JetTimeLeft;
	m_JetAngleRange = reference.m_JetAngleRange;

    m_pLFGFootGroup = dynamic_cast<AtomGroup *>(reference.m_pLFGFootGroup->Clone());
    m_pLFGFootGroup->SetOwner(this);
    m_BackupLFGFootGroup = dynamic_cast<AtomGroup *>(reference.m_BackupLFGFootGroup->Clone());
    m_BackupLFGFootGroup->SetOwner(this);
    m_BackupLFGFootGroup->SetLimbPos(reference.m_BackupLFGFootGroup->GetLimbPos());
    m_pLBGFootGroup = dynamic_cast<AtomGroup *>(reference.m_pLBGFootGroup->Clone());
    m_pLBGFootGroup->SetOwner(this);
    m_BackupLBGFootGroup = dynamic_cast<AtomGroup *>(reference.m_BackupLBGFootGroup->Clone());
    m_BackupLBGFootGroup->SetOwner(this);
    m_BackupLBGFootGroup->SetLimbPos(reference.m_BackupLBGFootGroup->GetLimbPos());
    m_pRFGFootGroup = dynamic_cast<AtomGroup *>(reference.m_pRFGFootGroup->Clone());
    m_pRFGFootGroup->SetOwner(this);
    m_BackupRFGFootGroup = dynamic_cast<AtomGroup *>(reference.m_BackupRFGFootGroup->Clone());
    m_BackupRFGFootGroup->SetOwner(this);
    m_BackupRFGFootGroup->SetLimbPos(reference.m_BackupRFGFootGroup->GetLimbPos());
    m_pRBGFootGroup = dynamic_cast<AtomGroup *>(reference.m_pRBGFootGroup->Clone());
    m_pRBGFootGroup->SetOwner(this);
    m_BackupRBGFootGroup = dynamic_cast<AtomGroup *>(reference.m_BackupRBGFootGroup->Clone());
    m_BackupRBGFootGroup->SetOwner(this);
    m_BackupRBGFootGroup->SetLimbPos(reference.m_BackupRBGFootGroup->GetLimbPos());

	if (reference.m_StrideSound) { m_StrideSound = dynamic_cast<SoundContainer*>(reference.m_StrideSound->Clone()); }

    m_MoveState = reference.m_MoveState;

    for (int side = 0; side < SIDECOUNT; ++side) {
        for (int i = 0; i < MOVEMENTSTATECOUNT; ++i) {
            m_Paths[side][FGROUND][i].Create(reference.m_Paths[side][FGROUND][i]);
            m_Paths[side][BGROUND][i].Create(reference.m_Paths[side][BGROUND][i]);
        }
    }

    m_GoldInInventoryChunk = reference.m_GoldInInventoryChunk;

    m_DeviceState = reference.m_DeviceState;
    m_SweepState = reference.m_SweepState;
    m_DigState = reference.m_DigState;
    m_JumpState = reference.m_JumpState;
    m_JumpTarget = reference.m_JumpTarget;
    m_JumpingRight = reference.m_JumpingRight;
    m_DigTunnelEndPos = reference.m_DigTunnelEndPos;
    m_SweepCenterAimAngle = reference.m_SweepCenterAimAngle;
    m_SweepRange = reference.m_SweepRange;
    m_AimRangeUpperLimit = reference.m_AimRangeUpperLimit;
    m_AimRangeLowerLimit = reference.m_AimRangeLowerLimit;

    return 0;
}


//////////////////////////////////////////////////////////////////////////////////////////
// Virtual method:  ReadProperty
//////////////////////////////////////////////////////////////////////////////////////////
// Description:     Reads a property value from a reader stream. If the name isn't
//                  recognized by this class, then ReadProperty of the parent class
//                  is called. If the property isn't recognized by any of the base classes,
//                  false is returned, and the reader's position is untouched.

int ACrab::ReadProperty(const std::string_view &propName, Reader &reader)
{
    if (propName == "Turret") {
        SetTurret(dynamic_cast<Turret *>(g_PresetMan.ReadReflectedPreset(reader)));
    } else if (propName == "Jetpack") {
        SetJetpack(dynamic_cast<AEmitter *>(g_PresetMan.ReadReflectedPreset(reader)));
    } else if (propName == "JumpTime") {
        reader >> m_JetTimeTotal;
        m_JetTimeTotal *= 1000;
	} else if (propName == "JumpAngleRange") {
		reader >> m_JetAngleRange;
    } else if (propName == "LFGLeg" || propName == "LeftFGLeg") {
        SetLeftFGLeg(dynamic_cast<Leg *>(g_PresetMan.ReadReflectedPreset(reader)));
    } else if (propName == "LBGLeg" || propName == "LeftBGLeg") {
        SetLeftBGLeg(dynamic_cast<Leg *>(g_PresetMan.ReadReflectedPreset(reader)));
    } else if (propName == "RFGLeg" || propName == "RightFGLeg") {
        SetRightFGLeg(dynamic_cast<Leg *>(g_PresetMan.ReadReflectedPreset(reader)));
    } else if (propName == "RBGLeg" || propName == "RightBGLeg") {
        SetRightBGLeg(dynamic_cast<Leg *>(g_PresetMan.ReadReflectedPreset(reader)));
    } else if (propName == "LFootGroup" || propName == "LeftFootGroup") {
        delete m_pLFGFootGroup;
        delete m_pLBGFootGroup;
        m_pLFGFootGroup = new AtomGroup();
        m_pLBGFootGroup = new AtomGroup();
        reader >> m_pLFGFootGroup;
        m_pLBGFootGroup->Create(*m_pLFGFootGroup);
        m_pLFGFootGroup->SetOwner(this);
        m_pLBGFootGroup->SetOwner(this);
        m_BackupLFGFootGroup = new AtomGroup(*m_pLFGFootGroup);
        m_BackupLFGFootGroup->RemoveAllAtoms();
        m_BackupLBGFootGroup = new AtomGroup(*m_BackupLFGFootGroup);
    } else if (propName == "RFootGroup" || propName == "RightFootGroup") {
        delete m_pRFGFootGroup;
        delete m_pRBGFootGroup;
        m_pRFGFootGroup = new AtomGroup();
        m_pRBGFootGroup = new AtomGroup();
        reader >> m_pRFGFootGroup;
        m_pRBGFootGroup->Create(*m_pRFGFootGroup);
        m_pRFGFootGroup->SetOwner(this);
        m_pRBGFootGroup->SetOwner(this);
        m_BackupRFGFootGroup = new AtomGroup(*m_pRFGFootGroup);
        m_BackupRFGFootGroup->RemoveAllAtoms();
        m_BackupRBGFootGroup = new AtomGroup(*m_BackupRFGFootGroup);
    } else if (propName == "StrideSound") {
		m_StrideSound = new SoundContainer;
        reader >> m_StrideSound;
    } else if (propName == "LStandLimbPath" || propName == "LeftStandLimbPath") {
        reader >> m_Paths[LEFTSIDE][FGROUND][STAND];
    } else if (propName == "LWalkLimbPath" || propName == "LeftWalkLimbPath") {
        reader >> m_Paths[LEFTSIDE][FGROUND][WALK];
    } else if (propName == "LDislodgeLimbPath" || propName == "LeftDislodgeLimbPath") {
        reader >> m_Paths[LEFTSIDE][FGROUND][DISLODGE];
    } else if (propName == "RStandLimbPath" || propName == "RightStandLimbPath") {
        reader >> m_Paths[RIGHTSIDE][FGROUND][STAND];
    } else if (propName == "RWalkLimbPath" || propName == "RightWalkLimbPath") {
        reader >> m_Paths[RIGHTSIDE][FGROUND][WALK];
    } else if (propName == "RDislodgeLimbPath" || propName == "RightDislodgeLimbPath") {
        reader >> m_Paths[RIGHTSIDE][FGROUND][DISLODGE];
    } else if (propName == "AimRangeUpperLimit") {
        reader >> m_AimRangeUpperLimit;
    } else if (propName == "AimRangeLowerLimit") {
        reader >> m_AimRangeLowerLimit;
    } else {
        return Actor::ReadProperty(propName, reader);
    }

    return 0;
}


//////////////////////////////////////////////////////////////////////////////////////////
// Virtual method:  Save
//////////////////////////////////////////////////////////////////////////////////////////
// Description:     Saves the complete state of this ACrab with a Writer for
//                  later recreation with Create(Reader &reader);

int ACrab::Save(Writer &writer) const
{
    Actor::Save(writer);

    writer.NewProperty("Turret");
    writer << m_pTurret;
    writer.NewProperty("Jetpack");
    writer << m_pJetpack;
    writer.NewProperty("JumpTime");
    // Convert to seconds
    writer << m_JetTimeTotal / 1000;
	writer.NewProperty("JumpAngleRange");
	writer << m_JetAngleRange;
    writer.NewProperty("LFGLeg");
    writer << m_pLFGLeg;
    writer.NewProperty("LBGLeg");
    writer << m_pLBGLeg;
    writer.NewProperty("RFGLeg");
    writer << m_pRFGLeg;
    writer.NewProperty("RBGLeg");
    writer << m_pRBGLeg;
    writer.NewProperty("LFGFootGroup");
    writer << m_pLFGFootGroup;
    writer.NewProperty("LBGFootGroup");
    writer << m_pLBGFootGroup;
    writer.NewProperty("RFGFootGroup");
    writer << m_pRFGFootGroup;
    writer.NewProperty("RBGFootGroup");
    writer << m_pRBGFootGroup;
    writer.NewProperty("StrideSound");
    writer << m_StrideSound;

    writer.NewProperty("LStandLimbPath");
    writer << m_Paths[LEFTSIDE][FGROUND][STAND];
    writer.NewProperty("LWalkLimbPath");
    writer << m_Paths[LEFTSIDE][FGROUND][WALK];
    writer.NewProperty("LDislodgeLimbPath");
    writer << m_Paths[LEFTSIDE][FGROUND][DISLODGE];
    writer.NewProperty("RStandLimbPath");
    writer << m_Paths[RIGHTSIDE][FGROUND][STAND];
    writer.NewProperty("RWalkLimbPath");
    writer << m_Paths[RIGHTSIDE][FGROUND][WALK];
    writer.NewProperty("RDislodgeLimbPath");
    writer << m_Paths[RIGHTSIDE][FGROUND][DISLODGE];

    writer.NewProperty("AimRangeUpperLimit");
    writer << m_AimRangeUpperLimit;
    writer.NewProperty("AimRangeLowerLimit");
    writer << m_AimRangeLowerLimit;

    return 0;
}


//////////////////////////////////////////////////////////////////////////////////////////
// Method:          Destroy
//////////////////////////////////////////////////////////////////////////////////////////
// Description:     Destroys and resets (through Clear()) the ACrab object.

void ACrab::Destroy(bool notInherited)
{
    delete m_pLFGFootGroup;
    delete m_pLBGFootGroup;
    delete m_pRFGFootGroup;
    delete m_pRBGFootGroup;

	delete m_StrideSound;
//    for (deque<LimbPath *>::iterator itr = m_WalkPaths.begin();
//         itr != m_WalkPaths.end(); ++itr)
//        delete *itr;

    if (!notInherited)
        Actor::Destroy();
    Clear();
}

/*
//////////////////////////////////////////////////////////////////////////////////////////
// Method:          GetTotalValue
//////////////////////////////////////////////////////////////////////////////////////////
// Description:     Gets the total liquidation value of this Actor and all its carried
//                  gold and inventory.

float ACrab::GetTotalValue(int nativeModule, float foreignMult) const
{
    float totalValue = Actor::GetTotalValue(nativeModule, foreignMult);

    return totalValue;
}
*/
/*
//////////////////////////////////////////////////////////////////////////////////////////
// Virtual method:  GetCPUPos
//////////////////////////////////////////////////////////////////////////////////////////
// Description:     Gets the absoltue position of this' brain, or equivalent.

Vector ACrab::GetCPUPos() const
{
    if (m_pTurret && m_pTurret->IsAttached() && m_pTurret->GetMountedMO())
        return m_pTurret->GetMountedMO()->GetPos();

    return m_Pos;
}
*/

//////////////////////////////////////////////////////////////////////////////////////////
// Virtual method:  GetEyePos
//////////////////////////////////////////////////////////////////////////////////////////
// Description:     Gets the absoltue position of this' eye, or equivalent, where look
//                  vector starts from.

Vector ACrab::GetEyePos() const
{
    if (m_pTurret && m_pTurret->IsAttached() && m_pTurret->HasMountedDevice())
        return m_pTurret->GetFirstMountedDevice()->GetPos();

    return m_Pos;
}

/////////////////////////////////////////////////////////////////////////////////////////////////////////////////////////////

void ACrab::SetTurret(Turret *newTurret) {
    if (m_pTurret && m_pTurret->IsAttached()) { RemoveAndDeleteAttachable(m_pTurret); }
    if (newTurret == nullptr) {
        m_pTurret = nullptr;
    } else {
        m_pTurret = newTurret;
        AddAttachable(newTurret);

        m_HardcodedAttachableUniqueIDsAndSetters.insert({newTurret->GetUniqueID(), [](MOSRotating *parent, Attachable *attachable) {
            Turret *castedAttachable = dynamic_cast<Turret *>(attachable);
            RTEAssert(!attachable || castedAttachable, "Tried to pass incorrect Attachable subtype " + (attachable ? attachable->GetClassName() : "") + " to SetTurret");
            dynamic_cast<ACrab *>(parent)->SetTurret(castedAttachable);
        }});

        if (m_pTurret->HasNoSetDamageMultiplier()) { m_pTurret->SetDamageMultiplier(5.0F); }
    }
}

/////////////////////////////////////////////////////////////////////////////////////////////////////////////////////////////

void ACrab::SetJetpack(AEmitter *newJetpack) {
    if (m_pJetpack && m_pJetpack->IsAttached()) { RemoveAndDeleteAttachable(m_pJetpack); }
    if (newJetpack == nullptr) {
        m_pJetpack = nullptr;
    } else {
        m_pJetpack = newJetpack;
        AddAttachable(newJetpack);

        m_HardcodedAttachableUniqueIDsAndSetters.insert({newJetpack->GetUniqueID(), [](MOSRotating *parent, Attachable *attachable) {
            AEmitter *castedAttachable = dynamic_cast<AEmitter *>(attachable);
            RTEAssert(!attachable || castedAttachable, "Tried to pass incorrect Attachable subtype " + (attachable ? attachable->GetClassName() : "") + " to SetJetpack");
            dynamic_cast<ACrab *>(parent)->SetJetpack(castedAttachable);
        }});

        if (m_pJetpack->HasNoSetDamageMultiplier()) { m_pJetpack->SetDamageMultiplier(0.0F); }
        m_pJetpack->SetApplyTransferredForcesAtOffset(false);
        m_pJetpack->SetDeleteWhenRemovedFromParent(true);
    }
}

/////////////////////////////////////////////////////////////////////////////////////////////////////////////////////////////

void ACrab::SetLeftFGLeg(Leg *newLeg) {
    if (m_pLFGLeg && m_pLFGLeg->IsAttached()) { RemoveAndDeleteAttachable(m_pLFGLeg); }
    if (newLeg == nullptr) {
        m_pLFGLeg = nullptr;
    } else {
        m_pLFGLeg = newLeg;
        AddAttachable(newLeg);

        m_HardcodedAttachableUniqueIDsAndSetters.insert({newLeg->GetUniqueID(), [](MOSRotating *parent, Attachable *attachable) {
            Leg *castedAttachable = dynamic_cast<Leg *>(attachable);
            RTEAssert(!attachable || castedAttachable, "Tried to pass incorrect Attachable subtype " + (attachable ? attachable->GetClassName() : "") + " to SetLeftFGLeg");
            dynamic_cast<ACrab *>(parent)->SetLeftFGLeg(castedAttachable);
        }});

        if (m_pLFGLeg->HasNoSetDamageMultiplier()) { m_pLFGLeg->SetDamageMultiplier(1.0F); }
        m_pLFGLeg->SetInheritsHFlipped(-1);
    }
}

/////////////////////////////////////////////////////////////////////////////////////////////////////////////////////////////

void ACrab::SetLeftBGLeg(Leg *newLeg) {
    if (m_pLBGLeg && m_pLBGLeg->IsAttached()) { RemoveAndDeleteAttachable(m_pLBGLeg); }
    if (newLeg == nullptr) {
        m_pLBGLeg = nullptr;
    } else {
        m_pLBGLeg = newLeg;
        AddAttachable(newLeg);

        m_HardcodedAttachableUniqueIDsAndSetters.insert({newLeg->GetUniqueID(), [](MOSRotating *parent, Attachable *attachable) {
            Leg *castedAttachable = dynamic_cast<Leg *>(attachable);
            RTEAssert(!attachable || castedAttachable, "Tried to pass incorrect Attachable subtype " + (attachable ? attachable->GetClassName() : "") + " to SetLeftBGLeg");
            dynamic_cast<ACrab *>(parent)->SetLeftBGLeg(castedAttachable);
        }});

        if (m_pLBGLeg->HasNoSetDamageMultiplier()) { m_pLBGLeg->SetDamageMultiplier(1.0F); }
        m_pLBGLeg->SetInheritsHFlipped(-1);
    }
}

/////////////////////////////////////////////////////////////////////////////////////////////////////////////////////////////

void ACrab::SetRightFGLeg(Leg *newLeg) {
    if (m_pRFGLeg && m_pRFGLeg->IsAttached()) { RemoveAndDeleteAttachable(m_pRFGLeg); }
    if (newLeg == nullptr) {
        m_pRFGLeg = nullptr;
    } else {
        m_pRFGLeg = newLeg;
        AddAttachable(newLeg);

        m_HardcodedAttachableUniqueIDsAndSetters.insert({newLeg->GetUniqueID(), [](MOSRotating *parent, Attachable *attachable) {
            Leg *castedAttachable = dynamic_cast<Leg *>(attachable);
            RTEAssert(!attachable || castedAttachable, "Tried to pass incorrect Attachable subtype " + (attachable ? attachable->GetClassName() : "") + " to SetRightFGLeg");
            dynamic_cast<ACrab *>(parent)->SetRightFGLeg(castedAttachable);
        }});

        if (m_pRFGLeg->HasNoSetDamageMultiplier()) { m_pRFGLeg->SetDamageMultiplier(1.0F); }
    }
}

/////////////////////////////////////////////////////////////////////////////////////////////////////////////////////////////

void ACrab::SetRightBGLeg(Leg *newLeg) {
    if (m_pRBGLeg && m_pRBGLeg->IsAttached()) { RemoveAndDeleteAttachable(m_pRBGLeg); }
    if (newLeg == nullptr) {
        m_pRBGLeg = nullptr;
    } else {
        m_pRBGLeg = newLeg;
        AddAttachable(newLeg);

        m_HardcodedAttachableUniqueIDsAndSetters.insert({newLeg->GetUniqueID(), [](MOSRotating *parent, Attachable *attachable) {
            Leg *castedAttachable = dynamic_cast<Leg *>(attachable);
            RTEAssert(!attachable || castedAttachable, "Tried to pass incorrect Attachable subtype " + (attachable ? attachable->GetClassName() : "") + " to SetRightBGLeg");
            dynamic_cast<ACrab *>(parent)->SetRightBGLeg(castedAttachable);
        }});

        if (m_pRBGLeg->HasNoSetDamageMultiplier()) { m_pRBGLeg->SetDamageMultiplier(1.0F); }
    }
}

/////////////////////////////////////////////////////////////////////////////////////////////////////////////////////////////


//////////////////////////////////////////////////////////////////////////////////////////
// Virtual method:  CollideAtPoint
//////////////////////////////////////////////////////////////////////////////////////////
// Description:     Calculates the collision response when another MO's Atom collides with
//                  this MO's physical representation. The effects will be applied
//                  directly to this MO, and also represented in the passed in HitData.

bool ACrab::CollideAtPoint(HitData &hd)
{
    return Actor::CollideAtPoint(hd);

/*
    hd.ResImpulse[HITOR].Reset();
    hd.ResImpulse[HITEE].Reset();
    hd.HitRadius[HITEE] = (hd.HitPoint - m_Pos) * c_MPP;
    hd.mass[HITEE] = m_Mass;
    hd.MomInertia[HITEE] = m_pAtomGroup->GetMomentOfInertia();
    hd.HitVel[HITEE] = m_Vel + hd.HitRadius[HITEE].GetPerpendicular() * m_AngularVel;
    hd.VelDiff = hd.HitVel[HITOR] - hd.HitVel[HITEE];
    Vector hitAcc = -hd.VelDiff * (1 + hd.Body[HITOR]->GetMaterial().restitution * GetMaterial().restitution);

    float hittorLever = hd.HitRadius[HITOR].GetPerpendicular().Dot(hd.BitmapNormal);
    float hitteeLever = hd.HitRadius[HITEE].GetPerpendicular().Dot(hd.BitmapNormal);
    hittorLever *= hittorLever;
    hitteeLever *= hitteeLever;
    float impulse = hitAcc.Dot(hd.BitmapNormal) / (((1 / hd.mass[HITOR]) + (1 / hd.mass[HITEE])) +
                    (hittorLever / hd.MomInertia[HITOR]) + (hitteeLever / hd.MomInertia[HITEE]));

    hd.ResImpulse[HITOR] = hd.BitmapNormal * impulse * hd.ImpulseFactor[HITOR];
    hd.ResImpulse[HITEE] = hd.BitmapNormal * -impulse * hd.ImpulseFactor[HITEE];

    ////////////////////////////////////////////////////////////////////////////////
    // If a particle, which does not penetrate, but bounces, do any additional
    // effects of that bounce.
    if (!ParticlePenetration())
// TODO: Add blunt trauma effects here!")
        ;
    }

    m_Vel += hd.ResImpulse[HITEE] / hd.mass[HITEE];
    m_AngularVel += hd.HitRadius[HITEE].GetPerpendicular().Dot(hd.ResImpulse[HITEE]) /
                    hd.MomInertia[HITEE];
*/
}

/*
//////////////////////////////////////////////////////////////////////////////////////////
// Method:          OnBounce
//////////////////////////////////////////////////////////////////////////////////////////
// Description:     Defines what should happen when this MovableObject hits and then
//                  bounces off of something. This is called by the owned Atom/AtomGroup
//                  of this MovableObject during travel.

bool ACrab::OnBounce(const Vector &pos)
{
    return false;
}


//////////////////////////////////////////////////////////////////////////////////////////
// Method:          OnSink
//////////////////////////////////////////////////////////////////////////////////////////
// Description:     Defines what should happen when this MovableObject hits and then
//                  sink into something. This is called by the owned Atom/AtomGroup
//                  of this MovableObject during travel.

bool ACrab::OnSink(const Vector &pos)
{
    return false;
}
*/

//////////////////////////////////////////////////////////////////////////////////////////
// Virtual method:  AddPieMenuSlices
//////////////////////////////////////////////////////////////////////////////////////////
// Description:     Adds all slices this needs on a pie menu.

bool ACrab::AddPieMenuSlices(PieMenuGUI *pPieMenu)
{
	PieSlice reloadSlice("Reload", PieSlice::PieSliceIndex::PSI_RELOAD, PieSlice::SliceDirection::UP);
    pPieMenu->AddSlice(reloadSlice);

	PieSlice sentryAISlice("Sentry AI Mode", PieSlice::PieSliceIndex::PSI_SENTRY, PieSlice::SliceDirection::DOWN);
    pPieMenu->AddSlice(sentryAISlice);

    if (!HasObjectInGroup("Turrets"))
    {
	    PieSlice aiModeSlice("Go-To AI Mode", PieSlice::PieSliceIndex::PSI_GOTO, PieSlice::SliceDirection::DOWN);
        pPieMenu->AddSlice(aiModeSlice);
    }

	PieSlice patrolAISlice("Patrol AI Mode", PieSlice::PieSliceIndex::PSI_PATROL, PieSlice::SliceDirection::DOWN);
	pPieMenu->AddSlice(patrolAISlice);

    if (!HasObjectInGroup("Turrets"))
    {
	    PieSlice formSquadSlice("Form Squad", PieSlice::PieSliceIndex::PSI_FORMSQUAD, PieSlice::SliceDirection::UP);
        pPieMenu->AddSlice(formSquadSlice);
    }

//    pPieMenu->AddSlice(PieSlice("Gold Dig AI Mode", PieMenuGUI::PSI_GOLDDIG, PieSlice::DOWN));

    Actor::AddPieMenuSlices(pPieMenu);

    // Add any custom slices from a currently held device
    if (m_pTurret && m_pTurret->IsAttached() && m_pTurret->HasMountedDevice())
        m_pTurret->GetFirstMountedDevice()->AddPieMenuSlices(pPieMenu); //TODO This should care about all devices but all this will be redone soon so I'm leaving it as-is.

    return true;
}


//////////////////////////////////////////////////////////////////////////////////////////
// Virtual method:  HandlePieCommand
//////////////////////////////////////////////////////////////////////////////////////////
// Description:     Handles and does whatever a specific activated Pie Menu slice does to
//                  this.

bool ACrab::HandlePieCommand(PieSlice::PieSliceIndex pieSliceIndex)
{
    if (pieSliceIndex != PieSlice::PieSliceIndex::PSI_NONE)
    {
        if (pieSliceIndex == PieSlice::PieSliceIndex::PSI_RELOAD)
            m_Controller.SetState(WEAPON_RELOAD);
        else if (pieSliceIndex == PieSlice::PieSliceIndex::PSI_SENTRY)
            m_AIMode = AIMODE_SENTRY;
        else if (pieSliceIndex == PieSlice::PieSliceIndex::PSI_PATROL)
            m_AIMode = AIMODE_PATROL;
        else if (pieSliceIndex == PieSlice::PieSliceIndex::PSI_BRAINHUNT)
        {
            m_AIMode = AIMODE_BRAINHUNT;
            // Clear out the waypoints; player will set new ones with UI in gameactivity
            ClearAIWaypoints();
        }
        else if (pieSliceIndex == PieSlice::PieSliceIndex::PSI_GOTO)
        {
            m_AIMode = AIMODE_GOTO;
            // Clear out the waypoints; player will set new ones with UI in gameactivity
            ClearAIWaypoints();
            m_UpdateMovePath = true;
        }
//        else if (pieSliceIndex == PieMenuGUI::PSI_GOLDDIG)
//            m_AIMode = AIMODE_GOLDDIG;
        else
            return Actor::HandlePieCommand(pieSliceIndex);
    }

    return false;
}


//////////////////////////////////////////////////////////////////////////////////////////
// Virtual Method:  GetEquippedItem
//////////////////////////////////////////////////////////////////////////////////////////
// Description:     Returns whatever is equipped in the turret, if anything. OWNERSHIP IS NOT TRANSFERRED!

MovableObject * ACrab::GetEquippedItem() const
{
    if (m_pTurret && m_pTurret->IsAttached() && m_pTurret->HasMountedDevice())
    {
        return m_pTurret->GetFirstMountedDevice();
    }

    return 0;
}


//////////////////////////////////////////////////////////////////////////////////////////
// Virtual Method:  FirearmIsReady
//////////////////////////////////////////////////////////////////////////////////////////
// Description:     Indicates whether the currently held device's current mag is empty on
//                  ammo or not.

bool ACrab::FirearmIsReady() const {
    if (m_pTurret && m_pTurret->IsAttached() && m_pTurret->HasMountedDevice()) {
        for (const HeldDevice *mountedDevice : m_pTurret->GetMountedDevices()) {
            if (const HDFirearm *mountedFirearm = dynamic_cast<const HDFirearm *>(mountedDevice); mountedFirearm && mountedFirearm->GetRoundInMagCount() != 0) {
                return true;
            }
        }
    }

    return false;
}


//////////////////////////////////////////////////////////////////////////////////////////
// Virtual Method:  FirearmIsEmpty
//////////////////////////////////////////////////////////////////////////////////////////
// Description:     Indicates whether the currently held HDFirearm's is out of ammo.

bool ACrab::FirearmIsEmpty() const {
    return !FirearmIsReady() && m_pTurret && m_pTurret->IsAttached() && m_pTurret->HasMountedDevice();
}


//////////////////////////////////////////////////////////////////////////////////////////
// Virtual Method:  FirearmNeedsReload
//////////////////////////////////////////////////////////////////////////////////////////
// Description:     Indicates whether the currently held HDFirearm's is almost out of ammo.

bool ACrab::FirearmNeedsReload() const {
    if (m_pTurret && m_pTurret->IsAttached() && m_pTurret->HasMountedDevice()) {
        for (const HeldDevice *mountedDevice : m_pTurret->GetMountedDevices()) {
            if (const HDFirearm *mountedFirearm = dynamic_cast<const HDFirearm *>(mountedDevice); mountedFirearm && mountedFirearm->NeedsReloading()) {
                return true;
            }
        }
    }

    return false;
}


//////////////////////////////////////////////////////////////////////////////////////////
// Virtual Method:  FirearmIsSemiAuto
//////////////////////////////////////////////////////////////////////////////////////////
// Description:     Indicates whether the currently held HDFirearm's is semi or full auto.

bool ACrab::FirearmIsSemiAuto() const
{
    if (m_pTurret && m_pTurret->IsAttached() && m_pTurret->HasMountedDevice())
    {
        HDFirearm *pWeapon = dynamic_cast<HDFirearm *>(m_pTurret->GetFirstMountedDevice());
        return pWeapon && !pWeapon->IsFullAuto();
    }
    return false;
}


//////////////////////////////////////////////////////////////////////////////////////////
// Virtual Method:  ReloadFirearms
//////////////////////////////////////////////////////////////////////////////////////////
// Description:     Reloads the currently held firearms, if any.
// Arguments:       None.
// Return value:    None.

void ACrab::ReloadFirearms() {
    if (m_pTurret && m_pTurret->IsAttached() && m_pTurret->HasMountedDevice()) {
        for (HeldDevice *mountedDevice : m_pTurret->GetMountedDevices()) {
            if (HDFirearm *mountedFirearm = dynamic_cast<HDFirearm *>(mountedDevice)) {
                mountedFirearm->Reload();
            }
        }
    }
}

//////////////////////////////////////////////////////////////////////////////////////////
// Virtual Method:  FirearmActivationDelay
//////////////////////////////////////////////////////////////////////////////////////////
// Description:     Returns the currently held device's delay between pulling the trigger
//                  and activating.

int ACrab::FirearmActivationDelay() const
{
    // Check if the currently held device is already the desired type
    if (m_pTurret && m_pTurret->IsAttached() && m_pTurret->HasMountedDevice())
    {
        HDFirearm *pWeapon = dynamic_cast<HDFirearm *>(m_pTurret->GetFirstMountedDevice());
        if (pWeapon)
            return pWeapon->GetActivationDelay();
    }

    return 0;
}


//////////////////////////////////////////////////////////////////////////////////////////
// Virtual method:  IsWithinRange
//////////////////////////////////////////////////////////////////////////////////////////
// Description:     Tells whether a point on the scene is within range of the currently
//                  used device and aiming status, if applicable.

bool ACrab::IsWithinRange(Vector &point) const
{
    if (m_SharpAimMaxedOut)
        return true;

    Vector diff = g_SceneMan.ShortestDistance(m_Pos, point, false);
    float distance = diff.GetMagnitude();

    // Really close!
    if (distance <= m_CharHeight)
        return true;

    // Start with the default aim distance
    float range = m_AimDistance;

    // Add the sharp range of the equipped weapon
    if (m_pTurret && m_pTurret->IsAttached() && m_pTurret->HasMountedDevice())
    {
        range += m_pTurret->GetFirstMountedDevice()->GetSharpLength() * m_SharpAimProgress;
    }

    return distance <= range;
}


//////////////////////////////////////////////////////////////////////////////////////////
// Virtual method:  Look
//////////////////////////////////////////////////////////////////////////////////////////
// Description:     Casts an unseen-revealing ray in the direction of where this is facing.
// Arguments:       The degree angle to deviate from the current view point in the ray
//                  casting. A random ray will be chosen out of this +-range.

bool ACrab::Look(float FOVSpread, float range)
{
    if (!g_SceneMan.AnythingUnseen(m_Team))
        return false;

    // Set the length of the look vector
    float aimDistance = m_AimDistance + range;
    Vector aimPos = GetCPUPos();

    // If aiming down the barrel, look through that
    if (m_Controller.IsState(AIM_SHARP) && m_pTurret && m_pTurret->IsAttached() && m_pTurret->HasMountedDevice())
    {
        aimPos = m_pTurret->GetFirstMountedDevice()->GetPos();
        aimDistance += m_pTurret->GetFirstMountedDevice()->GetSharpLength();
    }
    // If just looking, use the sensors on the turret instead
    else if (m_pTurret && m_pTurret->IsAttached())
    {
        aimPos = GetEyePos();
    }

    // Create the vector to trace along
    Vector lookVector(aimDistance, 0);
    // Set the rotation to the actual aiming angle
    Matrix aimMatrix(m_HFlipped ? -m_AimAngle : m_AimAngle);
    aimMatrix.SetXFlipped(m_HFlipped);
    lookVector *= aimMatrix;
    // Add the spread
    lookVector.DegRotate(FOVSpread * RandomNormalNum());

    // TODO: generate an alarm event if we spot an enemy actor?

    Vector ignored;
    // Cast the seeing ray, adjusting the skip to match the resolution of the unseen map
    return g_SceneMan.CastSeeRay(m_Team, aimPos, lookVector, ignored, 25, (int)g_SceneMan.GetUnseenResolution(m_Team).GetSmallest() / 2);
}


//////////////////////////////////////////////////////////////////////////////////////////
// Virtual method:  LookForMOs
//////////////////////////////////////////////////////////////////////////////////////////
// Description:     Casts an MO detecting ray in the direction of where the head is looking
//                  at the time. Factors including head rotation, sharp aim mode, and
//                  other variables determine how this ray is cast.

MovableObject * ACrab::LookForMOs(float FOVSpread, unsigned char ignoreMaterial, bool ignoreAllTerrain)
{
    MovableObject *pSeenMO = 0;
    Vector aimPos = m_Pos;
    float aimDistance = m_AimDistance + g_FrameMan.GetPlayerScreenWidth() * 0.51;   // Set the length of the look vector

    // If aiming down the barrel, look through that
    if (m_Controller.IsState(AIM_SHARP) && m_pTurret && m_pTurret->IsAttached() && m_pTurret->HasMountedDevice())
    {
        aimPos = m_pTurret->GetFirstMountedDevice()->GetPos();
        aimDistance += m_pTurret->GetFirstMountedDevice()->GetSharpLength();
    }
    // If just looking, use the sensors on the turret instead
    else if (m_pTurret && m_pTurret->IsAttached())
        aimPos = GetEyePos();
    // If no turret...
    else
        aimPos = GetCPUPos();

    // Create the vector to trace along
    Vector lookVector(aimDistance, 0);
    // Set the rotation to the actual aiming angle
    Matrix aimMatrix(m_HFlipped ? -m_AimAngle : m_AimAngle);
    aimMatrix.SetXFlipped(m_HFlipped);
    lookVector *= aimMatrix;
    // Add the spread
    lookVector.DegRotate(FOVSpread * RandomNormalNum());

    MOID seenMOID = g_SceneMan.CastMORay(aimPos, lookVector, m_MOID, IgnoresWhichTeam(), ignoreMaterial, ignoreAllTerrain, 5);
    pSeenMO = g_MovableMan.GetMOFromID(seenMOID);
    if (pSeenMO)
        return pSeenMO->GetRootParent();

    return pSeenMO;
}


//////////////////////////////////////////////////////////////////////////////////////////
// Method:          UpdateMovePath
//////////////////////////////////////////////////////////////////////////////////////////
// Description:     Updates the path to move along to the currently set movetarget.

bool ACrab::UpdateMovePath()
{
    // Do the real path calc; abort and pass along the message if it didn't happen due to throttling
    if (!Actor::UpdateMovePath())
        return false;

    // Process the new path we now have, if any
    if (!m_MovePath.empty())
    {
        // Smash all airborne waypoints down to just above the ground, except for when it makes the path intersect terrain or it is the final destination
        list<Vector>::iterator finalItr = m_MovePath.end();
        finalItr--;
        Vector smashedPoint;
        Vector previousPoint = *(m_MovePath.begin());
        list<Vector>::iterator nextItr = m_MovePath.begin();
        for (list<Vector>::iterator lItr = m_MovePath.begin(); lItr != finalItr; ++lItr)
        {
            nextItr++;
            smashedPoint = g_SceneMan.MovePointToGround((*lItr), m_CharHeight*0.2, 7);

            // Only smash if the new location doesn't cause the path to intersect hard terrain ahead or behind of it
            // Try three times to halve the height to see if that won't intersect
            for (int i = 0; i < 3; i++)
            {
				Vector notUsed;

                if (!g_SceneMan.CastStrengthRay(previousPoint, smashedPoint - previousPoint, 5, notUsed, 3, g_MaterialDoor) &&
                    nextItr != m_MovePath.end() && !g_SceneMan.CastStrengthRay(smashedPoint, (*nextItr) - smashedPoint, 5, notUsed, 3, g_MaterialDoor))
                {
                    (*lItr) = smashedPoint;
                    break;
                }
                else
                    smashedPoint.m_Y -= ((smashedPoint.m_Y - (*lItr).m_Y) / 2);
            }

            previousPoint = (*lItr);
        }
    }

    return true;
}


//////////////////////////////////////////////////////////////////////////////////////////
// Virtual method:  UpdateAI
//////////////////////////////////////////////////////////////////////////////////////////
// Description:     Updates this' AI state. Supposed to be done every frame that this has
//                  a CAI controller controlling it.

void ACrab::UpdateAI()
{
    Actor::UpdateAI();

    Vector cpuPos = GetCPUPos();
    MovableObject *pSeenMO = 0;
    Actor *pSeenActor = 0;

    ///////////////////////////////////////////////
    // React to relevant AlarmEvents

    const list<AlarmEvent> &events = g_MovableMan.GetAlarmEvents();
    if (!events.empty())
    {
        Vector alarmVec;
        Vector sensorPos = GetEyePos();
        for (list<AlarmEvent>::const_iterator aeItr = events.begin(); aeItr != events.end(); ++aeItr)
        {
            // Caused by some other team's activites - alarming!
            if (aeItr->m_Team != m_Team)
            {
                // See how far away the alarm situation is
                alarmVec = g_SceneMan.ShortestDistance(sensorPos, aeItr->m_ScenePos);
                // Only react if the alarm is within range and this is perceptive enough to hear it
                if (alarmVec.GetLargest() <= aeItr->m_Range * m_Perceptiveness)
                {
	 	    Vector zero;

                    // Now check if we have line of sight to the alarm point
                    // Don't check all the way to the target, we are checking for no obstacles, and target will be an abstacle in itself
                    if (g_SceneMan.CastObstacleRay(sensorPos, alarmVec * 0.9, zero, zero, m_RootMOID, IgnoresWhichTeam(), g_MaterialGrass, 5) < 0)
                    {
                        // If this is the same alarm as last, then don't repeat the signal
                        if (g_SceneMan.ShortestDistance(m_LastAlarmPos, aeItr->m_ScenePos).GetLargest() > 10)
                        {
                            // Yes! WE ARE ALARMED!
                            AlarmPoint(aeItr->m_ScenePos);
                            break;
                        }
                    }
                }
            }
        }
    }

    ////////////////////////////////////////////////
    // AI MODES

    // If alarmed, override all modes, look at the alarming point
    if (!m_AlarmTimer.IsPastSimTimeLimit())
    {
        // Freeze!
        m_LateralMoveState = LAT_STILL;
/*
        // If we're unarmed, hit the deck!
        if (!EquipFirearm() && !EquipThrowable() && !EquipDiggingTool())
        {
            m_Controller.SetState(BODY_CROUCH, true);
            // Also hit the deck completely and crawl away, not jsut sit down in place
            m_Controller.SetState(m_HFlipped ? MOVE_LEFT : MOVE_RIGHT, true);
        }
*/
        // We're not stuck, just waiting and watching
        m_StuckTimer.Reset();
        // If we're not already engaging a target, jsut point in the direciton we heard the alarm come from
        if (m_DeviceState != AIMING && m_DeviceState != FIRING && m_DeviceState != THROWING)
        {
            // Look/point in the direction of alarm, the point should already ahve been set
            m_DeviceState = POINTING;
        }
    }
    // Patrolling
    else if (m_AIMode == AIMODE_PATROL)
    {
        m_SweepCenterAimAngle = 0;
        m_SweepRange = c_EighthPI;

        if (m_LateralMoveState == LAT_STILL)
        {
            // Avoid seeming stuck if we're waiting to turn
            m_StuckTimer.Reset();

            if (m_PatrolTimer.IsPastSimMS(2000))
            {
                m_PatrolTimer.Reset();
                m_LateralMoveState = m_HFlipped ? LAT_RIGHT : LAT_LEFT;
            }
        }
        else
        {
            // Stop and then turn around after a period of time, or if bumped into another actor (like a rocket)
            if (m_PatrolTimer.IsPastSimMS(8000) ||
                /*g_SceneMan.CastNotMaterialRay(m_Pos, Vector(m_CharHeight / 4, 0), g_MaterialAir, Vector(), 4, false)*/
                g_SceneMan.CastMORay(m_Pos, Vector((m_LateralMoveState == LAT_RIGHT ? m_CharHeight : -m_CharHeight) / 3, 0), m_MOID, IgnoresWhichTeam(), g_MaterialGrass, false, 4) != g_NoMOID)
            {
                m_PatrolTimer.Reset();
                m_LateralMoveState = LAT_STILL;
            }
        }
    }
    // Going to a goal, potentially through a set of waypoints
    else if (m_AIMode == AIMODE_GOTO)
    {
        // Calculate the path to the target brain if need for refresh (note updating each pathfindingupdated causes small chug, maybe space em out with a timer?)
        // Also if we're way off form the path, or haven't made progress toward the current waypoint in a while, update the path to see if we can improve
        // Also if we seem to have completed the path to the current waypoint, we should update to get the path to the next waypoint
        if (m_UpdateMovePath || (m_ProgressTimer.IsPastSimMS(10000) && m_DeviceState != DIGGING) || (m_MovePath.empty() && m_MoveVector.GetLargest() < m_CharHeight * 0.25f))// || (m_MoveVector.GetLargest() > m_CharHeight * 2))// || g_SceneMan.GetScene()->PathFindingUpdated())
        {
            // Also never update while jumping
            if (m_DeviceState != JUMPING)
                UpdateMovePath();
        }

        // If we used to be pointing at something (probably alarmed), just scan ahead instead
        if (m_DeviceState == POINTING)
            m_DeviceState = SCANNING;

        // Digging has its own advancement modes
        if (m_DeviceState != DIGGING)
        {
			Vector notUsed;
            Vector pathPointVec;
            // See if we are close enough to the next move target that we should grab the next in the path that is out of proximity range
            for (list<Vector>::iterator lItr = m_MovePath.begin(); lItr != m_MovePath.end();)
            {
                pathPointVec = g_SceneMan.ShortestDistance(m_Pos, *lItr);
                // Make sure we are within range AND have a clear sight to the waypoint we're about to eliminate, or it might be around a corner
                if (pathPointVec.GetLargest() <= m_MoveProximityLimit && !g_SceneMan.CastStrengthRay(m_Pos, pathPointVec, 5, notUsed, 0, g_MaterialDoor))
                {
                    lItr++;
                    // Save the last one before being popped off so we can use it to check if we need to dig (if there's any material between last and current)
                    m_PrevPathTarget = m_MovePath.front();
                    m_MovePath.pop_front();
                }
                else
                    break;
            }

            // If still stuff in the path, get the next point on it
            if (!m_MovePath.empty())
                m_MoveTarget = m_MovePath.front();
        }

        // Determine the direction to walk to get to the next move target, or if to simply stay still
        m_MoveVector = g_SceneMan.ShortestDistance(m_Pos, m_MoveTarget);
        if ((m_MoveVector.m_X > 0 && m_LateralMoveState == LAT_LEFT) || (m_MoveVector.m_X < 0 && m_LateralMoveState == LAT_RIGHT) || m_LateralMoveState == LAT_STILL)
        {
            // If not following an MO, stay still and switch to sentry mode if we're close enough to final static destination
            if (!m_pMOMoveTarget && m_Waypoints.empty() && m_MovePath.empty() && fabs(m_MoveVector.m_X) <= 10)
            {
                // DONE MOVING TOWARD TARGET
                m_LateralMoveState = LAT_STILL;
                m_AIMode = AIMODE_SENTRY;
                m_DeviceState = SCANNING;
            }
            // Turns only after a delay to avoid getting stuck on switchback corners in corridors
            else if (m_MoveOvershootTimer.IsPastSimMS(500) || m_LateralMoveState == LAT_STILL)
                m_LateralMoveState = m_LateralMoveState == LAT_RIGHT ? LAT_LEFT : LAT_RIGHT;
        }
        else
            m_MoveOvershootTimer.Reset();

        // Calculate and set the sweep center for the bots to be pointing to the target location
        if (m_DeviceState == SCANNING)
        {
            Vector targetVector(fabs(m_MoveVector.m_X), m_MoveVector.m_Y);
            m_SweepCenterAimAngle = targetVector.GetAbsRadAngle();
            m_SweepRange = c_SixteenthPI;
        }
    }
    // Brain hunting
    else if (m_AIMode == AIMODE_BRAINHUNT)
    {
        // Just set up the closest brain target and switch to GOTO mode
        Actor *pTargetBrain = g_MovableMan.GetClosestBrainActor(m_Team == 0 ? 1 : 0, m_Pos);
        if (pTargetBrain)
        {
            m_UpdateMovePath = true;
            AddAIMOWaypoint(pTargetBrain);
        }
        // Couldn't find any, so stay put
        else
            m_MoveTarget = m_Pos;

        // If we used to be pointing at something (probably alarmed), just scan ahead instead
        if (m_DeviceState == POINTING)
            m_DeviceState = SCANNING;

        m_AIMode = AIMODE_GOTO;
    }
    // Gold digging
    else if (m_AIMode == AIMODE_GOLDDIG)
    {
        m_SweepRange = c_EighthPI;
/*
        // Only dig if we have a tool for it
        if (EquipDiggingTool())
        {
            Vector newGoldPos;
            // Scan for gold, slightly more than the facing direction arc
            if (LookForGold(100, m_SightDistance / 2, newGoldPos))
            {
                // Start digging when gold is spotted and tool is ready
                m_DeviceState = DIGGING;

                // Only replace the target if the one we found is closer, or the old one isn't gold anymore
                Vector newGoldDir = newGoldPos - m_Pos;
                Vector oldGoldDir = m_DigTarget - m_Pos;
                if (newGoldDir.GetMagnitude() < oldGoldDir.GetMagnitude() || g_SceneMan.GetTerrain()->GetMaterialPixel(m_DigTarget.m_X, m_DigTarget.m_Y) != g_MaterialGold)
                {
                    m_DigTarget = newGoldPos;
                    m_StuckTimer.Reset();
                }

                // Turn around if the target is behind us
                m_HFlipped = m_DigTarget.m_X < m_Pos.m_X;
            }
            // If we can't see any gold, and our current target is out of date, then stop pressing the trigger
            else if (g_SceneMan.GetTerrain()->GetMaterialPixel(m_DigTarget.m_X, m_DigTarget.m_Y) != g_MaterialGold)
                m_DeviceState = STILL;

            // Figure out which direction to be digging in.
            Vector goldDir = m_DigTarget - m_Pos;
            m_SweepCenterAimAngle = goldDir.GetAbsRadAngle();

            // Move if there is space or a cavity to move into
            Vector moveRay(m_CharHeight / 2, 0);
            moveRay.AbsRotateTo(goldDir);
// TODO; Consider backstepping implications here, want to override it every time?
            if (g_SceneMan.CastNotMaterialRay(m_Pos, moveRay, g_MaterialAir, 3, false) < 0)
            {
                m_ObstacleState = PROCEEDING;
                m_LateralMoveState = m_HFlipped ? LAT_LEFT : LAT_RIGHT;
            }
            else
            {
                m_ObstacleState = DIGPAUSING;
                m_LateralMoveState = LAT_STILL;
            }
        }
        // Otherwise just stand sentry with a gun
        else
        {
            EquipFirearm();
            m_LateralMoveState = LAT_STILL;
            m_SweepCenterAimAngle = 0;
            m_SweepRange = c_EighthPI;
        }
*/
    }
    // Sentry
    else
    {
        m_LateralMoveState = LAT_STILL;
        m_SweepCenterAimAngle = 0;
        m_SweepRange = c_EighthPI;
    }

    ///////////////////////////////
    // DEVICE LOGIC

    // Still, pointing at the movetarget
    if (m_DeviceState == STILL)
    {
        m_SweepCenterAimAngle = FacingAngle(g_SceneMan.ShortestDistance(cpuPos, m_MoveTarget).GetAbsRadAngle());
        // Aim to point there
        float aimAngle = GetAimAngle(false);
        if (aimAngle < m_SweepCenterAimAngle && aimAngle < c_HalfPI)
        {
            m_Controller.SetState(AIM_UP, true);
        }
        else if (aimAngle > m_SweepCenterAimAngle && aimAngle > -c_HalfPI)
        {
            m_Controller.SetState(AIM_DOWN, true);
        }
    }
    // Pointing at a specifc target
    else if (m_DeviceState == POINTING)
    {
        Vector targetVector = g_SceneMan.ShortestDistance(GetEyePos(), m_PointingTarget, false);
        m_Controller.m_AnalogAim = targetVector;
        m_Controller.m_AnalogAim.CapMagnitude(1.0);
/* Old digital way, now jsut use analog aim instead
        // Do the actual aiming; first figure out which direction to aim in
        float aimAngleDiff = targetVector.GetAbsRadAngle() - GetLookVector().GetAbsRadAngle();
        // Flip if we're flipped
        aimAngleDiff = IsHFlipped() ? -aimAngleDiff : aimAngleDiff;
        // Now send the command to move aim in the appropriate direction
        m_ControlStates[aimAngleDiff > 0 ? AIM_UP : AIM_DOWN] = true;
*/
/*
        m_SweepCenterAimAngle = FacingAngle(g_SceneMan.ShortestDistance(cpuPos, m_PointingTarget).GetAbsRadAngle());
        // Aim to point there
        float aimAngle = GetAimAngle(false);
        if (aimAngle < m_SweepCenterAimAngle && aimAngle < c_HalfPI)
        {
            m_Controller.SetState(AIM_UP, true);
        }
        else if (aimAngle > m_SweepCenterAimAngle && aimAngle > -c_HalfPI)
        {
            m_Controller.SetState(AIM_DOWN, true);
        }
*/
        // Narrow FOV range scan, 10 degrees each direction
        pSeenMO = LookForMOs(10, g_MaterialGrass, false);
        // Saw something!
        if (pSeenMO)
        {
            pSeenActor = dynamic_cast<Actor *>(pSeenMO->GetRootParent());
            // ENEMY SIGHTED! Switch to a weapon with ammo if we haven't already
            if (pSeenActor && pSeenActor->GetTeam() != m_Team)
            {
                // Start aiming toward that target
                m_SeenTargetPos = g_SceneMan.GetLastRayHitPos();//pSeenActor->GetPos();
                m_DeviceState = AIMING;
                m_FireTimer.Reset();
            }
        }
    }
    // Digging
    else if (m_DeviceState == DIGGING)
    {
        m_DeviceState = SCANNING;
        m_DigState = NOTDIGGING;
/*
        // Switch to the digger if we have one
        if (EquipDiggingTool())
        {
            // Reload if it's empty
            if (FirearmIsEmpty())
                m_Controller.SetState(WEAPON_RELOAD, true);
            // Everything's ready - dig away!
            else
            {
                // Pull the trigger on the digger, if we're not backstepping or a teammate is in the way!
                m_Controller.SetState(WEAPON_FIRE, m_ObstacleState != BACKSTEPPING && m_TeamBlockState != BLOCKED);

                // Finishing off a tunnel, so aim squarely for the end tunnel positon
                if (m_DigState == FINISHINGDIG)
                    m_SweepCenterAimAngle = FacingAngle(g_SceneMan.ShortestDistance(cpuPos, m_DigTunnelEndPos).GetAbsRadAngle());
                // Tunneling: update the digging direction, aiming exactly between the prev target and the current one
                else
                {
                    Vector digTarget = m_PrevPathTarget + (g_SceneMan.ShortestDistance(m_PrevPathTarget, m_MoveTarget) * 0.5);
                    // Flip us around if we're facing away from the dig target, also don't dig
                    if (digTarget.m_X > m_Pos.m_X && m_HFlipped)
                    {
                        m_LateralMoveState = LAT_RIGHT;
                        m_Controller.SetState(WEAPON_FIRE, false);
                    }
                    else if (digTarget.m_X < m_Pos.m_X && !m_HFlipped)
                    {
                        m_LateralMoveState = LAT_LEFT;
                        m_Controller.SetState(WEAPON_FIRE, false);
                    }
                    m_SweepCenterAimAngle = FacingAngle(g_SceneMan.ShortestDistance(cpuPos, digTarget).GetAbsRadAngle());
                }

                // Sweep digging up and down
                if (m_SweepState == SWEEPINGUP && m_TeamBlockState != BLOCKED)
                {
                    float aimAngle = GetAimAngle(false);
                    if (aimAngle < m_SweepCenterAimAngle + m_SweepRange && aimAngle < c_HalfPI)
                    {
                        m_Controller.SetState(AIM_UP, true);
                    }
                    else
                    {
                        m_SweepState = SWEEPUPPAUSE;
                        m_SweepTimer.Reset();
                    }
                }
                else if (m_SweepState == SWEEPUPPAUSE && m_SweepTimer.IsPastSimMS(10))
                {
                    m_SweepState = SWEEPINGDOWN;
                }
                else if (m_SweepState == SWEEPINGDOWN && m_TeamBlockState != BLOCKED)
                {
                    float aimAngle = GetAimAngle(false);
                    if (aimAngle > m_SweepCenterAimAngle - m_SweepRange && aimAngle > -c_HalfPI)
                    {
                        m_Controller.SetState(AIM_DOWN, true);
                    }
                    else
                    {
                        m_SweepState = SWEEPDOWNPAUSE;
                        m_SweepTimer.Reset();
                    }
                }
                else if (m_SweepState == SWEEPDOWNPAUSE && m_SweepTimer.IsPastSimMS(10))
                {
                    m_SweepState = SWEEPINGUP;
                }

                // See if we have dug out all that we can in the sweep area without moving closer
// TODO: base the range on the digger's actual range, quereied from teh digger itself
                Vector centerRay(m_CharHeight * 0.45, 0);
                centerRay.RadRotate(GetAimAngle(true));
                if (g_SceneMan.CastNotMaterialRay(cpuPos, centerRay, g_MaterialAir, 3) < 0)
                {
                    // Now check the tunnel's thickness
                    Vector upRay(m_CharHeight * 0.4, 0);
                    upRay.RadRotate(GetAimAngle(true) + m_SweepRange * 0.5);
                    Vector downRay(m_CharHeight * 0.4, 0);
                    downRay.RadRotate(GetAimAngle(true) - m_SweepRange * 0.5);
                    if (g_SceneMan.CastNotMaterialRay(cpuPos, upRay, g_MaterialAir, 3) < 0 &&
                        g_SceneMan.CastNotMaterialRay(cpuPos, downRay, g_MaterialAir, 3) < 0)
                    {
                        // Ok the tunnel section is clear, so start walking forward while still digging
                        m_ObstacleState = PROCEEDING;
                    }
                    // Tunnel cavity not clear yet, so stay put and dig some more
                    else if (m_ObstacleState != BACKSTEPPING)
                        m_ObstacleState = DIGPAUSING;
                }
                // Tunnel cavity not clear yet, so stay put and dig some more
                else if (m_ObstacleState != BACKSTEPPING)
                    m_ObstacleState = DIGPAUSING;

                // When we get close enough to the next point and clear it, advance it and stop again to dig some more
                if (m_DigState != FINISHINGDIG && (fabs(m_PrevPathTarget.m_X - m_Pos.m_X) < (m_CharHeight * 0.33)))
                {
                    // If we have cleared the buried path segment, advance to the next
                    if (!g_SceneMan.CastStrengthRay(m_PrevPathTarget, g_SceneMan.ShortestDistance(m_PrevPathTarget, m_MoveTarget), 5, Vector(), 1, g_MaterialDoor))
                    {
                        // Advance to the next one, if there are any
                        if (m_MovePath.size() >= 2)
                        {
                            m_PrevPathTarget = m_MovePath.front();
                            m_MovePath.pop_front();
                            m_MoveTarget = m_MovePath.front();
                        }

                        // WE HAVE BROKEN THROUGH WITH THIS TUNNEL (but not yet cleared it enough for passing through)!
                        // If the path segment is now in the air again, and the tunnel cavity is clear, then go into finishing digging mode
                        if (!g_SceneMan.CastStrengthRay(m_PrevPathTarget, g_SceneMan.ShortestDistance(m_PrevPathTarget, m_MoveTarget), 5, Vector(), 1, g_MaterialDoor))
                        {
                            m_DigTunnelEndPos = m_MoveTarget;
                            m_DigState = FINISHINGDIG;
                        }
                    }
                }

                // If we have broken through to the end of the tunnel, but not yet cleared it completely, then keep digging until the end tunnel position is hit
                if (m_DigState == FINISHINGDIG && g_SceneMan.ShortestDistance(m_Pos, m_DigTunnelEndPos).m_X < (m_CharHeight * 0.33))
                {
                    // DONE DIGGING THIS FUCKING TUNNEL, PROCEED
                    m_ObstacleState = PROCEEDING;
                    m_DeviceState = SCANNING;
                    m_DigState = NOTDIGGING;
                }
            }
        }
        // If we need to and can, pick up any weapon on the ground
        else if (m_pItemInReach)
        {
            m_Controller.SetState(WEAPON_PICKUP, true);
            // Can't be digging without a tool, fool
            m_DeviceState = SCANNING;
            m_DigState = NOTDIGGING;
        }
*/
    }
    // Look for, aim at, and fire upon enemy Actors
    else if (m_DeviceState == SCANNING)
    {
        if (m_SweepState == NOSWEEP)
            m_SweepState = SWEEPINGUP;

        // Try to switch to, and if necessary, reload a firearm when we are scanning
        // Reload if necessary
        if (FirearmNeedsReload())
            m_Controller.SetState(WEAPON_RELOAD, true);

        // Scan aiming up and down
        if (m_SweepState == SWEEPINGUP)
        {
            float aimAngle = GetAimAngle(false);
            if (aimAngle < m_SweepCenterAimAngle + m_SweepRange && aimAngle < c_HalfPI)
            {
                m_Controller.SetState(AIM_UP, true);
            }
            else
            {
                m_SweepState = SWEEPUPPAUSE;
                m_SweepTimer.Reset();
            }
        }
        else if (m_SweepState == SWEEPUPPAUSE && m_SweepTimer.IsPastSimMS(1000))
        {
            m_SweepState = SWEEPINGDOWN;
        }
        else if (m_SweepState == SWEEPINGDOWN)
        {
            float aimAngle = GetAimAngle(false);
            if (aimAngle > m_SweepCenterAimAngle - m_SweepRange && aimAngle > -c_HalfPI)
            {
                m_Controller.SetState(AIM_DOWN, true);
            }
            else
            {
                m_SweepState = SWEEPDOWNPAUSE;
                m_SweepTimer.Reset();
            }
        }
        else if (m_SweepState == SWEEPDOWNPAUSE && m_SweepTimer.IsPastSimMS(1000))
        {
            m_SweepState = SWEEPINGUP;
        }
/*
        // Scan aiming up and down
        if (GetViewPoint().m_Y > m_Pos.m_Y + 2)
            m_ControlStates[AIM_UP] = true;
        else if (GetViewPoint().m_Y < m_Pos.m_Y - 2)
            m_ControlStates[AIM_DOWN] = true;
*/
        // Wide FOV range scan, 25 degrees each direction
        pSeenMO = LookForMOs(25, g_MaterialGrass, false);
        // Saw something!
        if (pSeenMO)
        {
            pSeenActor = dynamic_cast<Actor *>(pSeenMO->GetRootParent());
            // ENEMY SIGHTED! Switch to a weapon with ammo if we haven't already
            if (pSeenActor && pSeenActor->GetTeam() != m_Team)
            {
                // Start aiming toward that target
                m_SeenTargetPos = g_SceneMan.GetLastRayHitPos();//pSeenActor->GetPos();
                m_DeviceState = AIMING;
                m_FireTimer.Reset();
            }
        }
    }
    // Aiming toward spotted target to confirm enemy presence
    else if (m_DeviceState == AIMING)
    {
        // Aim carefully!
        m_Controller.SetState(AIM_SHARP, true);

        Vector targetVector = g_SceneMan.ShortestDistance(GetEyePos(), m_SeenTargetPos, false);
        m_Controller.m_AnalogAim = targetVector;
        m_Controller.m_AnalogAim.CapMagnitude(1.0);
/* Old digital way, now jsut use analog aim instead
        // Do the actual aiming; first figure out which direction to aim in
        float aimAngleDiff = targetVector.GetAbsRadAngle() - GetLookVector().GetAbsRadAngle();
        // Flip if we're flipped
        aimAngleDiff = IsHFlipped() ? -aimAngleDiff : aimAngleDiff;
        // Now send the command to move aim in the appropriate direction
        m_ControlStates[aimAngleDiff > 0 ? AIM_UP : AIM_DOWN] = true;
*/
        // Narrow focused FOV range scan
        pSeenMO = LookForMOs(10, g_MaterialGrass, false);

        // Saw the enemy actor again through the sights!
        if (pSeenMO)
            pSeenActor = dynamic_cast<Actor *>(pSeenMO->GetRootParent());

        if (pSeenActor && pSeenActor->GetTeam() != m_Team)
        {
            // Adjust aim in case seen target is moving
            m_SeenTargetPos = g_SceneMan.GetLastRayHitPos();//pSeenActor->GetPos();

            // Is the seen target within range? Keep aiming
            if (IsWithinRange(m_SeenTargetPos) || m_FireTimer.IsPastSimMS(2500))
            {
                // ENEMY AIMED AT and within good range - FIRE!
                m_DeviceState = FIRING;
                m_FireTimer.Reset();
            }
        }
        // If we can't see the guy after some time of aiming, then give up and keep scanning
        else if (m_FireTimer.IsPastSimMS(3000))
        {
            m_DeviceState = SCANNING;
        }
        // Make sure we're not detected as being stuck just because we're standing still
        m_StuckTimer.Reset();
    }
    // Firing at seen and aimed at target
    else if (m_DeviceState == FIRING)
    {
        // Keep aiming sharply!
        m_Controller.SetState(AIM_SHARP, true);

        // Pull the trigger repeatedly, so semi-auto weapons are fired properly
        if (!m_SweepTimer.IsPastSimMS(666))
        {
            // Pull the trigger!
            m_Controller.SetState(WEAPON_FIRE, true);
            if (FirearmIsSemiAuto())
                m_SweepTimer.Reset();
        }
        else
        {
            // Let go momentarily
            m_Controller.SetState(WEAPON_FIRE, false);
            m_SweepTimer.Reset();
        }

        // Adjust aim
        Vector targetVector = g_SceneMan.ShortestDistance(GetEyePos(), m_SeenTargetPos, false);
        m_Controller.m_AnalogAim = targetVector;
        m_Controller.m_AnalogAim.CapMagnitude(1.0);

        // Narrow focused FOV range scan
        pSeenMO = LookForMOs(8, g_MaterialGrass, false);
        // Still seeing enemy actor through the sights, keep firing!
        if (pSeenMO)
            pSeenActor = dynamic_cast<Actor *>(pSeenMO->GetRootParent());

        if (pSeenActor && pSeenActor->GetTeam() != m_Team)
        {
            // Adjust aim in case seen target is moving, and keep firing
            m_SeenTargetPos = g_SceneMan.GetLastRayHitPos();//pSeenActor->GetPos();
            m_FireTimer.Reset();
        }

        // After burst of fire, if we don't still see the guy, then stop firing.
        if (m_FireTimer.IsPastSimMS(500) || FirearmIsEmpty())
        {
            m_DeviceState = SCANNING;
        }
        // Make sure we're not detected as being stuck just because we're standing still
        m_StuckTimer.Reset();
    }

    /////////////////////////////////////////////////
    // JUMPING LOGIC

    // Already in a jump
    if (m_ObstacleState == JUMPING)
    {
        // Override the lateral control for the precise jump
        // Turn around
        if (m_MoveVector.m_X > 0 && m_LateralMoveState == LAT_LEFT)
            m_LateralMoveState = LAT_RIGHT;
        else if (m_MoveVector.m_X < 0 && m_LateralMoveState == LAT_RIGHT)
            m_LateralMoveState = LAT_LEFT;

        if (m_JumpState == PREUPJUMP)
        {
            // Stand still for a little while to stabilize and look in the right dir, if we're directly under
            m_LateralMoveState = LAT_STILL;
            // Start the actual jump
            if (m_JumpTimer.IsPastSimMS(333))
            {
                // Here we go!
                m_JumpState = UPJUMP;
                m_JumpTimer.Reset();
                m_Controller.SetState(BODY_JUMPSTART, true);
            }
        }
        if (m_JumpState == UPJUMP)
        {
			Vector notUsed;

            // Burn the jetpack
            m_Controller.SetState(BODY_JUMP, true);

            // If we now can see the point we're going to, start adjusting our aim and jet nozzle forward
            if (!g_SceneMan.CastStrengthRay(cpuPos, m_JumpTarget - cpuPos, 5, notUsed, 4))
                m_PointingTarget = m_JumpTarget;

            // if we are a bit over the target, stop firing the jetpack and try to go forward and land
            if (m_Pos.m_Y < m_JumpTarget.m_Y)
            {
                m_DeviceState = POINTING;
                m_JumpState = APEXJUMP;
                m_JumpTimer.Reset();
            }
            // Abort the jump if we're not reaching the target height within reasonable time
            else if (m_JumpTimer.IsPastSimMS(5000))
            {
                m_JumpState = NOTJUMPING;
                m_ObstacleState = PROCEEDING;
                m_DeviceState = SCANNING;
                m_JumpTimer.Reset();
            }
        }
        // Got the height, now wait until we crest the top and start falling again
        if (m_JumpState == APEXJUMP)
        {
			Vector notUsed;

            m_PointingTarget = m_JumpTarget;

            // We are falling again, and we can still see the target! start adjusting our aim and jet nozzle forward
            if (m_Vel.m_Y > 4.0 && !g_SceneMan.CastStrengthRay(cpuPos, m_JumpTarget - cpuPos, 5, notUsed, 3))
            {
                m_DeviceState = POINTING;
                m_JumpState = LANDJUMP;
                m_JumpTimer.Reset();
            }

            // Time abortion
            if (m_JumpTimer.IsPastSimMS(3500))
            {
                m_JumpState = NOTJUMPING;
                m_ObstacleState = PROCEEDING;
                m_DeviceState = SCANNING;
                m_JumpTimer.Reset();
            }
            // If we've fallen below the target again, then abort the jump
            else if (cpuPos.m_Y > m_JumpTarget.m_Y && g_SceneMan.CastStrengthRay(cpuPos, g_SceneMan.ShortestDistance(cpuPos, m_JumpTarget), 5, notUsed, 3))
            {
                // Set the move target back to the ledge, to undo any checked off points we may have seen while hovering oer teh edge
                m_MoveTarget = m_JumpTarget;
                m_JumpState = NOTJUMPING;
                m_ObstacleState = PROCEEDING;
                m_DeviceState = SCANNING;
                m_JumpTimer.Reset();
            }
        }
        // We are high and falling again, now go forward to land on top of the ledge
        if (m_JumpState == LANDJUMP)
        {
			Vector notUsed;

            m_PointingTarget = m_JumpTarget;

            // Burn the jetpack for a short while to get forward momentum, but not too much
//            if (!m_JumpTimer.IsPastSimMS(500))
                m_Controller.SetState(BODY_JUMP, true);

            // If we've fallen below the target again, then abort the jump
            // If we're flying past the target too, end the jump
            // Lastly, if we're flying way over the target again, just cut the jets!
            if (m_JumpTimer.IsPastSimMS(3500) || (cpuPos.m_Y > m_JumpTarget.m_Y && g_SceneMan.CastStrengthRay(cpuPos, m_JumpTarget - cpuPos, 5, notUsed, 3)) ||
                (m_JumpingRight && m_Pos.m_X > m_JumpTarget.m_X) || (!m_JumpingRight && m_Pos.m_X < m_JumpTarget.m_X) || (cpuPos.m_Y < m_JumpTarget.m_Y - m_CharHeight))
            {
                m_JumpState = NOTJUMPING;
                m_ObstacleState = PROCEEDING;
                m_DeviceState = SCANNING;
                m_JumpTimer.Reset();
            }
        }
        else if (m_JumpState == FORWARDJUMP)
        {
            // Burn the jetpack
            m_Controller.SetState(BODY_JUMP, true);

            // Stop firing the jetpack after a period or if we've flown past the target
            if (m_JumpTimer.IsPastSimMS(500) || (m_JumpingRight && m_Pos.m_X > m_JumpTarget.m_X) || (!m_JumpingRight && m_Pos.m_X < m_JumpTarget.m_X))
            {
                m_JumpState = NOTJUMPING;
                m_ObstacleState = PROCEEDING;
                m_DeviceState = SCANNING;
                m_JumpTimer.Reset();
            }
        }
    }
    // Not in a jump yet, so check for conditions to trigger a jump
    // Also if the movetarget is szzero, probably first frame , but don't try to chase it
    else if (!m_MoveTarget.IsZero())
    {
        // UPWARD JUMP TRIGGERINGS if it's a good time to jump up to a ledge
        if ((-m_MoveVector.m_Y > m_CharHeight * 0.66))// && (fabs(m_MoveVector.m_X) < m_CharHeight))
        {
			Vector notUsed;

            // Is there room to jump straight up for as high as we want?
            // ALso, has teh jetpack been given a rest since last attempt?
            if (m_JumpTimer.IsPastSimMS(3500) && !g_SceneMan.CastStrengthRay(cpuPos, Vector(0, m_MoveTarget.m_Y - cpuPos.m_Y), 5, notUsed, 3))
            {
                // Yes, so let's start jump, aim at the target!
                m_ObstacleState = JUMPING;
                m_JumpState = PREUPJUMP;
                m_JumpTarget = m_MoveTarget;
                m_JumpingRight = g_SceneMan.ShortestDistance(m_Pos, m_JumpTarget).m_X > 0;
//                m_JumpState = UPJUMP;
//                m_Controller.SetState(BODY_JUMPSTART, true);
                m_JumpTimer.Reset();
                m_DeviceState = POINTING;
                // Aim straight up
                m_PointingTarget.SetXY(cpuPos.m_X, m_MoveTarget.m_Y);
            }
        }
        // FORWARD JUMP TRIGGERINGS if it's a good time to jump over a chasm; gotto be close to an edge
        else if (m_MovePath.size() > 2 && (fabs(m_PrevPathTarget.m_X - m_Pos.m_X) < (m_CharHeight * 0.25)))
        {
            list<Vector>::iterator pItr = m_MovePath.begin();
            list<Vector>::iterator prevItr = m_MovePath.begin();
            // Start by looking at the dip between last checked waypoint and the next
// TODO: not wrap safe!
            int dip = m_MoveTarget.m_Y - m_PrevPathTarget.m_Y;
            // See if the next few path points dip steeply
            for (int i = 0; i < 3 && dip < m_CharHeight && pItr != m_MovePath.end(); ++i)
            {
                ++pItr;
                if (pItr == m_MovePath.end())
                    break;
                dip += (*pItr).m_Y - (*prevItr).m_Y;
                ++prevItr;
                if (dip >= m_CharHeight)
                    break;
            }
            // The dip is deep enough to warrant looking for a rise after the dip
            if (dip >= m_CharHeight)
            {
                int rise = 0;
                for (int i = 0; i < 6 && pItr != m_MovePath.end(); ++i)
                {
                    ++pItr;
                    if (pItr == m_MovePath.end())
                        break;
                    rise -= (*pItr).m_Y - (*prevItr).m_Y;
                    ++prevItr;
                    if (rise >= m_CharHeight)
                        break;
                }

				Vector notUsed;

                // The rise is high enough to warrant looking across the trench for obstacles in the way of a jump
                if (rise >= m_CharHeight && !g_SceneMan.CastStrengthRay(cpuPos, Vector((*pItr).m_X - cpuPos.m_X, 0), 5, notUsed, 3))
                {
                    // JUMP!!!
                    m_Controller.SetState(BODY_JUMPSTART, true);
                    m_ObstacleState = JUMPING;
                    m_JumpState = FORWARDJUMP;
                    m_JumpTarget = *pItr;
                    m_JumpingRight = g_SceneMan.ShortestDistance(m_Pos, m_JumpTarget).m_X > 0;
                    m_JumpTimer.Reset();
                    m_DeviceState = POINTING;
                    m_PointingTarget = *pItr;
                    // Remove the waypoints we're about to jump over
                    list<Vector>::iterator pRemItr = m_MovePath.begin();
                    while (pRemItr != m_MovePath.end())
                    {
                        pRemItr++;
                        m_PrevPathTarget = m_MovePath.front();
                        m_MovePath.pop_front();
                        if (pRemItr == pItr)
                            break;
                    }
                    if (!m_MovePath.empty())
                        m_MoveTarget = m_MovePath.front();
                    else
                        m_MoveTarget = m_Pos;
                }
            }
        }
    }

    ////////////////////////////////////////
    // If falling, use jetpack to land as softly as possible

    // If the height is more than the character's height, do something to soften the landing!
    float thrustLimit = m_CharHeight;

    // If we're already firing jetpack, then see if it's time to stop
    if (m_ObstacleState == SOFTLANDING && (m_Vel.m_Y < 4.0 || GetAltitude(thrustLimit, 5) < thrustLimit))
    {
        m_ObstacleState = PROCEEDING;
        m_DeviceState = SCANNING;
    }
    // We're falling, so see if it's time to start firing the jetpack to soften the landing
    if (/*m_FallTimer.IsPastSimMS(300) && */m_Vel.m_Y > 8.0 && m_ObstacleState != SOFTLANDING && m_ObstacleState != JUMPING)
    {
        // Look if we have more than the height limit of air below the controlled
        bool withinLimit = GetAltitude(thrustLimit, 5) < thrustLimit;

        // If the height is more than the limit, do something!
        if (!withinLimit)
        {
            m_ObstacleState = SOFTLANDING;
            m_Controller.SetState(BODY_JUMPSTART, true);
        }
    }
//        else
//            m_FallTimer.Reset();

    ///////////////////////////////////////////
    // Obstacle resolution

    if (m_ObstacleState == PROCEEDING)
    {
        // If we're not caring about blocks for a while, then just see how long until we do again
        if (m_TeamBlockState == IGNORINGBLOCK)
        {
            // Ignored long enough, now we can be blocked again
            if (m_BlockTimer.IsPastSimMS(10000))
                m_TeamBlockState = NOTBLOCKED;
        }
        else
        {
            // Detect a TEAMMATE in the way and hold until he has moved
            Vector lookRay(m_CharHeight * 0.75, 0);
            Vector lookRayDown(m_CharHeight * 0.75, 0);
            lookRay.RadRotate(GetAimAngle(true));
            lookRayDown.RadRotate(GetAimAngle(true) + (m_HFlipped ? c_QuarterPI : -c_QuarterPI));
            MOID obstructionMOID = g_SceneMan.CastMORay(GetCPUPos(), lookRay, m_MOID, IgnoresWhichTeam(), g_MaterialGrass, false, 6);
            obstructionMOID = obstructionMOID == g_NoMOID ? g_SceneMan.CastMORay(GetCPUPos(), lookRayDown, m_MOID, IgnoresWhichTeam(), g_MaterialGrass, false, 6) : obstructionMOID;
            if (obstructionMOID != g_NoMOID)
            {
                // Take a look at the actorness and team of the thing that holds whatever we saw
                obstructionMOID = g_MovableMan.GetRootMOID(obstructionMOID);
                Actor *pActor = dynamic_cast<Actor *>(g_MovableMan.GetMOFromID(obstructionMOID));
                // Oops, a mobile team member is in the way, don't do anything until he moves out of the way!
                if (pActor && pActor != this && pActor->GetTeam() == m_Team && pActor->IsControllable())
                {
                    // If this is the guy we're actually supposed to be following, then indicate that so we jsut wait patiently for him to move
                    if (pActor == m_pMOMoveTarget)
                        m_TeamBlockState = FOLLOWWAIT;
                    else
                    {
                        // If already blocked, see if it's long enough to give up and start to ignore the blockage
                        if (m_TeamBlockState == BLOCKED)
                        {
                            if (m_BlockTimer.IsPastSimMS(10000))
                            {
                                m_TeamBlockState = IGNORINGBLOCK;
                                m_BlockTimer.Reset();
                            }
                        }
                        // Not blocked yet, but will be now, so set it
                        else
                        {
                            m_TeamBlockState = BLOCKED;
                            m_BlockTimer.Reset();
                        }
                    }
                }
                else if (m_BlockTimer.IsPastSimMS(1000))
                    m_TeamBlockState = NOTBLOCKED;
            }
            else if (m_BlockTimer.IsPastSimMS(1000))
                m_TeamBlockState = NOTBLOCKED;
        }

/* Can't dig, yet, so this is moot
        // Detect MATERIAL blocking the path and start digging through it!
        Vector pathSegRay(g_SceneMan.ShortestDistance(m_PrevPathTarget, m_MoveTarget));
        Vector obstaclePos;
        if (m_TeamBlockState != BLOCKED && m_DeviceState != DIGGING && g_SceneMan.CastStrengthRay(m_PrevPathTarget, pathSegRay, 5, obstaclePos, 1, g_MaterialDoor))
        {
            if (m_DigState == NOTDIGGING)
            {
                // First update the path to make sure a fresh path would still be blocked
                UpdateMovePath();
                m_DigState = PREDIG;
            }
// TODO: base the range on the digger's actual range, quereied from teh digger itself
            // Updated the path, and it's still blocked, so check that we're close enough to START digging
            else if (m_DigState == PREDIG && (fabs(m_PrevPathTarget.m_X - m_Pos.m_X) < (m_CharHeight * 0.5)))
            {
                m_DeviceState = DIGGING;
                m_DigState = STARTDIG;
                m_SweepRange = c_QuarterPI - c_SixteenthPI;
                m_ObstacleState = DIGPAUSING;
            }
            // If in invalid state of starting to dig but not actually digging, reset
            else if (m_DigState == STARTDIG && m_DeviceState != DIGGING)
                m_DigState = NOTDIGGING;
        }
*/
    }
    // Can't be obstructed if we're not going forward
    else
        m_TeamBlockState = NOTBLOCKED;

    /////////////////////////////////////
    // Detect and react to being stuck

    if (m_ObstacleState == PROCEEDING)
    {
        // Reset stuck timer if we're moving fine, or we're waiting for teammate to move
        if (m_RecentMovementMag > 2.5 || m_TeamBlockState)
            m_StuckTimer.Reset();

        if (m_DeviceState == SCANNING)
        {
            // Ok we're actually stuck, so backtrack
            if (m_StuckTimer.IsPastSimMS(1500))
            {
                m_ObstacleState = BACKSTEPPING;
                m_StuckTimer.Reset();
// TEMP hack to pick up weapon, could be stuck on one
                m_Controller.SetState(WEAPON_PICKUP, true);
            }
        }
        else if (m_DeviceState == DIGGING)
        {
            // Ok we're actually stuck, so backtrack
            if (m_StuckTimer.IsPastSimMS(5000))
            {
                m_ObstacleState = BACKSTEPPING;
                m_StuckTimer.Reset();
            }
        }
    }
    if (m_ObstacleState == JUMPING)
    {
        // Reset stuck timer if we're moving fine
        if (m_RecentMovementMag > 2.5)
            m_StuckTimer.Reset();

        if (m_StuckTimer.IsPastSimMS(250))
        {
            m_JumpState = NOTJUMPING;
            m_ObstacleState = PROCEEDING;
            m_DeviceState = SCANNING;
        }
    }
    else if (m_ObstacleState == DIGPAUSING)
    {
        // If we've beeen standing still digging in teh same spot for along time, then backstep to get unstuck
        if (m_DeviceState == DIGGING)
        {
            if (m_StuckTimer.IsPastSimMS(5000))
            {
                m_ObstacleState = BACKSTEPPING;
                m_StuckTimer.Reset();
            }
        }
        else
        {
            m_StuckTimer.Reset();
        }
    }
    // Reset from backstepping
// TODO: better movement detection
    else if (m_ObstacleState == BACKSTEPPING && (m_StuckTimer.IsPastSimMS(2000) || m_RecentMovementMag > 15.0))
    {
        m_ObstacleState = PROCEEDING;
        m_StuckTimer.Reset();
    }

    ////////////////////////////////////
    // Set the movement commands now according to what we've decided to do

    // Don't move if there's a teammate in the way (but we can flip)
    if (m_LateralMoveState != LAT_STILL && ((m_TeamBlockState != BLOCKED && m_TeamBlockState != FOLLOWWAIT) || (!m_HFlipped && m_LateralMoveState == LAT_LEFT) || (m_HFlipped && m_LateralMoveState == LAT_RIGHT)))
    {
        if (m_ObstacleState == SOFTLANDING)
        {
            m_Controller.SetState(BODY_JUMP, true);
            // Direct the jetpack blast
            m_Controller.m_AnalogMove = -m_Vel;
            m_Controller.m_AnalogMove.Normalize();
        }
        else if (m_ObstacleState == JUMPING)
        {
            if (m_LateralMoveState == LAT_LEFT)
                m_Controller.SetState(MOVE_LEFT, true);
            else if (m_LateralMoveState == LAT_RIGHT)
                m_Controller.SetState(MOVE_RIGHT, true);
        }
        else if (m_ObstacleState == DIGPAUSING)
        {
            // Only flip if we're commanded to, don't move though, and DON'T FIRE IN THE OPPOSITE DIRECTION
            if (m_LateralMoveState == LAT_LEFT && !m_HFlipped)
            {
                m_Controller.SetState(MOVE_LEFT, true);
                m_Controller.SetState(WEAPON_FIRE, false);
            }
            else if (m_LateralMoveState == LAT_RIGHT && m_HFlipped)
            {
                m_Controller.SetState(MOVE_RIGHT, true);
                m_Controller.SetState(WEAPON_FIRE, false);
            }
        }
        else if (m_ObstacleState == PROCEEDING)
        {
            if (m_LateralMoveState == LAT_LEFT)
                m_Controller.SetState(MOVE_LEFT, true);
            else if (m_LateralMoveState == LAT_RIGHT)
                m_Controller.SetState(MOVE_RIGHT, true);
        }
        else if (m_ObstacleState == BACKSTEPPING)
        {
            if (m_LateralMoveState == LAT_LEFT)
                m_Controller.SetState(MOVE_RIGHT, true);
            else if (m_LateralMoveState == LAT_RIGHT)
                m_Controller.SetState(MOVE_LEFT, true);
        }
    }
}


//////////////////////////////////////////////////////////////////////////////////////////
// Virtual method:  Update
//////////////////////////////////////////////////////////////////////////////////////////
// Description:     Updates this ACrab. Supposed to be done every frame.

void ACrab::Update()
{
    float deltaTime = g_TimerMan.GetDeltaTimeSecs();
    float mass = GetMass();

    // Set Default direction of all the paths!
    for (int side = 0; side < SIDECOUNT; ++side)
    {
        for (int layer = 0; layer < LAYERCOUNT; ++layer)
        {
            m_Paths[side][layer][WALK].SetHFlip(m_HFlipped);
            m_Paths[side][layer][STAND].SetHFlip(m_HFlipped);
        }
    }

    ////////////////////////////////////
    // Jetpack activation and blast direction

    if (m_pJetpack && m_pJetpack->IsAttached())
    {
		if (m_JetTimeTotal > 0) {
			// Jetpack throttle depletes relative to jet time, but only if throttle range values have been defined
			float jetTimeRatio = std::max(m_JetTimeLeft / m_JetTimeTotal, 0.0F);
			m_pJetpack->SetThrottle(jetTimeRatio * 2.0F - 1.0F);
			float minScale = 1.0F - m_pJetpack->GetMinThrottle();
			m_pJetpack->SetFlashScale(minScale + (1.0F + m_pJetpack->GetMaxThrottle() - minScale) * jetTimeRatio);
		}
		// Start Jetpack burn
		if (m_Controller.IsState(BODY_JUMPSTART) && m_JetTimeLeft > 0 && m_Status != INACTIVE)
		{
			m_pJetpack->TriggerBurst();
			// This is to make sure se get loose from being stuck
			m_ForceDeepCheck = true;
			m_pJetpack->EnableEmission(true);
			// Quadruple this for the burst
			m_JetTimeLeft = std::max(m_JetTimeLeft - g_TimerMan.GetDeltaTimeMS() * 10.0F, 0.0F);
		}
        // Jetpack is burning
        else if (m_Controller.IsState(BODY_JUMP) && m_JetTimeLeft > 0)
        {
            m_pJetpack->EnableEmission(true);
            // Jetpacks are noisy!
            m_pJetpack->AlarmOnEmit(m_Team);
            // Deduct from the jetpack time
            m_JetTimeLeft = std::max(m_JetTimeLeft - g_TimerMan.GetDeltaTimeMS(), 0.0F);
            m_MoveState = JUMP;
        }
        // Jetpack is off/turning off
        else {
            m_pJetpack->EnableEmission(false);
			if (m_MoveState == JUMP) { m_MoveState = STAND; }

            // Replenish the jetpack time, twice as fast
			m_JetTimeLeft = std::min(m_JetTimeLeft + g_TimerMan.GetDeltaTimeMS() * 2.0F, m_JetTimeTotal);
        }

        // Direct the jetpack nozzle according to movement stick if analog input is present
        if (m_Controller.GetAnalogMove().GetMagnitude() > 0.1F)
        {
			//To-do: test whether this works properly
			float jetAngle = (m_Controller.GetAnalogMove().GetAbsRadAngle() - c_PI);
			if (jetAngle > c_PI) { jetAngle -= c_TwoPI; }
			m_pJetpack->SetEmitAngle(FacingAngle(jetAngle * m_JetAngleRange));
        }
        // Or just use the aim angle if we're getting digital input
        else {
			// Halve the jet angle when looking downwards so the actor isn't forced to go sideways (To-do: don't hardcode this value?)
			float jetAngle = m_AimAngle > 0 ? m_AimAngle * m_JetAngleRange : -m_AimAngle * m_JetAngleRange * 0.5F;
			jetAngle -= (c_HalfPI * m_JetAngleRange + c_HalfPI);
            // Don't need to use FacingAngle on this becuase it's already applied to the AimAngle since last update.
            m_pJetpack->SetEmitAngle(jetAngle);
        }
    }

    ////////////////////////////////////
    // Movement direction

    if (m_Controller.IsState(MOVE_RIGHT) || m_Controller.IsState(MOVE_LEFT) || m_MoveState == JUMP)
    {
        if (m_MoveState != JUMP)
        {
            // Restart the stride if we're just starting to walk or crawl
            if (m_MoveState != WALK)
            {
                m_StrideStart[LEFTSIDE] = true;
                m_StrideStart[RIGHTSIDE] = true;
                MoveOutOfTerrain(g_MaterialGrass);
            }

            m_MoveState = WALK;

            for (int side = 0; side < SIDECOUNT; ++side)
            {
                m_Paths[side][FGROUND][m_MoveState].SetSpeed(m_Controller.IsState(MOVE_FAST) ? FAST : NORMAL);
                m_Paths[side][BGROUND][m_MoveState].SetSpeed(m_Controller.IsState(MOVE_FAST) ? FAST : NORMAL);
            }
        }

        // Walk backwards if the aiming is done in the opposite direction of travel
        if (fabs(m_Controller.GetAnalogAim().m_X) > 0.1)
        {
            // Walk backwards if necessary
            for (int side = 0; side < SIDECOUNT; ++side)
            {
                m_Paths[side][FGROUND][m_MoveState].SetHFlip(m_Controller.IsState(MOVE_LEFT));
                m_Paths[side][BGROUND][m_MoveState].SetHFlip(m_Controller.IsState(MOVE_LEFT));
            }
        }
        // Flip if we're moving in the opposite direction
        else if ((m_Controller.IsState(MOVE_RIGHT) && m_HFlipped) || (m_Controller.IsState(MOVE_LEFT) && !m_HFlipped))
        {
            m_HFlipped = !m_HFlipped;
//                // Instead of simply carving out a silhouette of the now flipped actor, isntead disable any atoms which are embedded int eh terrain until they emerge again
//                m_ForceDeepCheck = true;
            m_CheckTerrIntersection = true;
            MoveOutOfTerrain(g_MaterialGrass);
            for (int side = 0; side < SIDECOUNT; ++side)
            {
                for (int layer = 0; layer < LAYERCOUNT; ++layer)
                {
                    m_Paths[side][layer][m_MoveState].SetHFlip(m_HFlipped);
                    m_Paths[side][layer][WALK].Terminate();
                    m_Paths[side][layer][STAND].Terminate();
                }
                m_StrideStart[side] = true;
            }
        }
    }
    else
        m_MoveState = STAND;

    ////////////////////////////////////
    // Reload held MO, if applicable

    if (m_Controller.IsState(WEAPON_RELOAD) && FirearmNeedsReload()) {
        ReloadFirearms();

        if (m_DeviceSwitchSound) { m_DeviceSwitchSound->Play(m_Pos); }

        // Interrupt sharp aiming
        m_SharpAimTimer.Reset();
        m_SharpAimProgress = 0;
    }

    ////////////////////////////////////
    // Aiming

    // Get rotation angle of crab
    float rotAngle = GetRotAngle();

    // Adjust AimRange limits to crab rotation
    float adjustedAimRangeUpperLimit = (m_HFlipped) ? m_AimRangeUpperLimit - rotAngle : m_AimRangeUpperLimit + rotAngle;
    float adjustedAimRangeLowerLimit = (m_HFlipped) ? -m_AimRangeLowerLimit - rotAngle : -m_AimRangeLowerLimit + rotAngle;

    if (m_Controller.IsState(AIM_UP))
    {
        // Set the timer to some base number so we don't get a sluggish feeling at start of aim
        if (m_AimState != AIMUP)
            m_AimTmr.SetElapsedSimTimeMS(150);
        m_AimState = AIMUP;
        m_AimAngle += m_Controller.IsState(AIM_SHARP) ? std::min(m_AimTmr.GetElapsedSimTimeMS() * 0.00005, 0.05) : std::min(m_AimTmr.GetElapsedSimTimeMS() * 0.00015, 0.1);
    }
    else if (m_Controller.IsState(AIM_DOWN))
    {
        // Set the timer to some base number so we don't get a sluggish feeling at start of aim
        if (m_AimState != AIMDOWN)
            m_AimTmr.SetElapsedSimTimeMS(150);
        m_AimState = AIMDOWN;
        m_AimAngle -= m_Controller.IsState(AIM_SHARP) ? std::min(m_AimTmr.GetElapsedSimTimeMS() * 0.00005, 0.05) : std::min(m_AimTmr.GetElapsedSimTimeMS() * 0.00015, 0.1);
    }
    // Analog aim
    else if (m_Controller.GetAnalogAim().GetMagnitude() > 0.1)
    {
        Vector aim = m_Controller.GetAnalogAim();
        // Hack to avoid the GetAbsRadAngle to mangle an aim angle straight down
        if (aim.m_X == 0)
            aim.m_X += m_HFlipped ? -0.01 : 0.01;
        m_AimAngle = aim.GetAbsRadAngle();

        // Check for flip change
        if ((aim.m_X > 0 && m_HFlipped) || (aim.m_X < 0 && !m_HFlipped))
        {
            m_HFlipped = !m_HFlipped;
            // Instead of simply carving out a silhouette of the now flipped actor, isntead disable any atoms which are embedded int eh terrain until they emerge again
            //m_ForceDeepCheck = true;
            m_CheckTerrIntersection = true;
            MoveOutOfTerrain(g_MaterialGrass);
            for (int side = 0; side < SIDECOUNT; ++side)
            {
                for (int layer = 0; layer < LAYERCOUNT; ++layer)
                {
                    m_Paths[side][layer][m_MoveState].SetHFlip(m_HFlipped);
                    m_Paths[side][layer][WALK].Terminate();
                    m_Paths[side][layer][STAND].Terminate();
                }
                m_StrideStart[side] = true;
            }
        }
        // Correct angle based on flip
        m_AimAngle = FacingAngle(m_AimAngle);
    }
    else
        m_AimState = AIMSTILL;

    // Clamp aim angle so it's within adjusted limit ranges, for all control types
    Clamp(m_AimAngle, adjustedAimRangeUpperLimit, adjustedAimRangeLowerLimit);

    //////////////////////////////
    // Sharp aim calculation

// TODO: make the delay data driven by both the actor and the device!
    //
    if (m_Controller.IsState(AIM_SHARP) && m_MoveState == STAND && m_Vel.GetMagnitude() < 5.0)
    {
/*
        float halfDelay = m_SharpAimDelay / 2;
        // Accelerate for first half
        if (!m_SharpAimTimer.IsPastSimMS(halfDelay))
            m_SharpAimProgress = (float)m_SharpAimTimer.GetElapsedSimTimeMS() / (float)m_SharpAimDelay;
        // Decelerate for second half
        else if (!m_SharpAimTimer.IsPastSimMS(m_SharpAimDelay)
            m_SharpAimProgress
        // At max
        else
            m_SharpAimProgress = 1.0;
*/
        float aimMag = m_Controller.GetAnalogAim().GetMagnitude();

        // If aim sharp is being done digitally, then translate to full analog aim mag
        if (aimMag < 0.1)
            aimMag = 1.0;

        if (m_SharpAimTimer.IsPastSimMS(m_SharpAimDelay))
        {
            // Only go slower outward
            if (m_SharpAimProgress < aimMag)
                m_SharpAimProgress += (aimMag - m_SharpAimProgress) * 0.035;
            else
                m_SharpAimProgress = aimMag;
        }
        else
            m_SharpAimProgress = 0;
    }
    else
    {
        m_SharpAimProgress = 0;
        m_SharpAimTimer.Reset();
    }

    ////////////////////////////////////
    // Fire/Activate held devices

    if (m_pTurret && m_pTurret->IsAttached()) {
        for (HeldDevice *mountedDevice : m_pTurret->GetMountedDevices()) {
            mountedDevice->SetSharpAim(m_SharpAimProgress);
            if (m_Controller.IsState(WEAPON_FIRE)) {
                mountedDevice->Activate();
            } else {
                mountedDevice->Deactivate();
            }
        }
    }

    // Controller disabled
    if (m_Controller.IsDisabled())
    {
        m_MoveState = STAND;
        if (m_pJetpack && m_pJetpack->IsAttached())
            m_pJetpack->EnableEmission(false);
    }

//    m_aSprite->SetAngle((m_AimAngle / 180) * 3.141592654);
//    m_aSprite->SetScale(2.0);


    ///////////////////////////////////////////////////
    // Travel the limb AtomGroup:s

    if (m_Status == STABLE)
    {
        // This exists to support disabling foot collisions if the limbpath has that flag set.
        if ((m_pLFGFootGroup->GetAtomCount() == 0 && m_BackupLFGFootGroup->GetAtomCount() > 0) != m_Paths[LEFTSIDE][FGROUND][m_MoveState].FootCollisionsShouldBeDisabled()) {
            m_BackupLFGFootGroup->SetLimbPos(m_pLFGFootGroup->GetLimbPos());
            std::swap(m_pLFGFootGroup, m_BackupLFGFootGroup);
        }
        if ((m_pLBGFootGroup->GetAtomCount() == 0 && m_BackupLBGFootGroup->GetAtomCount() > 0) != m_Paths[LEFTSIDE][BGROUND][m_MoveState].FootCollisionsShouldBeDisabled()) {
            m_BackupLBGFootGroup->SetLimbPos(m_pLBGFootGroup->GetLimbPos());
            std::swap(m_pLBGFootGroup, m_BackupLBGFootGroup);
        }
        if ((m_pRFGFootGroup->GetAtomCount() == 0 && m_BackupRFGFootGroup->GetAtomCount() > 0) != m_Paths[RIGHTSIDE][FGROUND][m_MoveState].FootCollisionsShouldBeDisabled()) {
            m_BackupRFGFootGroup->SetLimbPos(m_pRFGFootGroup->GetLimbPos());
            std::swap(m_pRFGFootGroup, m_BackupRFGFootGroup);
        }
        if ((m_pRBGFootGroup->GetAtomCount() == 0 && m_BackupRBGFootGroup->GetAtomCount() > 0) != m_Paths[RIGHTSIDE][BGROUND][m_MoveState].FootCollisionsShouldBeDisabled()) {
            m_BackupRBGFootGroup->SetLimbPos(m_pRBGFootGroup->GetLimbPos());
            std::swap(m_pRBGFootGroup, m_BackupRBGFootGroup);
        }

        // WALKING
        if (m_MoveState == WALK)
        {
            for (int side = 0; side < SIDECOUNT; ++side)
                for (int layer = 0; layer < LAYERCOUNT; ++layer)
                    m_Paths[side][layer][STAND].Terminate();

            float LFGLegProg = m_Paths[LEFTSIDE][FGROUND][WALK].GetRegularProgress();
            float LBGLegProg = m_Paths[LEFTSIDE][BGROUND][WALK].GetRegularProgress();
            float RFGLegProg = m_Paths[RIGHTSIDE][FGROUND][WALK].GetRegularProgress();
            float RBGLegProg = m_Paths[RIGHTSIDE][BGROUND][WALK].GetRegularProgress();

            bool playStride = false;

            // Make sure we are starting a stride if we're basically stopped
            if (fabs(m_Vel.GetLargest()) < 0.25)
                m_StrideStart[LEFTSIDE] = true;

            //////////////////
            // LEFT LEGS

            if (m_pLFGLeg && (!m_pLBGLeg || (!(m_Paths[LEFTSIDE][FGROUND][WALK].PathEnded() && LBGLegProg < 0.5) || m_StrideStart[LEFTSIDE])))
            {
//                m_StrideStart[LEFTSIDE] = false;
                m_StrideTimer[LEFTSIDE].Reset();
                m_pLFGFootGroup->PushAsLimb(m_Pos +
                                            RotateOffset(m_pLFGLeg->GetParentOffset()),
                                            m_Vel,
                                            m_Rotation,
                                            m_Paths[LEFTSIDE][FGROUND][WALK],
//                                            mass,
                                            deltaTime,
                                            &playStride);
            }

            if (m_pLBGLeg && (!m_pLFGLeg || !(m_Paths[LEFTSIDE][BGROUND][WALK].PathEnded() && LFGLegProg < 0.5)))
            {
                m_StrideStart[LEFTSIDE] = false;
                m_StrideTimer[LEFTSIDE].Reset();
                m_pLBGFootGroup->PushAsLimb(m_Pos +
                                            RotateOffset(m_pLBGLeg->GetParentOffset()),
                                            m_Vel,
                                            m_Rotation,
                                            m_Paths[LEFTSIDE][BGROUND][WALK],
//                                            mass,
                                            deltaTime);
            }

            // Restart the left stride if the current one seems to be taking too long
            if (m_StrideTimer[LEFTSIDE].IsPastSimMS(m_Paths[LEFTSIDE][FGROUND][WALK].GetTotalPathTime()))
                m_StrideStart[LEFTSIDE] = true;

            ///////////////////
            // RIGHT LEGS

            if (m_pRFGLeg && (!m_pRBGLeg || !(m_Paths[RIGHTSIDE][FGROUND][WALK].PathEnded() && RBGLegProg < 0.5)))
            {
                m_StrideStart[RIGHTSIDE] = false;
                m_StrideTimer[RIGHTSIDE].Reset();
                m_pRFGFootGroup->PushAsLimb(m_Pos +
                                            RotateOffset(m_pRFGLeg->GetParentOffset()),
                                            m_Vel,
                                            m_Rotation,
                                            m_Paths[RIGHTSIDE][FGROUND][WALK],
//                                            mass,
                                            deltaTime,
                                            &playStride);
            }

            if (m_pRBGLeg && (!m_pRFGLeg || (!(m_Paths[RIGHTSIDE][BGROUND][WALK].PathEnded() && RFGLegProg < 0.5) || m_StrideStart[RIGHTSIDE])))
            {
//                m_StrideStart[RIGHTSIDE] = false;
                m_StrideTimer[RIGHTSIDE].Reset();
                m_pRBGFootGroup->PushAsLimb(m_Pos +
                                            RotateOffset(m_pRBGLeg->GetParentOffset()),
                                            m_Vel,
                                            m_Rotation,
                                            m_Paths[RIGHTSIDE][BGROUND][WALK],
//                                            mass,
                                            deltaTime);
            }

            // Restart the right stride if the current one seems to be taking too long
            if (m_StrideTimer[RIGHTSIDE].IsPastSimMS(m_Paths[RIGHTSIDE][FGROUND][WALK].GetTotalPathTime()))
                m_StrideStart[RIGHTSIDE] = true;

            // Play the stride sound, if applicable
            if (playStride)
				if (m_StrideSound) { m_StrideSound->Play(m_Pos); }
        }
        // JUMPING
        else if ((m_pRFGLeg || m_pRBGLeg) && m_MoveState == JUMP)
        {
/*
            if (m_pRFGLeg && (!m_Paths[FGROUND][m_MoveState].PathEnded() || m_JetTimeLeft == m_JetTimeTotal))
            {
                m_pRFGFootGroup->PushAsLimb(m_Pos + RotateOffset(m_pRFGLeg->GetParentOffset()),
                                      m_Vel,
                                      m_Rotation,
                                      m_Paths[FGROUND][m_MoveState],
    //                                  mass / 2,
                                      deltaTime);
            }
            if (m_pRBGLeg && (!m_Paths[BGROUND][m_MoveState].PathEnded() || m_JetTimeLeft == m_JetTimeTotal))
            {
                m_pRBGFootGroup->PushAsLimb(m_Pos + RotateOffset(m_pRBGLeg->GetParentOffset()),
                                      m_Vel,
                                      m_Rotation,
                                      m_Paths[BGROUND][m_MoveState],
    //                                mass / 2,
                                      deltaTime);
            }

            if (m_JetTimeLeft <= 0)
            {
                m_MoveState = STAND;
                m_Paths[FGROUND][JUMP].Terminate();
                m_Paths[BGROUND][JUMP].Terminate();
                m_Paths[FGROUND][STAND].Terminate();
                m_Paths[BGROUND][STAND].Terminate();
                m_Paths[FGROUND][WALK].Terminate();
                m_Paths[BGROUND][WALK].Terminate();
            }
*/
        }
        // STANDING
        else if (m_pLFGLeg || m_pLBGLeg || m_pRFGLeg || m_pRBGLeg)
        {
            for (int side = 0; side < SIDECOUNT; ++side)
                for (int layer = 0; layer < LAYERCOUNT; ++layer)
                    m_Paths[side][layer][WALK].Terminate();

            if (m_pLFGLeg)
                m_pLFGFootGroup->PushAsLimb(m_Pos.GetFloored() + RotateOffset(m_pLFGLeg->GetParentOffset()),
                                            m_Vel,
                                            m_Rotation,
                                            m_Paths[LEFTSIDE][FGROUND][STAND],
//                                            mass / 2,
                                            deltaTime);

            if (m_pLBGLeg)
                m_pLBGFootGroup->PushAsLimb(m_Pos.GetFloored() + RotateOffset(m_pLBGLeg->GetParentOffset()),
                                            m_Vel,
                                            m_Rotation,
                                            m_Paths[LEFTSIDE][BGROUND][STAND],
//                                            mass / 2,
                                            deltaTime);

            if (m_pRFGLeg)
                m_pRFGFootGroup->PushAsLimb(m_Pos.GetFloored() + RotateOffset(m_pRFGLeg->GetParentOffset()),
                                            m_Vel,
                                            m_Rotation,
                                            m_Paths[RIGHTSIDE][FGROUND][STAND],
//                                            mass / 2,
                                            deltaTime);

            if (m_pRBGLeg)
                m_pRBGFootGroup->PushAsLimb(m_Pos.GetFloored() + RotateOffset(m_pRBGLeg->GetParentOffset()),
                                            m_Vel,
                                            m_Rotation,
                                            m_Paths[RIGHTSIDE][BGROUND][STAND],
//                                            mass / 2,
                                            deltaTime);

        }
    }
    // Not stable/standing, so make sure the end of limbs are moving around limply in a ragdoll fashion
    else
    {
// TODO: Make the limb atom groups fly around and react to terrain, without getting stuck etc
        bool wrapped = false;
        Vector limbPos;
        if (m_pLFGLeg)
        {
//            m_pLFGFootGroup->SetLimbPos(m_pLFGLeg->GetAnklePos(), m_HFlipped);
            m_pLFGFootGroup->FlailAsLimb(m_Pos,
                                         m_pLFGLeg->GetParentOffset().GetXFlipped(m_HFlipped) * m_Rotation,
                                         m_pLFGLeg->GetMaxLength(),
                                         g_SceneMan.GetGlobalAcc() * g_TimerMan.GetDeltaTimeSecs(),
                                         m_AngularVel,
                                         m_pLFGLeg->GetMass(),
                                         g_TimerMan.GetDeltaTimeSecs());
        }
        if (m_pLBGLeg)
        {
//            m_pLBGFootGroup->SetLimbPos(m_pLBGLeg->GetAnklePos(), m_HFlipped);
            m_pLBGFootGroup->FlailAsLimb(m_Pos,
                                         m_pLBGLeg->GetParentOffset().GetXFlipped(m_HFlipped) * m_Rotation,
                                         m_pLBGLeg->GetMaxLength(),
                                         g_SceneMan.GetGlobalAcc() * g_TimerMan.GetDeltaTimeSecs(),
                                         m_AngularVel,
                                         m_pLBGLeg->GetMass(),
                                         g_TimerMan.GetDeltaTimeSecs());
        }
        if (m_pRFGLeg)
        {
//            m_pRFGFootGroup->SetLimbPos(m_pRFGLeg->GetAnklePos(), m_HFlipped);
            m_pRFGFootGroup->FlailAsLimb(m_Pos,
                                         m_pRFGLeg->GetParentOffset().GetXFlipped(m_HFlipped) * m_Rotation,
                                         m_pRFGLeg->GetMaxLength(),
                                         g_SceneMan.GetGlobalAcc() * g_TimerMan.GetDeltaTimeSecs(),
                                         m_AngularVel,
                                         m_pRFGLeg->GetMass(),
                                         g_TimerMan.GetDeltaTimeSecs());
        }
        if (m_pRBGLeg)
        {
//            m_pRBGFootGroup->SetLimbPos(m_pRBGLeg->GetAnklePos(), m_HFlipped);
            m_pRBGFootGroup->FlailAsLimb(m_Pos,
                                         m_pRBGLeg->GetParentOffset().GetXFlipped(m_HFlipped) * m_Rotation,
                                         m_pRBGLeg->GetMaxLength(),
                                         g_SceneMan.GetGlobalAcc() * g_TimerMan.GetDeltaTimeSecs(),
                                         m_AngularVel,
                                         m_pRBGLeg->GetMass(),
                                         g_TimerMan.GetDeltaTimeSecs());
        }
    }

    /////////////////////////////////
    // Manage Attachable:s
    if (m_pTurret && m_pTurret->IsAttached()) {
        m_pTurret->SetMountedDeviceRotationOffset((m_AimAngle * static_cast<float>(GetFlipFactor())) - m_Rotation.GetRadAngle());
    }

    if (m_pLFGLeg && m_pLFGLeg->IsAttached()) {
        m_pLFGLeg->EnableIdle(m_Status != UNSTABLE);
        m_pLFGLeg->SetTargetPosition(m_pLFGFootGroup->GetLimbPos(m_HFlipped));
    }

    if (m_pLBGLeg && m_pLBGLeg->IsAttached()) {
        m_pLBGLeg->EnableIdle(m_Status != UNSTABLE);
        m_pLBGLeg->SetTargetPosition(m_pLBGFootGroup->GetLimbPos(m_HFlipped));
    }

    if (m_pRFGLeg && m_pRFGLeg->IsAttached()) {
        m_pRFGLeg->EnableIdle(m_Status != UNSTABLE);
        m_pRFGLeg->SetTargetPosition(m_pRFGFootGroup->GetLimbPos(m_HFlipped));
    }

    if (m_pRBGLeg && m_pRBGLeg->IsAttached()) {
        m_pRBGLeg->EnableIdle(m_Status != UNSTABLE);
        m_pRBGLeg->SetTargetPosition(m_pRBGFootGroup->GetLimbPos(m_HFlipped));
    }


    /////////////////////////////////////////////////
    // Update MovableObject, adds on the forces etc
    // NOTE: this also updates the controller, so any setstates of it will be wiped!
    Actor::Update();

    ////////////////////////////////////
    // Update viewpoint

    // Set viewpoint based on how we are aiming etc.
    Vector aimSight(m_AimDistance, 0);
    Matrix aimMatrix(m_HFlipped ? -m_AimAngle : m_AimAngle);
    aimMatrix.SetXFlipped(m_HFlipped);
    // Reset this each frame
    m_SharpAimMaxedOut = false;

    if (m_pTurret && m_pTurret->IsAttached() && m_pTurret->HasMountedDevice())
    {
        float maxLength = m_pTurret->GetFirstMountedDevice()->GetSharpLength();

        // Use a non-terrain check ray to cap the magnitude, so we can't see into objects etc
        if (m_SharpAimProgress > 0)
        {
			Vector notUsed;
            Vector sharpAimVector(maxLength, 0);
            sharpAimVector *= aimMatrix;

            // See how far along the sharp aim vector there is opaque air
//            float result = g_SceneMan.CastNotMaterialRay(m_pLFGLeg->GetFirstMountedDevice()->GetMuzzlePos(), sharpAimVector, g_MaterialAir, 5);
            float result = g_SceneMan.CastObstacleRay(m_pTurret->GetFirstMountedDevice()->GetMuzzlePos(), sharpAimVector, notUsed, notUsed, GetRootID(), IgnoresWhichTeam(), g_MaterialAir, 5);
            // If we didn't find anything but air before the sharpdistance, then don't alter the sharp distance
            if (result >= 0 && result < (maxLength * m_SharpAimProgress))
            {
                m_SharpAimProgress = result / maxLength;
                m_SharpAimMaxedOut = true;
            }
        }
        // Indicate maxed outedness if we really are, too
        if (m_SharpAimProgress > 0.9)
            m_SharpAimMaxedOut = true;

//        sharpDistance *= m_Controller.GetAnalogAim().GetMagnitude();
        aimSight.m_X += maxLength * m_SharpAimProgress;
    }

    // Rotate the aiming spot vector and add it to the view point
    aimSight *= aimMatrix;
    m_ViewPoint = m_Pos.GetFloored() + aimSight;

    // Add velocity also so the viewpoint moves ahead at high speeds
    if (m_Vel.GetMagnitude() > 10.0)
        m_ViewPoint += m_Vel * std::sqrt(m_Vel.GetMagnitude() * 0.1F);

/* Done by pie menu now, see HandlePieCommand()
    ////////////////////////////////////////
    // AI mode setting

    if (m_Controller.IsState(AI_MODE_SET))
    {
        if (m_Controller.IsState(PRESS_RIGHT))
        {
            m_AIMode = AIMODE_BRAINHUNT;
            m_UpdateMovePath = true;
        }
        else if (m_Controller.IsState(PRESS_LEFT))
        {
            m_AIMode = AIMODE_PATROL;
        }
        else if (m_Controller.IsState(PRESS_UP))
        {
            m_AIMode = AIMODE_SENTRY;
        }
        else if (m_Controller.IsState(PRESS_DOWN))
        {
            m_AIMode = AIMODE_GOLDDIG;
        }

        m_DeviceState = SCANNING;
    }
*/

    ////////////////////////////////////////
    // Balance stuff

    // Get the rotation in radians.
    float rot = m_Rotation.GetRadAngle();
//        rot = fabs(rot) < c_QuarterPI ? rot : (rot > 0 ? c_QuarterPI : -c_QuarterPI);
    // Eliminate full rotations
    while (fabs(rot) > c_TwoPI) {
        rot -= rot > 0 ? c_TwoPI : -c_TwoPI;
    }
    // Eliminate rotations over half a turn
    if (fabs(rot) > c_PI)
    {
        rot = (rot > 0 ? -c_PI : c_PI) + (rot - (rot > 0 ? c_PI : -c_PI));
        // If we're upside down, we're unstable damnit
		if (m_Status != DYING && m_Status != DEAD)
			m_Status = UNSTABLE;
        m_StableRecoverTimer.Reset();
    }

    // Rotational balancing spring calc
    if (m_Status == STABLE)
    {
        // Upright body posture
		m_AngularVel = m_AngularVel * 0.9F - (rot * 0.3F);
    }
    // While dying, pull body quickly toward down toward horizontal
    else if (m_Status == DYING)
    {
        float rotTarget = rot > 0 ? c_HalfPI : -c_HalfPI;
//        float rotTarget = m_HFlipped ? c_HalfPI : -c_HalfPI;
        float rotDiff = rotTarget - rot;
        if (!m_DeathTmr.IsPastSimMS(125) && fabs(rotDiff) > 0.1 && fabs(rotDiff) < c_PI)
        {
            m_AngularVel += rotDiff * 0.5;//fabs(rotDiff);
//            m_Vel.m_X += (m_HFlipped ? -fabs(rotDiff) : fabs(rotDiff)) * 0.35;
            m_Vel.m_X += (rotTarget > 0 ? -fabs(rotDiff) : fabs(rotDiff)) * 0.35;
        }
        else
            m_Status = DEAD;

//        else if (fabs(m_AngularVel) > 0.1)
//            m_AngularVel *= 0.5;
    }
    m_Rotation.SetRadAngle(rot);

    ///////////////////////////////////////////////////
    // Death detection and handling

    // Losing all limbs should kill... eventually
    if (!m_pLFGLeg && !m_pLBGLeg && !m_pRFGLeg && !m_pRBGLeg && m_Status != DYING && m_Status != DEAD)
        m_Health -= 0.1;

    /////////////////////////////////////////
    // Misc.

//    m_DeepCheck = true/*m_Status == DEAD*/;
}


/////////////////////////////////////////////////////////////////////////////////////////////////////////////////////////////

void ACrab::Draw(SDL_Renderer* renderer, const Vector &targetPos, DrawMode mode, bool onlyPhysical, int alphaMod) const {
    Actor::Draw(renderer, targetPos, mode, onlyPhysical);

    if (mode == g_DrawColor && !onlyPhysical && g_SettingsMan.DrawHandAndFootGroupVisualizations()) {
        m_pLFGFootGroup->Draw(renderer, targetPos, true, 13); // TODO: Magic Number 13
        m_pLBGFootGroup->Draw(renderer, targetPos, true, 13); // TODO: Magic Number 13
        m_pRFGFootGroup->Draw(renderer, targetPos, true, 13); // TODO: Magic Number 13
        m_pRBGFootGroup->Draw(renderer, targetPos, true, 13); // TODO: Magic Number 13
    }

    if (mode == g_DrawColor && !onlyPhysical && g_SettingsMan.DrawLimbPathVisualizations()) {
        m_Paths[LEFTSIDE][WALK]->Draw(renderer, targetPos, 122);  //TODO: Magic Number 112
        m_Paths[RIGHTSIDE][WALK]->Draw(renderer, targetPos, 122); //TODO: Magic Number 112
    }
}


//////////////////////////////////////////////////////////////////////////////////////////
// Virtual method:  DrawHUD
//////////////////////////////////////////////////////////////////////////////////////////
// Description:     Draws this Actor's current graphical HUD overlay representation to a
//                  BITMAP of choice.

void ACrab::DrawHUD(SDL_Renderer* renderer, const Vector &targetPos, int whichScreen, bool playerControlled)
{
    if (!m_HUDVisible)
        return;

    // Only do HUD if on a team
    if (m_Team < 0)
        return;

    // Only draw if the team viewing this is on the same team OR has seen the space where this is located
    int viewingTeam = g_ActivityMan.GetActivity()->GetTeamOfPlayer(g_ActivityMan.GetActivity()->PlayerOfScreen(whichScreen));
    if (viewingTeam != m_Team && viewingTeam != Activity::NoTeam)
    {
        if (g_SceneMan.IsUnseen(m_Pos.m_X, m_Pos.m_Y, viewingTeam))
            return;
    }

    Actor::DrawHUD(renderer, targetPos, whichScreen);
/*
// TODO: REMOVE< THIS IS TEMP
    // Draw the AI paths
    list<Vector>::iterator last = m_MovePath.begin();
    Vector waypoint, lastPoint, lineVec;
    for (list<Vector>::iterator lItr = m_MovePath.begin(); lItr != m_MovePath.end(); ++lItr)
    {
        lastPoint = (*last) - targetPos;
        waypoint = lastPoint + g_SceneMan.ShortestDistance(lastPoint, (*lItr) - targetPos);
        line(pTargetBitmap, lastPoint.m_X, lastPoint.m_Y, waypoint.m_X, waypoint.m_Y, g_RedColor);
        last = lItr;
    }
    waypoint = m_MoveTarget - targetPos;
    circlefill(pTargetBitmap, waypoint.m_X, waypoint.m_Y, 3, g_RedColor);
    lastPoint = m_PrevPathTarget - targetPos;
    circlefill(pTargetBitmap, lastPoint.m_X, lastPoint.m_Y, 2, g_YellowGlowColor);
    lastPoint = m_DigTunnelEndPos - targetPos;
    circlefill(pTargetBitmap, lastPoint.m_X, lastPoint.m_Y, 2, g_YellowGlowColor);
    // Raidus
//    waypoint = m_Pos - targetPos;
//    circle(pTargetBitmap, waypoint.m_X, waypoint.m_Y, m_MoveProximityLimit, g_RedColor);
// TODO: REMOVE THIS IS TEMP
*/

    // Player AI drawing

    // Device aiming reticule
    if (m_Controller.IsState(AIM_SHARP) && m_pTurret && m_pTurret->IsAttached() && m_pTurret->HasMountedDevice())
<<<<<<< HEAD
        m_pTurret->GetMountedDevice()->DrawHUD(renderer, targetPos, whichScreen, m_Controller.IsPlayerControlled());
=======
        m_pTurret->GetFirstMountedDevice()->DrawHUD(pTargetBitmap, targetPos, whichScreen, m_Controller.IsPlayerControlled());
>>>>>>> a712c192

    //////////////////////////////////////
    // Draw stat info HUD
    char str[64];

    GUIFont *pSymbolFont = g_FrameMan.GetLargeFont();
    GUIFont *pSmallFont = g_FrameMan.GetSmallFont();

	SDL_Rect viewport;
	SDL_RenderGetViewport(renderer, &viewport);

    // Only show extra HUD if this guy is controlled by the same player that this screen belongs to
    if (m_Controller.IsPlayerControlled() && g_ActivityMan.GetActivity()->ScreenOfPlayer(m_Controller.GetPlayer()) == whichScreen && pSmallFont && pSymbolFont)
    {
        SDLGUITexture targetTexture;

        Vector drawPos = m_Pos - targetPos;

        // Adjust the draw position to work if drawn to a target screen bitmap that is straddling a scene seam
        if (!targetPos.IsZero())
        {
            // Spans vertical scene seam
            int sceneWidth = g_SceneMan.GetSceneWidth();
            if (g_SceneMan.SceneWrapsX() && viewport.w < sceneWidth)
            {
                if ((targetPos.m_X < 0) && (m_Pos.m_X > (sceneWidth - viewport.w)))
                    drawPos.m_X -= sceneWidth;
                else if (((targetPos.m_X + viewport.w) > sceneWidth) && (m_Pos.m_X < viewport.w))
                    drawPos.m_X += sceneWidth;
            }
            // Spans horizontal scene seam
            int sceneHeight = g_SceneMan.GetSceneHeight();
            if (g_SceneMan.SceneWrapsY() && viewport.h < sceneHeight)
            {
                if ((targetPos.m_Y < 0) && (m_Pos.m_Y > (sceneHeight - viewport.h)))
                    drawPos.m_Y -= sceneHeight;
                else if (((targetPos.m_Y + viewport.h) > sceneHeight) && (m_Pos.m_Y < viewport.h))
                    drawPos.m_Y += sceneHeight;
            }
        }

<<<<<<< HEAD
        // Weight and jetpack energy
        if (m_pJetpack && m_pJetpack->IsAttached() && m_MoveState == JUMP)
        {
            float mass = GetMass();
// TODO: Don't hardcode the mass indicator! Figure out how to calculate the jetpack threshold values
            str[0] = mass < 135 ? -31 : (mass < 160 ? -30 : -29); str[1] = 0;
            // Do the blinky blink
            if ((str[0] == -29 || str[0] == -30) && m_IconBlinkTimer.AlternateSim(250))
                str[0] = -28;
            pSymbolFont->DrawAligned(&targetTexture, drawPos.m_X - 11, drawPos.m_Y + m_HUDStack, str, GUIFont::Centre);
=======
		// Weight and jetpack energy
		if (m_pJetpack && m_pJetpack->IsAttached() && m_Controller.IsState(BODY_JUMP)) {
			float mass = GetMass();
			if (m_JetTimeLeft < 100) {
				// Draw empty fuel indicator
				str[0] = m_IconBlinkTimer.AlternateSim(100) ? -26 : -25;
			} else {
				// Display normal jet icons
				// TODO: Don't hardcode the mass indicator! Figure out how to calculate the jetpack threshold values
				str[0] = mass < 135 ? -31 : (mass < 150 ? -30 : (mass < 165 ? -29 : -28));
				// Do the blinky blink
				if ((str[0] == -28 || str[0] == -29) && m_IconBlinkTimer.AlternateSim(250)) { str[0] = -27; }
			}
			str[1] = 0;
            pSymbolFont->DrawAligned(&allegroBitmap, drawPos.m_X - 11, drawPos.m_Y + m_HUDStack, str, GUIFont::Centre);
>>>>>>> a712c192

            float jetTimeRatio = m_JetTimeLeft / m_JetTimeTotal;
// TODO: Don't hardcode this shit
			uint32_t gaugeColor =
				jetTimeRatio > 0.6
				    ? 0X74B33AFF
				    : (jetTimeRatio > 0.3 ? 0xF6CD33FF : 0xEA1507);
			SDL_FRect jetGaugeRect{drawPos.m_X, drawPos.m_Y + m_HUDStack + 6,
				                   drawPos.m_Y + (16 * jetTimeRatio),
				                   drawPos.m_Y + m_HUDStack + 7};
			SDL_SetRenderDrawColor(renderer, gaugeColor&0xFF000000, gaugeColor&0x00FF0000, gaugeColor&0x0000FF00, 0xFF);
			SDL_RenderFillRectF(renderer, &jetGaugeRect);
			SDL_SetRenderDrawColor(renderer, 0, 0, 0, 0);
			//                    rect(pTargetBitmap, drawPos.m_X, drawPos.m_Y +
			//                    m_HUDStack - 2, drawPos.m_X + 24, drawPos.m_Y
			//                    + m_HUDStack - 4, 238); std::snprintf(str,
			//                    sizeof(str), "%.0f Kg", mass);
			//                    pSmallFont->DrawAligned(&allegroBitmap,
			//                    drawPos.m_X - 0, drawPos.m_Y + m_HUDStack + 3,
			//                    str, GUIFont::Left);

            m_HUDStack += -10;
        }
        // Held-related GUI stuff
        else if (m_pTurret && m_pTurret->IsAttached()) {
            std::string textString;
            for (const HeldDevice *mountedDevice : m_pTurret->GetMountedDevices()) {
                if (const HDFirearm *mountedFirearm = dynamic_cast<const HDFirearm *>(mountedDevice)) {
                    if (!textString.empty()) { textString += " | "; }
                    if (mountedFirearm->IsReloading()) {
                        textString += "Reloading";
                    } else {
                        textString += mountedFirearm->GetRoundInMagCount() > 0 ? std::to_string(mountedFirearm->GetRoundInMagCount()) : "Infinite";
                    }
                }
            }
            if (!textString.empty()) {
                str[0] = -56; str[1] = 0;
<<<<<<< HEAD
                pSymbolFont->DrawAligned(&targetTexture, drawPos.m_X - 10, drawPos.m_Y + m_HUDStack, str, GUIFont::Left);
                if (pHeldFirearm->IsReloading())
                    std::snprintf(str, sizeof(str), "%s", "Reloading...");
                else if (pHeldFirearm->GetRoundInMagCount() >= 0)
                    std::snprintf(str, sizeof(str), "%i", pHeldFirearm->GetRoundInMagCount());
                else
                    std::snprintf(str, sizeof(str), "%s", "INF");
                pSmallFont->DrawAligned(&targetTexture, drawPos.m_X - 0, drawPos.m_Y + m_HUDStack + 3, str, GUIFont::Left);

=======
                pSymbolFont->DrawAligned(&allegroBitmap, drawPos.GetFloorIntX() - 10, drawPos.GetFloorIntY() + m_HUDStack, str, GUIFont::Left);
                pSmallFont->DrawAligned(&allegroBitmap, drawPos.GetFloorIntX() - 0, drawPos.GetFloorIntY() + m_HUDStack + 3, textString, GUIFont::Left);
>>>>>>> a712c192
                m_HUDStack += -10;
            }

        } else {
            std::snprintf(str, sizeof(str), "NO TURRET!");
            pSmallFont->DrawAligned(&targetTexture, drawPos.m_X + 2, drawPos.m_Y + m_HUDStack + 3, str, GUIFont::Centre);
            m_HUDStack += -9;
        }


		// Print aim angle and rot angle stoff
		/*{
			std::snprintf(str, sizeof(str), "Aim %.2f Rot %.2f Lim %.2f", m_AimAngle, GetRotAngle(), m_AimRange + GetRotAngle());
			pSmallFont->DrawAligned(&allegroBitmap, drawPos.m_X - 0, drawPos.m_Y + m_HUDStack + 3, str, GUIFont::Centre);

			m_HUDStack += -10;
		}*/

/*
        // AI Mode select GUI HUD
        if (m_Controller.IsState(AI_MODE_SET))
        {
            int iconOff = m_apAIIcons[0]->w + 2;
            int iconColor = m_Team == Activity::TeamOne ? AIICON_RED : AIICON_GREEN;
            Vector iconPos = GetCPUPos() - targetPos;

            if (m_AIMode == AIMODE_SENTRY)
            {
                std::snprintf(str, sizeof(str), "%s", "Sentry");
                pSmallFont->DrawAligned(&allegroBitmap, iconPos.m_X, iconPos.m_Y - 18, str, GUIFont::Centre);
            }
            else if (m_AIMode == AIMODE_PATROL)
            {
                std::snprintf(str, sizeof(str), "%s", "Patrol");
                pSmallFont->DrawAligned(&allegroBitmap, iconPos.m_X - 9, iconPos.m_Y - 5, str, GUIFont::Right);
            }
            else if (m_AIMode == AIMODE_BRAINHUNT)
            {
                std::snprintf(str, sizeof(str), "%s", "Brainhunt");
                pSmallFont->DrawAligned(&allegroBitmap, iconPos.m_X + 9, iconPos.m_Y - 5, str, GUIFont::Left);
            }
            else if (m_AIMode == AIMODE_GOLDDIG)
            {
                std::snprintf(str, sizeof(str), "%s", "Gold Dig");
                pSmallFont->DrawAligned(&allegroBitmap, iconPos.m_X, iconPos.m_Y + 8, str, GUIFont::Centre);
            }

            // Draw the mode alternatives if they are not the current one
            if (m_AIMode != AIMODE_SENTRY)
            {
                draw_sprite(pTargetBitmap, m_apAIIcons[AIMODE_SENTRY], iconPos.m_X - 6, iconPos.m_Y - 6 - iconOff);
            }
            if (m_AIMode != AIMODE_PATROL)
            {
                draw_sprite(pTargetBitmap, m_apAIIcons[AIMODE_PATROL], iconPos.m_X - 6 - iconOff, iconPos.m_Y - 6);
            }
            if (m_AIMode != AIMODE_BRAINHUNT)
            {
                draw_sprite(pTargetBitmap, m_apAIIcons[AIMODE_BRAINHUNT], iconPos.m_X - 6 + iconOff, iconPos.m_Y - 6);
            }
            if (m_AIMode != AIMODE_GOLDDIG)
            {
                draw_sprite(pTargetBitmap, m_apAIIcons[AIMODE_GOLDDIG], iconPos.m_X - 6, iconPos.m_Y - 6 + iconOff);
            }
        }
*/
    }
}

//////////////////////////////////////////////////////////////////////////////////////////
// Virtual method:  GetLimbPathSpeed
//////////////////////////////////////////////////////////////////////////////////////////
// Description:     Get walking limb path speed for the specified preset.

float ACrab::GetLimbPathSpeed(int speedPreset) const
{
	return m_Paths[LEFTSIDE][FGROUND][WALK].GetSpeed(speedPreset);
}

//////////////////////////////////////////////////////////////////////////////////////////
// Virtual method:  SetLimbPathSpeed
//////////////////////////////////////////////////////////////////////////////////////////
// Description:     Set walking limb path speed for the specified preset.

void ACrab::SetLimbPathSpeed(int speedPreset, float speed)
{
	m_Paths[LEFTSIDE][FGROUND][WALK].OverrideSpeed(speedPreset, speed);
	m_Paths[RIGHTSIDE][FGROUND][WALK].OverrideSpeed(speedPreset, speed);

	m_Paths[LEFTSIDE][BGROUND][WALK].OverrideSpeed(speedPreset, speed);
	m_Paths[RIGHTSIDE][BGROUND][WALK].OverrideSpeed(speedPreset, speed);
}

//////////////////////////////////////////////////////////////////////////////////////////
// Virtual method:  GetLimbPathPushForce
//////////////////////////////////////////////////////////////////////////////////////////
// Description:     Gets the force that a limb traveling walking LimbPath can push against
//                  stuff in the scene with.

float ACrab::GetLimbPathPushForce() const
{
	return m_Paths[LEFTSIDE][FGROUND][WALK].GetDefaultPushForce();
}

//////////////////////////////////////////////////////////////////////////////////////////
// Virtual method:  SetLimbPathPushForce
//////////////////////////////////////////////////////////////////////////////////////////
// Description:     Sets the default force that a limb traveling walking LimbPath can push against
//                  stuff in the scene with.

void ACrab::SetLimbPathPushForce(float force)
{
	m_Paths[LEFTSIDE][FGROUND][WALK].OverridePushForce(force);
	m_Paths[RIGHTSIDE][FGROUND][WALK].OverridePushForce(force);

	m_Paths[LEFTSIDE][BGROUND][WALK].OverridePushForce(force);
	m_Paths[RIGHTSIDE][BGROUND][WALK].OverridePushForce(force);
}



} // namespace RTE<|MERGE_RESOLUTION|>--- conflicted
+++ resolved
@@ -2863,11 +2863,7 @@
 
     // Device aiming reticule
     if (m_Controller.IsState(AIM_SHARP) && m_pTurret && m_pTurret->IsAttached() && m_pTurret->HasMountedDevice())
-<<<<<<< HEAD
-        m_pTurret->GetMountedDevice()->DrawHUD(renderer, targetPos, whichScreen, m_Controller.IsPlayerControlled());
-=======
-        m_pTurret->GetFirstMountedDevice()->DrawHUD(pTargetBitmap, targetPos, whichScreen, m_Controller.IsPlayerControlled());
->>>>>>> a712c192
+        m_pTurret->GetFirstMountedDevice()->DrawHUD(renderer, targetPos, whichScreen, m_Controller.IsPlayerControlled());
 
     //////////////////////////////////////
     // Draw stat info HUD
@@ -2909,18 +2905,6 @@
             }
         }
 
-<<<<<<< HEAD
-        // Weight and jetpack energy
-        if (m_pJetpack && m_pJetpack->IsAttached() && m_MoveState == JUMP)
-        {
-            float mass = GetMass();
-// TODO: Don't hardcode the mass indicator! Figure out how to calculate the jetpack threshold values
-            str[0] = mass < 135 ? -31 : (mass < 160 ? -30 : -29); str[1] = 0;
-            // Do the blinky blink
-            if ((str[0] == -29 || str[0] == -30) && m_IconBlinkTimer.AlternateSim(250))
-                str[0] = -28;
-            pSymbolFont->DrawAligned(&targetTexture, drawPos.m_X - 11, drawPos.m_Y + m_HUDStack, str, GUIFont::Centre);
-=======
 		// Weight and jetpack energy
 		if (m_pJetpack && m_pJetpack->IsAttached() && m_Controller.IsState(BODY_JUMP)) {
 			float mass = GetMass();
@@ -2935,8 +2919,7 @@
 				if ((str[0] == -28 || str[0] == -29) && m_IconBlinkTimer.AlternateSim(250)) { str[0] = -27; }
 			}
 			str[1] = 0;
-            pSymbolFont->DrawAligned(&allegroBitmap, drawPos.m_X - 11, drawPos.m_Y + m_HUDStack, str, GUIFont::Centre);
->>>>>>> a712c192
+            pSymbolFont->DrawAligned(&targetTexture, drawPos.m_X - 11, drawPos.m_Y + m_HUDStack, str, GUIFont::Centre);
 
             float jetTimeRatio = m_JetTimeLeft / m_JetTimeTotal;
 // TODO: Don't hardcode this shit
@@ -2975,20 +2958,9 @@
             }
             if (!textString.empty()) {
                 str[0] = -56; str[1] = 0;
-<<<<<<< HEAD
                 pSymbolFont->DrawAligned(&targetTexture, drawPos.m_X - 10, drawPos.m_Y + m_HUDStack, str, GUIFont::Left);
-                if (pHeldFirearm->IsReloading())
-                    std::snprintf(str, sizeof(str), "%s", "Reloading...");
-                else if (pHeldFirearm->GetRoundInMagCount() >= 0)
-                    std::snprintf(str, sizeof(str), "%i", pHeldFirearm->GetRoundInMagCount());
-                else
-                    std::snprintf(str, sizeof(str), "%s", "INF");
                 pSmallFont->DrawAligned(&targetTexture, drawPos.m_X - 0, drawPos.m_Y + m_HUDStack + 3, str, GUIFont::Left);
 
-=======
-                pSymbolFont->DrawAligned(&allegroBitmap, drawPos.GetFloorIntX() - 10, drawPos.GetFloorIntY() + m_HUDStack, str, GUIFont::Left);
-                pSmallFont->DrawAligned(&allegroBitmap, drawPos.GetFloorIntX() - 0, drawPos.GetFloorIntY() + m_HUDStack + 3, textString, GUIFont::Left);
->>>>>>> a712c192
                 m_HUDStack += -10;
             }
 

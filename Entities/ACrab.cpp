--- conflicted
+++ resolved
@@ -997,89 +997,6 @@
 
 
 //////////////////////////////////////////////////////////////////////////////////////////
-<<<<<<< HEAD
-=======
-// Virtual method:  GibThis
-//////////////////////////////////////////////////////////////////////////////////////////
-// Description:     Gibs this, effectively destroying it and creating multiple gibs or
-//                  pieces in its place.
-
-void ACrab::GibThis(Vector impactImpulse, float internalBlast, MovableObject *pIgnoreMO)
-{
-    // Detach all limbs and let loose
-    if (m_pTurret && m_pTurret->IsAttached())
-    {
-        RemoveAttachable(m_pTurret);
-        m_pTurret->SetVel(m_Vel + m_pTurret->GetParentOffset() * RandomNum());
-        m_pTurret->SetAngularVel(RandomNormalNum());
-        g_MovableMan.AddParticle(m_pTurret);
-        m_pTurret = 0;
-    }
-    if (m_pJetpack && m_pJetpack->IsAttached())
-    {
-        // Jetpacks are really nothing, so just delete them safely
-        RemoveAttachable(m_pJetpack);
-        m_pJetpack->SetToDelete(true);
-        g_MovableMan.AddParticle(m_pJetpack);
-        m_pJetpack = 0;
-    }
-    if (m_pLFGLeg && m_pLFGLeg->IsAttached())
-    {
-        RemoveAttachable(m_pLFGLeg);
-        m_pLFGLeg->SetVel(m_Vel + m_pLFGLeg->GetParentOffset() * RandomNum());
-        m_pLFGLeg->SetAngularVel(RandomNormalNum());
-        g_MovableMan.AddParticle(m_pLFGLeg);
-        m_pLFGLeg = 0;
-    }
-    if (m_pLBGLeg && m_pLBGLeg->IsAttached())
-    {
-        RemoveAttachable(m_pLBGLeg);
-        m_pLBGLeg->SetVel(m_Vel + m_pLBGLeg->GetParentOffset() * RandomNum());
-        m_pLBGLeg->SetAngularVel(RandomNormalNum());
-        g_MovableMan.AddParticle(m_pLBGLeg);
-        m_pLBGLeg = 0;
-    }
-    if (m_pRFGLeg && m_pRFGLeg->IsAttached())
-    {
-        RemoveAttachable(m_pRFGLeg);
-        m_pRFGLeg->SetVel(m_Vel + m_pRFGLeg->GetParentOffset() * RandomNum());
-        m_pRFGLeg->SetAngularVel(RandomNormalNum());
-        g_MovableMan.AddParticle(m_pRFGLeg);
-        m_pRFGLeg = 0;
-    }
-    if (m_pRBGLeg && m_pRBGLeg->IsAttached())
-    {
-        RemoveAttachable(m_pRBGLeg);
-        m_pRBGLeg->SetVel(m_Vel + m_pRBGLeg->GetParentOffset() * RandomNum());
-        m_pRBGLeg->SetAngularVel(RandomNormalNum());
-        g_MovableMan.AddParticle(m_pRBGLeg);
-        m_pRBGLeg = 0;
-    }
-
-    Actor::GibThis(impactImpulse, internalBlast, pIgnoreMO);
-}
-
-
-//////////////////////////////////////////////////////////////////////////////////////////
-// Virtual method:  IsOnScenePoint
-//////////////////////////////////////////////////////////////////////////////////////////
-// Description:     Indicates whether this' current graphical representation overlaps
-//                  a point in absolute scene coordinates.
-
-bool ACrab::IsOnScenePoint(Vector &scenePoint) const
-{
-    return ((m_pTurret && m_pTurret->IsOnScenePoint(scenePoint)) ||
-            (m_pLFGLeg && m_pLFGLeg->IsOnScenePoint(scenePoint)) ||
-            (m_pRFGLeg && m_pRFGLeg->IsOnScenePoint(scenePoint)) ||
-            Actor::IsOnScenePoint(scenePoint) ||
-            (m_pJetpack && m_pJetpack->IsOnScenePoint(scenePoint)) ||
-            (m_pLBGLeg && m_pLBGLeg->IsOnScenePoint(scenePoint)) ||
-            (m_pRBGLeg && m_pRBGLeg->IsOnScenePoint(scenePoint)));
-}
-
-
-//////////////////////////////////////////////////////////////////////////////////////////
->>>>>>> be7a504c
 // Method:          UpdateMovePath
 //////////////////////////////////////////////////////////////////////////////////////////
 // Description:     Updates the path to move along to the currently set movetarget.
@@ -2899,205 +2816,13 @@
 }
 
 
-<<<<<<< HEAD
 /////////////////////////////////////////////////////////////////////////////////////////////////////////////////////////////
-=======
-//////////////////////////////////////////////////////////////////////////////////////////
-// Virtual method:  UpdateChildMOIDs
-//////////////////////////////////////////////////////////////////////////////////////////
-// Description:     Makes this MO register itself and all its attached children in the
-//                  MOID register and get ID:s for itself and its children for this frame.
-
-void ACrab::UpdateChildMOIDs(vector<MovableObject *> &MOIDIndex,
-                         MOID rootMOID,
-                         bool makeNewMOID)
-{
-    if (m_pLBGLeg)
-        m_pLBGLeg->UpdateMOID(MOIDIndex, m_RootMOID, makeNewMOID);
-    if (m_pRBGLeg)
-        m_pRBGLeg->UpdateMOID(MOIDIndex, m_RootMOID, makeNewMOID);
-    if (m_pJetpack)
-        m_pJetpack->UpdateMOID(MOIDIndex, m_RootMOID, false);
-    if (m_pLFGLeg)
-        m_pLFGLeg->UpdateMOID(MOIDIndex, m_RootMOID, makeNewMOID);
-    if (m_pRFGLeg)
-        m_pRFGLeg->UpdateMOID(MOIDIndex, m_RootMOID, makeNewMOID);
-    if (m_pTurret)
-        m_pTurret->UpdateMOID(MOIDIndex, m_RootMOID, makeNewMOID);
-
-    Actor::UpdateChildMOIDs(MOIDIndex, m_RootMOID, makeNewMOID);
-}
-
-
-//////////////////////////////////////////////////////////////////////////////////////////
-// Virtual method:  GetMOIDs
-//////////////////////////////////////////////////////////////////////////////////////////
-// Description:     Puts all MOIDs associated with this MO and all it's descendants into MOIDs vector
-// Arguments:       Vector to store MOIDs
-// Return value:    None.
-
-void ACrab::GetMOIDs(std::vector<MOID> &MOIDs) const
-{
-	if (m_pLBGLeg)
-		m_pLBGLeg->GetMOIDs(MOIDs);
-	if (m_pRBGLeg)
-		m_pRBGLeg->GetMOIDs(MOIDs);
-	if (m_pJetpack)
-		m_pJetpack->GetMOIDs(MOIDs);
-	if (m_pLFGLeg)
-		m_pLFGLeg->GetMOIDs(MOIDs);
-	if (m_pRFGLeg)
-		m_pRFGLeg->GetMOIDs(MOIDs);
-	if (m_pTurret)
-		m_pTurret->GetMOIDs(MOIDs);
-
-	Actor::GetMOIDs(MOIDs);
-}
-
-//////////////////////////////////////////////////////////////////////////////////////////
-// Method:          RemoveAnyRandomWounds
-//////////////////////////////////////////////////////////////////////////////////////////
-// Description:     Removes a specified amount of wounds from the actor and all standard attachables.
-
-int ACrab::RemoveAnyRandomWounds(int amount)
-{
-	float damage = 0;
-
-	for (int i = 0; i < amount; i++)
-	{
-		// Fill the list of damaged bodyparts
-		std::vector<MOSRotating *> bodyParts;
-		if (GetWoundCount() > 0)
-			bodyParts.push_back(this);
-
-		if (m_pLBGLeg && m_pLBGLeg->GetWoundCount())
-			bodyParts.push_back(m_pLBGLeg);
-		if (m_pRBGLeg && m_pRBGLeg->GetWoundCount())
-			bodyParts.push_back(m_pRBGLeg);
-		if (m_pJetpack && m_pJetpack->GetWoundCount())
-			bodyParts.push_back(m_pJetpack);
-		if (m_pLFGLeg && m_pLFGLeg->GetWoundCount())
-			bodyParts.push_back(m_pLFGLeg);
-		if (m_pRFGLeg && m_pRFGLeg->GetWoundCount())
-			bodyParts.push_back(m_pRFGLeg);
-		if (m_pTurret && m_pTurret->GetWoundCount())
-			bodyParts.push_back(m_pTurret);
-
-		// Stop removing wounds if there are not any left
-		if (bodyParts.size() == 0)
-			break;
-
-		int partIndex = RandomNum<int>(0, bodyParts.size() - 1);
-		MOSRotating * part = bodyParts[partIndex];
-		damage += part->RemoveWounds(1);
-	}
-
-	return damage;
-}
-
-//////////////////////////////////////////////////////////////////////////////////////////
-// Virtual method:  GetTotalWoundCount
-//////////////////////////////////////////////////////////////////////////////////////////
-// Description:		Returns total wound count of this actor and all vital attachables.
-
-int ACrab::GetTotalWoundCount() const
-{
-	int count = Actor::GetWoundCount();
-
-    if (m_pLBGLeg)
-        count += m_pLBGLeg->GetWoundCount();
-    if (m_pRBGLeg)
-        count += m_pRBGLeg->GetWoundCount();
-    if (m_pJetpack)
-        count += m_pJetpack->GetWoundCount();
-    if (m_pLFGLeg)
-        count += m_pLFGLeg->GetWoundCount();
-    if (m_pRFGLeg)
-        count += m_pRFGLeg->GetWoundCount();
-    if (m_pTurret)
-        count += m_pTurret->GetWoundCount();
-
-	return count;
-}
-
-//////////////////////////////////////////////////////////////////////////////////////////
-// Virtual method:  GetTotalWoundLimit
-//////////////////////////////////////////////////////////////////////////////////////////
-// Description:		Returns total wound limit of this actor and all vital attachables.
-
-int ACrab::GetTotalWoundLimit() const
-{ 
-	int count = Actor::GetGibWoundLimit();
-
-    if (m_pLBGLeg)
-        count += m_pLBGLeg->GetGibWoundLimit();
-    if (m_pRBGLeg)
-        count += m_pRBGLeg->GetGibWoundLimit();
-    if (m_pJetpack)
-        count += m_pJetpack->GetGibWoundLimit();
-    if (m_pLFGLeg)
-        count += m_pLFGLeg->GetGibWoundLimit();
-    if (m_pRFGLeg)
-        count += m_pRFGLeg->GetGibWoundLimit();
-    if (m_pTurret)
-        count += m_pTurret->GetGibWoundLimit();
-
-	return count;
-}
-
-//////////////////////////////////////////////////////////////////////////////////////////
-// Virtual method:  Draw
-//////////////////////////////////////////////////////////////////////////////////////////
-// Description:     Draws this ACrab's current graphical representation to a
-//                  BITMAP of choice.
-
-void ACrab::Draw(BITMAP *pTargetBitmap,
-                  const Vector &targetPos,
-                  DrawMode mode,
-                  bool onlyPhysical) const
-{
-    // Override color drawing with flash, if requested.
-    DrawMode realMode = (mode == g_DrawColor && m_FlashWhiteMS) ? g_DrawWhite : mode;
-
-    if (m_pLBGLeg)
-        m_pLBGLeg->Draw(pTargetBitmap, targetPos, realMode, onlyPhysical);
-    if (m_pRBGLeg)
-        m_pRBGLeg->Draw(pTargetBitmap, targetPos, realMode, onlyPhysical);
-    if (m_pJetpack)
-        m_pJetpack->Draw(pTargetBitmap, targetPos, realMode, onlyPhysical);
-    if (m_pTurret && !m_pTurret->IsDrawnAfterParent())
-        m_pTurret->Draw(pTargetBitmap, targetPos, realMode, onlyPhysical);
->>>>>>> be7a504c
 
 #ifdef DEBUG_BUILD
 void ACrab::Draw(BITMAP *pTargetBitmap, const Vector &targetPos, DrawMode mode, bool onlyPhysical) const {
     Actor::Draw(pTargetBitmap, targetPos, mode, onlyPhysical);
 
-<<<<<<< HEAD
     if (mode == g_DrawColor && !onlyPhysical) {
-=======
-    if (m_pTurret && m_pTurret->IsDrawnAfterParent())
-        m_pTurret->Draw(pTargetBitmap, targetPos, realMode, onlyPhysical);
-    if (m_pRFGLeg)
-        m_pRFGLeg->Draw(pTargetBitmap, targetPos, realMode, onlyPhysical);
-    if (m_pLFGLeg)
-        m_pLFGLeg->Draw(pTargetBitmap, targetPos, realMode, onlyPhysical);
-
-#ifdef DEBUG_BUILD
-//    if (mode == g_DrawDebug)
-    if (mode == g_DrawColor && !onlyPhysical)
-    {
-        acquire_bitmap(pTargetBitmap);
-        putpixel(pTargetBitmap, std::floor(m_Pos.m_X),
-                              std::floor(m_Pos.m_Y),
-                              64);
-        putpixel(pTargetBitmap, std::floor(m_Pos.m_X),
-                              std::floor(m_Pos.m_Y),
-                              64);
-        release_bitmap(pTargetBitmap);
-
-        m_pAtomGroup->Draw(pTargetBitmap, targetPos, false, 122);
->>>>>>> be7a504c
         m_pLFGFootGroup->Draw(pTargetBitmap, targetPos, true, 13);
         m_pLBGFootGroup->Draw(pTargetBitmap, targetPos, true, 13);
         m_pRFGFootGroup->Draw(pTargetBitmap, targetPos, true, 13);

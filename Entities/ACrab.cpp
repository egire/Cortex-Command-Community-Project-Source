--- conflicted
+++ resolved
@@ -2249,24 +2249,11 @@
     if (m_Controller.IsState(WEAPON_RELOAD) && FirearmNeedsReload()) {
         ReloadFirearm();
 
-<<<<<<< HEAD
         if (m_DeviceSwitchSound) { m_DeviceSwitchSound->Play(m_Pos); }
 
         // Interrupt sharp aiming
         m_SharpAimTimer.Reset();
         m_SharpAimProgress = 0;
-=======
-        // Holds device, check if we are commanded to reload, or do other related stuff
-        if (pDevice)
-        {
-            // Only reload if no other pickuppable item is in reach
-            if (!pDevice->IsFull() && m_Controller.IsState(WEAPON_RELOAD))
-            {
-                pDevice->Reload();
-				if (m_DeviceSwitchSound) { m_DeviceSwitchSound->Play(m_Pos); }
-            }
-        }
->>>>>>> 3beb9c78
     }
 
     ////////////////////////////////////

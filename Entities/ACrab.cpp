--- conflicted
+++ resolved
@@ -94,16 +94,8 @@
     m_SweepTimer.Reset();
     m_PatrolTimer.Reset();
     m_JumpTimer.Reset();
-<<<<<<< HEAD
-
-	// Dynamic AimRange -- MaximDude
-	m_AimRangeUpperLimit = -1;
-	m_AimRangeLowerLimit = -1;
-	//
-=======
     m_AimRangeUpperLimit = -1;
     m_AimRangeLowerLimit = -1;
->>>>>>> 7955405d
 }
 
 
@@ -257,11 +249,6 @@
     m_SweepRange = reference.m_SweepRange;
     m_AimRangeUpperLimit = reference.m_AimRangeUpperLimit;
     m_AimRangeLowerLimit = reference.m_AimRangeLowerLimit;
-
-	// Dynamic AimRange -- MaximDude
-	m_AimRangeUpperLimit = reference.m_AimRangeUpperLimit;
-	m_AimRangeLowerLimit = reference.m_AimRangeLowerLimit;
-	//
 
     return 0;
 }
@@ -368,21 +355,10 @@
         reader >> m_Paths[RIGHTSIDE][FGROUND][WALK];
     else if (propName == "RDislodgeLimbPath")
         reader >> m_Paths[RIGHTSIDE][FGROUND][DISLODGE];
-<<<<<<< HEAD
-
-	// Dynamic AimRange -- MaximDude
-	else if (propName == "AimRangeUpperLimit")
-		reader >> m_AimRangeUpperLimit;
-	else if (propName == "AimRangeLowerLimit")
-		reader >> m_AimRangeLowerLimit;
-	//
-
-=======
     else if (propName == "AimRangeUpperLimit")
         reader >> m_AimRangeUpperLimit;
     else if (propName == "AimRangeLowerLimit")
         reader >> m_AimRangeLowerLimit;
->>>>>>> 7955405d
     else
         // See if the base class(es) can find a match instead
         return Actor::ReadProperty(propName, reader);
@@ -440,19 +416,10 @@
     writer.NewProperty("RDislodgeLimbPath");
     writer << m_Paths[RIGHTSIDE][FGROUND][DISLODGE];
 
-<<<<<<< HEAD
-	// Dynamic AimRange -- MaximDude
-	writer.NewProperty("AimRangeUpperLimit");
-	writer << m_AimRangeUpperLimit;
-	writer.NewProperty("AimRangeLowerLimit");
-	writer << m_AimRangeLowerLimit;
-	//
-=======
     writer.NewProperty("AimRangeUpperLimit");
     writer << m_AimRangeUpperLimit;
     writer.NewProperty("AimRangeLowerLimit");
     writer << m_AimRangeLowerLimit;
->>>>>>> 7955405d
 
     return 0;
 }
@@ -2250,362 +2217,123 @@
 
 void ACrab::Update()
 {
-	SLICK_PROFILE(0xFF668431);
-
-	float deltaTime = g_TimerMan.GetDeltaTimeSecs();
-	float mass = GetMass();
-
-	// Set Default direction of all the paths!
-	for (int side = 0; side < SIDECOUNT; ++side)
-	{
-		for (int layer = 0; layer < LAYERCOUNT; ++layer)
-		{
-			m_Paths[side][layer][WALK].SetHFlip(m_HFlipped);
-			m_Paths[side][layer][STAND].SetHFlip(m_HFlipped);
-		}
-	}
-
-	////////////////////////////////////
-	// Jetpack activation and blast direction
-
-	if (m_pJetpack && m_pJetpack->IsAttached())
-	{
-		// Start Jetpack burn
-		if (m_Controller.IsState(BODY_JUMPSTART) && m_JetTimeLeft > 0)
-		{
-			m_pJetpack->TriggerBurst();
-			// This is to make sure se get loose from being stuck
-			m_ForceDeepCheck = true;
-			m_pJetpack->EnableEmission(true);
-			// Quadruple this for the burst
-			m_JetTimeLeft -= g_TimerMan.GetDeltaTimeMS() * 10;
-			if (m_JetTimeLeft < 0)
-				m_JetTimeLeft = 0;
-		}
-		// Jetpack is burning
-		else if (m_Controller.IsState(BODY_JUMP) && m_JetTimeLeft > 0)
-		{
-			m_pJetpack->EnableEmission(true);
-			// Jetpacks are noisy!
-			m_pJetpack->AlarmOnEmit(m_Team);
-			// Deduct from the jetpack time
-			m_JetTimeLeft -= g_TimerMan.GetDeltaTimeMS();
-			m_MoveState = JUMP;
-		}
-		// Jetpack is off/turning off
-		else
-		{
-			m_pJetpack->EnableEmission(false);
-			if (m_MoveState == JUMP)
-				m_MoveState = STAND;
-
-			// Replenish the jetpack time, twice as fast
-			m_JetTimeLeft += g_TimerMan.GetDeltaTimeMS() * 2;
-			if (m_JetTimeLeft >= m_JetTimeTotal)
-				m_JetTimeLeft = m_JetTimeTotal;
-		}
-
-		// Direct the jetpack nozzle according to movement stick if analog input is present
-		if (m_Controller.GetAnalogMove().GetMagnitude() > 0.1)
-		{
-			float jetAngle = m_Controller.GetAnalogMove().GetAbsRadAngle() + PI;
-			// Clamp the angle to 45 degrees down cone with centr straight down on body
-			if (jetAngle > PI + HalfPI + QuartPI)// - SixteenthPI)
-				jetAngle = PI + HalfPI + QuartPI;// - SixteenthPI;
-			else if (jetAngle < PI + QuartPI)// + SixteenthPI)
-				jetAngle = PI + QuartPI;// + SixteenthPI;
-
-			m_pJetpack->SetEmitAngle(FacingAngle(jetAngle));
-		}
-		// Or just use the aim angle if we're getting digital input
-		else
-		{
-			float jetAngle = m_AimAngle >= 0 ? (m_AimAngle * 0.25) : 0;
-			jetAngle = PI + QuartPI + EigthPI + jetAngle;
-			// Don't need to use FacingAngle on this becuase it's already applied to the AimAngle since last update.
-			m_pJetpack->SetEmitAngle(jetAngle);
-		}
-	}
-
-	////////////////////////////////////
-	// Movement direction
-
-	if (m_Controller.IsState(MOVE_RIGHT) || m_Controller.IsState(MOVE_LEFT) || m_MoveState == JUMP)
-	{
-		if (m_MoveState != JUMP)
-		{
-			// Restart the stride if we're just starting to walk or crawl
-			if (m_MoveState != WALK)
-			{
-				m_StrideStart[LEFTSIDE] = true;
-				m_StrideStart[RIGHTSIDE] = true;
-				MoveOutOfTerrain(g_MaterialGrass);
-			}
-
-			m_MoveState = WALK;
-
-			for (int side = 0; side < SIDECOUNT; ++side)
-			{
-				m_Paths[side][FGROUND][m_MoveState].SetSpeed(m_Controller.IsState(MOVE_FAST) ? FAST : NORMAL);
-				m_Paths[side][BGROUND][m_MoveState].SetSpeed(m_Controller.IsState(MOVE_FAST) ? FAST : NORMAL);
-			}
-		}
-
-		// Walk backwards if the aiming is done in the opposite direction of travel
-		if (fabs(m_Controller.GetAnalogAim().m_X) > 0.1)
-		{
-			// Walk backwards if necessary
-			for (int side = 0; side < SIDECOUNT; ++side)
-			{
-				m_Paths[side][FGROUND][m_MoveState].SetHFlip(m_Controller.IsState(MOVE_LEFT));
-				m_Paths[side][BGROUND][m_MoveState].SetHFlip(m_Controller.IsState(MOVE_LEFT));
-			}
-		}
-		// Flip if we're moving in the opposite direction
-		else if ((m_Controller.IsState(MOVE_RIGHT) && m_HFlipped) || (m_Controller.IsState(MOVE_LEFT) && !m_HFlipped))
-		{
-			m_HFlipped = !m_HFlipped;
-			//                // Instead of simply carving out a silhouette of the now flipped actor, isntead disable any atoms which are embedded int eh terrain until they emerge again
-			//                m_ForceDeepCheck = true;
-			m_CheckTerrIntersection = true;
-			MoveOutOfTerrain(g_MaterialGrass);
-			for (int side = 0; side < SIDECOUNT; ++side)
-			{
-				for (int layer = 0; layer < LAYERCOUNT; ++layer)
-				{
-					m_Paths[side][layer][m_MoveState].SetHFlip(m_HFlipped);
-					m_Paths[side][layer][WALK].Terminate();
-					m_Paths[side][layer][STAND].Terminate();
-				}
-				m_StrideStart[side] = true;
-			}
-		}
-	}
-	else
-		m_MoveState = STAND;
-
-	////////////////////////////////////
-	// Reload held MO, if applicable
-
-	if (m_pTurret && m_pTurret->IsAttached())
-	{
-		HeldDevice *pDevice = m_pTurret->GetMountedDevice();
-
-		// Holds device, check if we are commanded to reload, or do other related stuff
-		if (pDevice)
-		{
-			// Only reload if no other pickuppable item is in reach
-			if (!pDevice->IsFull() && m_Controller.IsState(WEAPON_RELOAD))
-			{
-				pDevice->Reload();
-				m_DeviceSwitchSound.Play(g_SceneMan.TargetDistanceScalar(m_Pos));
-
-				// Interrupt sharp aiming
-				m_SharpAimTimer.Reset();
-				m_SharpAimProgress = 0;
-			}
-		}
-	}
-
-	////////////////////////////////////
-	// Aiming
-
-<<<<<<< HEAD
-	// Check whether upper/lower limit properties are defined to enable Dynamic AimRange, if not, use legacy to keep compatibility -- MaximDude
-	if (m_AimRangeUpperLimit == -1 || m_AimRangeLowerLimit == -1)
-	{
-	//////// Legacy AimRange
-		//g_ConsoleMan.PrintString("Using Legacy AimRange");
-
-		if (m_Controller.IsState(AIM_UP))
-		{
-			// TODO: Improve these!")
-				// Set the timer to some base number so we don't
-				// get a sluggish feeling at start of aim
-			if (m_AimState != AIMUP)
-			{
-				m_AimTmr.SetElapsedSimTimeMS(150);
-			}
-			m_AimState = AIMUP;
-			m_AimAngle += m_Controller.IsState(AIM_SHARP) ? DMin(m_AimTmr.GetElapsedSimTimeMS() * 0.00005, 0.05) : DMin(m_AimTmr.GetElapsedSimTimeMS() * 0.00015, 0.1);			
-			if (m_AimAngle > m_AimRange)
-			{
-				m_AimAngle = m_AimRange;
-			}
-		}
-		else if (m_Controller.IsState(AIM_DOWN))
-		{
-			// Set the timer to some base number so we don't
-			// get a sluggish feeling at start of aim
-			if (m_AimState != AIMDOWN)
-			{
-				m_AimTmr.SetElapsedSimTimeMS(150);
-			}
-			m_AimState = AIMDOWN;
-			m_AimAngle -= m_Controller.IsState(AIM_SHARP) ? DMin(m_AimTmr.GetElapsedSimTimeMS() * 0.00005, 0.05) : DMin(m_AimTmr.GetElapsedSimTimeMS() * 0.00015, 0.1);
-			if (m_AimAngle < -m_AimRange)
-			{
-				m_AimAngle = -m_AimRange;
-			}
-		}
-		// Analog aim
-		else if (m_Controller.GetAnalogAim().GetMagnitude() > 0.1)
-		{
-			Vector aim = m_Controller.GetAnalogAim();
-			// Hack to avoid the GetAbsRadAngle to mangle an aim angle straight down
-			if (aim.m_X == 0)
-			{
-				aim.m_X += m_HFlipped ? -0.01 : 0.01;
-			}
-			m_AimAngle = aim.GetAbsRadAngle();
-
-			// Check for flip change
-			if ((aim.m_X > 0 && m_HFlipped) || (aim.m_X < 0 && !m_HFlipped))
-			{
-				m_HFlipped = !m_HFlipped;
-				// Instead of simply carving out a silhouette of the now flipped actor, isntead disable any atoms which are embedded int eh terrain until they emerge again
-				//m_ForceDeepCheck = true;
-				m_CheckTerrIntersection = true;
-				MoveOutOfTerrain(g_MaterialGrass);
-				for (int side = 0; side < SIDECOUNT; ++side)
-				{
-					for (int layer = 0; layer < LAYERCOUNT; ++layer)
-					{
-						m_Paths[side][layer][m_MoveState].SetHFlip(m_HFlipped);
-						m_Paths[side][layer][WALK].Terminate();
-						m_Paths[side][layer][STAND].Terminate();
-					}
-					m_StrideStart[side] = true;
-				}
-			}
-			// Correct angle based on flip
-			m_AimAngle = FacingAngle(m_AimAngle);
-			// Clamp so it's within the range
-			Clamp(m_AimAngle, m_AimRange, -m_AimRange);
-		}
-		else
-		{
-			m_AimState = AIMSTILL;
-		}
-	}
-	else
-	{
-	//////// Dynamic AimRange -- MaximDude
-		//g_ConsoleMan.PrintString("Using Dynamic AimRange");
-
-		// Get rotation angle of crab
-		float m_CrabRotAngle = GetRotAngle();
-
-		// Adjust AimRange limits to crab rotation
-		float m_AdjustedAimRangeUpperLimit = (m_HFlipped) ? m_AimRangeUpperLimit - m_CrabRotAngle : m_AimRangeUpperLimit + m_CrabRotAngle;
-		float m_AdjustedAimRangeLowerLimit = (m_HFlipped) ? -m_AimRangeLowerLimit - m_CrabRotAngle : -m_AimRangeLowerLimit + m_CrabRotAngle;
-
-		if (m_Controller.IsState(AIM_UP))
-		{
-			// Set the timer to some base number so we don't
-			// get a sluggish feeling at start of aim
-			if (m_AimState != AIMUP)
-			{
-				m_AimTmr.SetElapsedSimTimeMS(150);
-			}
-			m_AimState = AIMUP;
-			m_AimAngle += m_Controller.IsState(AIM_SHARP) ? DMin(m_AimTmr.GetElapsedSimTimeMS() * 0.00005, 0.05) : DMin(m_AimTmr.GetElapsedSimTimeMS() * 0.00015, 0.1);			
-		}
-		else if (m_Controller.IsState(AIM_DOWN))
-		{
-			// Set the timer to some base number so we don't
-			// get a sluggish feeling at start of aim
-			if (m_AimState != AIMDOWN)
-			{
-				m_AimTmr.SetElapsedSimTimeMS(150);
-			}
-			m_AimState = AIMDOWN;
-			m_AimAngle -= m_Controller.IsState(AIM_SHARP) ? DMin(m_AimTmr.GetElapsedSimTimeMS() * 0.00005, 0.05) : DMin(m_AimTmr.GetElapsedSimTimeMS() * 0.00015, 0.1);
-		}
-		// Analog aim
-		else if (m_Controller.GetAnalogAim().GetMagnitude() > 0.1)
-		{
-			Vector aim = m_Controller.GetAnalogAim();
-			// Hack to avoid the GetAbsRadAngle to mangle an aim angle straight down
-			if (aim.m_X == 0)
-			{
-				aim.m_X += m_HFlipped ? -0.01 : 0.01;
-			}
-			m_AimAngle = aim.GetAbsRadAngle();
-
-			// Check for flip change
-			if ((aim.m_X > 0 && m_HFlipped) || (aim.m_X < 0 && !m_HFlipped))
-			{
-				m_HFlipped = !m_HFlipped;
-				// Instead of simply carving out a silhouette of the now flipped actor, isntead disable any atoms which are embedded int eh terrain until they emerge again
-				//m_ForceDeepCheck = true;
-				m_CheckTerrIntersection = true;
-				MoveOutOfTerrain(g_MaterialGrass);
-				for (int side = 0; side < SIDECOUNT; ++side)
-				{
-					for (int layer = 0; layer < LAYERCOUNT; ++layer)
-					{
-						m_Paths[side][layer][m_MoveState].SetHFlip(m_HFlipped);
-						m_Paths[side][layer][WALK].Terminate();
-						m_Paths[side][layer][STAND].Terminate();
-					}
-					m_StrideStart[side] = true;
-				}
-			}
-			// Correct angle based on flip
-			m_AimAngle = FacingAngle(m_AimAngle);
-			// Clamp aim angle so it's within adjusted limit ranges
-			Clamp(m_AimAngle, m_AdjustedAimRangeUpperLimit, m_AdjustedAimRangeLowerLimit);
-		}
-		else
-		{
-			m_AimState = AIMSTILL;
-		}
-		// Clamp aim angle so it's within adjusted limit ranges
-		Clamp(m_AimAngle, m_AdjustedAimRangeUpperLimit, m_AdjustedAimRangeLowerLimit);
-	}
-=======
+    SLICK_PROFILE(0xFF668431);
+
+    float deltaTime = g_TimerMan.GetDeltaTimeSecs();
+    float mass = GetMass();
+
+    // Set Default direction of all the paths!
+    for (int side = 0; side < SIDECOUNT; ++side)
+    {
+        for (int layer = 0; layer < LAYERCOUNT; ++layer)
+        {
+            m_Paths[side][layer][WALK].SetHFlip(m_HFlipped);
+            m_Paths[side][layer][STAND].SetHFlip(m_HFlipped);
+        }
+    }
+
     ////////////////////////////////////
-    // Aiming
-
-    // Get rotation angle of crab
-    float RotAngle = GetRotAngle();
-
-    // Adjust AimRange limits to crab rotation
-    float m_AdjustedAimRangeUpperLimit = (m_HFlipped) ? m_AimRangeUpperLimit - RotAngle : m_AimRangeUpperLimit + RotAngle;
-    float m_AdjustedAimRangeLowerLimit = (m_HFlipped) ? -m_AimRangeLowerLimit - RotAngle : -m_AimRangeLowerLimit + RotAngle;
-
-    if (m_Controller.IsState(AIM_UP))
-    {
-        // Set the timer to some base number so we don't get a sluggish feeling at start of aim
-        if (m_AimState != AIMUP)
-            m_AimTmr.SetElapsedSimTimeMS(150);
-        m_AimState = AIMUP;
-        m_AimAngle += m_Controller.IsState(AIM_SHARP) ? DMin(m_AimTmr.GetElapsedSimTimeMS() * 0.00005, 0.05) : DMin(m_AimTmr.GetElapsedSimTimeMS() * 0.00015, 0.1);
-    }
-    else if (m_Controller.IsState(AIM_DOWN))
-    {
-        // Set the timer to some base number so we don't get a sluggish feeling at start of aim
-        if (m_AimState != AIMDOWN)
-            m_AimTmr.SetElapsedSimTimeMS(150);
-        m_AimState = AIMDOWN;
-        m_AimAngle -= m_Controller.IsState(AIM_SHARP) ? DMin(m_AimTmr.GetElapsedSimTimeMS() * 0.00005, 0.05) : DMin(m_AimTmr.GetElapsedSimTimeMS() * 0.00015, 0.1);
-    }
-    // Analog aim
-    else if (m_Controller.GetAnalogAim().GetMagnitude() > 0.1)
-    {
-        Vector aim = m_Controller.GetAnalogAim();
-        // Hack to avoid the GetAbsRadAngle to mangle an aim angle straight down
-        if (aim.m_X == 0)
-            aim.m_X += m_HFlipped ? -0.01 : 0.01;
-        m_AimAngle = aim.GetAbsRadAngle();
-
-        // Check for flip change
-        if ((aim.m_X > 0 && m_HFlipped) || (aim.m_X < 0 && !m_HFlipped))
+    // Jetpack activation and blast direction
+
+    if (m_pJetpack && m_pJetpack->IsAttached())
+    {
+        // Start Jetpack burn
+        if (m_Controller.IsState(BODY_JUMPSTART) && m_JetTimeLeft > 0)
+        {
+            m_pJetpack->TriggerBurst();
+            // This is to make sure se get loose from being stuck
+            m_ForceDeepCheck = true;
+            m_pJetpack->EnableEmission(true);
+            // Quadruple this for the burst
+            m_JetTimeLeft -= g_TimerMan.GetDeltaTimeMS() * 10;
+            if (m_JetTimeLeft < 0)
+                m_JetTimeLeft = 0;
+        }
+        // Jetpack is burning
+        else if (m_Controller.IsState(BODY_JUMP) && m_JetTimeLeft > 0)
+        {
+            m_pJetpack->EnableEmission(true);
+            // Jetpacks are noisy!
+            m_pJetpack->AlarmOnEmit(m_Team);
+            // Deduct from the jetpack time
+            m_JetTimeLeft -= g_TimerMan.GetDeltaTimeMS();
+            m_MoveState = JUMP;
+        }
+        // Jetpack is off/turning off
+        else
+        {
+            m_pJetpack->EnableEmission(false);
+            if (m_MoveState == JUMP)
+                m_MoveState = STAND;
+
+            // Replenish the jetpack time, twice as fast
+            m_JetTimeLeft += g_TimerMan.GetDeltaTimeMS() * 2;
+            if (m_JetTimeLeft >= m_JetTimeTotal)
+                m_JetTimeLeft = m_JetTimeTotal;
+        }
+
+        // Direct the jetpack nozzle according to movement stick if analog input is present
+        if (m_Controller.GetAnalogMove().GetMagnitude() > 0.1)
+        {
+            float jetAngle = m_Controller.GetAnalogMove().GetAbsRadAngle() + PI;
+            // Clamp the angle to 45 degrees down cone with centr straight down on body
+            if (jetAngle > PI + HalfPI + QuartPI)// - SixteenthPI)
+                jetAngle = PI + HalfPI + QuartPI;// - SixteenthPI;
+            else if (jetAngle < PI + QuartPI)// + SixteenthPI)
+                jetAngle = PI + QuartPI;// + SixteenthPI;
+
+            m_pJetpack->SetEmitAngle(FacingAngle(jetAngle));
+        }
+        // Or just use the aim angle if we're getting digital input
+        else
+        {
+            float jetAngle = m_AimAngle >= 0 ? (m_AimAngle * 0.25) : 0;
+            jetAngle = PI + QuartPI + EigthPI + jetAngle;
+            // Don't need to use FacingAngle on this becuase it's already applied to the AimAngle since last update.
+            m_pJetpack->SetEmitAngle(jetAngle);
+        }
+    }
+
+    ////////////////////////////////////
+    // Movement direction
+
+    if (m_Controller.IsState(MOVE_RIGHT) || m_Controller.IsState(MOVE_LEFT) || m_MoveState == JUMP)
+    {
+        if (m_MoveState != JUMP)
+        {
+            // Restart the stride if we're just starting to walk or crawl
+            if (m_MoveState != WALK)
+            {
+                m_StrideStart[LEFTSIDE] = true;
+                m_StrideStart[RIGHTSIDE] = true;
+                MoveOutOfTerrain(g_MaterialGrass);
+            }
+
+            m_MoveState = WALK;
+
+            for (int side = 0; side < SIDECOUNT; ++side)
+            {
+                m_Paths[side][FGROUND][m_MoveState].SetSpeed(m_Controller.IsState(MOVE_FAST) ? FAST : NORMAL);
+                m_Paths[side][BGROUND][m_MoveState].SetSpeed(m_Controller.IsState(MOVE_FAST) ? FAST : NORMAL);
+            }
+        }
+
+        // Walk backwards if the aiming is done in the opposite direction of travel
+        if (fabs(m_Controller.GetAnalogAim().m_X) > 0.1)
+        {
+            // Walk backwards if necessary
+            for (int side = 0; side < SIDECOUNT; ++side)
+            {
+                m_Paths[side][FGROUND][m_MoveState].SetHFlip(m_Controller.IsState(MOVE_LEFT));
+                m_Paths[side][BGROUND][m_MoveState].SetHFlip(m_Controller.IsState(MOVE_LEFT));
+            }
+        }
+        // Flip if we're moving in the opposite direction
+        else if ((m_Controller.IsState(MOVE_RIGHT) && m_HFlipped) || (m_Controller.IsState(MOVE_LEFT) && !m_HFlipped))
         {
             m_HFlipped = !m_HFlipped;
-            // Instead of simply carving out a silhouette of the now flipped actor, isntead disable any atoms which are embedded int eh terrain until they emerge again
-            //m_ForceDeepCheck = true;
+//                // Instead of simply carving out a silhouette of the now flipped actor, isntead disable any atoms which are embedded int eh terrain until they emerge again
+//                m_ForceDeepCheck = true;
             m_CheckTerrIntersection = true;
             MoveOutOfTerrain(g_MaterialGrass);
             for (int side = 0; side < SIDECOUNT; ++side)
@@ -2619,12 +2347,92 @@
                 m_StrideStart[side] = true;
             }
         }
+    }
+    else
+        m_MoveState = STAND;
+
+    ////////////////////////////////////
+    // Reload held MO, if applicable
+
+    if (m_pTurret && m_pTurret->IsAttached())
+    {
+        HeldDevice *pDevice = m_pTurret->GetMountedDevice();
+
+        // Holds device, check if we are commanded to reload, or do other related stuff
+        if (pDevice)
+        {
+            // Only reload if no other pickuppable item is in reach
+            if (!pDevice->IsFull() && m_Controller.IsState(WEAPON_RELOAD))
+            {
+                pDevice->Reload();
+                m_DeviceSwitchSound.Play(g_SceneMan.TargetDistanceScalar(m_Pos));
+
+                // Interrupt sharp aiming
+                m_SharpAimTimer.Reset();
+                m_SharpAimProgress = 0;
+            }
+        }
+    }
+
+    ////////////////////////////////////
+    // Aiming
+
+    // Get rotation angle of crab
+    float RotAngle = GetRotAngle();
+
+    // Adjust AimRange limits to crab rotation
+    float m_AdjustedAimRangeUpperLimit = (m_HFlipped) ? m_AimRangeUpperLimit - RotAngle : m_AimRangeUpperLimit + RotAngle;
+    float m_AdjustedAimRangeLowerLimit = (m_HFlipped) ? -m_AimRangeLowerLimit - RotAngle : -m_AimRangeLowerLimit + RotAngle;
+
+    if (m_Controller.IsState(AIM_UP))
+    {
+        // Set the timer to some base number so we don't get a sluggish feeling at start of aim
+        if (m_AimState != AIMUP)
+            m_AimTmr.SetElapsedSimTimeMS(150);
+        m_AimState = AIMUP;
+        m_AimAngle += m_Controller.IsState(AIM_SHARP) ? DMin(m_AimTmr.GetElapsedSimTimeMS() * 0.00005, 0.05) : DMin(m_AimTmr.GetElapsedSimTimeMS() * 0.00015, 0.1);
+    }
+    else if (m_Controller.IsState(AIM_DOWN))
+    {
+        // Set the timer to some base number so we don't get a sluggish feeling at start of aim
+        if (m_AimState != AIMDOWN)
+            m_AimTmr.SetElapsedSimTimeMS(150);
+        m_AimState = AIMDOWN;
+        m_AimAngle -= m_Controller.IsState(AIM_SHARP) ? DMin(m_AimTmr.GetElapsedSimTimeMS() * 0.00005, 0.05) : DMin(m_AimTmr.GetElapsedSimTimeMS() * 0.00015, 0.1);
+    }
+    // Analog aim
+    else if (m_Controller.GetAnalogAim().GetMagnitude() > 0.1)
+    {
+        Vector aim = m_Controller.GetAnalogAim();
+        // Hack to avoid the GetAbsRadAngle to mangle an aim angle straight down
+        if (aim.m_X == 0)
+            aim.m_X += m_HFlipped ? -0.01 : 0.01;
+        m_AimAngle = aim.GetAbsRadAngle();
+
+        // Check for flip change
+        if ((aim.m_X > 0 && m_HFlipped) || (aim.m_X < 0 && !m_HFlipped))
+        {
+            m_HFlipped = !m_HFlipped;
+            // Instead of simply carving out a silhouette of the now flipped actor, isntead disable any atoms which are embedded int eh terrain until they emerge again
+            //m_ForceDeepCheck = true;
+            m_CheckTerrIntersection = true;
+            MoveOutOfTerrain(g_MaterialGrass);
+            for (int side = 0; side < SIDECOUNT; ++side)
+            {
+                for (int layer = 0; layer < LAYERCOUNT; ++layer)
+                {
+                    m_Paths[side][layer][m_MoveState].SetHFlip(m_HFlipped);
+                    m_Paths[side][layer][WALK].Terminate();
+                    m_Paths[side][layer][STAND].Terminate();
+                }
+                m_StrideStart[side] = true;
+            }
+        }
         // Correct angle based on flip
         m_AimAngle = FacingAngle(m_AimAngle);
     }
     else
         m_AimState = AIMSTILL;
->>>>>>> 7955405d
 
     // Clamp aim angle so it's within adjusted limit ranges, for all control types
     Clamp(m_AimAngle, m_AdjustedAimRangeUpperLimit, m_AdjustedAimRangeLowerLimit);
@@ -3613,4 +3421,4 @@
 
 
 
-} // namespace RTE
+} // namespace RTE
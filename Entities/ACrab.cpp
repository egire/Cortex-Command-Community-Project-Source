//////////////////////////////////////////////////////////////////////////////////////////
// File:            ACrab.cpp
//////////////////////////////////////////////////////////////////////////////////////////
// Description:     Source file for the ACrab class.
// Project:         Retro Terrain Engine
// Author(s):       Daniel Tabar
//                  data@datarealms.com
//                  http://www.datarealms.com


//////////////////////////////////////////////////////////////////////////////////////////
// Inclusions of header files

#include "ACrab.h"
#include "AtomGroup.h"
#include "Attachable.h"
#include "ThrownDevice.h"
#include "Turret.h"
#include "Leg.h"
#include "Controller.h"
#include "Matrix.h"
#include "AEmitter.h"
#include "HDFirearm.h"
#include "PieMenuGUI.h"
#include "Scene.h"
#include "SettingsMan.h"
#include "PresetMan.h"

<<<<<<< HEAD
#include "Managers/FrameMan.h"

#include "GUI/GUI.h"
#include "GUI/SDLGUITexture.h"
#include "SDLHelper.h"
=======
#include "GUI.h"
#include "AllegroBitmap.h"
>>>>>>> 59b8fb57

namespace RTE {

ConcreteClassInfo(ACrab, Actor, 20);


//////////////////////////////////////////////////////////////////////////////////////////
// Method:          Clear
//////////////////////////////////////////////////////////////////////////////////////////
// Description:     Clears all the member variables of this ACrab, effectively
//                  resetting the members of this abstraction level only.

void ACrab::Clear()
{
    m_pTurret = 0;
    m_pLFGLeg = 0;
    m_pLBGLeg = 0;
    m_pRFGLeg = 0;
    m_pRBGLeg = 0;
    m_pLFGFootGroup = 0;
    m_BackupLFGFootGroup = nullptr;
    m_pLBGFootGroup = 0;
    m_BackupLBGFootGroup = nullptr;
    m_pRFGFootGroup = 0;
    m_BackupRFGFootGroup = nullptr;
    m_pRBGFootGroup = 0;
    m_BackupRBGFootGroup = nullptr;
    m_StrideSound = nullptr;
    m_pJetpack = 0;
    m_JetTimeTotal = 0.0;
    m_JetTimeLeft = 0.0;
	m_JetAngleRange = 0.25;
    m_MoveState = STAND;
    for (int side = 0; side < SIDECOUNT; ++side)
    {
        for (int layer = 0; layer < LAYERCOUNT; ++layer)
        {
            for (int state = 0; state < MOVEMENTSTATECOUNT; ++state)
            {
                m_Paths[side][layer][state].Reset();
                m_Paths[side][layer][state].Terminate();
            }
        }
        m_StrideStart[side] = false;
//        m_StrideTimer[side].Reset();
    }
    m_Aiming = false;
    m_GoldInInventoryChunk = 0;

    m_DeviceState = SCANNING;
    m_SweepState = NOSWEEP;
    m_DigState = NOTDIGGING;
    m_JumpState = NOTJUMPING;
    m_JumpTarget.Reset();
    m_JumpingRight = true;
    m_DigTunnelEndPos.Reset();
    m_SweepCenterAimAngle = 0;
    m_SweepRange = c_EighthPI;
    m_DigTarget.Reset();
    m_FireTimer.Reset();
    m_SweepTimer.Reset();
    m_PatrolTimer.Reset();
    m_JumpTimer.Reset();
    m_AimRangeUpperLimit = -1;
    m_AimRangeLowerLimit = -1;
}


//////////////////////////////////////////////////////////////////////////////////////////
// Virtual method:  Create
//////////////////////////////////////////////////////////////////////////////////////////
// Description:     Makes the ACrab object ready for use.

int ACrab::Create()
{
    // Read all the properties
    if (Actor::Create() < 0)
        return -1;

    // Create the background paths copied from the foreground ones which were already read in
    for (int side = 0; side < SIDECOUNT; ++side)
    {
        for (int i = 0; i < MOVEMENTSTATECOUNT; ++i)
        {
            m_Paths[side][BGROUND][i].Destroy();
            m_Paths[side][BGROUND][i].Create(m_Paths[side][FGROUND][i]);
        }
    }

    // Initalize the jump time left
    m_JetTimeLeft = m_JetTimeTotal;

    // All ACrabs by default avoid hitting each other ont he same team
    m_IgnoresTeamHits = true;

    // Check whether UpperLimit and LowerLimit are defined, if not, copy general AimRange value to preserve compatibility
    if (m_AimRangeUpperLimit == -1 || m_AimRangeLowerLimit == -1)
    {
        m_AimRangeUpperLimit = m_AimRange;
        m_AimRangeLowerLimit = m_AimRange;
    }

    return 0;
}

/*
//////////////////////////////////////////////////////////////////////////////////////////
// Method:          Create
//////////////////////////////////////////////////////////////////////////////////////////
// Description:     Makes the ACrab object ready for use.

int ACrab::Create(BITMAP *pSprite,
                   Controller *pController,
                   const float mass,
                   const Vector &position,
                   const Vector &velocity,
                   AtomGroup *hitBody,
                   const unsigned long lifetime,
                   Status status,
                   const int health)
{


    return Actor::Create(pSprite,
                         pController,
                         mass,
                         position,
                         velocity,
                         hitBody,
                         lifetime,
                         status,
                         health);
}
*/

//////////////////////////////////////////////////////////////////////////////////////////
// Method:          Create
//////////////////////////////////////////////////////////////////////////////////////////
// Description:     Creates a ACrab to be identical to another, by deep copy.

int ACrab::Create(const ACrab &reference) {
    //Note - hardcoded attachable copying is organized based on desired draw order here.
    if (reference.m_pLBGLeg) {
        m_ReferenceHardcodedAttachableUniqueIDs.insert(reference.m_pLBGLeg->GetUniqueID());
        SetLeftBGLeg(dynamic_cast<Leg *>(reference.m_pLBGLeg->Clone()));
    }
    if (reference.m_pRBGLeg) {
        m_ReferenceHardcodedAttachableUniqueIDs.insert(reference.m_pRBGLeg->GetUniqueID());
        SetRightBGLeg(dynamic_cast<Leg *>(reference.m_pRBGLeg->Clone()));
    }
    if (reference.m_pJetpack) {
        m_ReferenceHardcodedAttachableUniqueIDs.insert(reference.m_pJetpack->GetUniqueID());
        SetJetpack(dynamic_cast<AEmitter *>(reference.m_pJetpack->Clone()));
    }
    if (reference.m_pTurret) {
        m_ReferenceHardcodedAttachableUniqueIDs.insert(reference.m_pTurret->GetUniqueID());
        SetTurret(dynamic_cast<Turret *>(reference.m_pTurret->Clone()));
    }
    if (reference.m_pLFGLeg) {
        m_ReferenceHardcodedAttachableUniqueIDs.insert(reference.m_pLFGLeg->GetUniqueID());
        SetLeftFGLeg(dynamic_cast<Leg *>(reference.m_pLFGLeg->Clone()));
    }
    if (reference.m_pRFGLeg) {
        m_ReferenceHardcodedAttachableUniqueIDs.insert(reference.m_pRFGLeg->GetUniqueID());
        SetRightFGLeg(dynamic_cast<Leg *>(reference.m_pRFGLeg->Clone()));
    }
    Actor::Create(reference);

    m_JetTimeTotal = reference.m_JetTimeTotal;
    m_JetTimeLeft = reference.m_JetTimeLeft;
	m_JetAngleRange = reference.m_JetAngleRange;

    m_pLFGFootGroup = dynamic_cast<AtomGroup *>(reference.m_pLFGFootGroup->Clone());
    m_pLFGFootGroup->SetOwner(this);
    m_BackupLFGFootGroup = dynamic_cast<AtomGroup *>(reference.m_BackupLFGFootGroup->Clone());
    m_BackupLFGFootGroup->SetOwner(this);
    m_BackupLFGFootGroup->SetLimbPos(reference.m_BackupLFGFootGroup->GetLimbPos());
    m_pLBGFootGroup = dynamic_cast<AtomGroup *>(reference.m_pLBGFootGroup->Clone());
    m_pLBGFootGroup->SetOwner(this);
    m_BackupLBGFootGroup = dynamic_cast<AtomGroup *>(reference.m_BackupLBGFootGroup->Clone());
    m_BackupLBGFootGroup->SetOwner(this);
    m_BackupLBGFootGroup->SetLimbPos(reference.m_BackupLBGFootGroup->GetLimbPos());
    m_pRFGFootGroup = dynamic_cast<AtomGroup *>(reference.m_pRFGFootGroup->Clone());
    m_pRFGFootGroup->SetOwner(this);
    m_BackupRFGFootGroup = dynamic_cast<AtomGroup *>(reference.m_BackupRFGFootGroup->Clone());
    m_BackupRFGFootGroup->SetOwner(this);
    m_BackupRFGFootGroup->SetLimbPos(reference.m_BackupRFGFootGroup->GetLimbPos());
    m_pRBGFootGroup = dynamic_cast<AtomGroup *>(reference.m_pRBGFootGroup->Clone());
    m_pRBGFootGroup->SetOwner(this);
    m_BackupRBGFootGroup = dynamic_cast<AtomGroup *>(reference.m_BackupRBGFootGroup->Clone());
    m_BackupRBGFootGroup->SetOwner(this);
    m_BackupRBGFootGroup->SetLimbPos(reference.m_BackupRBGFootGroup->GetLimbPos());

	if (reference.m_StrideSound) { m_StrideSound = dynamic_cast<SoundContainer*>(reference.m_StrideSound->Clone()); }

    m_MoveState = reference.m_MoveState;

    for (int side = 0; side < SIDECOUNT; ++side) {
        for (int i = 0; i < MOVEMENTSTATECOUNT; ++i) {
            m_Paths[side][FGROUND][i].Create(reference.m_Paths[side][FGROUND][i]);
            m_Paths[side][BGROUND][i].Create(reference.m_Paths[side][BGROUND][i]);
        }
    }

    m_GoldInInventoryChunk = reference.m_GoldInInventoryChunk;

    m_DeviceState = reference.m_DeviceState;
    m_SweepState = reference.m_SweepState;
    m_DigState = reference.m_DigState;
    m_JumpState = reference.m_JumpState;
    m_JumpTarget = reference.m_JumpTarget;
    m_JumpingRight = reference.m_JumpingRight;
    m_DigTunnelEndPos = reference.m_DigTunnelEndPos;
    m_SweepCenterAimAngle = reference.m_SweepCenterAimAngle;
    m_SweepRange = reference.m_SweepRange;
    m_AimRangeUpperLimit = reference.m_AimRangeUpperLimit;
    m_AimRangeLowerLimit = reference.m_AimRangeLowerLimit;

    return 0;
}


//////////////////////////////////////////////////////////////////////////////////////////
// Virtual method:  ReadProperty
//////////////////////////////////////////////////////////////////////////////////////////
// Description:     Reads a property value from a reader stream. If the name isn't
//                  recognized by this class, then ReadProperty of the parent class
//                  is called. If the property isn't recognized by any of the base classes,
//                  false is returned, and the reader's position is untouched.

int ACrab::ReadProperty(const std::string_view &propName, Reader &reader)
{
    if (propName == "Turret") {
        SetTurret(dynamic_cast<Turret *>(g_PresetMan.ReadReflectedPreset(reader)));
    } else if (propName == "Jetpack") {
        SetJetpack(dynamic_cast<AEmitter *>(g_PresetMan.ReadReflectedPreset(reader)));
    } else if (propName == "JumpTime") {
        reader >> m_JetTimeTotal;
        m_JetTimeTotal *= 1000;
	} else if (propName == "JumpAngleRange") {
		reader >> m_JetAngleRange;
    } else if (propName == "LFGLeg" || propName == "LeftFGLeg") {
        SetLeftFGLeg(dynamic_cast<Leg *>(g_PresetMan.ReadReflectedPreset(reader)));
    } else if (propName == "LBGLeg" || propName == "LeftBGLeg") {
        SetLeftBGLeg(dynamic_cast<Leg *>(g_PresetMan.ReadReflectedPreset(reader)));
    } else if (propName == "RFGLeg" || propName == "RightFGLeg") {
        SetRightFGLeg(dynamic_cast<Leg *>(g_PresetMan.ReadReflectedPreset(reader)));
    } else if (propName == "RBGLeg" || propName == "RightBGLeg") {
        SetRightBGLeg(dynamic_cast<Leg *>(g_PresetMan.ReadReflectedPreset(reader)));
    } else if (propName == "LFootGroup" || propName == "LeftFootGroup") {
        delete m_pLFGFootGroup;
        delete m_pLBGFootGroup;
        m_pLFGFootGroup = new AtomGroup();
        m_pLBGFootGroup = new AtomGroup();
        reader >> m_pLFGFootGroup;
        m_pLBGFootGroup->Create(*m_pLFGFootGroup);
        m_pLFGFootGroup->SetOwner(this);
        m_pLBGFootGroup->SetOwner(this);
        m_BackupLFGFootGroup = new AtomGroup(*m_pLFGFootGroup);
        m_BackupLFGFootGroup->RemoveAllAtoms();
        m_BackupLBGFootGroup = new AtomGroup(*m_BackupLFGFootGroup);
    } else if (propName == "RFootGroup" || propName == "RightFootGroup") {
        delete m_pRFGFootGroup;
        delete m_pRBGFootGroup;
        m_pRFGFootGroup = new AtomGroup();
        m_pRBGFootGroup = new AtomGroup();
        reader >> m_pRFGFootGroup;
        m_pRBGFootGroup->Create(*m_pRFGFootGroup);
        m_pRFGFootGroup->SetOwner(this);
        m_pRBGFootGroup->SetOwner(this);
        m_BackupRFGFootGroup = new AtomGroup(*m_pRFGFootGroup);
        m_BackupRFGFootGroup->RemoveAllAtoms();
        m_BackupRBGFootGroup = new AtomGroup(*m_BackupRFGFootGroup);
    } else if (propName == "StrideSound") {
		m_StrideSound = new SoundContainer;
        reader >> m_StrideSound;
    } else if (propName == "LStandLimbPath" || propName == "LeftStandLimbPath") {
        reader >> m_Paths[LEFTSIDE][FGROUND][STAND];
    } else if (propName == "LWalkLimbPath" || propName == "LeftWalkLimbPath") {
        reader >> m_Paths[LEFTSIDE][FGROUND][WALK];
    } else if (propName == "LDislodgeLimbPath" || propName == "LeftDislodgeLimbPath") {
        reader >> m_Paths[LEFTSIDE][FGROUND][DISLODGE];
    } else if (propName == "RStandLimbPath" || propName == "RightStandLimbPath") {
        reader >> m_Paths[RIGHTSIDE][FGROUND][STAND];
    } else if (propName == "RWalkLimbPath" || propName == "RightWalkLimbPath") {
        reader >> m_Paths[RIGHTSIDE][FGROUND][WALK];
    } else if (propName == "RDislodgeLimbPath" || propName == "RightDislodgeLimbPath") {
        reader >> m_Paths[RIGHTSIDE][FGROUND][DISLODGE];
    } else if (propName == "AimRangeUpperLimit") {
        reader >> m_AimRangeUpperLimit;
    } else if (propName == "AimRangeLowerLimit") {
        reader >> m_AimRangeLowerLimit;
    } else {
        return Actor::ReadProperty(propName, reader);
    }

    return 0;
}


//////////////////////////////////////////////////////////////////////////////////////////
// Virtual method:  Save
//////////////////////////////////////////////////////////////////////////////////////////
// Description:     Saves the complete state of this ACrab with a Writer for
//                  later recreation with Create(Reader &reader);

int ACrab::Save(Writer &writer) const
{
    Actor::Save(writer);

    writer.NewProperty("Turret");
    writer << m_pTurret;
    writer.NewProperty("Jetpack");
    writer << m_pJetpack;
    writer.NewProperty("JumpTime");
    // Convert to seconds
    writer << m_JetTimeTotal / 1000;
	writer.NewProperty("JumpAngleRange");
	writer << m_JetAngleRange;
    writer.NewProperty("LFGLeg");
    writer << m_pLFGLeg;
    writer.NewProperty("LBGLeg");
    writer << m_pLBGLeg;
    writer.NewProperty("RFGLeg");
    writer << m_pRFGLeg;
    writer.NewProperty("RBGLeg");
    writer << m_pRBGLeg;
    writer.NewProperty("LFGFootGroup");
    writer << m_pLFGFootGroup;
    writer.NewProperty("LBGFootGroup");
    writer << m_pLBGFootGroup;
    writer.NewProperty("RFGFootGroup");
    writer << m_pRFGFootGroup;
    writer.NewProperty("RBGFootGroup");
    writer << m_pRBGFootGroup;
    writer.NewProperty("StrideSound");
    writer << m_StrideSound;

    writer.NewProperty("LStandLimbPath");
    writer << m_Paths[LEFTSIDE][FGROUND][STAND];
    writer.NewProperty("LWalkLimbPath");
    writer << m_Paths[LEFTSIDE][FGROUND][WALK];
    writer.NewProperty("LDislodgeLimbPath");
    writer << m_Paths[LEFTSIDE][FGROUND][DISLODGE];
    writer.NewProperty("RStandLimbPath");
    writer << m_Paths[RIGHTSIDE][FGROUND][STAND];
    writer.NewProperty("RWalkLimbPath");
    writer << m_Paths[RIGHTSIDE][FGROUND][WALK];
    writer.NewProperty("RDislodgeLimbPath");
    writer << m_Paths[RIGHTSIDE][FGROUND][DISLODGE];

    writer.NewProperty("AimRangeUpperLimit");
    writer << m_AimRangeUpperLimit;
    writer.NewProperty("AimRangeLowerLimit");
    writer << m_AimRangeLowerLimit;

    return 0;
}


//////////////////////////////////////////////////////////////////////////////////////////
// Method:          Destroy
//////////////////////////////////////////////////////////////////////////////////////////
// Description:     Destroys and resets (through Clear()) the ACrab object.

void ACrab::Destroy(bool notInherited)
{
    delete m_pLFGFootGroup;
    delete m_pLBGFootGroup;
    delete m_pRFGFootGroup;
    delete m_pRBGFootGroup;

	delete m_StrideSound;
//    for (deque<LimbPath *>::iterator itr = m_WalkPaths.begin();
//         itr != m_WalkPaths.end(); ++itr)
//        delete *itr;

    if (!notInherited)
        Actor::Destroy();
    Clear();
}

/*
//////////////////////////////////////////////////////////////////////////////////////////
// Method:          GetTotalValue
//////////////////////////////////////////////////////////////////////////////////////////
// Description:     Gets the total liquidation value of this Actor and all its carried
//                  gold and inventory.

float ACrab::GetTotalValue(int nativeModule, float foreignMult) const
{
    float totalValue = Actor::GetTotalValue(nativeModule, foreignMult);

    return totalValue;
}
*/
/*
//////////////////////////////////////////////////////////////////////////////////////////
// Virtual method:  GetCPUPos
//////////////////////////////////////////////////////////////////////////////////////////
// Description:     Gets the absoltue position of this' brain, or equivalent.

Vector ACrab::GetCPUPos() const
{
    if (m_pTurret && m_pTurret->IsAttached() && m_pTurret->GetMountedMO())
        return m_pTurret->GetMountedMO()->GetPos();

    return m_Pos;
}
*/

//////////////////////////////////////////////////////////////////////////////////////////
// Virtual method:  GetEyePos
//////////////////////////////////////////////////////////////////////////////////////////
// Description:     Gets the absoltue position of this' eye, or equivalent, where look
//                  vector starts from.

Vector ACrab::GetEyePos() const
{
    if (m_pTurret && m_pTurret->IsAttached() && m_pTurret->HasMountedDevice())
        return m_pTurret->GetFirstMountedDevice()->GetPos();

    return m_Pos;
}

/////////////////////////////////////////////////////////////////////////////////////////////////////////////////////////////

void ACrab::SetTurret(Turret *newTurret) {
    if (m_pTurret && m_pTurret->IsAttached()) { RemoveAndDeleteAttachable(m_pTurret); }
    if (newTurret == nullptr) {
        m_pTurret = nullptr;
    } else {
        m_pTurret = newTurret;
        AddAttachable(newTurret);

        m_HardcodedAttachableUniqueIDsAndSetters.insert({newTurret->GetUniqueID(), [](MOSRotating *parent, Attachable *attachable) {
            Turret *castedAttachable = dynamic_cast<Turret *>(attachable);
            RTEAssert(!attachable || castedAttachable, "Tried to pass incorrect Attachable subtype " + (attachable ? attachable->GetClassName() : "") + " to SetTurret");
            dynamic_cast<ACrab *>(parent)->SetTurret(castedAttachable);
        }});

        if (m_pTurret->HasNoSetDamageMultiplier()) { m_pTurret->SetDamageMultiplier(5.0F); }
    }
}

/////////////////////////////////////////////////////////////////////////////////////////////////////////////////////////////

void ACrab::SetJetpack(AEmitter *newJetpack) {
    if (m_pJetpack && m_pJetpack->IsAttached()) { RemoveAndDeleteAttachable(m_pJetpack); }
    if (newJetpack == nullptr) {
        m_pJetpack = nullptr;
    } else {
        m_pJetpack = newJetpack;
        AddAttachable(newJetpack);

        m_HardcodedAttachableUniqueIDsAndSetters.insert({newJetpack->GetUniqueID(), [](MOSRotating *parent, Attachable *attachable) {
            AEmitter *castedAttachable = dynamic_cast<AEmitter *>(attachable);
            RTEAssert(!attachable || castedAttachable, "Tried to pass incorrect Attachable subtype " + (attachable ? attachable->GetClassName() : "") + " to SetJetpack");
            dynamic_cast<ACrab *>(parent)->SetJetpack(castedAttachable);
        }});

        if (m_pJetpack->HasNoSetDamageMultiplier()) { m_pJetpack->SetDamageMultiplier(0.0F); }
        m_pJetpack->SetApplyTransferredForcesAtOffset(false);
        m_pJetpack->SetDeleteWhenRemovedFromParent(true);
    }
}

/////////////////////////////////////////////////////////////////////////////////////////////////////////////////////////////

void ACrab::SetLeftFGLeg(Leg *newLeg) {
    if (m_pLFGLeg && m_pLFGLeg->IsAttached()) { RemoveAndDeleteAttachable(m_pLFGLeg); }
    if (newLeg == nullptr) {
        m_pLFGLeg = nullptr;
    } else {
        m_pLFGLeg = newLeg;
        AddAttachable(newLeg);

        m_HardcodedAttachableUniqueIDsAndSetters.insert({newLeg->GetUniqueID(), [](MOSRotating *parent, Attachable *attachable) {
            Leg *castedAttachable = dynamic_cast<Leg *>(attachable);
            RTEAssert(!attachable || castedAttachable, "Tried to pass incorrect Attachable subtype " + (attachable ? attachable->GetClassName() : "") + " to SetLeftFGLeg");
            dynamic_cast<ACrab *>(parent)->SetLeftFGLeg(castedAttachable);
        }});

        if (m_pLFGLeg->HasNoSetDamageMultiplier()) { m_pLFGLeg->SetDamageMultiplier(1.0F); }
        m_pLFGLeg->SetInheritsHFlipped(-1);
    }
}

/////////////////////////////////////////////////////////////////////////////////////////////////////////////////////////////

void ACrab::SetLeftBGLeg(Leg *newLeg) {
    if (m_pLBGLeg && m_pLBGLeg->IsAttached()) { RemoveAndDeleteAttachable(m_pLBGLeg); }
    if (newLeg == nullptr) {
        m_pLBGLeg = nullptr;
    } else {
        m_pLBGLeg = newLeg;
        AddAttachable(newLeg);

        m_HardcodedAttachableUniqueIDsAndSetters.insert({newLeg->GetUniqueID(), [](MOSRotating *parent, Attachable *attachable) {
            Leg *castedAttachable = dynamic_cast<Leg *>(attachable);
            RTEAssert(!attachable || castedAttachable, "Tried to pass incorrect Attachable subtype " + (attachable ? attachable->GetClassName() : "") + " to SetLeftBGLeg");
            dynamic_cast<ACrab *>(parent)->SetLeftBGLeg(castedAttachable);
        }});

        if (m_pLBGLeg->HasNoSetDamageMultiplier()) { m_pLBGLeg->SetDamageMultiplier(1.0F); }
        m_pLBGLeg->SetInheritsHFlipped(-1);
    }
}

/////////////////////////////////////////////////////////////////////////////////////////////////////////////////////////////

void ACrab::SetRightFGLeg(Leg *newLeg) {
    if (m_pRFGLeg && m_pRFGLeg->IsAttached()) { RemoveAndDeleteAttachable(m_pRFGLeg); }
    if (newLeg == nullptr) {
        m_pRFGLeg = nullptr;
    } else {
        m_pRFGLeg = newLeg;
        AddAttachable(newLeg);

        m_HardcodedAttachableUniqueIDsAndSetters.insert({newLeg->GetUniqueID(), [](MOSRotating *parent, Attachable *attachable) {
            Leg *castedAttachable = dynamic_cast<Leg *>(attachable);
            RTEAssert(!attachable || castedAttachable, "Tried to pass incorrect Attachable subtype " + (attachable ? attachable->GetClassName() : "") + " to SetRightFGLeg");
            dynamic_cast<ACrab *>(parent)->SetRightFGLeg(castedAttachable);
        }});

        if (m_pRFGLeg->HasNoSetDamageMultiplier()) { m_pRFGLeg->SetDamageMultiplier(1.0F); }
    }
}

/////////////////////////////////////////////////////////////////////////////////////////////////////////////////////////////

void ACrab::SetRightBGLeg(Leg *newLeg) {
    if (m_pRBGLeg && m_pRBGLeg->IsAttached()) { RemoveAndDeleteAttachable(m_pRBGLeg); }
    if (newLeg == nullptr) {
        m_pRBGLeg = nullptr;
    } else {
        m_pRBGLeg = newLeg;
        AddAttachable(newLeg);

        m_HardcodedAttachableUniqueIDsAndSetters.insert({newLeg->GetUniqueID(), [](MOSRotating *parent, Attachable *attachable) {
            Leg *castedAttachable = dynamic_cast<Leg *>(attachable);
            RTEAssert(!attachable || castedAttachable, "Tried to pass incorrect Attachable subtype " + (attachable ? attachable->GetClassName() : "") + " to SetRightBGLeg");
            dynamic_cast<ACrab *>(parent)->SetRightBGLeg(castedAttachable);
        }});

        if (m_pRBGLeg->HasNoSetDamageMultiplier()) { m_pRBGLeg->SetDamageMultiplier(1.0F); }
    }
}

/////////////////////////////////////////////////////////////////////////////////////////////////////////////////////////////


//////////////////////////////////////////////////////////////////////////////////////////
// Virtual method:  CollideAtPoint
//////////////////////////////////////////////////////////////////////////////////////////
// Description:     Calculates the collision response when another MO's Atom collides with
//                  this MO's physical representation. The effects will be applied
//                  directly to this MO, and also represented in the passed in HitData.

bool ACrab::CollideAtPoint(HitData &hd)
{
    return Actor::CollideAtPoint(hd);

/*
    hd.ResImpulse[HITOR].Reset();
    hd.ResImpulse[HITEE].Reset();
    hd.HitRadius[HITEE] = (hd.HitPoint - m_Pos) * c_MPP;
    hd.mass[HITEE] = m_Mass;
    hd.MomInertia[HITEE] = m_pAtomGroup->GetMomentOfInertia();
    hd.HitVel[HITEE] = m_Vel + hd.HitRadius[HITEE].GetPerpendicular() * m_AngularVel;
    hd.VelDiff = hd.HitVel[HITOR] - hd.HitVel[HITEE];
    Vector hitAcc = -hd.VelDiff * (1 + hd.Body[HITOR]->GetMaterial().restitution * GetMaterial().restitution);

    float hittorLever = hd.HitRadius[HITOR].GetPerpendicular().Dot(hd.BitmapNormal);
    float hitteeLever = hd.HitRadius[HITEE].GetPerpendicular().Dot(hd.BitmapNormal);
    hittorLever *= hittorLever;
    hitteeLever *= hitteeLever;
    float impulse = hitAcc.Dot(hd.BitmapNormal) / (((1 / hd.mass[HITOR]) + (1 / hd.mass[HITEE])) +
                    (hittorLever / hd.MomInertia[HITOR]) + (hitteeLever / hd.MomInertia[HITEE]));

    hd.ResImpulse[HITOR] = hd.BitmapNormal * impulse * hd.ImpulseFactor[HITOR];
    hd.ResImpulse[HITEE] = hd.BitmapNormal * -impulse * hd.ImpulseFactor[HITEE];

    ////////////////////////////////////////////////////////////////////////////////
    // If a particle, which does not penetrate, but bounces, do any additional
    // effects of that bounce.
    if (!ParticlePenetration())
// TODO: Add blunt trauma effects here!")
        ;
    }

    m_Vel += hd.ResImpulse[HITEE] / hd.mass[HITEE];
    m_AngularVel += hd.HitRadius[HITEE].GetPerpendicular().Dot(hd.ResImpulse[HITEE]) /
                    hd.MomInertia[HITEE];
*/
}

/*
//////////////////////////////////////////////////////////////////////////////////////////
// Method:          OnBounce
//////////////////////////////////////////////////////////////////////////////////////////
// Description:     Defines what should happen when this MovableObject hits and then
//                  bounces off of something. This is called by the owned Atom/AtomGroup
//                  of this MovableObject during travel.

bool ACrab::OnBounce(const Vector &pos)
{
    return false;
}


//////////////////////////////////////////////////////////////////////////////////////////
// Method:          OnSink
//////////////////////////////////////////////////////////////////////////////////////////
// Description:     Defines what should happen when this MovableObject hits and then
//                  sink into something. This is called by the owned Atom/AtomGroup
//                  of this MovableObject during travel.

bool ACrab::OnSink(const Vector &pos)
{
    return false;
}
*/

//////////////////////////////////////////////////////////////////////////////////////////
// Virtual method:  AddPieMenuSlices
//////////////////////////////////////////////////////////////////////////////////////////
// Description:     Adds all slices this needs on a pie menu.

bool ACrab::AddPieMenuSlices(PieMenuGUI *pPieMenu)
{
	PieSlice reloadSlice("Reload", PieSlice::PieSliceIndex::PSI_RELOAD, PieSlice::SliceDirection::UP);
    pPieMenu->AddSlice(reloadSlice);

	PieSlice sentryAISlice("Sentry AI Mode", PieSlice::PieSliceIndex::PSI_SENTRY, PieSlice::SliceDirection::DOWN);
    pPieMenu->AddSlice(sentryAISlice);

    if (!HasObjectInGroup("Turrets"))
    {
	    PieSlice aiModeSlice("Go-To AI Mode", PieSlice::PieSliceIndex::PSI_GOTO, PieSlice::SliceDirection::DOWN);
        pPieMenu->AddSlice(aiModeSlice);
    }

	PieSlice patrolAISlice("Patrol AI Mode", PieSlice::PieSliceIndex::PSI_PATROL, PieSlice::SliceDirection::DOWN);
	pPieMenu->AddSlice(patrolAISlice);

    if (!HasObjectInGroup("Turrets"))
    {
	    PieSlice formSquadSlice("Form Squad", PieSlice::PieSliceIndex::PSI_FORMSQUAD, PieSlice::SliceDirection::UP);
        pPieMenu->AddSlice(formSquadSlice);
    }

//    pPieMenu->AddSlice(PieSlice("Gold Dig AI Mode", PieMenuGUI::PSI_GOLDDIG, PieSlice::DOWN));

    Actor::AddPieMenuSlices(pPieMenu);

    // Add any custom slices from a currently held device
    if (m_pTurret && m_pTurret->IsAttached() && m_pTurret->HasMountedDevice())
        m_pTurret->GetFirstMountedDevice()->AddPieMenuSlices(pPieMenu); //TODO This should care about all devices but all this will be redone soon so I'm leaving it as-is.

    return true;
}


//////////////////////////////////////////////////////////////////////////////////////////
// Virtual method:  HandlePieCommand
//////////////////////////////////////////////////////////////////////////////////////////
// Description:     Handles and does whatever a specific activated Pie Menu slice does to
//                  this.

bool ACrab::HandlePieCommand(PieSlice::PieSliceIndex pieSliceIndex)
{
    if (pieSliceIndex != PieSlice::PieSliceIndex::PSI_NONE)
    {
        if (pieSliceIndex == PieSlice::PieSliceIndex::PSI_RELOAD)
            m_Controller.SetState(WEAPON_RELOAD);
        else if (pieSliceIndex == PieSlice::PieSliceIndex::PSI_SENTRY)
            m_AIMode = AIMODE_SENTRY;
        else if (pieSliceIndex == PieSlice::PieSliceIndex::PSI_PATROL)
            m_AIMode = AIMODE_PATROL;
        else if (pieSliceIndex == PieSlice::PieSliceIndex::PSI_BRAINHUNT)
        {
            m_AIMode = AIMODE_BRAINHUNT;
            // Clear out the waypoints; player will set new ones with UI in gameactivity
            ClearAIWaypoints();
        }
        else if (pieSliceIndex == PieSlice::PieSliceIndex::PSI_GOTO)
        {
            m_AIMode = AIMODE_GOTO;
            // Clear out the waypoints; player will set new ones with UI in gameactivity
            ClearAIWaypoints();
            m_UpdateMovePath = true;
        }
//        else if (pieSliceIndex == PieMenuGUI::PSI_GOLDDIG)
//            m_AIMode = AIMODE_GOLDDIG;
        else
            return Actor::HandlePieCommand(pieSliceIndex);
    }

    return false;
}


//////////////////////////////////////////////////////////////////////////////////////////
// Virtual Method:  GetEquippedItem
//////////////////////////////////////////////////////////////////////////////////////////
// Description:     Returns whatever is equipped in the turret, if anything. OWNERSHIP IS NOT TRANSFERRED!

MovableObject * ACrab::GetEquippedItem() const
{
    if (m_pTurret && m_pTurret->IsAttached() && m_pTurret->HasMountedDevice())
    {
        return m_pTurret->GetFirstMountedDevice();
    }

    return 0;
}


//////////////////////////////////////////////////////////////////////////////////////////
// Virtual Method:  FirearmIsReady
//////////////////////////////////////////////////////////////////////////////////////////
// Description:     Indicates whether the currently held device's current mag is empty on
//                  ammo or not.

bool ACrab::FirearmIsReady() const {
    if (m_pTurret && m_pTurret->IsAttached() && m_pTurret->HasMountedDevice()) {
        for (const HeldDevice *mountedDevice : m_pTurret->GetMountedDevices()) {
            if (const HDFirearm *mountedFirearm = dynamic_cast<const HDFirearm *>(mountedDevice); mountedFirearm && mountedFirearm->GetRoundInMagCount() != 0) {
                return true;
            }
        }
    }

    return false;
}


//////////////////////////////////////////////////////////////////////////////////////////
// Virtual Method:  FirearmIsEmpty
//////////////////////////////////////////////////////////////////////////////////////////
// Description:     Indicates whether the currently held HDFirearm's is out of ammo.

bool ACrab::FirearmIsEmpty() const {
    return !FirearmIsReady() && m_pTurret && m_pTurret->IsAttached() && m_pTurret->HasMountedDevice();
}


//////////////////////////////////////////////////////////////////////////////////////////
// Virtual Method:  FirearmNeedsReload
//////////////////////////////////////////////////////////////////////////////////////////
// Description:     Indicates whether the currently held HDFirearm's is almost out of ammo.

bool ACrab::FirearmNeedsReload() const {
    if (m_pTurret && m_pTurret->IsAttached() && m_pTurret->HasMountedDevice()) {
        for (const HeldDevice *mountedDevice : m_pTurret->GetMountedDevices()) {
            if (const HDFirearm *mountedFirearm = dynamic_cast<const HDFirearm *>(mountedDevice); mountedFirearm && mountedFirearm->NeedsReloading()) {
                return true;
            }
        }
    }

    return false;
}


//////////////////////////////////////////////////////////////////////////////////////////
// Virtual Method:  FirearmIsSemiAuto
//////////////////////////////////////////////////////////////////////////////////////////
// Description:     Indicates whether the currently held HDFirearm's is semi or full auto.

bool ACrab::FirearmIsSemiAuto() const
{
    if (m_pTurret && m_pTurret->IsAttached() && m_pTurret->HasMountedDevice())
    {
        HDFirearm *pWeapon = dynamic_cast<HDFirearm *>(m_pTurret->GetFirstMountedDevice());
        return pWeapon && !pWeapon->IsFullAuto();
    }
    return false;
}


//////////////////////////////////////////////////////////////////////////////////////////
// Virtual Method:  ReloadFirearms
//////////////////////////////////////////////////////////////////////////////////////////
// Description:     Reloads the currently held firearms, if any.
// Arguments:       None.
// Return value:    None.

void ACrab::ReloadFirearms() {
    if (m_pTurret && m_pTurret->IsAttached() && m_pTurret->HasMountedDevice()) {
        for (HeldDevice *mountedDevice : m_pTurret->GetMountedDevices()) {
            if (HDFirearm *mountedFirearm = dynamic_cast<HDFirearm *>(mountedDevice)) {
                mountedFirearm->Reload();
            }
        }
    }
}

//////////////////////////////////////////////////////////////////////////////////////////
// Virtual Method:  FirearmActivationDelay
//////////////////////////////////////////////////////////////////////////////////////////
// Description:     Returns the currently held device's delay between pulling the trigger
//                  and activating.

int ACrab::FirearmActivationDelay() const
{
    // Check if the currently held device is already the desired type
    if (m_pTurret && m_pTurret->IsAttached() && m_pTurret->HasMountedDevice())
    {
        HDFirearm *pWeapon = dynamic_cast<HDFirearm *>(m_pTurret->GetFirstMountedDevice());
        if (pWeapon)
            return pWeapon->GetActivationDelay();
    }

    return 0;
}


//////////////////////////////////////////////////////////////////////////////////////////
// Virtual method:  IsWithinRange
//////////////////////////////////////////////////////////////////////////////////////////
// Description:     Tells whether a point on the scene is within range of the currently
//                  used device and aiming status, if applicable.

bool ACrab::IsWithinRange(Vector &point) const
{
    if (m_SharpAimMaxedOut)
        return true;

    Vector diff = g_SceneMan.ShortestDistance(m_Pos, point, false);
    float distance = diff.GetMagnitude();

    // Really close!
    if (distance <= m_CharHeight)
        return true;

    // Start with the default aim distance
    float range = m_AimDistance;

    // Add the sharp range of the equipped weapon
    if (m_pTurret && m_pTurret->IsAttached() && m_pTurret->HasMountedDevice())
    {
        range += m_pTurret->GetFirstMountedDevice()->GetSharpLength() * m_SharpAimProgress;
    }

    return distance <= range;
}


//////////////////////////////////////////////////////////////////////////////////////////
// Virtual method:  Look
//////////////////////////////////////////////////////////////////////////////////////////
// Description:     Casts an unseen-revealing ray in the direction of where this is facing.
// Arguments:       The degree angle to deviate from the current view point in the ray
//                  casting. A random ray will be chosen out of this +-range.

bool ACrab::Look(float FOVSpread, float range)
{
    if (!g_SceneMan.AnythingUnseen(m_Team))
        return false;

    // Set the length of the look vector
    float aimDistance = m_AimDistance + range;
    Vector aimPos = GetCPUPos();

    // If aiming down the barrel, look through that
    if (m_Controller.IsState(AIM_SHARP) && m_pTurret && m_pTurret->IsAttached() && m_pTurret->HasMountedDevice())
    {
        aimPos = m_pTurret->GetFirstMountedDevice()->GetPos();
        aimDistance += m_pTurret->GetFirstMountedDevice()->GetSharpLength();
    }
    // If just looking, use the sensors on the turret instead
    else if (m_pTurret && m_pTurret->IsAttached())
    {
        aimPos = GetEyePos();
    }

    // Create the vector to trace along
    Vector lookVector(aimDistance, 0);
    // Set the rotation to the actual aiming angle
    Matrix aimMatrix(m_HFlipped ? -m_AimAngle : m_AimAngle);
    aimMatrix.SetXFlipped(m_HFlipped);
    lookVector *= aimMatrix;
    // Add the spread
    lookVector.DegRotate(FOVSpread * RandomNormalNum());

    // TODO: generate an alarm event if we spot an enemy actor?

    Vector ignored;
    // Cast the seeing ray, adjusting the skip to match the resolution of the unseen map
    return g_SceneMan.CastSeeRay(m_Team, aimPos, lookVector, ignored, 25, (int)g_SceneMan.GetUnseenResolution(m_Team).GetSmallest() / 2);
}


//////////////////////////////////////////////////////////////////////////////////////////
// Virtual method:  LookForMOs
//////////////////////////////////////////////////////////////////////////////////////////
// Description:     Casts an MO detecting ray in the direction of where the head is looking
//                  at the time. Factors including head rotation, sharp aim mode, and
//                  other variables determine how this ray is cast.

MovableObject * ACrab::LookForMOs(float FOVSpread, unsigned char ignoreMaterial, bool ignoreAllTerrain)
{
    MovableObject *pSeenMO = 0;
    Vector aimPos = m_Pos;
    float aimDistance = m_AimDistance + g_FrameMan.GetPlayerScreenWidth() * 0.51;   // Set the length of the look vector

    // If aiming down the barrel, look through that
    if (m_Controller.IsState(AIM_SHARP) && m_pTurret && m_pTurret->IsAttached() && m_pTurret->HasMountedDevice())
    {
        aimPos = m_pTurret->GetFirstMountedDevice()->GetPos();
        aimDistance += m_pTurret->GetFirstMountedDevice()->GetSharpLength();
    }
    // If just looking, use the sensors on the turret instead
    else if (m_pTurret && m_pTurret->IsAttached())
        aimPos = GetEyePos();
    // If no turret...
    else
        aimPos = GetCPUPos();

    // Create the vector to trace along
    Vector lookVector(aimDistance, 0);
    // Set the rotation to the actual aiming angle
    Matrix aimMatrix(m_HFlipped ? -m_AimAngle : m_AimAngle);
    aimMatrix.SetXFlipped(m_HFlipped);
    lookVector *= aimMatrix;
    // Add the spread
    lookVector.DegRotate(FOVSpread * RandomNormalNum());

    MOID seenMOID = g_SceneMan.CastMORay(aimPos, lookVector, m_MOID, IgnoresWhichTeam(), ignoreMaterial, ignoreAllTerrain, 5);
    pSeenMO = g_MovableMan.GetMOFromID(seenMOID);
    if (pSeenMO)
        return pSeenMO->GetRootParent();

    return pSeenMO;
}


//////////////////////////////////////////////////////////////////////////////////////////
// Method:          UpdateMovePath
//////////////////////////////////////////////////////////////////////////////////////////
// Description:     Updates the path to move along to the currently set movetarget.

bool ACrab::UpdateMovePath()
{
    // Do the real path calc; abort and pass along the message if it didn't happen due to throttling
    if (!Actor::UpdateMovePath())
        return false;

    // Process the new path we now have, if any
    if (!m_MovePath.empty())
    {
        // Smash all airborne waypoints down to just above the ground, except for when it makes the path intersect terrain or it is the final destination
        list<Vector>::iterator finalItr = m_MovePath.end();
        finalItr--;
        Vector smashedPoint;
        Vector previousPoint = *(m_MovePath.begin());
        list<Vector>::iterator nextItr = m_MovePath.begin();
        for (list<Vector>::iterator lItr = m_MovePath.begin(); lItr != finalItr; ++lItr)
        {
            nextItr++;
            smashedPoint = g_SceneMan.MovePointToGround((*lItr), m_CharHeight*0.2, 7);

            // Only smash if the new location doesn't cause the path to intersect hard terrain ahead or behind of it
            // Try three times to halve the height to see if that won't intersect
            for (int i = 0; i < 3; i++)
            {
				Vector notUsed;

                if (!g_SceneMan.CastStrengthRay(previousPoint, smashedPoint - previousPoint, 5, notUsed, 3, g_MaterialDoor) &&
                    nextItr != m_MovePath.end() && !g_SceneMan.CastStrengthRay(smashedPoint, (*nextItr) - smashedPoint, 5, notUsed, 3, g_MaterialDoor))
                {
                    (*lItr) = smashedPoint;
                    break;
                }
                else
                    smashedPoint.m_Y -= ((smashedPoint.m_Y - (*lItr).m_Y) / 2);
            }

            previousPoint = (*lItr);
        }
    }

    return true;
}


//////////////////////////////////////////////////////////////////////////////////////////
// Virtual method:  UpdateAI
//////////////////////////////////////////////////////////////////////////////////////////
// Description:     Updates this' AI state. Supposed to be done every frame that this has
//                  a CAI controller controlling it.

void ACrab::UpdateAI()
{
    Actor::UpdateAI();

    Vector cpuPos = GetCPUPos();
    MovableObject *pSeenMO = 0;
    Actor *pSeenActor = 0;

    ///////////////////////////////////////////////
    // React to relevant AlarmEvents

    const list<AlarmEvent> &events = g_MovableMan.GetAlarmEvents();
    if (!events.empty())
    {
        Vector alarmVec;
        Vector sensorPos = GetEyePos();
        for (list<AlarmEvent>::const_iterator aeItr = events.begin(); aeItr != events.end(); ++aeItr)
        {
            // Caused by some other team's activites - alarming!
            if (aeItr->m_Team != m_Team)
            {
                // See how far away the alarm situation is
                alarmVec = g_SceneMan.ShortestDistance(sensorPos, aeItr->m_ScenePos);
                // Only react if the alarm is within range and this is perceptive enough to hear it
                if (alarmVec.GetLargest() <= aeItr->m_Range * m_Perceptiveness)
                {
	 	    Vector zero;

                    // Now check if we have line of sight to the alarm point
                    // Don't check all the way to the target, we are checking for no obstacles, and target will be an abstacle in itself
                    if (g_SceneMan.CastObstacleRay(sensorPos, alarmVec * 0.9, zero, zero, m_RootMOID, IgnoresWhichTeam(), g_MaterialGrass, 5) < 0)
                    {
                        // If this is the same alarm as last, then don't repeat the signal
                        if (g_SceneMan.ShortestDistance(m_LastAlarmPos, aeItr->m_ScenePos).GetLargest() > 10)
                        {
                            // Yes! WE ARE ALARMED!
                            AlarmPoint(aeItr->m_ScenePos);
                            break;
                        }
                    }
                }
            }
        }
    }

    ////////////////////////////////////////////////
    // AI MODES

    // If alarmed, override all modes, look at the alarming point
    if (!m_AlarmTimer.IsPastSimTimeLimit())
    {
        // Freeze!
        m_LateralMoveState = LAT_STILL;
/*
        // If we're unarmed, hit the deck!
        if (!EquipFirearm() && !EquipThrowable() && !EquipDiggingTool())
        {
            m_Controller.SetState(BODY_CROUCH, true);
            // Also hit the deck completely and crawl away, not jsut sit down in place
            m_Controller.SetState(m_HFlipped ? MOVE_LEFT : MOVE_RIGHT, true);
        }
*/
        // We're not stuck, just waiting and watching
        m_StuckTimer.Reset();
        // If we're not already engaging a target, jsut point in the direciton we heard the alarm come from
        if (m_DeviceState != AIMING && m_DeviceState != FIRING && m_DeviceState != THROWING)
        {
            // Look/point in the direction of alarm, the point should already ahve been set
            m_DeviceState = POINTING;
        }
    }
    // Patrolling
    else if (m_AIMode == AIMODE_PATROL)
    {
        m_SweepCenterAimAngle = 0;
        m_SweepRange = c_EighthPI;

        if (m_LateralMoveState == LAT_STILL)
        {
            // Avoid seeming stuck if we're waiting to turn
            m_StuckTimer.Reset();

            if (m_PatrolTimer.IsPastSimMS(2000))
            {
                m_PatrolTimer.Reset();
                m_LateralMoveState = m_HFlipped ? LAT_RIGHT : LAT_LEFT;
            }
        }
        else
        {
            // Stop and then turn around after a period of time, or if bumped into another actor (like a rocket)
            if (m_PatrolTimer.IsPastSimMS(8000) ||
                /*g_SceneMan.CastNotMaterialRay(m_Pos, Vector(m_CharHeight / 4, 0), g_MaterialAir, Vector(), 4, false)*/
                g_SceneMan.CastMORay(m_Pos, Vector((m_LateralMoveState == LAT_RIGHT ? m_CharHeight : -m_CharHeight) / 3, 0), m_MOID, IgnoresWhichTeam(), g_MaterialGrass, false, 4) != g_NoMOID)
            {
                m_PatrolTimer.Reset();
                m_LateralMoveState = LAT_STILL;
            }
        }
    }
    // Going to a goal, potentially through a set of waypoints
    else if (m_AIMode == AIMODE_GOTO)
    {
        // Calculate the path to the target brain if need for refresh (note updating each pathfindingupdated causes small chug, maybe space em out with a timer?)
        // Also if we're way off form the path, or haven't made progress toward the current waypoint in a while, update the path to see if we can improve
        // Also if we seem to have completed the path to the current waypoint, we should update to get the path to the next waypoint
        if (m_UpdateMovePath || (m_ProgressTimer.IsPastSimMS(10000) && m_DeviceState != DIGGING) || (m_MovePath.empty() && m_MoveVector.GetLargest() < m_CharHeight * 0.25f))// || (m_MoveVector.GetLargest() > m_CharHeight * 2))// || g_SceneMan.GetScene()->PathFindingUpdated())
        {
            // Also never update while jumping
            if (m_DeviceState != JUMPING)
                UpdateMovePath();
        }

        // If we used to be pointing at something (probably alarmed), just scan ahead instead
        if (m_DeviceState == POINTING)
            m_DeviceState = SCANNING;

        // Digging has its own advancement modes
        if (m_DeviceState != DIGGING)
        {
			Vector notUsed;
            Vector pathPointVec;
            // See if we are close enough to the next move target that we should grab the next in the path that is out of proximity range
            for (list<Vector>::iterator lItr = m_MovePath.begin(); lItr != m_MovePath.end();)
            {
                pathPointVec = g_SceneMan.ShortestDistance(m_Pos, *lItr);
                // Make sure we are within range AND have a clear sight to the waypoint we're about to eliminate, or it might be around a corner
                if (pathPointVec.GetLargest() <= m_MoveProximityLimit && !g_SceneMan.CastStrengthRay(m_Pos, pathPointVec, 5, notUsed, 0, g_MaterialDoor))
                {
                    lItr++;
                    // Save the last one before being popped off so we can use it to check if we need to dig (if there's any material between last and current)
                    m_PrevPathTarget = m_MovePath.front();
                    m_MovePath.pop_front();
                }
                else
                    break;
            }

            // If still stuff in the path, get the next point on it
            if (!m_MovePath.empty())
                m_MoveTarget = m_MovePath.front();
        }

        // Determine the direction to walk to get to the next move target, or if to simply stay still
        m_MoveVector = g_SceneMan.ShortestDistance(m_Pos, m_MoveTarget);
        if ((m_MoveVector.m_X > 0 && m_LateralMoveState == LAT_LEFT) || (m_MoveVector.m_X < 0 && m_LateralMoveState == LAT_RIGHT) || m_LateralMoveState == LAT_STILL)
        {
            // If not following an MO, stay still and switch to sentry mode if we're close enough to final static destination
            if (!m_pMOMoveTarget && m_Waypoints.empty() && m_MovePath.empty() && fabs(m_MoveVector.m_X) <= 10)
            {
                // DONE MOVING TOWARD TARGET
                m_LateralMoveState = LAT_STILL;
                m_AIMode = AIMODE_SENTRY;
                m_DeviceState = SCANNING;
            }
            // Turns only after a delay to avoid getting stuck on switchback corners in corridors
            else if (m_MoveOvershootTimer.IsPastSimMS(500) || m_LateralMoveState == LAT_STILL)
                m_LateralMoveState = m_LateralMoveState == LAT_RIGHT ? LAT_LEFT : LAT_RIGHT;
        }
        else
            m_MoveOvershootTimer.Reset();

        // Calculate and set the sweep center for the bots to be pointing to the target location
        if (m_DeviceState == SCANNING)
        {
            Vector targetVector(fabs(m_MoveVector.m_X), m_MoveVector.m_Y);
            m_SweepCenterAimAngle = targetVector.GetAbsRadAngle();
            m_SweepRange = c_SixteenthPI;
        }
    }
    // Brain hunting
    else if (m_AIMode == AIMODE_BRAINHUNT)
    {
        // Just set up the closest brain target and switch to GOTO mode
        Actor *pTargetBrain = g_MovableMan.GetClosestBrainActor(m_Team == 0 ? 1 : 0, m_Pos);
        if (pTargetBrain)
        {
            m_UpdateMovePath = true;
            AddAIMOWaypoint(pTargetBrain);
        }
        // Couldn't find any, so stay put
        else
            m_MoveTarget = m_Pos;

        // If we used to be pointing at something (probably alarmed), just scan ahead instead
        if (m_DeviceState == POINTING)
            m_DeviceState = SCANNING;

        m_AIMode = AIMODE_GOTO;
    }
    // Gold digging
    else if (m_AIMode == AIMODE_GOLDDIG)
    {
        m_SweepRange = c_EighthPI;
/*
        // Only dig if we have a tool for it
        if (EquipDiggingTool())
        {
            Vector newGoldPos;
            // Scan for gold, slightly more than the facing direction arc
            if (LookForGold(100, m_SightDistance / 2, newGoldPos))
            {
                // Start digging when gold is spotted and tool is ready
                m_DeviceState = DIGGING;

                // Only replace the target if the one we found is closer, or the old one isn't gold anymore
                Vector newGoldDir = newGoldPos - m_Pos;
                Vector oldGoldDir = m_DigTarget - m_Pos;
                if (newGoldDir.GetMagnitude() < oldGoldDir.GetMagnitude() || g_SceneMan.GetTerrain()->GetMaterialPixel(m_DigTarget.m_X, m_DigTarget.m_Y) != g_MaterialGold)
                {
                    m_DigTarget = newGoldPos;
                    m_StuckTimer.Reset();
                }

                // Turn around if the target is behind us
                m_HFlipped = m_DigTarget.m_X < m_Pos.m_X;
            }
            // If we can't see any gold, and our current target is out of date, then stop pressing the trigger
            else if (g_SceneMan.GetTerrain()->GetMaterialPixel(m_DigTarget.m_X, m_DigTarget.m_Y) != g_MaterialGold)
                m_DeviceState = STILL;

            // Figure out which direction to be digging in.
            Vector goldDir = m_DigTarget - m_Pos;
            m_SweepCenterAimAngle = goldDir.GetAbsRadAngle();

            // Move if there is space or a cavity to move into
            Vector moveRay(m_CharHeight / 2, 0);
            moveRay.AbsRotateTo(goldDir);
// TODO; Consider backstepping implications here, want to override it every time?
            if (g_SceneMan.CastNotMaterialRay(m_Pos, moveRay, g_MaterialAir, 3, false) < 0)
            {
                m_ObstacleState = PROCEEDING;
                m_LateralMoveState = m_HFlipped ? LAT_LEFT : LAT_RIGHT;
            }
            else
            {
                m_ObstacleState = DIGPAUSING;
                m_LateralMoveState = LAT_STILL;
            }
        }
        // Otherwise just stand sentry with a gun
        else
        {
            EquipFirearm();
            m_LateralMoveState = LAT_STILL;
            m_SweepCenterAimAngle = 0;
            m_SweepRange = c_EighthPI;
        }
*/
    }
    // Sentry
    else
    {
        m_LateralMoveState = LAT_STILL;
        m_SweepCenterAimAngle = 0;
        m_SweepRange = c_EighthPI;
    }

    ///////////////////////////////
    // DEVICE LOGIC

    // Still, pointing at the movetarget
    if (m_DeviceState == STILL)
    {
        m_SweepCenterAimAngle = FacingAngle(g_SceneMan.ShortestDistance(cpuPos, m_MoveTarget).GetAbsRadAngle());
        // Aim to point there
        float aimAngle = GetAimAngle(false);
        if (aimAngle < m_SweepCenterAimAngle && aimAngle < c_HalfPI)
        {
            m_Controller.SetState(AIM_UP, true);
        }
        else if (aimAngle > m_SweepCenterAimAngle && aimAngle > -c_HalfPI)
        {
            m_Controller.SetState(AIM_DOWN, true);
        }
    }
    // Pointing at a specifc target
    else if (m_DeviceState == POINTING)
    {
        Vector targetVector = g_SceneMan.ShortestDistance(GetEyePos(), m_PointingTarget, false);
        m_Controller.m_AnalogAim = targetVector;
        m_Controller.m_AnalogAim.CapMagnitude(1.0);
/* Old digital way, now jsut use analog aim instead
        // Do the actual aiming; first figure out which direction to aim in
        float aimAngleDiff = targetVector.GetAbsRadAngle() - GetLookVector().GetAbsRadAngle();
        // Flip if we're flipped
        aimAngleDiff = IsHFlipped() ? -aimAngleDiff : aimAngleDiff;
        // Now send the command to move aim in the appropriate direction
        m_ControlStates[aimAngleDiff > 0 ? AIM_UP : AIM_DOWN] = true;
*/
/*
        m_SweepCenterAimAngle = FacingAngle(g_SceneMan.ShortestDistance(cpuPos, m_PointingTarget).GetAbsRadAngle());
        // Aim to point there
        float aimAngle = GetAimAngle(false);
        if (aimAngle < m_SweepCenterAimAngle && aimAngle < c_HalfPI)
        {
            m_Controller.SetState(AIM_UP, true);
        }
        else if (aimAngle > m_SweepCenterAimAngle && aimAngle > -c_HalfPI)
        {
            m_Controller.SetState(AIM_DOWN, true);
        }
*/
        // Narrow FOV range scan, 10 degrees each direction
        pSeenMO = LookForMOs(10, g_MaterialGrass, false);
        // Saw something!
        if (pSeenMO)
        {
            pSeenActor = dynamic_cast<Actor *>(pSeenMO->GetRootParent());
            // ENEMY SIGHTED! Switch to a weapon with ammo if we haven't already
            if (pSeenActor && pSeenActor->GetTeam() != m_Team)
            {
                // Start aiming toward that target
                m_SeenTargetPos = g_SceneMan.GetLastRayHitPos();//pSeenActor->GetPos();
                m_DeviceState = AIMING;
                m_FireTimer.Reset();
            }
        }
    }
    // Digging
    else if (m_DeviceState == DIGGING)
    {
        m_DeviceState = SCANNING;
        m_DigState = NOTDIGGING;
/*
        // Switch to the digger if we have one
        if (EquipDiggingTool())
        {
            // Reload if it's empty
            if (FirearmIsEmpty())
                m_Controller.SetState(WEAPON_RELOAD, true);
            // Everything's ready - dig away!
            else
            {
                // Pull the trigger on the digger, if we're not backstepping or a teammate is in the way!
                m_Controller.SetState(WEAPON_FIRE, m_ObstacleState != BACKSTEPPING && m_TeamBlockState != BLOCKED);

                // Finishing off a tunnel, so aim squarely for the end tunnel positon
                if (m_DigState == FINISHINGDIG)
                    m_SweepCenterAimAngle = FacingAngle(g_SceneMan.ShortestDistance(cpuPos, m_DigTunnelEndPos).GetAbsRadAngle());
                // Tunneling: update the digging direction, aiming exactly between the prev target and the current one
                else
                {
                    Vector digTarget = m_PrevPathTarget + (g_SceneMan.ShortestDistance(m_PrevPathTarget, m_MoveTarget) * 0.5);
                    // Flip us around if we're facing away from the dig target, also don't dig
                    if (digTarget.m_X > m_Pos.m_X && m_HFlipped)
                    {
                        m_LateralMoveState = LAT_RIGHT;
                        m_Controller.SetState(WEAPON_FIRE, false);
                    }
                    else if (digTarget.m_X < m_Pos.m_X && !m_HFlipped)
                    {
                        m_LateralMoveState = LAT_LEFT;
                        m_Controller.SetState(WEAPON_FIRE, false);
                    }
                    m_SweepCenterAimAngle = FacingAngle(g_SceneMan.ShortestDistance(cpuPos, digTarget).GetAbsRadAngle());
                }

                // Sweep digging up and down
                if (m_SweepState == SWEEPINGUP && m_TeamBlockState != BLOCKED)
                {
                    float aimAngle = GetAimAngle(false);
                    if (aimAngle < m_SweepCenterAimAngle + m_SweepRange && aimAngle < c_HalfPI)
                    {
                        m_Controller.SetState(AIM_UP, true);
                    }
                    else
                    {
                        m_SweepState = SWEEPUPPAUSE;
                        m_SweepTimer.Reset();
                    }
                }
                else if (m_SweepState == SWEEPUPPAUSE && m_SweepTimer.IsPastSimMS(10))
                {
                    m_SweepState = SWEEPINGDOWN;
                }
                else if (m_SweepState == SWEEPINGDOWN && m_TeamBlockState != BLOCKED)
                {
                    float aimAngle = GetAimAngle(false);
                    if (aimAngle > m_SweepCenterAimAngle - m_SweepRange && aimAngle > -c_HalfPI)
                    {
                        m_Controller.SetState(AIM_DOWN, true);
                    }
                    else
                    {
                        m_SweepState = SWEEPDOWNPAUSE;
                        m_SweepTimer.Reset();
                    }
                }
                else if (m_SweepState == SWEEPDOWNPAUSE && m_SweepTimer.IsPastSimMS(10))
                {
                    m_SweepState = SWEEPINGUP;
                }

                // See if we have dug out all that we can in the sweep area without moving closer
// TODO: base the range on the digger's actual range, quereied from teh digger itself
                Vector centerRay(m_CharHeight * 0.45, 0);
                centerRay.RadRotate(GetAimAngle(true));
                if (g_SceneMan.CastNotMaterialRay(cpuPos, centerRay, g_MaterialAir, 3) < 0)
                {
                    // Now check the tunnel's thickness
                    Vector upRay(m_CharHeight * 0.4, 0);
                    upRay.RadRotate(GetAimAngle(true) + m_SweepRange * 0.5);
                    Vector downRay(m_CharHeight * 0.4, 0);
                    downRay.RadRotate(GetAimAngle(true) - m_SweepRange * 0.5);
                    if (g_SceneMan.CastNotMaterialRay(cpuPos, upRay, g_MaterialAir, 3) < 0 &&
                        g_SceneMan.CastNotMaterialRay(cpuPos, downRay, g_MaterialAir, 3) < 0)
                    {
                        // Ok the tunnel section is clear, so start walking forward while still digging
                        m_ObstacleState = PROCEEDING;
                    }
                    // Tunnel cavity not clear yet, so stay put and dig some more
                    else if (m_ObstacleState != BACKSTEPPING)
                        m_ObstacleState = DIGPAUSING;
                }
                // Tunnel cavity not clear yet, so stay put and dig some more
                else if (m_ObstacleState != BACKSTEPPING)
                    m_ObstacleState = DIGPAUSING;

                // When we get close enough to the next point and clear it, advance it and stop again to dig some more
                if (m_DigState != FINISHINGDIG && (fabs(m_PrevPathTarget.m_X - m_Pos.m_X) < (m_CharHeight * 0.33)))
                {
                    // If we have cleared the buried path segment, advance to the next
                    if (!g_SceneMan.CastStrengthRay(m_PrevPathTarget, g_SceneMan.ShortestDistance(m_PrevPathTarget, m_MoveTarget), 5, Vector(), 1, g_MaterialDoor))
                    {
                        // Advance to the next one, if there are any
                        if (m_MovePath.size() >= 2)
                        {
                            m_PrevPathTarget = m_MovePath.front();
                            m_MovePath.pop_front();
                            m_MoveTarget = m_MovePath.front();
                        }

                        // WE HAVE BROKEN THROUGH WITH THIS TUNNEL (but not yet cleared it enough for passing through)!
                        // If the path segment is now in the air again, and the tunnel cavity is clear, then go into finishing digging mode
                        if (!g_SceneMan.CastStrengthRay(m_PrevPathTarget, g_SceneMan.ShortestDistance(m_PrevPathTarget, m_MoveTarget), 5, Vector(), 1, g_MaterialDoor))
                        {
                            m_DigTunnelEndPos = m_MoveTarget;
                            m_DigState = FINISHINGDIG;
                        }
                    }
                }

                // If we have broken through to the end of the tunnel, but not yet cleared it completely, then keep digging until the end tunnel position is hit
                if (m_DigState == FINISHINGDIG && g_SceneMan.ShortestDistance(m_Pos, m_DigTunnelEndPos).m_X < (m_CharHeight * 0.33))
                {
                    // DONE DIGGING THIS FUCKING TUNNEL, PROCEED
                    m_ObstacleState = PROCEEDING;
                    m_DeviceState = SCANNING;
                    m_DigState = NOTDIGGING;
                }
            }
        }
        // If we need to and can, pick up any weapon on the ground
        else if (m_pItemInReach)
        {
            m_Controller.SetState(WEAPON_PICKUP, true);
            // Can't be digging without a tool, fool
            m_DeviceState = SCANNING;
            m_DigState = NOTDIGGING;
        }
*/
    }
    // Look for, aim at, and fire upon enemy Actors
    else if (m_DeviceState == SCANNING)
    {
        if (m_SweepState == NOSWEEP)
            m_SweepState = SWEEPINGUP;

        // Try to switch to, and if necessary, reload a firearm when we are scanning
        // Reload if necessary
        if (FirearmNeedsReload())
            m_Controller.SetState(WEAPON_RELOAD, true);

        // Scan aiming up and down
        if (m_SweepState == SWEEPINGUP)
        {
            float aimAngle = GetAimAngle(false);
            if (aimAngle < m_SweepCenterAimAngle + m_SweepRange && aimAngle < c_HalfPI)
            {
                m_Controller.SetState(AIM_UP, true);
            }
            else
            {
                m_SweepState = SWEEPUPPAUSE;
                m_SweepTimer.Reset();
            }
        }
        else if (m_SweepState == SWEEPUPPAUSE && m_SweepTimer.IsPastSimMS(1000))
        {
            m_SweepState = SWEEPINGDOWN;
        }
        else if (m_SweepState == SWEEPINGDOWN)
        {
            float aimAngle = GetAimAngle(false);
            if (aimAngle > m_SweepCenterAimAngle - m_SweepRange && aimAngle > -c_HalfPI)
            {
                m_Controller.SetState(AIM_DOWN, true);
            }
            else
            {
                m_SweepState = SWEEPDOWNPAUSE;
                m_SweepTimer.Reset();
            }
        }
        else if (m_SweepState == SWEEPDOWNPAUSE && m_SweepTimer.IsPastSimMS(1000))
        {
            m_SweepState = SWEEPINGUP;
        }
/*
        // Scan aiming up and down
        if (GetViewPoint().m_Y > m_Pos.m_Y + 2)
            m_ControlStates[AIM_UP] = true;
        else if (GetViewPoint().m_Y < m_Pos.m_Y - 2)
            m_ControlStates[AIM_DOWN] = true;
*/
        // Wide FOV range scan, 25 degrees each direction
        pSeenMO = LookForMOs(25, g_MaterialGrass, false);
        // Saw something!
        if (pSeenMO)
        {
            pSeenActor = dynamic_cast<Actor *>(pSeenMO->GetRootParent());
            // ENEMY SIGHTED! Switch to a weapon with ammo if we haven't already
            if (pSeenActor && pSeenActor->GetTeam() != m_Team)
            {
                // Start aiming toward that target
                m_SeenTargetPos = g_SceneMan.GetLastRayHitPos();//pSeenActor->GetPos();
                m_DeviceState = AIMING;
                m_FireTimer.Reset();
            }
        }
    }
    // Aiming toward spotted target to confirm enemy presence
    else if (m_DeviceState == AIMING)
    {
        // Aim carefully!
        m_Controller.SetState(AIM_SHARP, true);

        Vector targetVector = g_SceneMan.ShortestDistance(GetEyePos(), m_SeenTargetPos, false);
        m_Controller.m_AnalogAim = targetVector;
        m_Controller.m_AnalogAim.CapMagnitude(1.0);
/* Old digital way, now jsut use analog aim instead
        // Do the actual aiming; first figure out which direction to aim in
        float aimAngleDiff = targetVector.GetAbsRadAngle() - GetLookVector().GetAbsRadAngle();
        // Flip if we're flipped
        aimAngleDiff = IsHFlipped() ? -aimAngleDiff : aimAngleDiff;
        // Now send the command to move aim in the appropriate direction
        m_ControlStates[aimAngleDiff > 0 ? AIM_UP : AIM_DOWN] = true;
*/
        // Narrow focused FOV range scan
        pSeenMO = LookForMOs(10, g_MaterialGrass, false);

        // Saw the enemy actor again through the sights!
        if (pSeenMO)
            pSeenActor = dynamic_cast<Actor *>(pSeenMO->GetRootParent());

        if (pSeenActor && pSeenActor->GetTeam() != m_Team)
        {
            // Adjust aim in case seen target is moving
            m_SeenTargetPos = g_SceneMan.GetLastRayHitPos();//pSeenActor->GetPos();

            // Is the seen target within range? Keep aiming
            if (IsWithinRange(m_SeenTargetPos) || m_FireTimer.IsPastSimMS(2500))
            {
                // ENEMY AIMED AT and within good range - FIRE!
                m_DeviceState = FIRING;
                m_FireTimer.Reset();
            }
        }
        // If we can't see the guy after some time of aiming, then give up and keep scanning
        else if (m_FireTimer.IsPastSimMS(3000))
        {
            m_DeviceState = SCANNING;
        }
        // Make sure we're not detected as being stuck just because we're standing still
        m_StuckTimer.Reset();
    }
    // Firing at seen and aimed at target
    else if (m_DeviceState == FIRING)
    {
        // Keep aiming sharply!
        m_Controller.SetState(AIM_SHARP, true);

        // Pull the trigger repeatedly, so semi-auto weapons are fired properly
        if (!m_SweepTimer.IsPastSimMS(666))
        {
            // Pull the trigger!
            m_Controller.SetState(WEAPON_FIRE, true);
            if (FirearmIsSemiAuto())
                m_SweepTimer.Reset();
        }
        else
        {
            // Let go momentarily
            m_Controller.SetState(WEAPON_FIRE, false);
            m_SweepTimer.Reset();
        }

        // Adjust aim
        Vector targetVector = g_SceneMan.ShortestDistance(GetEyePos(), m_SeenTargetPos, false);
        m_Controller.m_AnalogAim = targetVector;
        m_Controller.m_AnalogAim.CapMagnitude(1.0);

        // Narrow focused FOV range scan
        pSeenMO = LookForMOs(8, g_MaterialGrass, false);
        // Still seeing enemy actor through the sights, keep firing!
        if (pSeenMO)
            pSeenActor = dynamic_cast<Actor *>(pSeenMO->GetRootParent());

        if (pSeenActor && pSeenActor->GetTeam() != m_Team)
        {
            // Adjust aim in case seen target is moving, and keep firing
            m_SeenTargetPos = g_SceneMan.GetLastRayHitPos();//pSeenActor->GetPos();
            m_FireTimer.Reset();
        }

        // After burst of fire, if we don't still see the guy, then stop firing.
        if (m_FireTimer.IsPastSimMS(500) || FirearmIsEmpty())
        {
            m_DeviceState = SCANNING;
        }
        // Make sure we're not detected as being stuck just because we're standing still
        m_StuckTimer.Reset();
    }

    /////////////////////////////////////////////////
    // JUMPING LOGIC

    // Already in a jump
    if (m_ObstacleState == JUMPING)
    {
        // Override the lateral control for the precise jump
        // Turn around
        if (m_MoveVector.m_X > 0 && m_LateralMoveState == LAT_LEFT)
            m_LateralMoveState = LAT_RIGHT;
        else if (m_MoveVector.m_X < 0 && m_LateralMoveState == LAT_RIGHT)
            m_LateralMoveState = LAT_LEFT;

        if (m_JumpState == PREUPJUMP)
        {
            // Stand still for a little while to stabilize and look in the right dir, if we're directly under
            m_LateralMoveState = LAT_STILL;
            // Start the actual jump
            if (m_JumpTimer.IsPastSimMS(333))
            {
                // Here we go!
                m_JumpState = UPJUMP;
                m_JumpTimer.Reset();
                m_Controller.SetState(BODY_JUMPSTART, true);
            }
        }
        if (m_JumpState == UPJUMP)
        {
			Vector notUsed;

            // Burn the jetpack
            m_Controller.SetState(BODY_JUMP, true);

            // If we now can see the point we're going to, start adjusting our aim and jet nozzle forward
            if (!g_SceneMan.CastStrengthRay(cpuPos, m_JumpTarget - cpuPos, 5, notUsed, 4))
                m_PointingTarget = m_JumpTarget;

            // if we are a bit over the target, stop firing the jetpack and try to go forward and land
            if (m_Pos.m_Y < m_JumpTarget.m_Y)
            {
                m_DeviceState = POINTING;
                m_JumpState = APEXJUMP;
                m_JumpTimer.Reset();
            }
            // Abort the jump if we're not reaching the target height within reasonable time
            else if (m_JumpTimer.IsPastSimMS(5000))
            {
                m_JumpState = NOTJUMPING;
                m_ObstacleState = PROCEEDING;
                m_DeviceState = SCANNING;
                m_JumpTimer.Reset();
            }
        }
        // Got the height, now wait until we crest the top and start falling again
        if (m_JumpState == APEXJUMP)
        {
			Vector notUsed;

            m_PointingTarget = m_JumpTarget;

            // We are falling again, and we can still see the target! start adjusting our aim and jet nozzle forward
            if (m_Vel.m_Y > 4.0 && !g_SceneMan.CastStrengthRay(cpuPos, m_JumpTarget - cpuPos, 5, notUsed, 3))
            {
                m_DeviceState = POINTING;
                m_JumpState = LANDJUMP;
                m_JumpTimer.Reset();
            }

            // Time abortion
            if (m_JumpTimer.IsPastSimMS(3500))
            {
                m_JumpState = NOTJUMPING;
                m_ObstacleState = PROCEEDING;
                m_DeviceState = SCANNING;
                m_JumpTimer.Reset();
            }
            // If we've fallen below the target again, then abort the jump
            else if (cpuPos.m_Y > m_JumpTarget.m_Y && g_SceneMan.CastStrengthRay(cpuPos, g_SceneMan.ShortestDistance(cpuPos, m_JumpTarget), 5, notUsed, 3))
            {
                // Set the move target back to the ledge, to undo any checked off points we may have seen while hovering oer teh edge
                m_MoveTarget = m_JumpTarget;
                m_JumpState = NOTJUMPING;
                m_ObstacleState = PROCEEDING;
                m_DeviceState = SCANNING;
                m_JumpTimer.Reset();
            }
        }
        // We are high and falling again, now go forward to land on top of the ledge
        if (m_JumpState == LANDJUMP)
        {
			Vector notUsed;

            m_PointingTarget = m_JumpTarget;

            // Burn the jetpack for a short while to get forward momentum, but not too much
//            if (!m_JumpTimer.IsPastSimMS(500))
                m_Controller.SetState(BODY_JUMP, true);

            // If we've fallen below the target again, then abort the jump
            // If we're flying past the target too, end the jump
            // Lastly, if we're flying way over the target again, just cut the jets!
            if (m_JumpTimer.IsPastSimMS(3500) || (cpuPos.m_Y > m_JumpTarget.m_Y && g_SceneMan.CastStrengthRay(cpuPos, m_JumpTarget - cpuPos, 5, notUsed, 3)) ||
                (m_JumpingRight && m_Pos.m_X > m_JumpTarget.m_X) || (!m_JumpingRight && m_Pos.m_X < m_JumpTarget.m_X) || (cpuPos.m_Y < m_JumpTarget.m_Y - m_CharHeight))
            {
                m_JumpState = NOTJUMPING;
                m_ObstacleState = PROCEEDING;
                m_DeviceState = SCANNING;
                m_JumpTimer.Reset();
            }
        }
        else if (m_JumpState == FORWARDJUMP)
        {
            // Burn the jetpack
            m_Controller.SetState(BODY_JUMP, true);

            // Stop firing the jetpack after a period or if we've flown past the target
            if (m_JumpTimer.IsPastSimMS(500) || (m_JumpingRight && m_Pos.m_X > m_JumpTarget.m_X) || (!m_JumpingRight && m_Pos.m_X < m_JumpTarget.m_X))
            {
                m_JumpState = NOTJUMPING;
                m_ObstacleState = PROCEEDING;
                m_DeviceState = SCANNING;
                m_JumpTimer.Reset();
            }
        }
    }
    // Not in a jump yet, so check for conditions to trigger a jump
    // Also if the movetarget is szzero, probably first frame , but don't try to chase it
    else if (!m_MoveTarget.IsZero())
    {
        // UPWARD JUMP TRIGGERINGS if it's a good time to jump up to a ledge
        if ((-m_MoveVector.m_Y > m_CharHeight * 0.66))// && (fabs(m_MoveVector.m_X) < m_CharHeight))
        {
			Vector notUsed;

            // Is there room to jump straight up for as high as we want?
            // ALso, has teh jetpack been given a rest since last attempt?
            if (m_JumpTimer.IsPastSimMS(3500) && !g_SceneMan.CastStrengthRay(cpuPos, Vector(0, m_MoveTarget.m_Y - cpuPos.m_Y), 5, notUsed, 3))
            {
                // Yes, so let's start jump, aim at the target!
                m_ObstacleState = JUMPING;
                m_JumpState = PREUPJUMP;
                m_JumpTarget = m_MoveTarget;
                m_JumpingRight = g_SceneMan.ShortestDistance(m_Pos, m_JumpTarget).m_X > 0;
//                m_JumpState = UPJUMP;
//                m_Controller.SetState(BODY_JUMPSTART, true);
                m_JumpTimer.Reset();
                m_DeviceState = POINTING;
                // Aim straight up
                m_PointingTarget.SetXY(cpuPos.m_X, m_MoveTarget.m_Y);
            }
        }
        // FORWARD JUMP TRIGGERINGS if it's a good time to jump over a chasm; gotto be close to an edge
        else if (m_MovePath.size() > 2 && (fabs(m_PrevPathTarget.m_X - m_Pos.m_X) < (m_CharHeight * 0.25)))
        {
            list<Vector>::iterator pItr = m_MovePath.begin();
            list<Vector>::iterator prevItr = m_MovePath.begin();
            // Start by looking at the dip between last checked waypoint and the next
// TODO: not wrap safe!
            int dip = m_MoveTarget.m_Y - m_PrevPathTarget.m_Y;
            // See if the next few path points dip steeply
            for (int i = 0; i < 3 && dip < m_CharHeight && pItr != m_MovePath.end(); ++i)
            {
                ++pItr;
                if (pItr == m_MovePath.end())
                    break;
                dip += (*pItr).m_Y - (*prevItr).m_Y;
                ++prevItr;
                if (dip >= m_CharHeight)
                    break;
            }
            // The dip is deep enough to warrant looking for a rise after the dip
            if (dip >= m_CharHeight)
            {
                int rise = 0;
                for (int i = 0; i < 6 && pItr != m_MovePath.end(); ++i)
                {
                    ++pItr;
                    if (pItr == m_MovePath.end())
                        break;
                    rise -= (*pItr).m_Y - (*prevItr).m_Y;
                    ++prevItr;
                    if (rise >= m_CharHeight)
                        break;
                }

				Vector notUsed;

                // The rise is high enough to warrant looking across the trench for obstacles in the way of a jump
                if (rise >= m_CharHeight && !g_SceneMan.CastStrengthRay(cpuPos, Vector((*pItr).m_X - cpuPos.m_X, 0), 5, notUsed, 3))
                {
                    // JUMP!!!
                    m_Controller.SetState(BODY_JUMPSTART, true);
                    m_ObstacleState = JUMPING;
                    m_JumpState = FORWARDJUMP;
                    m_JumpTarget = *pItr;
                    m_JumpingRight = g_SceneMan.ShortestDistance(m_Pos, m_JumpTarget).m_X > 0;
                    m_JumpTimer.Reset();
                    m_DeviceState = POINTING;
                    m_PointingTarget = *pItr;
                    // Remove the waypoints we're about to jump over
                    list<Vector>::iterator pRemItr = m_MovePath.begin();
                    while (pRemItr != m_MovePath.end())
                    {
                        pRemItr++;
                        m_PrevPathTarget = m_MovePath.front();
                        m_MovePath.pop_front();
                        if (pRemItr == pItr)
                            break;
                    }
                    if (!m_MovePath.empty())
                        m_MoveTarget = m_MovePath.front();
                    else
                        m_MoveTarget = m_Pos;
                }
            }
        }
    }

    ////////////////////////////////////////
    // If falling, use jetpack to land as softly as possible

    // If the height is more than the character's height, do something to soften the landing!
    float thrustLimit = m_CharHeight;

    // If we're already firing jetpack, then see if it's time to stop
    if (m_ObstacleState == SOFTLANDING && (m_Vel.m_Y < 4.0 || GetAltitude(thrustLimit, 5) < thrustLimit))
    {
        m_ObstacleState = PROCEEDING;
        m_DeviceState = SCANNING;
    }
    // We're falling, so see if it's time to start firing the jetpack to soften the landing
    if (/*m_FallTimer.IsPastSimMS(300) && */m_Vel.m_Y > 8.0 && m_ObstacleState != SOFTLANDING && m_ObstacleState != JUMPING)
    {
        // Look if we have more than the height limit of air below the controlled
        bool withinLimit = GetAltitude(thrustLimit, 5) < thrustLimit;

        // If the height is more than the limit, do something!
        if (!withinLimit)
        {
            m_ObstacleState = SOFTLANDING;
            m_Controller.SetState(BODY_JUMPSTART, true);
        }
    }
//        else
//            m_FallTimer.Reset();

    ///////////////////////////////////////////
    // Obstacle resolution

    if (m_ObstacleState == PROCEEDING)
    {
        // If we're not caring about blocks for a while, then just see how long until we do again
        if (m_TeamBlockState == IGNORINGBLOCK)
        {
            // Ignored long enough, now we can be blocked again
            if (m_BlockTimer.IsPastSimMS(10000))
                m_TeamBlockState = NOTBLOCKED;
        }
        else
        {
            // Detect a TEAMMATE in the way and hold until he has moved
            Vector lookRay(m_CharHeight * 0.75, 0);
            Vector lookRayDown(m_CharHeight * 0.75, 0);
            lookRay.RadRotate(GetAimAngle(true));
            lookRayDown.RadRotate(GetAimAngle(true) + (m_HFlipped ? c_QuarterPI : -c_QuarterPI));
            MOID obstructionMOID = g_SceneMan.CastMORay(GetCPUPos(), lookRay, m_MOID, IgnoresWhichTeam(), g_MaterialGrass, false, 6);
            obstructionMOID = obstructionMOID == g_NoMOID ? g_SceneMan.CastMORay(GetCPUPos(), lookRayDown, m_MOID, IgnoresWhichTeam(), g_MaterialGrass, false, 6) : obstructionMOID;
            if (obstructionMOID != g_NoMOID)
            {
                // Take a look at the actorness and team of the thing that holds whatever we saw
                obstructionMOID = g_MovableMan.GetRootMOID(obstructionMOID);
                Actor *pActor = dynamic_cast<Actor *>(g_MovableMan.GetMOFromID(obstructionMOID));
                // Oops, a mobile team member is in the way, don't do anything until he moves out of the way!
                if (pActor && pActor != this && pActor->GetTeam() == m_Team && pActor->IsControllable())
                {
                    // If this is the guy we're actually supposed to be following, then indicate that so we jsut wait patiently for him to move
                    if (pActor == m_pMOMoveTarget)
                        m_TeamBlockState = FOLLOWWAIT;
                    else
                    {
                        // If already blocked, see if it's long enough to give up and start to ignore the blockage
                        if (m_TeamBlockState == BLOCKED)
                        {
                            if (m_BlockTimer.IsPastSimMS(10000))
                            {
                                m_TeamBlockState = IGNORINGBLOCK;
                                m_BlockTimer.Reset();
                            }
                        }
                        // Not blocked yet, but will be now, so set it
                        else
                        {
                            m_TeamBlockState = BLOCKED;
                            m_BlockTimer.Reset();
                        }
                    }
                }
                else if (m_BlockTimer.IsPastSimMS(1000))
                    m_TeamBlockState = NOTBLOCKED;
            }
            else if (m_BlockTimer.IsPastSimMS(1000))
                m_TeamBlockState = NOTBLOCKED;
        }

/* Can't dig, yet, so this is moot
        // Detect MATERIAL blocking the path and start digging through it!
        Vector pathSegRay(g_SceneMan.ShortestDistance(m_PrevPathTarget, m_MoveTarget));
        Vector obstaclePos;
        if (m_TeamBlockState != BLOCKED && m_DeviceState != DIGGING && g_SceneMan.CastStrengthRay(m_PrevPathTarget, pathSegRay, 5, obstaclePos, 1, g_MaterialDoor))
        {
            if (m_DigState == NOTDIGGING)
            {
                // First update the path to make sure a fresh path would still be blocked
                UpdateMovePath();
                m_DigState = PREDIG;
            }
// TODO: base the range on the digger's actual range, quereied from teh digger itself
            // Updated the path, and it's still blocked, so check that we're close enough to START digging
            else if (m_DigState == PREDIG && (fabs(m_PrevPathTarget.m_X - m_Pos.m_X) < (m_CharHeight * 0.5)))
            {
                m_DeviceState = DIGGING;
                m_DigState = STARTDIG;
                m_SweepRange = c_QuarterPI - c_SixteenthPI;
                m_ObstacleState = DIGPAUSING;
            }
            // If in invalid state of starting to dig but not actually digging, reset
            else if (m_DigState == STARTDIG && m_DeviceState != DIGGING)
                m_DigState = NOTDIGGING;
        }
*/
    }
    // Can't be obstructed if we're not going forward
    else
        m_TeamBlockState = NOTBLOCKED;

    /////////////////////////////////////
    // Detect and react to being stuck

    if (m_ObstacleState == PROCEEDING)
    {
        // Reset stuck timer if we're moving fine, or we're waiting for teammate to move
        if (m_RecentMovementMag > 2.5 || m_TeamBlockState)
            m_StuckTimer.Reset();

        if (m_DeviceState == SCANNING)
        {
            // Ok we're actually stuck, so backtrack
            if (m_StuckTimer.IsPastSimMS(1500))
            {
                m_ObstacleState = BACKSTEPPING;
                m_StuckTimer.Reset();
// TEMP hack to pick up weapon, could be stuck on one
                m_Controller.SetState(WEAPON_PICKUP, true);
            }
        }
        else if (m_DeviceState == DIGGING)
        {
            // Ok we're actually stuck, so backtrack
            if (m_StuckTimer.IsPastSimMS(5000))
            {
                m_ObstacleState = BACKSTEPPING;
                m_StuckTimer.Reset();
            }
        }
    }
    if (m_ObstacleState == JUMPING)
    {
        // Reset stuck timer if we're moving fine
        if (m_RecentMovementMag > 2.5)
            m_StuckTimer.Reset();

        if (m_StuckTimer.IsPastSimMS(250))
        {
            m_JumpState = NOTJUMPING;
            m_ObstacleState = PROCEEDING;
            m_DeviceState = SCANNING;
        }
    }
    else if (m_ObstacleState == DIGPAUSING)
    {
        // If we've beeen standing still digging in teh same spot for along time, then backstep to get unstuck
        if (m_DeviceState == DIGGING)
        {
            if (m_StuckTimer.IsPastSimMS(5000))
            {
                m_ObstacleState = BACKSTEPPING;
                m_StuckTimer.Reset();
            }
        }
        else
        {
            m_StuckTimer.Reset();
        }
    }
    // Reset from backstepping
// TODO: better movement detection
    else if (m_ObstacleState == BACKSTEPPING && (m_StuckTimer.IsPastSimMS(2000) || m_RecentMovementMag > 15.0))
    {
        m_ObstacleState = PROCEEDING;
        m_StuckTimer.Reset();
    }

    ////////////////////////////////////
    // Set the movement commands now according to what we've decided to do

    // Don't move if there's a teammate in the way (but we can flip)
    if (m_LateralMoveState != LAT_STILL && ((m_TeamBlockState != BLOCKED && m_TeamBlockState != FOLLOWWAIT) || (!m_HFlipped && m_LateralMoveState == LAT_LEFT) || (m_HFlipped && m_LateralMoveState == LAT_RIGHT)))
    {
        if (m_ObstacleState == SOFTLANDING)
        {
            m_Controller.SetState(BODY_JUMP, true);
            // Direct the jetpack blast
            m_Controller.m_AnalogMove = -m_Vel;
            m_Controller.m_AnalogMove.Normalize();
        }
        else if (m_ObstacleState == JUMPING)
        {
            if (m_LateralMoveState == LAT_LEFT)
                m_Controller.SetState(MOVE_LEFT, true);
            else if (m_LateralMoveState == LAT_RIGHT)
                m_Controller.SetState(MOVE_RIGHT, true);
        }
        else if (m_ObstacleState == DIGPAUSING)
        {
            // Only flip if we're commanded to, don't move though, and DON'T FIRE IN THE OPPOSITE DIRECTION
            if (m_LateralMoveState == LAT_LEFT && !m_HFlipped)
            {
                m_Controller.SetState(MOVE_LEFT, true);
                m_Controller.SetState(WEAPON_FIRE, false);
            }
            else if (m_LateralMoveState == LAT_RIGHT && m_HFlipped)
            {
                m_Controller.SetState(MOVE_RIGHT, true);
                m_Controller.SetState(WEAPON_FIRE, false);
            }
        }
        else if (m_ObstacleState == PROCEEDING)
        {
            if (m_LateralMoveState == LAT_LEFT)
                m_Controller.SetState(MOVE_LEFT, true);
            else if (m_LateralMoveState == LAT_RIGHT)
                m_Controller.SetState(MOVE_RIGHT, true);
        }
        else if (m_ObstacleState == BACKSTEPPING)
        {
            if (m_LateralMoveState == LAT_LEFT)
                m_Controller.SetState(MOVE_RIGHT, true);
            else if (m_LateralMoveState == LAT_RIGHT)
                m_Controller.SetState(MOVE_LEFT, true);
        }
    }
}


//////////////////////////////////////////////////////////////////////////////////////////
// Virtual method:  Update
//////////////////////////////////////////////////////////////////////////////////////////
// Description:     Updates this ACrab. Supposed to be done every frame.

void ACrab::Update()
{
    float deltaTime = g_TimerMan.GetDeltaTimeSecs();
    float mass = GetMass();

    // Set Default direction of all the paths!
    for (int side = 0; side < SIDECOUNT; ++side)
    {
        for (int layer = 0; layer < LAYERCOUNT; ++layer)
        {
            m_Paths[side][layer][WALK].SetHFlip(m_HFlipped);
            m_Paths[side][layer][STAND].SetHFlip(m_HFlipped);
        }
    }

    ////////////////////////////////////
    // Jetpack activation and blast direction

    if (m_pJetpack && m_pJetpack->IsAttached())
    {
		if (m_JetTimeTotal > 0) {
			// Jetpack throttle depletes relative to jet time, but only if throttle range values have been defined
			float jetTimeRatio = std::max(m_JetTimeLeft / m_JetTimeTotal, 0.0F);
			m_pJetpack->SetThrottle(jetTimeRatio * 2.0F - 1.0F);
			float minScale = 1.0F - m_pJetpack->GetMinThrottle();
			m_pJetpack->SetFlashScale(minScale + (1.0F + m_pJetpack->GetMaxThrottle() - minScale) * jetTimeRatio);
		}
		// Start Jetpack burn
		if (m_Controller.IsState(BODY_JUMPSTART) && m_JetTimeLeft > 0 && m_Status != INACTIVE)
		{
			m_pJetpack->TriggerBurst();
			// This is to make sure se get loose from being stuck
			m_ForceDeepCheck = true;
			m_pJetpack->EnableEmission(true);
			// Quadruple this for the burst
			m_JetTimeLeft = std::max(m_JetTimeLeft - g_TimerMan.GetDeltaTimeMS() * 10.0F, 0.0F);
		}
        // Jetpack is burning
        else if (m_Controller.IsState(BODY_JUMP) && m_JetTimeLeft > 0)
        {
            m_pJetpack->EnableEmission(true);
            // Jetpacks are noisy!
            m_pJetpack->AlarmOnEmit(m_Team);
            // Deduct from the jetpack time
            m_JetTimeLeft = std::max(m_JetTimeLeft - g_TimerMan.GetDeltaTimeMS(), 0.0F);
            m_MoveState = JUMP;
        }
        // Jetpack is off/turning off
        else {
            m_pJetpack->EnableEmission(false);
			if (m_MoveState == JUMP) { m_MoveState = STAND; }

            // Replenish the jetpack time, twice as fast
			m_JetTimeLeft = std::min(m_JetTimeLeft + g_TimerMan.GetDeltaTimeMS() * 2.0F, m_JetTimeTotal);
        }

		float maxAngle = c_HalfPI * m_JetAngleRange;
		// If pie menu is on, keep the angle to what it was before.
		if (!m_Controller.IsState(PIE_MENU_ACTIVE)) {
			// Direct the jetpack nozzle according to movement stick if analog input is present.
			if (m_Controller.GetAnalogMove().GetMagnitude() > 0.1F) {
				float jetAngle = std::clamp(m_Controller.GetAnalogMove().GetAbsRadAngle() - c_HalfPI, -maxAngle, maxAngle);
				m_pJetpack->SetEmitAngle(FacingAngle(jetAngle - c_HalfPI));
			// Use the aim angle if we're getting digital input.
			} else {
				// Halve the jet angle when looking downwards so the actor isn't forced to go sideways
				// TODO: don't hardcode this value?
				float jetAngle = m_AimAngle > 0 ? m_AimAngle * m_JetAngleRange : -m_AimAngle * m_JetAngleRange * 0.5F;
				jetAngle -= (maxAngle + c_HalfPI);
				// Don't need to use FacingAngle on this because it's already applied to the AimAngle since last update.
				m_pJetpack->SetEmitAngle(jetAngle);
			}
		}
    }

    ////////////////////////////////////
    // Movement direction

    if (m_Controller.IsState(MOVE_RIGHT) || m_Controller.IsState(MOVE_LEFT) || m_MoveState == JUMP)
    {
        if (m_MoveState != JUMP)
        {
            // Restart the stride if we're just starting to walk or crawl
            if (m_MoveState != WALK)
            {
                m_StrideStart[LEFTSIDE] = true;
                m_StrideStart[RIGHTSIDE] = true;
                MoveOutOfTerrain(g_MaterialGrass);
            }

            m_MoveState = WALK;

            for (int side = 0; side < SIDECOUNT; ++side)
            {
                m_Paths[side][FGROUND][m_MoveState].SetSpeed(m_Controller.IsState(MOVE_FAST) ? FAST : NORMAL);
                m_Paths[side][BGROUND][m_MoveState].SetSpeed(m_Controller.IsState(MOVE_FAST) ? FAST : NORMAL);
            }
        }

        // Walk backwards if the aiming is done in the opposite direction of travel
        if (fabs(m_Controller.GetAnalogAim().m_X) > 0.1)
        {
            // Walk backwards if necessary
            for (int side = 0; side < SIDECOUNT; ++side)
            {
                m_Paths[side][FGROUND][m_MoveState].SetHFlip(m_Controller.IsState(MOVE_LEFT));
                m_Paths[side][BGROUND][m_MoveState].SetHFlip(m_Controller.IsState(MOVE_LEFT));
            }
        }
        // Flip if we're moving in the opposite direction
        else if ((m_Controller.IsState(MOVE_RIGHT) && m_HFlipped) || (m_Controller.IsState(MOVE_LEFT) && !m_HFlipped))
        {
            m_HFlipped = !m_HFlipped;
//                // Instead of simply carving out a silhouette of the now flipped actor, isntead disable any atoms which are embedded int eh terrain until they emerge again
//                m_ForceDeepCheck = true;
            m_CheckTerrIntersection = true;
            MoveOutOfTerrain(g_MaterialGrass);
            for (int side = 0; side < SIDECOUNT; ++side)
            {
                for (int layer = 0; layer < LAYERCOUNT; ++layer)
                {
                    m_Paths[side][layer][m_MoveState].SetHFlip(m_HFlipped);
                    m_Paths[side][layer][WALK].Terminate();
                    m_Paths[side][layer][STAND].Terminate();
                }
                m_StrideStart[side] = true;
            }
        }
    }
    else
        m_MoveState = STAND;

    ////////////////////////////////////
    // Reload held MO, if applicable

    if (m_Controller.IsState(WEAPON_RELOAD) && FirearmNeedsReload()) {
        ReloadFirearms();

        if (m_DeviceSwitchSound) { m_DeviceSwitchSound->Play(m_Pos); }

        // Interrupt sharp aiming
        m_SharpAimTimer.Reset();
        m_SharpAimProgress = 0;
    }

    ////////////////////////////////////
    // Aiming

    // Get rotation angle of crab
    float rotAngle = GetRotAngle();

    // Adjust AimRange limits to crab rotation
    float adjustedAimRangeUpperLimit = (m_HFlipped) ? m_AimRangeUpperLimit - rotAngle : m_AimRangeUpperLimit + rotAngle;
    float adjustedAimRangeLowerLimit = (m_HFlipped) ? -m_AimRangeLowerLimit - rotAngle : -m_AimRangeLowerLimit + rotAngle;

    if (m_Controller.IsState(AIM_UP))
    {
        // Set the timer to some base number so we don't get a sluggish feeling at start of aim
        if (m_AimState != AIMUP)
            m_AimTmr.SetElapsedSimTimeMS(150);
        m_AimState = AIMUP;
        m_AimAngle += m_Controller.IsState(AIM_SHARP) ? std::min(m_AimTmr.GetElapsedSimTimeMS() * 0.00005, 0.05) : std::min(m_AimTmr.GetElapsedSimTimeMS() * 0.00015, 0.1);
    }
    else if (m_Controller.IsState(AIM_DOWN))
    {
        // Set the timer to some base number so we don't get a sluggish feeling at start of aim
        if (m_AimState != AIMDOWN)
            m_AimTmr.SetElapsedSimTimeMS(150);
        m_AimState = AIMDOWN;
        m_AimAngle -= m_Controller.IsState(AIM_SHARP) ? std::min(m_AimTmr.GetElapsedSimTimeMS() * 0.00005, 0.05) : std::min(m_AimTmr.GetElapsedSimTimeMS() * 0.00015, 0.1);
    }
    // Analog aim
    else if (m_Controller.GetAnalogAim().GetMagnitude() > 0.1)
    {
        Vector aim = m_Controller.GetAnalogAim();
        // Hack to avoid the GetAbsRadAngle to mangle an aim angle straight down
        if (aim.m_X == 0)
            aim.m_X += m_HFlipped ? -0.01 : 0.01;
        m_AimAngle = aim.GetAbsRadAngle();

        // Check for flip change
        if ((aim.m_X > 0 && m_HFlipped) || (aim.m_X < 0 && !m_HFlipped))
        {
            m_HFlipped = !m_HFlipped;
            // Instead of simply carving out a silhouette of the now flipped actor, isntead disable any atoms which are embedded int eh terrain until they emerge again
            //m_ForceDeepCheck = true;
            m_CheckTerrIntersection = true;
            MoveOutOfTerrain(g_MaterialGrass);
            for (int side = 0; side < SIDECOUNT; ++side)
            {
                for (int layer = 0; layer < LAYERCOUNT; ++layer)
                {
                    m_Paths[side][layer][m_MoveState].SetHFlip(m_HFlipped);
                    m_Paths[side][layer][WALK].Terminate();
                    m_Paths[side][layer][STAND].Terminate();
                }
                m_StrideStart[side] = true;
            }
        }
        // Correct angle based on flip
        m_AimAngle = FacingAngle(m_AimAngle);
    }
    else
        m_AimState = AIMSTILL;

    // Clamp aim angle so it's within adjusted limit ranges, for all control types
    Clamp(m_AimAngle, adjustedAimRangeUpperLimit, adjustedAimRangeLowerLimit);

    //////////////////////////////
    // Sharp aim calculation

// TODO: make the delay data driven by both the actor and the device!
    //
    if (m_Controller.IsState(AIM_SHARP) && m_MoveState == STAND && m_Vel.GetMagnitude() < 5.0)
    {
/*
        float halfDelay = m_SharpAimDelay / 2;
        // Accelerate for first half
        if (!m_SharpAimTimer.IsPastSimMS(halfDelay))
            m_SharpAimProgress = (float)m_SharpAimTimer.GetElapsedSimTimeMS() / (float)m_SharpAimDelay;
        // Decelerate for second half
        else if (!m_SharpAimTimer.IsPastSimMS(m_SharpAimDelay)
            m_SharpAimProgress
        // At max
        else
            m_SharpAimProgress = 1.0;
*/
        float aimMag = m_Controller.GetAnalogAim().GetMagnitude();

        // If aim sharp is being done digitally, then translate to full analog aim mag
        if (aimMag < 0.1)
            aimMag = 1.0;

        if (m_SharpAimTimer.IsPastSimMS(m_SharpAimDelay))
        {
            // Only go slower outward
            if (m_SharpAimProgress < aimMag)
                m_SharpAimProgress += (aimMag - m_SharpAimProgress) * 0.035;
            else
                m_SharpAimProgress = aimMag;
        }
        else
            m_SharpAimProgress = 0;
    }
    else
    {
        m_SharpAimProgress = 0;
        m_SharpAimTimer.Reset();
    }

    ////////////////////////////////////
    // Fire/Activate held devices

    if (m_pTurret && m_pTurret->IsAttached()) {
        for (HeldDevice *mountedDevice : m_pTurret->GetMountedDevices()) {
            mountedDevice->SetSharpAim(m_SharpAimProgress);
            if (m_Controller.IsState(WEAPON_FIRE)) {
                mountedDevice->Activate();
            } else {
                mountedDevice->Deactivate();
            }
        }
    }

    // Controller disabled
    if (m_Controller.IsDisabled())
    {
        m_MoveState = STAND;
        if (m_pJetpack && m_pJetpack->IsAttached())
            m_pJetpack->EnableEmission(false);
    }

//    m_aSprite->SetAngle((m_AimAngle / 180) * 3.141592654);
//    m_aSprite->SetScale(2.0);


    ///////////////////////////////////////////////////
    // Travel the limb AtomGroup:s

    if (m_Status == STABLE)
    {
        // This exists to support disabling foot collisions if the limbpath has that flag set.
        if ((m_pLFGFootGroup->GetAtomCount() == 0 && m_BackupLFGFootGroup->GetAtomCount() > 0) != m_Paths[LEFTSIDE][FGROUND][m_MoveState].FootCollisionsShouldBeDisabled()) {
            m_BackupLFGFootGroup->SetLimbPos(m_pLFGFootGroup->GetLimbPos());
            std::swap(m_pLFGFootGroup, m_BackupLFGFootGroup);
        }
        if ((m_pLBGFootGroup->GetAtomCount() == 0 && m_BackupLBGFootGroup->GetAtomCount() > 0) != m_Paths[LEFTSIDE][BGROUND][m_MoveState].FootCollisionsShouldBeDisabled()) {
            m_BackupLBGFootGroup->SetLimbPos(m_pLBGFootGroup->GetLimbPos());
            std::swap(m_pLBGFootGroup, m_BackupLBGFootGroup);
        }
        if ((m_pRFGFootGroup->GetAtomCount() == 0 && m_BackupRFGFootGroup->GetAtomCount() > 0) != m_Paths[RIGHTSIDE][FGROUND][m_MoveState].FootCollisionsShouldBeDisabled()) {
            m_BackupRFGFootGroup->SetLimbPos(m_pRFGFootGroup->GetLimbPos());
            std::swap(m_pRFGFootGroup, m_BackupRFGFootGroup);
        }
        if ((m_pRBGFootGroup->GetAtomCount() == 0 && m_BackupRBGFootGroup->GetAtomCount() > 0) != m_Paths[RIGHTSIDE][BGROUND][m_MoveState].FootCollisionsShouldBeDisabled()) {
            m_BackupRBGFootGroup->SetLimbPos(m_pRBGFootGroup->GetLimbPos());
            std::swap(m_pRBGFootGroup, m_BackupRBGFootGroup);
        }

        // WALKING
        if (m_MoveState == WALK)
        {
            for (int side = 0; side < SIDECOUNT; ++side)
                for (int layer = 0; layer < LAYERCOUNT; ++layer)
                    m_Paths[side][layer][STAND].Terminate();

            float LFGLegProg = m_Paths[LEFTSIDE][FGROUND][WALK].GetRegularProgress();
            float LBGLegProg = m_Paths[LEFTSIDE][BGROUND][WALK].GetRegularProgress();
            float RFGLegProg = m_Paths[RIGHTSIDE][FGROUND][WALK].GetRegularProgress();
            float RBGLegProg = m_Paths[RIGHTSIDE][BGROUND][WALK].GetRegularProgress();

            bool playStride = false;

            // Make sure we are starting a stride if we're basically stopped
            if (fabs(m_Vel.GetLargest()) < 0.25)
                m_StrideStart[LEFTSIDE] = true;

            //////////////////
            // LEFT LEGS

            if (m_pLFGLeg && (!m_pLBGLeg || (!(m_Paths[LEFTSIDE][FGROUND][WALK].PathEnded() && LBGLegProg < 0.5) || m_StrideStart[LEFTSIDE])))
            {
//                m_StrideStart[LEFTSIDE] = false;
                m_StrideTimer[LEFTSIDE].Reset();
                m_pLFGFootGroup->PushAsLimb(m_Pos +
                                            RotateOffset(m_pLFGLeg->GetParentOffset()),
                                            m_Vel,
                                            m_Rotation,
                                            m_Paths[LEFTSIDE][FGROUND][WALK],
//                                            mass,
                                            deltaTime,
                                            &playStride);
            }

            if (m_pLBGLeg && (!m_pLFGLeg || !(m_Paths[LEFTSIDE][BGROUND][WALK].PathEnded() && LFGLegProg < 0.5)))
            {
                m_StrideStart[LEFTSIDE] = false;
                m_StrideTimer[LEFTSIDE].Reset();
                m_pLBGFootGroup->PushAsLimb(m_Pos +
                                            RotateOffset(m_pLBGLeg->GetParentOffset()),
                                            m_Vel,
                                            m_Rotation,
                                            m_Paths[LEFTSIDE][BGROUND][WALK],
//                                            mass,
                                            deltaTime);
            }

            // Restart the left stride if the current one seems to be taking too long
            if (m_StrideTimer[LEFTSIDE].IsPastSimMS(m_Paths[LEFTSIDE][FGROUND][WALK].GetTotalPathTime()))
                m_StrideStart[LEFTSIDE] = true;

            ///////////////////
            // RIGHT LEGS

            if (m_pRFGLeg && (!m_pRBGLeg || !(m_Paths[RIGHTSIDE][FGROUND][WALK].PathEnded() && RBGLegProg < 0.5)))
            {
                m_StrideStart[RIGHTSIDE] = false;
                m_StrideTimer[RIGHTSIDE].Reset();
                m_pRFGFootGroup->PushAsLimb(m_Pos +
                                            RotateOffset(m_pRFGLeg->GetParentOffset()),
                                            m_Vel,
                                            m_Rotation,
                                            m_Paths[RIGHTSIDE][FGROUND][WALK],
//                                            mass,
                                            deltaTime,
                                            &playStride);
            }

            if (m_pRBGLeg && (!m_pRFGLeg || (!(m_Paths[RIGHTSIDE][BGROUND][WALK].PathEnded() && RFGLegProg < 0.5) || m_StrideStart[RIGHTSIDE])))
            {
//                m_StrideStart[RIGHTSIDE] = false;
                m_StrideTimer[RIGHTSIDE].Reset();
                m_pRBGFootGroup->PushAsLimb(m_Pos +
                                            RotateOffset(m_pRBGLeg->GetParentOffset()),
                                            m_Vel,
                                            m_Rotation,
                                            m_Paths[RIGHTSIDE][BGROUND][WALK],
//                                            mass,
                                            deltaTime);
            }

            // Restart the right stride if the current one seems to be taking too long
            if (m_StrideTimer[RIGHTSIDE].IsPastSimMS(m_Paths[RIGHTSIDE][FGROUND][WALK].GetTotalPathTime()))
                m_StrideStart[RIGHTSIDE] = true;

            // Play the stride sound, if applicable
            if (playStride)
				if (m_StrideSound) { m_StrideSound->Play(m_Pos); }
        }
        // JUMPING
        else if ((m_pRFGLeg || m_pRBGLeg) && m_MoveState == JUMP)
        {
/*
            if (m_pRFGLeg && (!m_Paths[FGROUND][m_MoveState].PathEnded() || m_JetTimeLeft == m_JetTimeTotal))
            {
                m_pRFGFootGroup->PushAsLimb(m_Pos + RotateOffset(m_pRFGLeg->GetParentOffset()),
                                      m_Vel,
                                      m_Rotation,
                                      m_Paths[FGROUND][m_MoveState],
    //                                  mass / 2,
                                      deltaTime);
            }
            if (m_pRBGLeg && (!m_Paths[BGROUND][m_MoveState].PathEnded() || m_JetTimeLeft == m_JetTimeTotal))
            {
                m_pRBGFootGroup->PushAsLimb(m_Pos + RotateOffset(m_pRBGLeg->GetParentOffset()),
                                      m_Vel,
                                      m_Rotation,
                                      m_Paths[BGROUND][m_MoveState],
    //                                mass / 2,
                                      deltaTime);
            }

            if (m_JetTimeLeft <= 0)
            {
                m_MoveState = STAND;
                m_Paths[FGROUND][JUMP].Terminate();
                m_Paths[BGROUND][JUMP].Terminate();
                m_Paths[FGROUND][STAND].Terminate();
                m_Paths[BGROUND][STAND].Terminate();
                m_Paths[FGROUND][WALK].Terminate();
                m_Paths[BGROUND][WALK].Terminate();
            }
*/
        }
        // STANDING
        else if (m_pLFGLeg || m_pLBGLeg || m_pRFGLeg || m_pRBGLeg)
        {
            for (int side = 0; side < SIDECOUNT; ++side)
                for (int layer = 0; layer < LAYERCOUNT; ++layer)
                    m_Paths[side][layer][WALK].Terminate();

            if (m_pLFGLeg)
                m_pLFGFootGroup->PushAsLimb(m_Pos.GetFloored() + RotateOffset(m_pLFGLeg->GetParentOffset()),
                                            m_Vel,
                                            m_Rotation,
                                            m_Paths[LEFTSIDE][FGROUND][STAND],
//                                            mass / 2,
                                            deltaTime);

            if (m_pLBGLeg)
                m_pLBGFootGroup->PushAsLimb(m_Pos.GetFloored() + RotateOffset(m_pLBGLeg->GetParentOffset()),
                                            m_Vel,
                                            m_Rotation,
                                            m_Paths[LEFTSIDE][BGROUND][STAND],
//                                            mass / 2,
                                            deltaTime);

            if (m_pRFGLeg)
                m_pRFGFootGroup->PushAsLimb(m_Pos.GetFloored() + RotateOffset(m_pRFGLeg->GetParentOffset()),
                                            m_Vel,
                                            m_Rotation,
                                            m_Paths[RIGHTSIDE][FGROUND][STAND],
//                                            mass / 2,
                                            deltaTime);

            if (m_pRBGLeg)
                m_pRBGFootGroup->PushAsLimb(m_Pos.GetFloored() + RotateOffset(m_pRBGLeg->GetParentOffset()),
                                            m_Vel,
                                            m_Rotation,
                                            m_Paths[RIGHTSIDE][BGROUND][STAND],
//                                            mass / 2,
                                            deltaTime);

        }
    }
    // Not stable/standing, so make sure the end of limbs are moving around limply in a ragdoll fashion
    else
    {
// TODO: Make the limb atom groups fly around and react to terrain, without getting stuck etc
        bool wrapped = false;
        Vector limbPos;
        if (m_pLFGLeg)
        {
//            m_pLFGFootGroup->SetLimbPos(m_pLFGLeg->GetAnklePos(), m_HFlipped);
            m_pLFGFootGroup->FlailAsLimb(m_Pos,
                                         m_pLFGLeg->GetParentOffset().GetXFlipped(m_HFlipped) * m_Rotation,
                                         m_pLFGLeg->GetMaxLength(),
                                         g_SceneMan.GetGlobalAcc() * g_TimerMan.GetDeltaTimeSecs(),
                                         m_AngularVel,
                                         m_pLFGLeg->GetMass(),
                                         g_TimerMan.GetDeltaTimeSecs());
        }
        if (m_pLBGLeg)
        {
//            m_pLBGFootGroup->SetLimbPos(m_pLBGLeg->GetAnklePos(), m_HFlipped);
            m_pLBGFootGroup->FlailAsLimb(m_Pos,
                                         m_pLBGLeg->GetParentOffset().GetXFlipped(m_HFlipped) * m_Rotation,
                                         m_pLBGLeg->GetMaxLength(),
                                         g_SceneMan.GetGlobalAcc() * g_TimerMan.GetDeltaTimeSecs(),
                                         m_AngularVel,
                                         m_pLBGLeg->GetMass(),
                                         g_TimerMan.GetDeltaTimeSecs());
        }
        if (m_pRFGLeg)
        {
//            m_pRFGFootGroup->SetLimbPos(m_pRFGLeg->GetAnklePos(), m_HFlipped);
            m_pRFGFootGroup->FlailAsLimb(m_Pos,
                                         m_pRFGLeg->GetParentOffset().GetXFlipped(m_HFlipped) * m_Rotation,
                                         m_pRFGLeg->GetMaxLength(),
                                         g_SceneMan.GetGlobalAcc() * g_TimerMan.GetDeltaTimeSecs(),
                                         m_AngularVel,
                                         m_pRFGLeg->GetMass(),
                                         g_TimerMan.GetDeltaTimeSecs());
        }
        if (m_pRBGLeg)
        {
//            m_pRBGFootGroup->SetLimbPos(m_pRBGLeg->GetAnklePos(), m_HFlipped);
            m_pRBGFootGroup->FlailAsLimb(m_Pos,
                                         m_pRBGLeg->GetParentOffset().GetXFlipped(m_HFlipped) * m_Rotation,
                                         m_pRBGLeg->GetMaxLength(),
                                         g_SceneMan.GetGlobalAcc() * g_TimerMan.GetDeltaTimeSecs(),
                                         m_AngularVel,
                                         m_pRBGLeg->GetMass(),
                                         g_TimerMan.GetDeltaTimeSecs());
        }
    }

    /////////////////////////////////
    // Manage Attachable:s
    if (m_pTurret && m_pTurret->IsAttached()) {
        m_pTurret->SetMountedDeviceRotationOffset((m_AimAngle * GetFlipFactor()) - m_Rotation.GetRadAngle());
    }

    if (m_pLFGLeg && m_pLFGLeg->IsAttached()) {
        m_pLFGLeg->EnableIdle(m_Status != UNSTABLE);
        m_pLFGLeg->SetTargetPosition(m_pLFGFootGroup->GetLimbPos(m_HFlipped));
    }

    if (m_pLBGLeg && m_pLBGLeg->IsAttached()) {
        m_pLBGLeg->EnableIdle(m_Status != UNSTABLE);
        m_pLBGLeg->SetTargetPosition(m_pLBGFootGroup->GetLimbPos(m_HFlipped));
    }

    if (m_pRFGLeg && m_pRFGLeg->IsAttached()) {
        m_pRFGLeg->EnableIdle(m_Status != UNSTABLE);
        m_pRFGLeg->SetTargetPosition(m_pRFGFootGroup->GetLimbPos(m_HFlipped));
    }

    if (m_pRBGLeg && m_pRBGLeg->IsAttached()) {
        m_pRBGLeg->EnableIdle(m_Status != UNSTABLE);
        m_pRBGLeg->SetTargetPosition(m_pRBGFootGroup->GetLimbPos(m_HFlipped));
    }


    /////////////////////////////////////////////////
    // Update MovableObject, adds on the forces etc
    // NOTE: this also updates the controller, so any setstates of it will be wiped!
    Actor::Update();

    ////////////////////////////////////
    // Update viewpoint

    // Set viewpoint based on how we are aiming etc.
    Vector aimSight(m_AimDistance, 0);
    Matrix aimMatrix(m_HFlipped ? -m_AimAngle : m_AimAngle);
    aimMatrix.SetXFlipped(m_HFlipped);
    // Reset this each frame
    m_SharpAimMaxedOut = false;

    if (m_pTurret && m_pTurret->IsAttached() && m_pTurret->HasMountedDevice())
    {
        float maxLength = m_pTurret->GetFirstMountedDevice()->GetSharpLength();

        // Use a non-terrain check ray to cap the magnitude, so we can't see into objects etc
        if (m_SharpAimProgress > 0)
        {
			Vector notUsed;
            Vector sharpAimVector(maxLength, 0);
            sharpAimVector *= aimMatrix;

            // See how far along the sharp aim vector there is opaque air
//            float result = g_SceneMan.CastNotMaterialRay(m_pLFGLeg->GetFirstMountedDevice()->GetMuzzlePos(), sharpAimVector, g_MaterialAir, 5);
            float result = g_SceneMan.CastObstacleRay(m_pTurret->GetFirstMountedDevice()->GetMuzzlePos(), sharpAimVector, notUsed, notUsed, GetRootID(), IgnoresWhichTeam(), g_MaterialAir, 5);
            // If we didn't find anything but air before the sharpdistance, then don't alter the sharp distance
            if (result >= 0 && result < (maxLength * m_SharpAimProgress))
            {
                m_SharpAimProgress = result / maxLength;
                m_SharpAimMaxedOut = true;
            }
        }
        // Indicate maxed outedness if we really are, too
        if (m_SharpAimProgress > 0.9)
            m_SharpAimMaxedOut = true;

//        sharpDistance *= m_Controller.GetAnalogAim().GetMagnitude();
        aimSight.m_X += maxLength * m_SharpAimProgress;
    }

    // Rotate the aiming spot vector and add it to the view point
    aimSight *= aimMatrix;
    m_ViewPoint = m_Pos.GetFloored() + aimSight;

    // Add velocity also so the viewpoint moves ahead at high speeds
    if (m_Vel.GetMagnitude() > 10.0)
        m_ViewPoint += m_Vel * std::sqrt(m_Vel.GetMagnitude() * 0.1F);

/* Done by pie menu now, see HandlePieCommand()
    ////////////////////////////////////////
    // AI mode setting

    if (m_Controller.IsState(AI_MODE_SET))
    {
        if (m_Controller.IsState(PRESS_RIGHT))
        {
            m_AIMode = AIMODE_BRAINHUNT;
            m_UpdateMovePath = true;
        }
        else if (m_Controller.IsState(PRESS_LEFT))
        {
            m_AIMode = AIMODE_PATROL;
        }
        else if (m_Controller.IsState(PRESS_UP))
        {
            m_AIMode = AIMODE_SENTRY;
        }
        else if (m_Controller.IsState(PRESS_DOWN))
        {
            m_AIMode = AIMODE_GOLDDIG;
        }

        m_DeviceState = SCANNING;
    }
*/

    ////////////////////////////////////////
    // Balance stuff

    // Get the rotation in radians.
    float rot = m_Rotation.GetRadAngle();
//        rot = fabs(rot) < c_QuarterPI ? rot : (rot > 0 ? c_QuarterPI : -c_QuarterPI);
    // Eliminate full rotations
    while (fabs(rot) > c_TwoPI) {
        rot -= rot > 0 ? c_TwoPI : -c_TwoPI;
    }
    // Eliminate rotations over half a turn
    if (fabs(rot) > c_PI)
    {
        rot = (rot > 0 ? -c_PI : c_PI) + (rot - (rot > 0 ? c_PI : -c_PI));
        // If we're upside down, we're unstable damnit
		if (m_Status != DYING && m_Status != DEAD)
			m_Status = UNSTABLE;
        m_StableRecoverTimer.Reset();
    }

    // Rotational balancing spring calc
    if (m_Status == STABLE)
    {
        // Upright body posture
		m_AngularVel = m_AngularVel * 0.9F - (rot * 0.3F);
    }
    // While dying, pull body quickly toward down toward horizontal
    else if (m_Status == DYING)
    {
        float rotTarget = rot > 0 ? c_HalfPI : -c_HalfPI;
//        float rotTarget = m_HFlipped ? c_HalfPI : -c_HalfPI;
        float rotDiff = rotTarget - rot;
        if (!m_DeathTmr.IsPastSimMS(125) && fabs(rotDiff) > 0.1 && fabs(rotDiff) < c_PI)
        {
            m_AngularVel += rotDiff * 0.5;//fabs(rotDiff);
//            m_Vel.m_X += (m_HFlipped ? -fabs(rotDiff) : fabs(rotDiff)) * 0.35;
            m_Vel.m_X += (rotTarget > 0 ? -fabs(rotDiff) : fabs(rotDiff)) * 0.35;
        }
        else
            m_Status = DEAD;

//        else if (fabs(m_AngularVel) > 0.1)
//            m_AngularVel *= 0.5;
    }
    m_Rotation.SetRadAngle(rot);

    ///////////////////////////////////////////////////
    // Death detection and handling

    // Losing all limbs should kill... eventually
    if (!m_pLFGLeg && !m_pLBGLeg && !m_pRFGLeg && !m_pRBGLeg && m_Status != DYING && m_Status != DEAD)
        m_Health -= 0.1;

    /////////////////////////////////////////
    // Misc.

//    m_DeepCheck = true/*m_Status == DEAD*/;
}


/////////////////////////////////////////////////////////////////////////////////////////////////////////////////////////////

void ACrab::Draw(SDL_Renderer* renderer, const Vector &targetPos, DrawMode mode, bool onlyPhysical, int alphaMod) const {
    Actor::Draw(renderer, targetPos, mode, onlyPhysical);

    if (mode == g_DrawColor && !onlyPhysical && g_SettingsMan.DrawHandAndFootGroupVisualizations()) {
        m_pLFGFootGroup->Draw(renderer, targetPos, true, 13); // TODO: Magic Number 13
        m_pLBGFootGroup->Draw(renderer, targetPos, true, 13); // TODO: Magic Number 13
        m_pRFGFootGroup->Draw(renderer, targetPos, true, 13); // TODO: Magic Number 13
        m_pRBGFootGroup->Draw(renderer, targetPos, true, 13); // TODO: Magic Number 13
    }

    if (mode == g_DrawColor && !onlyPhysical && g_SettingsMan.DrawLimbPathVisualizations()) {
        m_Paths[LEFTSIDE][WALK]->Draw(renderer, targetPos, 122);  //TODO: Magic Number 112
        m_Paths[RIGHTSIDE][WALK]->Draw(renderer, targetPos, 122); //TODO: Magic Number 112
    }
}


//////////////////////////////////////////////////////////////////////////////////////////
// Virtual method:  DrawHUD
//////////////////////////////////////////////////////////////////////////////////////////
// Description:     Draws this Actor's current graphical HUD overlay representation to a
//                  BITMAP of choice.

<<<<<<< HEAD
void ACrab::DrawHUD(SDL_Renderer* renderer, const Vector &targetPos, int whichScreen, bool playerControlled)
{
=======
void ACrab::DrawHUD(BITMAP *pTargetBitmap, const Vector &targetPos, int whichScreen, bool playerControlled) {
	m_HUDStack = -m_CharHeight / 2;

>>>>>>> 59b8fb57
    if (!m_HUDVisible)
        return;

    // Only do HUD if on a team
    if (m_Team < 0)
        return;

	// Only draw if the team viewing this is on the same team OR has seen the space where this is located.
	int viewingTeam = g_ActivityMan.GetActivity()->GetTeamOfPlayer(g_ActivityMan.GetActivity()->PlayerOfScreen(whichScreen));
	if (viewingTeam != m_Team && viewingTeam != Activity::NoTeam && (!g_SettingsMan.ShowEnemyHUD() || g_SceneMan.IsUnseen(m_Pos.GetFloorIntX(), m_Pos.GetFloorIntY(), viewingTeam))) {
		return;
	}

    Actor::DrawHUD(renderer, targetPos, whichScreen);
/*
// TODO: REMOVE< THIS IS TEMP
    // Draw the AI paths
    list<Vector>::iterator last = m_MovePath.begin();
    Vector waypoint, lastPoint, lineVec;
    for (list<Vector>::iterator lItr = m_MovePath.begin(); lItr != m_MovePath.end(); ++lItr)
    {
        lastPoint = (*last) - targetPos;
        waypoint = lastPoint + g_SceneMan.ShortestDistance(lastPoint, (*lItr) - targetPos);
        line(pTargetBitmap, lastPoint.m_X, lastPoint.m_Y, waypoint.m_X, waypoint.m_Y, g_RedColor);
        last = lItr;
    }
    waypoint = m_MoveTarget - targetPos;
    circlefill(pTargetBitmap, waypoint.m_X, waypoint.m_Y, 3, g_RedColor);
    lastPoint = m_PrevPathTarget - targetPos;
    circlefill(pTargetBitmap, lastPoint.m_X, lastPoint.m_Y, 2, g_YellowGlowColor);
    lastPoint = m_DigTunnelEndPos - targetPos;
    circlefill(pTargetBitmap, lastPoint.m_X, lastPoint.m_Y, 2, g_YellowGlowColor);
    // Raidus
//    waypoint = m_Pos - targetPos;
//    circle(pTargetBitmap, waypoint.m_X, waypoint.m_Y, m_MoveProximityLimit, g_RedColor);
// TODO: REMOVE THIS IS TEMP
*/

    // Player AI drawing

    // Device aiming reticule
    if (m_Controller.IsState(AIM_SHARP) && m_pTurret && m_pTurret->IsAttached() && m_pTurret->HasMountedDevice())
        m_pTurret->GetFirstMountedDevice()->DrawHUD(renderer, targetPos, whichScreen, m_Controller.IsPlayerControlled());

    //////////////////////////////////////
    // Draw stat info HUD
    char str[64];

    GUIFont *pSymbolFont = g_FrameMan.GetLargeFont();
    GUIFont *pSmallFont = g_FrameMan.GetSmallFont();

	SDL_Rect viewport;
	SDL_RenderGetViewport(renderer, &viewport);

    // Only show extra HUD if this guy is controlled by the same player that this screen belongs to
    if (m_Controller.IsPlayerControlled() && g_ActivityMan.GetActivity()->ScreenOfPlayer(m_Controller.GetPlayer()) == whichScreen && pSmallFont && pSymbolFont)
    {
        SDLGUITexture targetTexture;

        Vector drawPos = m_Pos - targetPos;

        // Adjust the draw position to work if drawn to a target screen bitmap that is straddling a scene seam
        if (!targetPos.IsZero())
        {
            // Spans vertical scene seam
            int sceneWidth = g_SceneMan.GetSceneWidth();
            if (g_SceneMan.SceneWrapsX() && viewport.w < sceneWidth)
            {
                if ((targetPos.m_X < 0) && (m_Pos.m_X > (sceneWidth - viewport.w)))
                    drawPos.m_X -= sceneWidth;
                else if (((targetPos.m_X + viewport.w) > sceneWidth) && (m_Pos.m_X < viewport.w))
                    drawPos.m_X += sceneWidth;
            }
            // Spans horizontal scene seam
            int sceneHeight = g_SceneMan.GetSceneHeight();
            if (g_SceneMan.SceneWrapsY() && viewport.h < sceneHeight)
            {
                if ((targetPos.m_Y < 0) && (m_Pos.m_Y > (sceneHeight - viewport.h)))
                    drawPos.m_Y -= sceneHeight;
                else if (((targetPos.m_Y + viewport.h) > sceneHeight) && (m_Pos.m_Y < viewport.h))
                    drawPos.m_Y += sceneHeight;
            }
        }

		// Weight and jetpack energy
		if (m_pJetpack && m_pJetpack->IsAttached() && m_Controller.IsState(BODY_JUMP)) {
			float mass = GetMass();
			if (m_JetTimeLeft < 100) {
				// Draw empty fuel indicator
				str[0] = m_IconBlinkTimer.AlternateSim(100) ? -26 : -25;
			} else {
				// Display normal jet icons
				// TODO: Don't hardcode the mass indicator! Figure out how to calculate the jetpack threshold values
				str[0] = mass < 135 ? -31 : (mass < 150 ? -30 : (mass < 165 ? -29 : -28));
				// Do the blinky blink
				if ((str[0] == -28 || str[0] == -29) && m_IconBlinkTimer.AlternateSim(250)) { str[0] = -27; }
			}
			str[1] = 0;
            pSymbolFont->DrawAligned(&targetTexture, drawPos.m_X - 11, drawPos.m_Y + m_HUDStack, str, GUIFont::Centre);

            float jetTimeRatio = m_JetTimeLeft / m_JetTimeTotal;
// TODO: Don't hardcode this shit
			uint32_t gaugeColor =
				jetTimeRatio > 0.6
				    ? 0X74B33AFF
				    : (jetTimeRatio > 0.3 ? 0xF6CD33FF : 0xEA1507);
			SDL_FRect jetGaugeRect{drawPos.m_X, drawPos.m_Y + m_HUDStack + 6,
				                   drawPos.m_Y + (16 * jetTimeRatio),
				                   drawPos.m_Y + m_HUDStack + 7};
			SDL_SetRenderDrawColor(renderer, gaugeColor&0xFF000000, gaugeColor&0x00FF0000, gaugeColor&0x0000FF00, 0xFF);
			SDL_RenderFillRectF(renderer, &jetGaugeRect);
			SDL_SetRenderDrawColor(renderer, 0, 0, 0, 0);
			//                    rect(pTargetBitmap, drawPos.m_X, drawPos.m_Y +
			//                    m_HUDStack - 2, drawPos.m_X + 24, drawPos.m_Y
			//                    + m_HUDStack - 4, 238); std::snprintf(str,
			//                    sizeof(str), "%.0f Kg", mass);
			//                    pSmallFont->DrawAligned(&allegroBitmap,
			//                    drawPos.m_X - 0, drawPos.m_Y + m_HUDStack + 3,
			//                    str, GUIFont::Left);

            m_HUDStack += -10;
        }
        // Held-related GUI stuff
        else if (m_pTurret && m_pTurret->IsAttached()) {
            std::string textString;
            for (const HeldDevice *mountedDevice : m_pTurret->GetMountedDevices()) {
                if (const HDFirearm *mountedFirearm = dynamic_cast<const HDFirearm *>(mountedDevice)) {
                    if (!textString.empty()) { textString += " | "; }
                    if (mountedFirearm->IsReloading()) {
                        textString += "Reloading";
                    } else {
                        textString += mountedFirearm->GetRoundInMagCount() > 0 ? std::to_string(mountedFirearm->GetRoundInMagCount()) : "Infinite";
                    }
                }
            }
            if (!textString.empty()) {
                str[0] = -56; str[1] = 0;
                pSymbolFont->DrawAligned(&targetTexture, drawPos.m_X - 10, drawPos.m_Y + m_HUDStack, str, GUIFont::Left);
                pSmallFont->DrawAligned(&targetTexture, drawPos.m_X - 0, drawPos.m_Y + m_HUDStack + 3, str, GUIFont::Left);

                m_HUDStack += -10;
            }

        } else {
            std::snprintf(str, sizeof(str), "NO TURRET!");
            pSmallFont->DrawAligned(&targetTexture, drawPos.m_X + 2, drawPos.m_Y + m_HUDStack + 3, str, GUIFont::Centre);
            m_HUDStack += -9;
        }


		// Print aim angle and rot angle stoff
		/*{
			std::snprintf(str, sizeof(str), "Aim %.2f Rot %.2f Lim %.2f", m_AimAngle, GetRotAngle(), m_AimRange + GetRotAngle());
			pSmallFont->DrawAligned(&allegroBitmap, drawPos.m_X - 0, drawPos.m_Y + m_HUDStack + 3, str, GUIFont::Centre);

			m_HUDStack += -10;
		}*/

/*
        // AI Mode select GUI HUD
        if (m_Controller.IsState(AI_MODE_SET))
        {
            int iconOff = m_apAIIcons[0]->w + 2;
            int iconColor = m_Team == Activity::TeamOne ? AIICON_RED : AIICON_GREEN;
            Vector iconPos = GetCPUPos() - targetPos;

            if (m_AIMode == AIMODE_SENTRY)
            {
                std::snprintf(str, sizeof(str), "%s", "Sentry");
                pSmallFont->DrawAligned(&allegroBitmap, iconPos.m_X, iconPos.m_Y - 18, str, GUIFont::Centre);
            }
            else if (m_AIMode == AIMODE_PATROL)
            {
                std::snprintf(str, sizeof(str), "%s", "Patrol");
                pSmallFont->DrawAligned(&allegroBitmap, iconPos.m_X - 9, iconPos.m_Y - 5, str, GUIFont::Right);
            }
            else if (m_AIMode == AIMODE_BRAINHUNT)
            {
                std::snprintf(str, sizeof(str), "%s", "Brainhunt");
                pSmallFont->DrawAligned(&allegroBitmap, iconPos.m_X + 9, iconPos.m_Y - 5, str, GUIFont::Left);
            }
            else if (m_AIMode == AIMODE_GOLDDIG)
            {
                std::snprintf(str, sizeof(str), "%s", "Gold Dig");
                pSmallFont->DrawAligned(&allegroBitmap, iconPos.m_X, iconPos.m_Y + 8, str, GUIFont::Centre);
            }

            // Draw the mode alternatives if they are not the current one
            if (m_AIMode != AIMODE_SENTRY)
            {
                draw_sprite(pTargetBitmap, m_apAIIcons[AIMODE_SENTRY], iconPos.m_X - 6, iconPos.m_Y - 6 - iconOff);
            }
            if (m_AIMode != AIMODE_PATROL)
            {
                draw_sprite(pTargetBitmap, m_apAIIcons[AIMODE_PATROL], iconPos.m_X - 6 - iconOff, iconPos.m_Y - 6);
            }
            if (m_AIMode != AIMODE_BRAINHUNT)
            {
                draw_sprite(pTargetBitmap, m_apAIIcons[AIMODE_BRAINHUNT], iconPos.m_X - 6 + iconOff, iconPos.m_Y - 6);
            }
            if (m_AIMode != AIMODE_GOLDDIG)
            {
                draw_sprite(pTargetBitmap, m_apAIIcons[AIMODE_GOLDDIG], iconPos.m_X - 6, iconPos.m_Y - 6 + iconOff);
            }
        }
*/
    }
}

//////////////////////////////////////////////////////////////////////////////////////////
// Virtual method:  GetLimbPathSpeed
//////////////////////////////////////////////////////////////////////////////////////////
// Description:     Get walking limb path speed for the specified preset.

float ACrab::GetLimbPathSpeed(int speedPreset) const
{
	return m_Paths[LEFTSIDE][FGROUND][WALK].GetSpeed(speedPreset);
}

//////////////////////////////////////////////////////////////////////////////////////////
// Virtual method:  SetLimbPathSpeed
//////////////////////////////////////////////////////////////////////////////////////////
// Description:     Set walking limb path speed for the specified preset.

void ACrab::SetLimbPathSpeed(int speedPreset, float speed)
{
	m_Paths[LEFTSIDE][FGROUND][WALK].OverrideSpeed(speedPreset, speed);
	m_Paths[RIGHTSIDE][FGROUND][WALK].OverrideSpeed(speedPreset, speed);

	m_Paths[LEFTSIDE][BGROUND][WALK].OverrideSpeed(speedPreset, speed);
	m_Paths[RIGHTSIDE][BGROUND][WALK].OverrideSpeed(speedPreset, speed);
}

//////////////////////////////////////////////////////////////////////////////////////////
// Virtual method:  GetLimbPathPushForce
//////////////////////////////////////////////////////////////////////////////////////////
// Description:     Gets the force that a limb traveling walking LimbPath can push against
//                  stuff in the scene with.

float ACrab::GetLimbPathPushForce() const
{
	return m_Paths[LEFTSIDE][FGROUND][WALK].GetDefaultPushForce();
}

//////////////////////////////////////////////////////////////////////////////////////////
// Virtual method:  SetLimbPathPushForce
//////////////////////////////////////////////////////////////////////////////////////////
// Description:     Sets the default force that a limb traveling walking LimbPath can push against
//                  stuff in the scene with.

void ACrab::SetLimbPathPushForce(float force)
{
	m_Paths[LEFTSIDE][FGROUND][WALK].OverridePushForce(force);
	m_Paths[RIGHTSIDE][FGROUND][WALK].OverridePushForce(force);

	m_Paths[LEFTSIDE][BGROUND][WALK].OverridePushForce(force);
	m_Paths[RIGHTSIDE][BGROUND][WALK].OverridePushForce(force);
}



} // namespace RTE<|MERGE_RESOLUTION|>--- conflicted
+++ resolved
@@ -26,16 +26,11 @@
 #include "SettingsMan.h"
 #include "PresetMan.h"
 
-<<<<<<< HEAD
 #include "Managers/FrameMan.h"
 
 #include "GUI/GUI.h"
 #include "GUI/SDLGUITexture.h"
 #include "SDLHelper.h"
-=======
-#include "GUI.h"
-#include "AllegroBitmap.h"
->>>>>>> 59b8fb57
 
 namespace RTE {
 
@@ -2823,14 +2818,9 @@
 // Description:     Draws this Actor's current graphical HUD overlay representation to a
 //                  BITMAP of choice.
 
-<<<<<<< HEAD
-void ACrab::DrawHUD(SDL_Renderer* renderer, const Vector &targetPos, int whichScreen, bool playerControlled)
-{
-=======
-void ACrab::DrawHUD(BITMAP *pTargetBitmap, const Vector &targetPos, int whichScreen, bool playerControlled) {
+void ACrab::DrawHUD(SDL_Renderer* renderer, const Vector &targetPos, int whichScreen, bool playerControlled) {
 	m_HUDStack = -m_CharHeight / 2;
 
->>>>>>> 59b8fb57
     if (!m_HUDVisible)
         return;
 

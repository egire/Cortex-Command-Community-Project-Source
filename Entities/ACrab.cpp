//////////////////////////////////////////////////////////////////////////////////////////
// File:            ACrab.cpp
//////////////////////////////////////////////////////////////////////////////////////////
// Description:     Source file for the ACrab class.
// Project:         Retro Terrain Engine
// Author(s):       Daniel Tabar
//                  data@datarealms.com
//                  http://www.datarealms.com


//////////////////////////////////////////////////////////////////////////////////////////
// Inclusions of header files

#include "ACrab.h"
#include "AtomGroup.h"
#include "Attachable.h"
#include "ThrownDevice.h"
#include "Turret.h"
#include "Leg.h"
#include "Controller.h"
#include "Matrix.h"
#include "AEmitter.h"
#include "HDFirearm.h"
#include "PieMenuGUI.h"
#include "Scene.h"
#include "SettingsMan.h"

#include "Managers/FrameMan.h"

#include "GUI/GUI.h"
#include "GUI/SDLGUITexture.h"
#include "SDLHelper.h"

namespace RTE {

ConcreteClassInfo(ACrab, Actor, 20)


//////////////////////////////////////////////////////////////////////////////////////////
// Method:          Clear
//////////////////////////////////////////////////////////////////////////////////////////
// Description:     Clears all the member variables of this ACrab, effectively
//                  resetting the members of this abstraction level only.

void ACrab::Clear()
{
    m_pTurret = 0;
    m_pLFGLeg = 0;
    m_pLBGLeg = 0;
    m_pRFGLeg = 0;
    m_pRBGLeg = 0;
    m_pLFGFootGroup = 0;
    m_BackupLFGFootGroup = nullptr;
    m_pLBGFootGroup = 0;
    m_BackupLBGFootGroup = nullptr;
    m_pRFGFootGroup = 0;
    m_BackupRFGFootGroup = nullptr;
    m_pRBGFootGroup = 0;
    m_BackupRBGFootGroup = nullptr;
    m_StrideSound = nullptr;
    m_pJetpack = 0;
    m_JetTimeTotal = 0.0;
    m_JetTimeLeft = 0.0;
    m_MoveState = STAND;
    for (int side = 0; side < SIDECOUNT; ++side)
    {
        for (int layer = 0; layer < LAYERCOUNT; ++layer)
        {
            for (int state = 0; state < MOVEMENTSTATECOUNT; ++state)
            {
                m_Paths[side][layer][state].Reset();
                m_Paths[side][layer][state].Terminate();
            }
        }
        m_StrideStart[side] = false;
//        m_StrideTimer[side].Reset();
    }
    m_Aiming = false;
    m_GoldInInventoryChunk = 0;

    m_DeviceState = SCANNING;
    m_SweepState = NOSWEEP;
    m_DigState = NOTDIGGING;
    m_JumpState = NOTJUMPING;
    m_JumpTarget.Reset();
    m_JumpingRight = true;
    m_DigTunnelEndPos.Reset();
    m_SweepCenterAimAngle = 0;
    m_SweepRange = c_EighthPI;
    m_DigTarget.Reset();
    m_FireTimer.Reset();
    m_SweepTimer.Reset();
    m_PatrolTimer.Reset();
    m_JumpTimer.Reset();
    m_AimRangeUpperLimit = -1;
    m_AimRangeLowerLimit = -1;
}


//////////////////////////////////////////////////////////////////////////////////////////
// Virtual method:  Create
//////////////////////////////////////////////////////////////////////////////////////////
// Description:     Makes the ACrab object ready for use.

int ACrab::Create()
{
    // Read all the properties
    if (Actor::Create() < 0)
        return -1;

    // Create the background paths copied from the foreground ones which were already read in
    for (int side = 0; side < SIDECOUNT; ++side)
    {
        for (int i = 0; i < MOVEMENTSTATECOUNT; ++i)
        {
            m_Paths[side][BGROUND][i].Destroy();
            m_Paths[side][BGROUND][i].Create(m_Paths[side][FGROUND][i]);
        }
    }

    // Initalize the jump time left
    m_JetTimeLeft = m_JetTimeTotal;

    // All ACrabs by default avoid hitting each other ont he same team
    m_IgnoresTeamHits = true;

    // Check whether UpperLimit and LowerLimit are defined, if not, copy general AimRange value to preserve compatibility
    if (m_AimRangeUpperLimit == -1 || m_AimRangeLowerLimit == -1)
    {
        m_AimRangeUpperLimit = m_AimRange;
        m_AimRangeLowerLimit = m_AimRange;
    }

    return 0;
}

/*
//////////////////////////////////////////////////////////////////////////////////////////
// Method:          Create
//////////////////////////////////////////////////////////////////////////////////////////
// Description:     Makes the ACrab object ready for use.

int ACrab::Create(BITMAP *pSprite,
                   Controller *pController,
                   const float mass,
                   const Vector &position,
                   const Vector &velocity,
                   AtomGroup *hitBody,
                   const unsigned long lifetime,
                   Status status,
                   const int health)
{
    

    return Actor::Create(pSprite,
                         pController,
                         mass,
                         position,
                         velocity,
                         hitBody,
                         lifetime,
                         status,
                         health);
}
*/

//////////////////////////////////////////////////////////////////////////////////////////
// Method:          Create
//////////////////////////////////////////////////////////////////////////////////////////
// Description:     Creates a ACrab to be identical to another, by deep copy.

int ACrab::Create(const ACrab &reference) {
    //Note - hardcoded attachable copying is organized based on desired draw order here.
    if (reference.m_pLBGLeg) {
        m_ReferenceHardcodedAttachableUniqueIDs.insert(reference.m_pLBGLeg->GetUniqueID());
        SetLeftBGLeg(dynamic_cast<Leg *>(reference.m_pLBGLeg->Clone()));
    }
    if (reference.m_pRBGLeg) {
        m_ReferenceHardcodedAttachableUniqueIDs.insert(reference.m_pRBGLeg->GetUniqueID());
        SetRightBGLeg(dynamic_cast<Leg *>(reference.m_pRBGLeg->Clone()));
    }
    if (reference.m_pJetpack) {
        m_ReferenceHardcodedAttachableUniqueIDs.insert(reference.m_pJetpack->GetUniqueID());
        SetJetpack(dynamic_cast<AEmitter *>(reference.m_pJetpack->Clone()));
    }
    if (reference.m_pTurret) {
        m_ReferenceHardcodedAttachableUniqueIDs.insert(reference.m_pTurret->GetUniqueID());
        SetTurret(dynamic_cast<Turret *>(reference.m_pTurret->Clone()));
    }
    if (reference.m_pLFGLeg) {
        m_ReferenceHardcodedAttachableUniqueIDs.insert(reference.m_pLFGLeg->GetUniqueID());
        SetLeftFGLeg(dynamic_cast<Leg *>(reference.m_pLFGLeg->Clone()));
    }
    if (reference.m_pRFGLeg) {
        m_ReferenceHardcodedAttachableUniqueIDs.insert(reference.m_pRFGLeg->GetUniqueID());
        SetRightFGLeg(dynamic_cast<Leg *>(reference.m_pRFGLeg->Clone()));
    }
    Actor::Create(reference);

    m_JetTimeTotal = reference.m_JetTimeTotal;
    m_JetTimeLeft = reference.m_JetTimeLeft;

    m_pLFGFootGroup = dynamic_cast<AtomGroup *>(reference.m_pLFGFootGroup->Clone());
    m_pLFGFootGroup->SetOwner(this);
    m_BackupLFGFootGroup = dynamic_cast<AtomGroup *>(reference.m_BackupLFGFootGroup->Clone());
    m_BackupLFGFootGroup->SetOwner(this);
    m_BackupLFGFootGroup->SetLimbPos(reference.m_BackupLFGFootGroup->GetLimbPos());
    m_pLBGFootGroup = dynamic_cast<AtomGroup *>(reference.m_pLBGFootGroup->Clone());
    m_pLBGFootGroup->SetOwner(this);
    m_BackupLBGFootGroup = dynamic_cast<AtomGroup *>(reference.m_BackupLBGFootGroup->Clone());
    m_BackupLBGFootGroup->SetOwner(this);
    m_BackupLBGFootGroup->SetLimbPos(reference.m_BackupLBGFootGroup->GetLimbPos());
    m_pRFGFootGroup = dynamic_cast<AtomGroup *>(reference.m_pRFGFootGroup->Clone());
    m_pRFGFootGroup->SetOwner(this);
    m_BackupRFGFootGroup = dynamic_cast<AtomGroup *>(reference.m_BackupRFGFootGroup->Clone());
    m_BackupRFGFootGroup->SetOwner(this);
    m_BackupRFGFootGroup->SetLimbPos(reference.m_BackupRFGFootGroup->GetLimbPos());
    m_pRBGFootGroup = dynamic_cast<AtomGroup *>(reference.m_pRBGFootGroup->Clone());
    m_pRBGFootGroup->SetOwner(this);
    m_BackupRBGFootGroup = dynamic_cast<AtomGroup *>(reference.m_BackupRBGFootGroup->Clone());
    m_BackupRBGFootGroup->SetOwner(this);
    m_BackupRBGFootGroup->SetLimbPos(reference.m_BackupRBGFootGroup->GetLimbPos());

	if (reference.m_StrideSound) { m_StrideSound = dynamic_cast<SoundContainer*>(reference.m_StrideSound->Clone()); }

    m_MoveState = reference.m_MoveState;

    for (int side = 0; side < SIDECOUNT; ++side) {
        for (int i = 0; i < MOVEMENTSTATECOUNT; ++i) {
            m_Paths[side][FGROUND][i].Create(reference.m_Paths[side][FGROUND][i]);
            m_Paths[side][BGROUND][i].Create(reference.m_Paths[side][BGROUND][i]);
        }
    }

    m_GoldInInventoryChunk = reference.m_GoldInInventoryChunk;

    m_DeviceState = reference.m_DeviceState;
    m_SweepState = reference.m_SweepState;
    m_DigState = reference.m_DigState;
    m_JumpState = reference.m_JumpState;
    m_JumpTarget = reference.m_JumpTarget;
    m_JumpingRight = reference.m_JumpingRight;
    m_DigTunnelEndPos = reference.m_DigTunnelEndPos;
    m_SweepCenterAimAngle = reference.m_SweepCenterAimAngle;
    m_SweepRange = reference.m_SweepRange;
    m_AimRangeUpperLimit = reference.m_AimRangeUpperLimit;
    m_AimRangeLowerLimit = reference.m_AimRangeLowerLimit;

    return 0;
}


//////////////////////////////////////////////////////////////////////////////////////////
// Virtual method:  ReadProperty
//////////////////////////////////////////////////////////////////////////////////////////
// Description:     Reads a property value from a reader stream. If the name isn't
//                  recognized by this class, then ReadProperty of the parent class
//                  is called. If the property isn't recognized by any of the base classes,
//                  false is returned, and the reader's position is untouched.

int ACrab::ReadProperty(const std::string_view &propName, Reader &reader)
{
    if (propName == "Turret") {
        m_pTurret = new Turret;
        reader >> m_pTurret;
        SetTurret(m_pTurret);
    } else if (propName == "Jetpack") {
        m_pJetpack = new AEmitter;
        reader >> m_pJetpack;
        SetJetpack(m_pJetpack);
    } else if (propName == "JumpTime") {
        reader >> m_JetTimeTotal;
        m_JetTimeTotal *= 1000;
    } else if (propName == "LFGLeg" || propName == "LeftFGLeg") {
        m_pLFGLeg = new Leg;
        reader >> m_pLFGLeg;
        SetLeftFGLeg(m_pLFGLeg);
    } else if (propName == "LBGLeg" || propName == "LeftFGLeg") {
        m_pLBGLeg = new Leg;
        reader >> m_pLBGLeg;
        SetLeftBGLeg(m_pLBGLeg);
    } else if (propName == "RFGLeg" || propName == "LeftFGLeg") {
        m_pRFGLeg = new Leg;
        reader >> m_pRFGLeg;
        SetRightFGLeg(m_pRFGLeg);
    } else if (propName == "RBGLeg" || propName == "LeftFGLeg") {
        m_pRBGLeg = new Leg;
        reader >> m_pRBGLeg;
        SetRightBGLeg(m_pRBGLeg);
    } else if (propName == "LFootGroup" || propName == "LeftFootGroup") {
        delete m_pLFGFootGroup;
        delete m_pLBGFootGroup;
        m_pLFGFootGroup = new AtomGroup();
        m_pLBGFootGroup = new AtomGroup();
        reader >> m_pLFGFootGroup;
        m_pLBGFootGroup->Create(*m_pLFGFootGroup);
        m_pLFGFootGroup->SetOwner(this);
        m_pLBGFootGroup->SetOwner(this);
        m_BackupLFGFootGroup = new AtomGroup(*m_pLFGFootGroup);
        m_BackupLFGFootGroup->RemoveAllAtoms();
        m_BackupLBGFootGroup = new AtomGroup(*m_BackupLFGFootGroup);
    } else if (propName == "RFootGroup" || propName == "RightFootGroup") {
        delete m_pRFGFootGroup;
        delete m_pRBGFootGroup;
        m_pRFGFootGroup = new AtomGroup();
        m_pRBGFootGroup = new AtomGroup();
        reader >> m_pRFGFootGroup;
        m_pRBGFootGroup->Create(*m_pRFGFootGroup);
        m_pRFGFootGroup->SetOwner(this);
        m_pRBGFootGroup->SetOwner(this);
        m_BackupRFGFootGroup = new AtomGroup(*m_pRFGFootGroup);
        m_BackupRFGFootGroup->RemoveAllAtoms();
        m_BackupRBGFootGroup = new AtomGroup(*m_BackupRFGFootGroup);
    } else if (propName == "StrideSound") {
		m_StrideSound = new SoundContainer;
        reader >> m_StrideSound;
    } else if (propName == "LStandLimbPath" || propName == "LeftStandLimbPath") {
        reader >> m_Paths[LEFTSIDE][FGROUND][STAND];
    } else if (propName == "LWalkLimbPath" || propName == "LeftWalkLimbPath") {
        reader >> m_Paths[LEFTSIDE][FGROUND][WALK];
    } else if (propName == "LDislodgeLimbPath" || propName == "LeftDislodgeLimbPath") {
        reader >> m_Paths[LEFTSIDE][FGROUND][DISLODGE];
    } else if (propName == "RStandLimbPath" || propName == "RightStandLimbPath") {
        reader >> m_Paths[RIGHTSIDE][FGROUND][STAND];
    } else if (propName == "RWalkLimbPath" || propName == "RightWalkLimbPath") {
        reader >> m_Paths[RIGHTSIDE][FGROUND][WALK];
    } else if (propName == "RDislodgeLimbPath" || propName == "RightDislodgeLimbPath") {
        reader >> m_Paths[RIGHTSIDE][FGROUND][DISLODGE];
    } else if (propName == "AimRangeUpperLimit") {
        reader >> m_AimRangeUpperLimit;
    } else if (propName == "AimRangeLowerLimit") {
        reader >> m_AimRangeLowerLimit;
    } else {
        return Actor::ReadProperty(propName, reader);
    }

    return 0;
}


//////////////////////////////////////////////////////////////////////////////////////////
// Virtual method:  Save
//////////////////////////////////////////////////////////////////////////////////////////
// Description:     Saves the complete state of this ACrab with a Writer for
//                  later recreation with Create(Reader &reader);

int ACrab::Save(Writer &writer) const
{
    Actor::Save(writer);

    writer.NewProperty("Turret");
    writer << m_pTurret;
    writer.NewProperty("Jetpack");
    writer << m_pJetpack;
    writer.NewProperty("JumpTime");
    // Convert to seconds
    writer << m_JetTimeTotal / 1000;
    writer.NewProperty("LFGLeg");
    writer << m_pLFGLeg;
    writer.NewProperty("LBGLeg");
    writer << m_pLBGLeg;
    writer.NewProperty("RFGLeg");
    writer << m_pRFGLeg;
    writer.NewProperty("RBGLeg");
    writer << m_pRBGLeg;
    writer.NewProperty("LFGFootGroup");
    writer << m_pLFGFootGroup;
    writer.NewProperty("LBGFootGroup");
    writer << m_pLBGFootGroup;
    writer.NewProperty("RFGFootGroup");
    writer << m_pRFGFootGroup;
    writer.NewProperty("RBGFootGroup");
    writer << m_pRBGFootGroup;
    writer.NewProperty("StrideSound");
    writer << m_StrideSound;

    writer.NewProperty("LStandLimbPath");
    writer << m_Paths[LEFTSIDE][FGROUND][STAND];
    writer.NewProperty("LWalkLimbPath");
    writer << m_Paths[LEFTSIDE][FGROUND][WALK];
    writer.NewProperty("LDislodgeLimbPath");
    writer << m_Paths[LEFTSIDE][FGROUND][DISLODGE];
    writer.NewProperty("RStandLimbPath");
    writer << m_Paths[RIGHTSIDE][FGROUND][STAND];
    writer.NewProperty("RWalkLimbPath");
    writer << m_Paths[RIGHTSIDE][FGROUND][WALK];
    writer.NewProperty("RDislodgeLimbPath");
    writer << m_Paths[RIGHTSIDE][FGROUND][DISLODGE];

    writer.NewProperty("AimRangeUpperLimit");
    writer << m_AimRangeUpperLimit;
    writer.NewProperty("AimRangeLowerLimit");
    writer << m_AimRangeLowerLimit;

    return 0;
}


//////////////////////////////////////////////////////////////////////////////////////////
// Method:          Destroy
//////////////////////////////////////////////////////////////////////////////////////////
// Description:     Destroys and resets (through Clear()) the ACrab object.

void ACrab::Destroy(bool notInherited)
{
    delete m_pLFGFootGroup;
    delete m_pLBGFootGroup;
    delete m_pRFGFootGroup;
    delete m_pRBGFootGroup;

	delete m_StrideSound;
//    for (deque<LimbPath *>::iterator itr = m_WalkPaths.begin();
//         itr != m_WalkPaths.end(); ++itr)
//        delete *itr;

    if (!notInherited)
        Actor::Destroy();
    Clear();
}

/*
//////////////////////////////////////////////////////////////////////////////////////////
// Method:          GetTotalValue
//////////////////////////////////////////////////////////////////////////////////////////
// Description:     Gets the total liquidation value of this Actor and all its carried
//                  gold and inventory.

float ACrab::GetTotalValue(int nativeModule, float foreignMult) const
{
    float totalValue = Actor::GetTotalValue(nativeModule, foreignMult);

    return totalValue;
}
*/
/*
//////////////////////////////////////////////////////////////////////////////////////////
// Virtual method:  GetCPUPos
//////////////////////////////////////////////////////////////////////////////////////////
// Description:     Gets the absoltue position of this' brain, or equivalent.

Vector ACrab::GetCPUPos() const
{
    if (m_pTurret && m_pTurret->IsAttached() && m_pTurret->GetMountedMO())
        return m_pTurret->GetMountedMO()->GetPos();

    return m_Pos;
}
*/

//////////////////////////////////////////////////////////////////////////////////////////
// Virtual method:  GetEyePos
//////////////////////////////////////////////////////////////////////////////////////////
// Description:     Gets the absoltue position of this' eye, or equivalent, where look
//                  vector starts from.

Vector ACrab::GetEyePos() const
{
    if (m_pTurret && m_pTurret->IsAttached() && m_pTurret->HasMountedDevice())
        return m_pTurret->GetMountedDevice()->GetPos();

    return m_Pos;
}

/////////////////////////////////////////////////////////////////////////////////////////////////////////////////////////////

void ACrab::SetTurret(Turret *newTurret) {
    if (newTurret == nullptr) {
        if (m_pTurret && m_pTurret->IsAttached()) { RemoveAttachable(m_pTurret); }
        m_pTurret = nullptr;
    } else {
        if (m_pTurret && m_pTurret->IsAttached()) { RemoveAttachable(m_pTurret); }
        m_pTurret = newTurret;
        AddAttachable(newTurret);

        m_HardcodedAttachableUniqueIDsAndSetters.insert({newTurret->GetUniqueID(), [](MOSRotating *parent, Attachable *attachable) {
            Turret *castedAttachable = dynamic_cast<Turret *>(attachable);
            RTEAssert(!attachable || castedAttachable, "Tried to pass incorrect Attachable subtype " + (attachable ? attachable->GetClassName() : "") + " to SetTurret");
            dynamic_cast<ACrab *>(parent)->SetTurret(castedAttachable);
        }});

        if (m_pTurret->HasNoSetDamageMultiplier()) { m_pTurret->SetDamageMultiplier(5.0F); }
    }
}

/////////////////////////////////////////////////////////////////////////////////////////////////////////////////////////////

void ACrab::SetJetpack(AEmitter *newJetpack) {
    if (newJetpack == nullptr) {
        if (m_pJetpack && m_pJetpack->IsAttached()) { RemoveAttachable(m_pJetpack); }
        m_pJetpack = nullptr;
    } else {
        if (m_pJetpack && m_pJetpack->IsAttached()) { RemoveAttachable(m_pJetpack); }
        m_pJetpack = newJetpack;
        AddAttachable(newJetpack);

        m_HardcodedAttachableUniqueIDsAndSetters.insert({newJetpack->GetUniqueID(), [](MOSRotating *parent, Attachable *attachable) {
            AEmitter *castedAttachable = dynamic_cast<AEmitter *>(attachable);
            RTEAssert(!attachable || castedAttachable, "Tried to pass incorrect Attachable subtype " + (attachable ? attachable->GetClassName() : "") + " to SetJetpack");
            dynamic_cast<ACrab *>(parent)->SetJetpack(castedAttachable);
        }});

        if (m_pJetpack->HasNoSetDamageMultiplier()) { m_pJetpack->SetDamageMultiplier(0.0F); }
        m_pJetpack->SetApplyTransferredForcesAtOffset(false);
        m_pJetpack->SetDeleteWhenRemovedFromParent(true);
    }
}

/////////////////////////////////////////////////////////////////////////////////////////////////////////////////////////////

void ACrab::SetLeftFGLeg(Leg *newLeg) {
    if (newLeg == nullptr) {
        if (m_pLFGLeg && m_pLFGLeg->IsAttached()) { RemoveAttachable(m_pLFGLeg); }
        m_pLFGLeg = nullptr;
    } else {
        if (m_pLFGLeg && m_pLFGLeg->IsAttached()) { RemoveAttachable(m_pLFGLeg); }
        m_pLFGLeg = newLeg;
        AddAttachable(newLeg);

        m_HardcodedAttachableUniqueIDsAndSetters.insert({newLeg->GetUniqueID(), [](MOSRotating *parent, Attachable *attachable) {
            Leg *castedAttachable = dynamic_cast<Leg *>(attachable);
            RTEAssert(!attachable || castedAttachable, "Tried to pass incorrect Attachable subtype " + (attachable ? attachable->GetClassName() : "") + " to SetLeftFGLeg");
            dynamic_cast<ACrab *>(parent)->SetLeftFGLeg(castedAttachable);
        }});

        if (m_pLFGLeg->HasNoSetDamageMultiplier()) { m_pLFGLeg->SetDamageMultiplier(1.0F); }
        m_pLFGLeg->SetInheritsHFlipped(-1);
    }
}

/////////////////////////////////////////////////////////////////////////////////////////////////////////////////////////////

void ACrab::SetLeftBGLeg(Leg *newLeg) {
    if (newLeg == nullptr) {
        if (m_pLBGLeg && m_pLBGLeg->IsAttached()) { RemoveAttachable(m_pLBGLeg); }
        m_pLBGLeg = nullptr;
    } else {
        if (m_pLBGLeg && m_pLBGLeg->IsAttached()) { RemoveAttachable(m_pLBGLeg); }
        m_pLBGLeg = newLeg;
        AddAttachable(newLeg);

        m_HardcodedAttachableUniqueIDsAndSetters.insert({newLeg->GetUniqueID(), [](MOSRotating *parent, Attachable *attachable) {
            Leg *castedAttachable = dynamic_cast<Leg *>(attachable);
            RTEAssert(!attachable || castedAttachable, "Tried to pass incorrect Attachable subtype " + (attachable ? attachable->GetClassName() : "") + " to SetLeftBGLeg");
            dynamic_cast<ACrab *>(parent)->SetLeftBGLeg(castedAttachable);
        }});

        if (m_pLBGLeg->HasNoSetDamageMultiplier()) { m_pLBGLeg->SetDamageMultiplier(1.0F); }
        m_pLBGLeg->SetInheritsHFlipped(-1);
    }
}

/////////////////////////////////////////////////////////////////////////////////////////////////////////////////////////////

void ACrab::SetRightFGLeg(Leg *newLeg) {
    if (newLeg == nullptr) {
        if (m_pRFGLeg && m_pRFGLeg->IsAttached()) { RemoveAttachable(m_pRFGLeg); }
        m_pRFGLeg = nullptr;
    } else {
        if (m_pRFGLeg && m_pRFGLeg->IsAttached()) { RemoveAttachable(m_pRFGLeg); }
        m_pRFGLeg = newLeg;
        AddAttachable(newLeg);

        m_HardcodedAttachableUniqueIDsAndSetters.insert({newLeg->GetUniqueID(), [](MOSRotating *parent, Attachable *attachable) {
            Leg *castedAttachable = dynamic_cast<Leg *>(attachable);
            RTEAssert(!attachable || castedAttachable, "Tried to pass incorrect Attachable subtype " + (attachable ? attachable->GetClassName() : "") + " to SetRightFGLeg");
            dynamic_cast<ACrab *>(parent)->SetRightFGLeg(castedAttachable);
        }});

        if (m_pRFGLeg->HasNoSetDamageMultiplier()) { m_pRFGLeg->SetDamageMultiplier(1.0F); }
    }
}

/////////////////////////////////////////////////////////////////////////////////////////////////////////////////////////////

void ACrab::SetRightBGLeg(Leg *newLeg) {
    if (newLeg == nullptr) {
        if (m_pRBGLeg && m_pRBGLeg->IsAttached()) { RemoveAttachable(m_pRBGLeg); }
        m_pRBGLeg = nullptr;
    } else {
        if (m_pRBGLeg && m_pRBGLeg->IsAttached()) { RemoveAttachable(m_pRBGLeg); }
        m_pRBGLeg = newLeg;
        AddAttachable(newLeg);

        m_HardcodedAttachableUniqueIDsAndSetters.insert({newLeg->GetUniqueID(), [](MOSRotating *parent, Attachable *attachable) {
            Leg *castedAttachable = dynamic_cast<Leg *>(attachable);
            RTEAssert(!attachable || castedAttachable, "Tried to pass incorrect Attachable subtype " + (attachable ? attachable->GetClassName() : "") + " to SetRightBGLeg");
            dynamic_cast<ACrab *>(parent)->SetRightBGLeg(castedAttachable);
        }});

        if (m_pRBGLeg->HasNoSetDamageMultiplier()) { m_pRBGLeg->SetDamageMultiplier(1.0F); }
    }
}

/////////////////////////////////////////////////////////////////////////////////////////////////////////////////////////////


//////////////////////////////////////////////////////////////////////////////////////////
// Virtual method:  CollideAtPoint
//////////////////////////////////////////////////////////////////////////////////////////
// Description:     Calculates the collision response when another MO's Atom collides with
//                  this MO's physical representation. The effects will be applied
//                  directly to this MO, and also represented in the passed in HitData.

bool ACrab::CollideAtPoint(HitData &hd)
{
    return Actor::CollideAtPoint(hd);

/*
    hd.ResImpulse[HITOR].Reset();
    hd.ResImpulse[HITEE].Reset();
    hd.HitRadius[HITEE] = (hd.HitPoint - m_Pos) * c_MPP;
    hd.mass[HITEE] = m_Mass;
    hd.MomInertia[HITEE] = m_pAtomGroup->GetMomentOfInertia();
    hd.HitVel[HITEE] = m_Vel + hd.HitRadius[HITEE].GetPerpendicular() * m_AngularVel;
    hd.VelDiff = hd.HitVel[HITOR] - hd.HitVel[HITEE];
    Vector hitAcc = -hd.VelDiff * (1 + hd.Body[HITOR]->GetMaterial().restitution * GetMaterial().restitution);

    float hittorLever = hd.HitRadius[HITOR].GetPerpendicular().Dot(hd.BitmapNormal);
    float hitteeLever = hd.HitRadius[HITEE].GetPerpendicular().Dot(hd.BitmapNormal);
    hittorLever *= hittorLever;
    hitteeLever *= hitteeLever;
    float impulse = hitAcc.Dot(hd.BitmapNormal) / (((1 / hd.mass[HITOR]) + (1 / hd.mass[HITEE])) +
                    (hittorLever / hd.MomInertia[HITOR]) + (hitteeLever / hd.MomInertia[HITEE]));

    hd.ResImpulse[HITOR] = hd.BitmapNormal * impulse * hd.ImpulseFactor[HITOR];
    hd.ResImpulse[HITEE] = hd.BitmapNormal * -impulse * hd.ImpulseFactor[HITEE];

    ////////////////////////////////////////////////////////////////////////////////
    // If a particle, which does not penetrate, but bounces, do any additional
    // effects of that bounce.
    if (!ParticlePenetration())
// TODO: Add blunt trauma effects here!")
        ;
    }

    m_Vel += hd.ResImpulse[HITEE] / hd.mass[HITEE];
    m_AngularVel += hd.HitRadius[HITEE].GetPerpendicular().Dot(hd.ResImpulse[HITEE]) /
                    hd.MomInertia[HITEE];
*/
}

/*
//////////////////////////////////////////////////////////////////////////////////////////
// Method:          OnBounce
//////////////////////////////////////////////////////////////////////////////////////////
// Description:     Defines what should happen when this MovableObject hits and then
//                  bounces off of something. This is called by the owned Atom/AtomGroup
//                  of this MovableObject during travel.

bool ACrab::OnBounce(const Vector &pos)
{
    return false;
}


//////////////////////////////////////////////////////////////////////////////////////////
// Method:          OnSink
//////////////////////////////////////////////////////////////////////////////////////////
// Description:     Defines what should happen when this MovableObject hits and then
//                  sink into something. This is called by the owned Atom/AtomGroup
//                  of this MovableObject during travel.

bool ACrab::OnSink(const Vector &pos)
{
    return false;
}
*/

//////////////////////////////////////////////////////////////////////////////////////////
// Virtual method:  AddPieMenuSlices
//////////////////////////////////////////////////////////////////////////////////////////
// Description:     Adds all slices this needs on a pie menu.

bool ACrab::AddPieMenuSlices(PieMenuGUI *pPieMenu)
{
	PieMenuGUI::Slice reloadSlice("Reload", PieMenuGUI::PSI_RELOAD, PieMenuGUI::Slice::UP);
    pPieMenu->AddSlice(reloadSlice);

	PieMenuGUI::Slice sentryAISlice("Sentry AI Mode", PieMenuGUI::PSI_SENTRY, PieMenuGUI::Slice::DOWN);
    pPieMenu->AddSlice(sentryAISlice);

    if (!HasObjectInGroup("Turrets"))
    {
	    PieMenuGUI::Slice aiModeSlice("Go-To AI Mode", PieMenuGUI::PSI_GOTO, PieMenuGUI::Slice::DOWN);
        pPieMenu->AddSlice(aiModeSlice);
    }

	PieMenuGUI::Slice patrolAISlice("Patrol AI Mode", PieMenuGUI::PSI_PATROL, PieMenuGUI::Slice::DOWN);
	pPieMenu->AddSlice(patrolAISlice);

    if (!HasObjectInGroup("Turrets"))
    {
	    PieMenuGUI::Slice formSquadSlice("Form Squad", PieMenuGUI::PSI_FORMSQUAD, PieMenuGUI::Slice::UP);
        pPieMenu->AddSlice(formSquadSlice);
    }

//    pPieMenu->AddSlice(PieMenuGUI::Slice("Gold Dig AI Mode", PieMenuGUI::PSI_GOLDDIG, PieMenuGUI::Slice::DOWN));

    Actor::AddPieMenuSlices(pPieMenu);

    // Add any custom slices from a currently held device
    if (m_pTurret && m_pTurret->IsAttached() && m_pTurret->HasMountedDevice())
        m_pTurret->GetMountedDevice()->AddPieMenuSlices(pPieMenu);

    return true;
}


//////////////////////////////////////////////////////////////////////////////////////////
// Virtual method:  HandlePieCommand
//////////////////////////////////////////////////////////////////////////////////////////
// Description:     Handles and does whatever a specific activated Pie Menu slice does to
//                  this.

bool ACrab::HandlePieCommand(int pieSliceIndex)
{
    if (pieSliceIndex != PieMenuGUI::PSI_NONE)
    {
        if (pieSliceIndex == PieMenuGUI::PSI_RELOAD)
            m_Controller.SetState(WEAPON_RELOAD);
        else if (pieSliceIndex == PieMenuGUI::PSI_SENTRY)
            m_AIMode = AIMODE_SENTRY;
        else if (pieSliceIndex == PieMenuGUI::PSI_PATROL)
            m_AIMode = AIMODE_PATROL;
        else if (pieSliceIndex == PieMenuGUI::PSI_BRAINHUNT)
        {
            m_AIMode = AIMODE_BRAINHUNT;
            // Clear out the waypoints; player will set new ones with UI in gameactivity
            ClearAIWaypoints();
        }
        else if (pieSliceIndex == PieMenuGUI::PSI_GOTO)
        {
            m_AIMode = AIMODE_GOTO;
            // Clear out the waypoints; player will set new ones with UI in gameactivity
            ClearAIWaypoints();
            m_UpdateMovePath = true;
        }
//        else if (pieSliceIndex == PieMenuGUI::PSI_GOLDDIG)
//            m_AIMode = AIMODE_GOLDDIG;
        else
            return Actor::HandlePieCommand(pieSliceIndex);
    }

    return false;
}


//////////////////////////////////////////////////////////////////////////////////////////
// Virtual Method:  GetEquippedItem
//////////////////////////////////////////////////////////////////////////////////////////
// Description:     Returns whatever is equipped in the turret, if anything. OWNERSHIP IS NOT TRANSFERRED!

MovableObject * ACrab::GetEquippedItem() const
{
    if (m_pTurret && m_pTurret->IsAttached() && m_pTurret->HasMountedDevice())
    {
        return m_pTurret->GetMountedDevice();
    }

    return 0;
}


//////////////////////////////////////////////////////////////////////////////////////////
// Virtual Method:  FirearmIsReady
//////////////////////////////////////////////////////////////////////////////////////////
// Description:     Indicates whether the currently held device's current mag is empty on
//                  ammo or not.

bool ACrab::FirearmIsReady() const
{
    if (m_pTurret && m_pTurret->IsAttached() && m_pTurret->HasMountedDevice())
    {
        HDFirearm *pWeapon = dynamic_cast<HDFirearm *>(m_pTurret->GetMountedDevice());
        if (pWeapon && pWeapon->GetRoundInMagCount() != 0)
            return true;
    }

    return false;
}


//////////////////////////////////////////////////////////////////////////////////////////
// Virtual Method:  FirearmIsEmpty
//////////////////////////////////////////////////////////////////////////////////////////
// Description:     Indicates whether the currently held HDFirearm's is out of ammo.

bool ACrab::FirearmIsEmpty() const
{
    if (m_pTurret && m_pTurret->IsAttached() && m_pTurret->HasMountedDevice())
    {
        HDFirearm *pWeapon = dynamic_cast<HDFirearm *>(m_pTurret->GetMountedDevice());
        if (pWeapon && pWeapon->GetRoundInMagCount() == 0)
            return true;
    }

    return false;
}


//////////////////////////////////////////////////////////////////////////////////////////
// Virtual Method:  FirearmNeedsReload
//////////////////////////////////////////////////////////////////////////////////////////
// Description:     Indicates whether the currently held HDFirearm's is almost out of ammo.

bool ACrab::FirearmNeedsReload() const
{
    if (m_pTurret && m_pTurret->IsAttached() && m_pTurret->HasMountedDevice())
    {
        HDFirearm *pWeapon = dynamic_cast<HDFirearm *>(m_pTurret->GetMountedDevice());
        if (pWeapon && pWeapon->NeedsReloading())
            return true;
    }

    return false;
}


//////////////////////////////////////////////////////////////////////////////////////////
// Virtual Method:  FirearmIsSemiAuto
//////////////////////////////////////////////////////////////////////////////////////////
// Description:     Indicates whether the currently held HDFirearm's is semi or full auto.

bool ACrab::FirearmIsSemiAuto() const
{
    if (m_pTurret && m_pTurret->IsAttached() && m_pTurret->HasMountedDevice())
    {
        HDFirearm *pWeapon = dynamic_cast<HDFirearm *>(m_pTurret->GetMountedDevice());
        return pWeapon && !pWeapon->IsFullAuto();
    }
    return false;
}


//////////////////////////////////////////////////////////////////////////////////////////
// Virtual Method:  ReloadFirearm
//////////////////////////////////////////////////////////////////////////////////////////
// Description:     Reloads the currently held firearm, if any.
// Arguments:       None.
// Return value:    None.

void ACrab::ReloadFirearm()
{
    if (m_pTurret && m_pTurret->IsAttached() && m_pTurret->HasMountedDevice())
    {
        HDFirearm *pWeapon = dynamic_cast<HDFirearm *>(m_pTurret->GetMountedDevice());
        if (pWeapon)
            pWeapon->Reload();
    }
}


//////////////////////////////////////////////////////////////////////////////////////////
// Virtual Method:  FirearmActivationDelay
//////////////////////////////////////////////////////////////////////////////////////////
// Description:     Returns the currently held device's delay between pulling the trigger
//                  and activating.

int ACrab::FirearmActivationDelay() const
{
    // Check if the currently held device is already the desired type
    if (m_pTurret && m_pTurret->IsAttached() && m_pTurret->HasMountedDevice())
    {
        HDFirearm *pWeapon = dynamic_cast<HDFirearm *>(m_pTurret->GetMountedDevice());
        if (pWeapon)
            return pWeapon->GetActivationDelay();
    }

    return 0;
}


//////////////////////////////////////////////////////////////////////////////////////////
// Virtual method:  IsWithinRange
//////////////////////////////////////////////////////////////////////////////////////////
// Description:     Tells whether a point on the scene is within range of the currently
//                  used device and aiming status, if applicable.

bool ACrab::IsWithinRange(Vector &point) const
{
    if (m_SharpAimMaxedOut)
        return true;

    Vector diff = g_SceneMan.ShortestDistance(m_Pos, point, false);
    float distance = diff.GetMagnitude();

    // Really close!
    if (distance <= m_CharHeight)
        return true;

    // Start with the default aim distance
    float range = m_AimDistance;

    // Add the sharp range of the equipped weapon
    if (m_pTurret && m_pTurret->IsAttached() && m_pTurret->HasMountedDevice())
    {
        range += m_pTurret->GetMountedDevice()->GetSharpLength() * m_SharpAimProgress;
    }

    return distance <= range;
}


//////////////////////////////////////////////////////////////////////////////////////////
// Virtual method:  Look
//////////////////////////////////////////////////////////////////////////////////////////
// Description:     Casts an unseen-revealing ray in the direction of where this is facing.
// Arguments:       The degree angle to deviate from the current view point in the ray
//                  casting. A random ray will be chosen out of this +-range.

bool ACrab::Look(float FOVSpread, float range)
{
    if (!g_SceneMan.AnythingUnseen(m_Team))
        return false;

    // Set the length of the look vector
    float aimDistance = m_AimDistance + range;
    Vector aimPos = GetCPUPos();

    // If aiming down the barrel, look through that
    if (m_Controller.IsState(AIM_SHARP) && m_pTurret && m_pTurret->IsAttached() && m_pTurret->HasMountedDevice())
    {
        aimPos = m_pTurret->GetMountedDevice()->GetPos();
        aimDistance += m_pTurret->GetMountedDevice()->GetSharpLength();
    }
    // If just looking, use the sensors on the turret instead
    else if (m_pTurret && m_pTurret->IsAttached())
    {
        aimPos = GetEyePos();
    }

    // Create the vector to trace along
    Vector lookVector(aimDistance, 0);
    // Set the rotation to the actual aiming angle
    Matrix aimMatrix(m_HFlipped ? -m_AimAngle : m_AimAngle);
    aimMatrix.SetXFlipped(m_HFlipped);
    lookVector *= aimMatrix;
    // Add the spread
    lookVector.DegRotate(FOVSpread * RandomNormalNum());

    // TODO: generate an alarm event if we spot an enemy actor?

    Vector ignored;
    // Cast the seeing ray, adjusting the skip to match the resolution of the unseen map
    return g_SceneMan.CastSeeRay(m_Team, aimPos, lookVector, ignored, 25, (int)g_SceneMan.GetUnseenResolution(m_Team).GetSmallest() / 2);
}


//////////////////////////////////////////////////////////////////////////////////////////
// Virtual method:  LookForMOs
//////////////////////////////////////////////////////////////////////////////////////////
// Description:     Casts an MO detecting ray in the direction of where the head is looking
//                  at the time. Factors including head rotation, sharp aim mode, and
//                  other variables determine how this ray is cast.

MovableObject * ACrab::LookForMOs(float FOVSpread, unsigned char ignoreMaterial, bool ignoreAllTerrain)
{
    MovableObject *pSeenMO = 0;
    Vector aimPos = m_Pos;
    float aimDistance = m_AimDistance + g_FrameMan.GetPlayerScreenWidth() * 0.51;   // Set the length of the look vector

    // If aiming down the barrel, look through that
    if (m_Controller.IsState(AIM_SHARP) && m_pTurret && m_pTurret->IsAttached() && m_pTurret->HasMountedDevice())
    {
        aimPos = m_pTurret->GetMountedDevice()->GetPos();
        aimDistance += m_pTurret->GetMountedDevice()->GetSharpLength();
    }
    // If just looking, use the sensors on the turret instead
    else if (m_pTurret && m_pTurret->IsAttached())
        aimPos = GetEyePos();
    // If no turret...
    else
        aimPos = GetCPUPos();

    // Create the vector to trace along
    Vector lookVector(aimDistance, 0);
    // Set the rotation to the actual aiming angle
    Matrix aimMatrix(m_HFlipped ? -m_AimAngle : m_AimAngle);
    aimMatrix.SetXFlipped(m_HFlipped);
    lookVector *= aimMatrix;
    // Add the spread
    lookVector.DegRotate(FOVSpread * RandomNormalNum());

    MOID seenMOID = g_SceneMan.CastMORay(aimPos, lookVector, m_MOID, IgnoresWhichTeam(), ignoreMaterial, ignoreAllTerrain, 5);
    pSeenMO = g_MovableMan.GetMOFromID(seenMOID);
    if (pSeenMO)
        return pSeenMO->GetRootParent();

    return pSeenMO;
}


//////////////////////////////////////////////////////////////////////////////////////////
// Method:          UpdateMovePath
//////////////////////////////////////////////////////////////////////////////////////////
// Description:     Updates the path to move along to the currently set movetarget.

bool ACrab::UpdateMovePath()
{
    // Do the real path calc; abort and pass along the message if it didn't happen due to throttling
    if (!Actor::UpdateMovePath())
        return false;

    // Process the new path we now have, if any
    if (!m_MovePath.empty())
    {
        // Smash all airborne waypoints down to just above the ground, except for when it makes the path intersect terrain or it is the final destination
        list<Vector>::iterator finalItr = m_MovePath.end();
        finalItr--;
        Vector smashedPoint;
        Vector previousPoint = *(m_MovePath.begin());
        list<Vector>::iterator nextItr = m_MovePath.begin();
        for (list<Vector>::iterator lItr = m_MovePath.begin(); lItr != finalItr; ++lItr)
        {
            nextItr++;
            smashedPoint = g_SceneMan.MovePointToGround((*lItr), m_CharHeight*0.2, 7);

            // Only smash if the new location doesn't cause the path to intersect hard terrain ahead or behind of it
            // Try three times to halve the height to see if that won't intersect
            for (int i = 0; i < 3; i++)
            {
				Vector notUsed;
				
                if (!g_SceneMan.CastStrengthRay(previousPoint, smashedPoint - previousPoint, 5, notUsed, 3, g_MaterialDoor) &&
                    nextItr != m_MovePath.end() && !g_SceneMan.CastStrengthRay(smashedPoint, (*nextItr) - smashedPoint, 5, notUsed, 3, g_MaterialDoor))
                {
                    (*lItr) = smashedPoint;
                    break;
                }
                else
                    smashedPoint.m_Y -= ((smashedPoint.m_Y - (*lItr).m_Y) / 2);
            }

            previousPoint = (*lItr);
        }
    }

    return true;
}


//////////////////////////////////////////////////////////////////////////////////////////
// Virtual method:  UpdateAI
//////////////////////////////////////////////////////////////////////////////////////////
// Description:     Updates this' AI state. Supposed to be done every frame that this has
//                  a CAI controller controlling it.

void ACrab::UpdateAI()
{
    Actor::UpdateAI();

    Vector cpuPos = GetCPUPos();
    MovableObject *pSeenMO = 0;
    Actor *pSeenActor = 0;

    ///////////////////////////////////////////////
    // React to relevant AlarmEvents

    const list<AlarmEvent> &events = g_MovableMan.GetAlarmEvents();
    if (!events.empty())
    {
        Vector alarmVec;
        Vector sensorPos = GetEyePos();
        for (list<AlarmEvent>::const_iterator aeItr = events.begin(); aeItr != events.end(); ++aeItr)
        {
            // Caused by some other team's activites - alarming!
            if (aeItr->m_Team != m_Team)
            {
                // See how far away the alarm situation is
                alarmVec = g_SceneMan.ShortestDistance(sensorPos, aeItr->m_ScenePos);
                // Only react if the alarm is within range and this is perceptive enough to hear it
                if (alarmVec.GetLargest() <= aeItr->m_Range * m_Perceptiveness)
                {
	 	    Vector zero;
					
                    // Now check if we have line of sight to the alarm point
                    // Don't check all the way to the target, we are checking for no obstacles, and target will be an abstacle in itself
                    if (g_SceneMan.CastObstacleRay(sensorPos, alarmVec * 0.9, zero, zero, m_RootMOID, IgnoresWhichTeam(), g_MaterialGrass, 5) < 0)
                    {
                        // If this is the same alarm as last, then don't repeat the signal
                        if (g_SceneMan.ShortestDistance(m_LastAlarmPos, aeItr->m_ScenePos).GetLargest() > 10)
                        {
                            // Yes! WE ARE ALARMED!
                            AlarmPoint(aeItr->m_ScenePos);
                            break;
                        }
                    }
                }
            }
        }
    }

    ////////////////////////////////////////////////
    // AI MODES

    // If alarmed, override all modes, look at the alarming point
    if (!m_AlarmTimer.IsPastSimTimeLimit())
    {
        // Freeze!
        m_LateralMoveState = LAT_STILL;
/*
        // If we're unarmed, hit the deck!
        if (!EquipFirearm() && !EquipThrowable() && !EquipDiggingTool())
        {
            m_Controller.SetState(BODY_CROUCH, true);
            // Also hit the deck completely and crawl away, not jsut sit down in place
            m_Controller.SetState(m_HFlipped ? MOVE_LEFT : MOVE_RIGHT, true);
        }
*/
        // We're not stuck, just waiting and watching
        m_StuckTimer.Reset();
        // If we're not already engaging a target, jsut point in the direciton we heard the alarm come from
        if (m_DeviceState != AIMING && m_DeviceState != FIRING && m_DeviceState != THROWING)
        {
            // Look/point in the direction of alarm, the point should already ahve been set
            m_DeviceState = POINTING;
        }
    }
    // Patrolling
    else if (m_AIMode == AIMODE_PATROL)
    {
        m_SweepCenterAimAngle = 0;
        m_SweepRange = c_EighthPI;

        if (m_LateralMoveState == LAT_STILL)
        {
            // Avoid seeming stuck if we're waiting to turn
            m_StuckTimer.Reset();

            if (m_PatrolTimer.IsPastSimMS(2000))
            {
                m_PatrolTimer.Reset();
                m_LateralMoveState = m_HFlipped ? LAT_RIGHT : LAT_LEFT;
            }
        }
        else
        {
            // Stop and then turn around after a period of time, or if bumped into another actor (like a rocket)
            if (m_PatrolTimer.IsPastSimMS(8000) ||
                /*g_SceneMan.CastNotMaterialRay(m_Pos, Vector(m_CharHeight / 4, 0), g_MaterialAir, Vector(), 4, false)*/
                g_SceneMan.CastMORay(m_Pos, Vector((m_LateralMoveState == LAT_RIGHT ? m_CharHeight : -m_CharHeight) / 3, 0), m_MOID, IgnoresWhichTeam(), g_MaterialGrass, false, 4) != g_NoMOID)
            {
                m_PatrolTimer.Reset();
                m_LateralMoveState = LAT_STILL;
            }
        }
    }
    // Going to a goal, potentially through a set of waypoints
    else if (m_AIMode == AIMODE_GOTO)
    {
        // Calculate the path to the target brain if need for refresh (note updating each pathfindingupdated causes small chug, maybe space em out with a timer?)
        // Also if we're way off form the path, or haven't made progress toward the current waypoint in a while, update the path to see if we can improve
        // Also if we seem to have completed the path to the current waypoint, we should update to get the path to the next waypoint
        if (m_UpdateMovePath || (m_ProgressTimer.IsPastSimMS(10000) && m_DeviceState != DIGGING) || (m_MovePath.empty() && m_MoveVector.GetLargest() < m_CharHeight * 0.25f))// || (m_MoveVector.GetLargest() > m_CharHeight * 2))// || g_SceneMan.GetScene()->PathFindingUpdated())
        {
            // Also never update while jumping
            if (m_DeviceState != JUMPING)
                UpdateMovePath();
        }

        // If we used to be pointing at something (probably alarmed), just scan ahead instead
        if (m_DeviceState == POINTING)
            m_DeviceState = SCANNING;

        // Digging has its own advancement modes
        if (m_DeviceState != DIGGING)
        {
			Vector notUsed;
            Vector pathPointVec;
            // See if we are close enough to the next move target that we should grab the next in the path that is out of proximity range
            for (list<Vector>::iterator lItr = m_MovePath.begin(); lItr != m_MovePath.end();)
            {
                pathPointVec = g_SceneMan.ShortestDistance(m_Pos, *lItr);
                // Make sure we are within range AND have a clear sight to the waypoint we're about to eliminate, or it might be around a corner
                if (pathPointVec.GetLargest() <= m_MoveProximityLimit && !g_SceneMan.CastStrengthRay(m_Pos, pathPointVec, 5, notUsed, 0, g_MaterialDoor))
                {
                    lItr++;
                    // Save the last one before being popped off so we can use it to check if we need to dig (if there's any material between last and current)
                    m_PrevPathTarget = m_MovePath.front();
                    m_MovePath.pop_front();
                }
                else
                    break;
            }

            // If still stuff in the path, get the next point on it
            if (!m_MovePath.empty())
                m_MoveTarget = m_MovePath.front();
        }

        // Determine the direction to walk to get to the next move target, or if to simply stay still
        m_MoveVector = g_SceneMan.ShortestDistance(m_Pos, m_MoveTarget);
        if ((m_MoveVector.m_X > 0 && m_LateralMoveState == LAT_LEFT) || (m_MoveVector.m_X < 0 && m_LateralMoveState == LAT_RIGHT) || m_LateralMoveState == LAT_STILL)
        {
            // If not following an MO, stay still and switch to sentry mode if we're close enough to final static destination
            if (!m_pMOMoveTarget && m_Waypoints.empty() && m_MovePath.empty() && fabs(m_MoveVector.m_X) <= 10)
            {
                // DONE MOVING TOWARD TARGET
                m_LateralMoveState = LAT_STILL;
                m_AIMode = AIMODE_SENTRY;
                m_DeviceState = SCANNING;
            }
            // Turns only after a delay to avoid getting stuck on switchback corners in corridors
            else if (m_MoveOvershootTimer.IsPastSimMS(500) || m_LateralMoveState == LAT_STILL)
                m_LateralMoveState = m_LateralMoveState == LAT_RIGHT ? LAT_LEFT : LAT_RIGHT;
        }
        else
            m_MoveOvershootTimer.Reset();

        // Calculate and set the sweep center for the bots to be pointing to the target location
        if (m_DeviceState == SCANNING)
        {
            Vector targetVector(fabs(m_MoveVector.m_X), m_MoveVector.m_Y);
            m_SweepCenterAimAngle = targetVector.GetAbsRadAngle();
            m_SweepRange = c_SixteenthPI;
        }
    }
    // Brain hunting
    else if (m_AIMode == AIMODE_BRAINHUNT)
    {
        // Just set up the closest brain target and switch to GOTO mode
        Actor *pTargetBrain = g_MovableMan.GetClosestBrainActor(m_Team == 0 ? 1 : 0, m_Pos);
        if (pTargetBrain)
        {
            m_UpdateMovePath = true;
            AddAIMOWaypoint(pTargetBrain);
        }
        // Couldn't find any, so stay put
        else
            m_MoveTarget = m_Pos;

        // If we used to be pointing at something (probably alarmed), just scan ahead instead
        if (m_DeviceState == POINTING)
            m_DeviceState = SCANNING;

        m_AIMode = AIMODE_GOTO;
    }
    // Gold digging
    else if (m_AIMode == AIMODE_GOLDDIG)
    {
        m_SweepRange = c_EighthPI;
/*
        // Only dig if we have a tool for it
        if (EquipDiggingTool())
        {
            Vector newGoldPos;
            // Scan for gold, slightly more than the facing direction arc
            if (LookForGold(100, m_SightDistance / 2, newGoldPos))
            {
                // Start digging when gold is spotted and tool is ready
                m_DeviceState = DIGGING;

                // Only replace the target if the one we found is closer, or the old one isn't gold anymore
                Vector newGoldDir = newGoldPos - m_Pos;
                Vector oldGoldDir = m_DigTarget - m_Pos;
                if (newGoldDir.GetMagnitude() < oldGoldDir.GetMagnitude() || g_SceneMan.GetTerrain()->GetMaterialPixel(m_DigTarget.m_X, m_DigTarget.m_Y) != g_MaterialGold)
                {
                    m_DigTarget = newGoldPos;
                    m_StuckTimer.Reset();
                }

                // Turn around if the target is behind us
                m_HFlipped = m_DigTarget.m_X < m_Pos.m_X;
            }
            // If we can't see any gold, and our current target is out of date, then stop pressing the trigger
            else if (g_SceneMan.GetTerrain()->GetMaterialPixel(m_DigTarget.m_X, m_DigTarget.m_Y) != g_MaterialGold)
                m_DeviceState = STILL;

            // Figure out which direction to be digging in.
            Vector goldDir = m_DigTarget - m_Pos;
            m_SweepCenterAimAngle = goldDir.GetAbsRadAngle();

            // Move if there is space or a cavity to move into
            Vector moveRay(m_CharHeight / 2, 0);
            moveRay.AbsRotateTo(goldDir);
// TODO; Consider backstepping implications here, want to override it every time?
            if (g_SceneMan.CastNotMaterialRay(m_Pos, moveRay, g_MaterialAir, 3, false) < 0)
            {
                m_ObstacleState = PROCEEDING;
                m_LateralMoveState = m_HFlipped ? LAT_LEFT : LAT_RIGHT;
            }
            else
            {
                m_ObstacleState = DIGPAUSING;
                m_LateralMoveState = LAT_STILL;
            }
        }
        // Otherwise just stand sentry with a gun
        else
        {
            EquipFirearm();
            m_LateralMoveState = LAT_STILL;
            m_SweepCenterAimAngle = 0;
            m_SweepRange = c_EighthPI;
        }
*/
    }
    // Sentry
    else
    {
        m_LateralMoveState = LAT_STILL;
        m_SweepCenterAimAngle = 0;
        m_SweepRange = c_EighthPI;
    }

    ///////////////////////////////
    // DEVICE LOGIC

    // Still, pointing at the movetarget
    if (m_DeviceState == STILL)
    {
        m_SweepCenterAimAngle = FacingAngle(g_SceneMan.ShortestDistance(cpuPos, m_MoveTarget).GetAbsRadAngle());
        // Aim to point there
        float aimAngle = GetAimAngle(false);
        if (aimAngle < m_SweepCenterAimAngle && aimAngle < c_HalfPI)
        {
            m_Controller.SetState(AIM_UP, true);
        }
        else if (aimAngle > m_SweepCenterAimAngle && aimAngle > -c_HalfPI)
        {
            m_Controller.SetState(AIM_DOWN, true);
        }
    }
    // Pointing at a specifc target
    else if (m_DeviceState == POINTING)
    {
        Vector targetVector = g_SceneMan.ShortestDistance(GetEyePos(), m_PointingTarget, false);
        m_Controller.m_AnalogAim = targetVector;
        m_Controller.m_AnalogAim.CapMagnitude(1.0);
/* Old digital way, now jsut use analog aim instead
        // Do the actual aiming; first figure out which direction to aim in
        float aimAngleDiff = targetVector.GetAbsRadAngle() - GetLookVector().GetAbsRadAngle();
        // Flip if we're flipped
        aimAngleDiff = IsHFlipped() ? -aimAngleDiff : aimAngleDiff;
        // Now send the command to move aim in the appropriate direction
        m_ControlStates[aimAngleDiff > 0 ? AIM_UP : AIM_DOWN] = true;
*/
/*
        m_SweepCenterAimAngle = FacingAngle(g_SceneMan.ShortestDistance(cpuPos, m_PointingTarget).GetAbsRadAngle());
        // Aim to point there
        float aimAngle = GetAimAngle(false);
        if (aimAngle < m_SweepCenterAimAngle && aimAngle < c_HalfPI)
        {
            m_Controller.SetState(AIM_UP, true);
        }
        else if (aimAngle > m_SweepCenterAimAngle && aimAngle > -c_HalfPI)
        {
            m_Controller.SetState(AIM_DOWN, true);
        }
*/
        // Narrow FOV range scan, 10 degrees each direction
        pSeenMO = LookForMOs(10, g_MaterialGrass, false);
        // Saw something!
        if (pSeenMO)
        {
            pSeenActor = dynamic_cast<Actor *>(pSeenMO->GetRootParent());
            // ENEMY SIGHTED! Switch to a weapon with ammo if we haven't already
            if (pSeenActor && pSeenActor->GetTeam() != m_Team)
            {
                // Start aiming toward that target
                m_SeenTargetPos = g_SceneMan.GetLastRayHitPos();//pSeenActor->GetPos();
                m_DeviceState = AIMING;
                m_FireTimer.Reset();
            }
        }
    }
    // Digging
    else if (m_DeviceState == DIGGING)
    {
        m_DeviceState = SCANNING;
        m_DigState = NOTDIGGING;
/*
        // Switch to the digger if we have one
        if (EquipDiggingTool())
        {
            // Reload if it's empty
            if (FirearmIsEmpty())
                m_Controller.SetState(WEAPON_RELOAD, true);
            // Everything's ready - dig away!
            else
            {
                // Pull the trigger on the digger, if we're not backstepping or a teammate is in the way!
                m_Controller.SetState(WEAPON_FIRE, m_ObstacleState != BACKSTEPPING && m_TeamBlockState != BLOCKED);

                // Finishing off a tunnel, so aim squarely for the end tunnel positon
                if (m_DigState == FINISHINGDIG)
                    m_SweepCenterAimAngle = FacingAngle(g_SceneMan.ShortestDistance(cpuPos, m_DigTunnelEndPos).GetAbsRadAngle());
                // Tunneling: update the digging direction, aiming exactly between the prev target and the current one
                else
                {
                    Vector digTarget = m_PrevPathTarget + (g_SceneMan.ShortestDistance(m_PrevPathTarget, m_MoveTarget) * 0.5);
                    // Flip us around if we're facing away from the dig target, also don't dig
                    if (digTarget.m_X > m_Pos.m_X && m_HFlipped)
                    {
                        m_LateralMoveState = LAT_RIGHT;
                        m_Controller.SetState(WEAPON_FIRE, false);
                    }
                    else if (digTarget.m_X < m_Pos.m_X && !m_HFlipped)
                    {
                        m_LateralMoveState = LAT_LEFT;
                        m_Controller.SetState(WEAPON_FIRE, false);
                    }
                    m_SweepCenterAimAngle = FacingAngle(g_SceneMan.ShortestDistance(cpuPos, digTarget).GetAbsRadAngle());
                }

                // Sweep digging up and down
                if (m_SweepState == SWEEPINGUP && m_TeamBlockState != BLOCKED)
                {
                    float aimAngle = GetAimAngle(false);
                    if (aimAngle < m_SweepCenterAimAngle + m_SweepRange && aimAngle < c_HalfPI)
                    {
                        m_Controller.SetState(AIM_UP, true);
                    }
                    else
                    {
                        m_SweepState = SWEEPUPPAUSE;
                        m_SweepTimer.Reset();
                    }
                }
                else if (m_SweepState == SWEEPUPPAUSE && m_SweepTimer.IsPastSimMS(10))
                {
                    m_SweepState = SWEEPINGDOWN;
                }
                else if (m_SweepState == SWEEPINGDOWN && m_TeamBlockState != BLOCKED)
                {
                    float aimAngle = GetAimAngle(false);
                    if (aimAngle > m_SweepCenterAimAngle - m_SweepRange && aimAngle > -c_HalfPI)
                    {
                        m_Controller.SetState(AIM_DOWN, true);
                    }
                    else
                    {
                        m_SweepState = SWEEPDOWNPAUSE;
                        m_SweepTimer.Reset();
                    }
                }
                else if (m_SweepState == SWEEPDOWNPAUSE && m_SweepTimer.IsPastSimMS(10))
                {
                    m_SweepState = SWEEPINGUP;
                }

                // See if we have dug out all that we can in the sweep area without moving closer
// TODO: base the range on the digger's actual range, quereied from teh digger itself
                Vector centerRay(m_CharHeight * 0.45, 0);
                centerRay.RadRotate(GetAimAngle(true));
                if (g_SceneMan.CastNotMaterialRay(cpuPos, centerRay, g_MaterialAir, 3) < 0)
                {
                    // Now check the tunnel's thickness
                    Vector upRay(m_CharHeight * 0.4, 0);
                    upRay.RadRotate(GetAimAngle(true) + m_SweepRange * 0.5);
                    Vector downRay(m_CharHeight * 0.4, 0);
                    downRay.RadRotate(GetAimAngle(true) - m_SweepRange * 0.5);
                    if (g_SceneMan.CastNotMaterialRay(cpuPos, upRay, g_MaterialAir, 3) < 0 &&
                        g_SceneMan.CastNotMaterialRay(cpuPos, downRay, g_MaterialAir, 3) < 0)
                    {
                        // Ok the tunnel section is clear, so start walking forward while still digging
                        m_ObstacleState = PROCEEDING;
                    }
                    // Tunnel cavity not clear yet, so stay put and dig some more
                    else if (m_ObstacleState != BACKSTEPPING)
                        m_ObstacleState = DIGPAUSING;
                }
                // Tunnel cavity not clear yet, so stay put and dig some more
                else if (m_ObstacleState != BACKSTEPPING)
                    m_ObstacleState = DIGPAUSING;

                // When we get close enough to the next point and clear it, advance it and stop again to dig some more
                if (m_DigState != FINISHINGDIG && (fabs(m_PrevPathTarget.m_X - m_Pos.m_X) < (m_CharHeight * 0.33)))
                {
                    // If we have cleared the buried path segment, advance to the next
                    if (!g_SceneMan.CastStrengthRay(m_PrevPathTarget, g_SceneMan.ShortestDistance(m_PrevPathTarget, m_MoveTarget), 5, Vector(), 1, g_MaterialDoor))
                    {
                        // Advance to the next one, if there are any
                        if (m_MovePath.size() >= 2)
                        {
                            m_PrevPathTarget = m_MovePath.front();
                            m_MovePath.pop_front();
                            m_MoveTarget = m_MovePath.front();
                        }

                        // WE HAVE BROKEN THROUGH WITH THIS TUNNEL (but not yet cleared it enough for passing through)!
                        // If the path segment is now in the air again, and the tunnel cavity is clear, then go into finishing digging mode
                        if (!g_SceneMan.CastStrengthRay(m_PrevPathTarget, g_SceneMan.ShortestDistance(m_PrevPathTarget, m_MoveTarget), 5, Vector(), 1, g_MaterialDoor))
                        {
                            m_DigTunnelEndPos = m_MoveTarget;
                            m_DigState = FINISHINGDIG;
                        }
                    }
                }

                // If we have broken through to the end of the tunnel, but not yet cleared it completely, then keep digging until the end tunnel position is hit
                if (m_DigState == FINISHINGDIG && g_SceneMan.ShortestDistance(m_Pos, m_DigTunnelEndPos).m_X < (m_CharHeight * 0.33))
                {
                    // DONE DIGGING THIS FUCKING TUNNEL, PROCEED
                    m_ObstacleState = PROCEEDING;
                    m_DeviceState = SCANNING;
                    m_DigState = NOTDIGGING;
                }
            }  
        }
        // If we need to and can, pick up any weapon on the ground
        else if (m_pItemInReach)
        {
            m_Controller.SetState(WEAPON_PICKUP, true);
            // Can't be digging without a tool, fool
            m_DeviceState = SCANNING;
            m_DigState = NOTDIGGING;
        }
*/
    }
    // Look for, aim at, and fire upon enemy Actors
    else if (m_DeviceState == SCANNING)
    {
        if (m_SweepState == NOSWEEP)
            m_SweepState = SWEEPINGUP;

        // Try to switch to, and if necessary, reload a firearm when we are scanning
        // Reload if necessary
        if (FirearmNeedsReload())
            m_Controller.SetState(WEAPON_RELOAD, true);

        // Scan aiming up and down
        if (m_SweepState == SWEEPINGUP)
        {
            float aimAngle = GetAimAngle(false);
            if (aimAngle < m_SweepCenterAimAngle + m_SweepRange && aimAngle < c_HalfPI)
            {
                m_Controller.SetState(AIM_UP, true);
            }
            else
            {
                m_SweepState = SWEEPUPPAUSE;
                m_SweepTimer.Reset();
            }
        }
        else if (m_SweepState == SWEEPUPPAUSE && m_SweepTimer.IsPastSimMS(1000))
        {
            m_SweepState = SWEEPINGDOWN;
        }
        else if (m_SweepState == SWEEPINGDOWN)
        {
            float aimAngle = GetAimAngle(false);
            if (aimAngle > m_SweepCenterAimAngle - m_SweepRange && aimAngle > -c_HalfPI)
            {
                m_Controller.SetState(AIM_DOWN, true);
            }
            else
            {
                m_SweepState = SWEEPDOWNPAUSE;
                m_SweepTimer.Reset();
            }
        }
        else if (m_SweepState == SWEEPDOWNPAUSE && m_SweepTimer.IsPastSimMS(1000))
        {
            m_SweepState = SWEEPINGUP;
        }
/*
        // Scan aiming up and down
        if (GetViewPoint().m_Y > m_Pos.m_Y + 2)
            m_ControlStates[AIM_UP] = true;
        else if (GetViewPoint().m_Y < m_Pos.m_Y - 2)
            m_ControlStates[AIM_DOWN] = true;
*/
        // Wide FOV range scan, 25 degrees each direction
        pSeenMO = LookForMOs(25, g_MaterialGrass, false);
        // Saw something!
        if (pSeenMO)
        {
            pSeenActor = dynamic_cast<Actor *>(pSeenMO->GetRootParent());
            // ENEMY SIGHTED! Switch to a weapon with ammo if we haven't already
            if (pSeenActor && pSeenActor->GetTeam() != m_Team)
            {
                // Start aiming toward that target
                m_SeenTargetPos = g_SceneMan.GetLastRayHitPos();//pSeenActor->GetPos();
                m_DeviceState = AIMING;
                m_FireTimer.Reset();
            }
        }
    }
    // Aiming toward spotted target to confirm enemy presence
    else if (m_DeviceState == AIMING)
    {
        // Aim carefully!
        m_Controller.SetState(AIM_SHARP, true);

        Vector targetVector = g_SceneMan.ShortestDistance(GetEyePos(), m_SeenTargetPos, false);
        m_Controller.m_AnalogAim = targetVector;
        m_Controller.m_AnalogAim.CapMagnitude(1.0);
/* Old digital way, now jsut use analog aim instead
        // Do the actual aiming; first figure out which direction to aim in
        float aimAngleDiff = targetVector.GetAbsRadAngle() - GetLookVector().GetAbsRadAngle();
        // Flip if we're flipped
        aimAngleDiff = IsHFlipped() ? -aimAngleDiff : aimAngleDiff;
        // Now send the command to move aim in the appropriate direction
        m_ControlStates[aimAngleDiff > 0 ? AIM_UP : AIM_DOWN] = true;
*/
        // Narrow focused FOV range scan
        pSeenMO = LookForMOs(10, g_MaterialGrass, false);

        // Saw the enemy actor again through the sights!
        if (pSeenMO)
            pSeenActor = dynamic_cast<Actor *>(pSeenMO->GetRootParent());

        if (pSeenActor && pSeenActor->GetTeam() != m_Team)
        {
            // Adjust aim in case seen target is moving
            m_SeenTargetPos = g_SceneMan.GetLastRayHitPos();//pSeenActor->GetPos();

            // Is the seen target within range? Keep aiming
            if (IsWithinRange(m_SeenTargetPos) || m_FireTimer.IsPastSimMS(2500))
            {
                // ENEMY AIMED AT and within good range - FIRE!
                m_DeviceState = FIRING;
                m_FireTimer.Reset();
            }
        }
        // If we can't see the guy after some time of aiming, then give up and keep scanning
        else if (m_FireTimer.IsPastSimMS(3000))
        {
            m_DeviceState = SCANNING;
        }
        // Make sure we're not detected as being stuck just because we're standing still
        m_StuckTimer.Reset();
    }
    // Firing at seen and aimed at target
    else if (m_DeviceState == FIRING)
    {
        // Keep aiming sharply!
        m_Controller.SetState(AIM_SHARP, true);

        // Pull the trigger repeatedly, so semi-auto weapons are fired properly
        if (!m_SweepTimer.IsPastSimMS(666))
        {
            // Pull the trigger!
            m_Controller.SetState(WEAPON_FIRE, true);
            if (FirearmIsSemiAuto())
                m_SweepTimer.Reset();
        }
        else
        {
            // Let go momentarily
            m_Controller.SetState(WEAPON_FIRE, false);
            m_SweepTimer.Reset();
        }

        // Adjust aim
        Vector targetVector = g_SceneMan.ShortestDistance(GetEyePos(), m_SeenTargetPos, false);
        m_Controller.m_AnalogAim = targetVector;
        m_Controller.m_AnalogAim.CapMagnitude(1.0);

        // Narrow focused FOV range scan
        pSeenMO = LookForMOs(8, g_MaterialGrass, false);
        // Still seeing enemy actor through the sights, keep firing!
        if (pSeenMO)
            pSeenActor = dynamic_cast<Actor *>(pSeenMO->GetRootParent());

        if (pSeenActor && pSeenActor->GetTeam() != m_Team)
        {
            // Adjust aim in case seen target is moving, and keep firing
            m_SeenTargetPos = g_SceneMan.GetLastRayHitPos();//pSeenActor->GetPos();
            m_FireTimer.Reset();
        }

        // After burst of fire, if we don't still see the guy, then stop firing.
        if (m_FireTimer.IsPastSimMS(500) || FirearmIsEmpty())
        {
            m_DeviceState = SCANNING;
        }
        // Make sure we're not detected as being stuck just because we're standing still
        m_StuckTimer.Reset();
    }

    /////////////////////////////////////////////////
    // JUMPING LOGIC

    // Already in a jump
    if (m_ObstacleState == JUMPING)
    {
        // Override the lateral control for the precise jump 
        // Turn around 
        if (m_MoveVector.m_X > 0 && m_LateralMoveState == LAT_LEFT)
            m_LateralMoveState = LAT_RIGHT;
        else if (m_MoveVector.m_X < 0 && m_LateralMoveState == LAT_RIGHT)
            m_LateralMoveState = LAT_LEFT;

        if (m_JumpState == PREUPJUMP)
        {
            // Stand still for a little while to stabilize and look in the right dir, if we're directly under
            m_LateralMoveState = LAT_STILL;
            // Start the actual jump
            if (m_JumpTimer.IsPastSimMS(333))
            {
                // Here we go!
                m_JumpState = UPJUMP;
                m_JumpTimer.Reset();
                m_Controller.SetState(BODY_JUMPSTART, true);
            }
        }
        if (m_JumpState == UPJUMP)
        {
			Vector notUsed;
			
            // Burn the jetpack
            m_Controller.SetState(BODY_JUMP, true);

            // If we now can see the point we're going to, start adjusting our aim and jet nozzle forward
            if (!g_SceneMan.CastStrengthRay(cpuPos, m_JumpTarget - cpuPos, 5, notUsed, 4))
                m_PointingTarget = m_JumpTarget;

            // if we are a bit over the target, stop firing the jetpack and try to go forward and land
            if (m_Pos.m_Y < m_JumpTarget.m_Y)
            {
                m_DeviceState = POINTING;
                m_JumpState = APEXJUMP;
                m_JumpTimer.Reset();
            }
            // Abort the jump if we're not reaching the target height within reasonable time
            else if (m_JumpTimer.IsPastSimMS(5000))
            {
                m_JumpState = NOTJUMPING;
                m_ObstacleState = PROCEEDING;
                m_DeviceState = SCANNING;
                m_JumpTimer.Reset();
            }
        }
        // Got the height, now wait until we crest the top and start falling again
        if (m_JumpState == APEXJUMP)
        {
			Vector notUsed;
			
            m_PointingTarget = m_JumpTarget;

            // We are falling again, and we can still see the target! start adjusting our aim and jet nozzle forward
            if (m_Vel.m_Y > 4.0 && !g_SceneMan.CastStrengthRay(cpuPos, m_JumpTarget - cpuPos, 5, notUsed, 3))
            {
                m_DeviceState = POINTING;
                m_JumpState = LANDJUMP;
                m_JumpTimer.Reset();
            }

            // Time abortion
            if (m_JumpTimer.IsPastSimMS(3500))
            {
                m_JumpState = NOTJUMPING;
                m_ObstacleState = PROCEEDING;
                m_DeviceState = SCANNING;
                m_JumpTimer.Reset();
            }
            // If we've fallen below the target again, then abort the jump
            else if (cpuPos.m_Y > m_JumpTarget.m_Y && g_SceneMan.CastStrengthRay(cpuPos, g_SceneMan.ShortestDistance(cpuPos, m_JumpTarget), 5, notUsed, 3))
            {
                // Set the move target back to the ledge, to undo any checked off points we may have seen while hovering oer teh edge
                m_MoveTarget = m_JumpTarget;
                m_JumpState = NOTJUMPING;
                m_ObstacleState = PROCEEDING;
                m_DeviceState = SCANNING;
                m_JumpTimer.Reset();
            }
        }
        // We are high and falling again, now go forward to land on top of the ledge
        if (m_JumpState == LANDJUMP)
        {
			Vector notUsed;
			
            m_PointingTarget = m_JumpTarget;

            // Burn the jetpack for a short while to get forward momentum, but not too much
//            if (!m_JumpTimer.IsPastSimMS(500))
                m_Controller.SetState(BODY_JUMP, true);

            // If we've fallen below the target again, then abort the jump
            // If we're flying past the target too, end the jump
            // Lastly, if we're flying way over the target again, just cut the jets!
            if (m_JumpTimer.IsPastSimMS(3500) || (cpuPos.m_Y > m_JumpTarget.m_Y && g_SceneMan.CastStrengthRay(cpuPos, m_JumpTarget - cpuPos, 5, notUsed, 3)) ||
                (m_JumpingRight && m_Pos.m_X > m_JumpTarget.m_X) || (!m_JumpingRight && m_Pos.m_X < m_JumpTarget.m_X) || (cpuPos.m_Y < m_JumpTarget.m_Y - m_CharHeight))
            {
                m_JumpState = NOTJUMPING;
                m_ObstacleState = PROCEEDING;
                m_DeviceState = SCANNING;
                m_JumpTimer.Reset();
            }
        }
        else if (m_JumpState == FORWARDJUMP)
        {
            // Burn the jetpack
            m_Controller.SetState(BODY_JUMP, true);

            // Stop firing the jetpack after a period or if we've flown past the target
            if (m_JumpTimer.IsPastSimMS(500) || (m_JumpingRight && m_Pos.m_X > m_JumpTarget.m_X) || (!m_JumpingRight && m_Pos.m_X < m_JumpTarget.m_X))
            {
                m_JumpState = NOTJUMPING;
                m_ObstacleState = PROCEEDING;
                m_DeviceState = SCANNING;
                m_JumpTimer.Reset();
            }
        }
    }
    // Not in a jump yet, so check for conditions to trigger a jump
    // Also if the movetarget is szzero, probably first frame , but don't try to chase it
    else if (!m_MoveTarget.IsZero())
    {
        // UPWARD JUMP TRIGGERINGS if it's a good time to jump up to a ledge
        if ((-m_MoveVector.m_Y > m_CharHeight * 0.66))// && (fabs(m_MoveVector.m_X) < m_CharHeight))
        {
			Vector notUsed;
			
            // Is there room to jump straight up for as high as we want?
            // ALso, has teh jetpack been given a rest since last attempt?
            if (m_JumpTimer.IsPastSimMS(3500) && !g_SceneMan.CastStrengthRay(cpuPos, Vector(0, m_MoveTarget.m_Y - cpuPos.m_Y), 5, notUsed, 3))
            {
                // Yes, so let's start jump, aim at the target!
                m_ObstacleState = JUMPING;
                m_JumpState = PREUPJUMP;
                m_JumpTarget = m_MoveTarget;
                m_JumpingRight = g_SceneMan.ShortestDistance(m_Pos, m_JumpTarget).m_X > 0;
//                m_JumpState = UPJUMP;
//                m_Controller.SetState(BODY_JUMPSTART, true);
                m_JumpTimer.Reset();
                m_DeviceState = POINTING;
                // Aim straight up
                m_PointingTarget.SetXY(cpuPos.m_X, m_MoveTarget.m_Y);
            }
        }
        // FORWARD JUMP TRIGGERINGS if it's a good time to jump over a chasm; gotto be close to an edge
        else if (m_MovePath.size() > 2 && (fabs(m_PrevPathTarget.m_X - m_Pos.m_X) < (m_CharHeight * 0.25)))
        {
            list<Vector>::iterator pItr = m_MovePath.begin();
            list<Vector>::iterator prevItr = m_MovePath.begin();
            // Start by looking at the dip between last checked waypoint and the next
// TODO: not wrap safe!
            int dip = m_MoveTarget.m_Y - m_PrevPathTarget.m_Y;
            // See if the next few path points dip steeply
            for (int i = 0; i < 3 && dip < m_CharHeight && pItr != m_MovePath.end(); ++i)
            {
                ++pItr;
                if (pItr == m_MovePath.end())
                    break;
                dip += (*pItr).m_Y - (*prevItr).m_Y;
                ++prevItr;
                if (dip >= m_CharHeight)
                    break;
            }
            // The dip is deep enough to warrant looking for a rise after the dip
            if (dip >= m_CharHeight)
            {
                int rise = 0;
                for (int i = 0; i < 6 && pItr != m_MovePath.end(); ++i)
                {
                    ++pItr;
                    if (pItr == m_MovePath.end())
                        break;
                    rise -= (*pItr).m_Y - (*prevItr).m_Y;
                    ++prevItr;
                    if (rise >= m_CharHeight)
                        break;
                }
				
				Vector notUsed;
				
                // The rise is high enough to warrant looking across the trench for obstacles in the way of a jump
                if (rise >= m_CharHeight && !g_SceneMan.CastStrengthRay(cpuPos, Vector((*pItr).m_X - cpuPos.m_X, 0), 5, notUsed, 3))
                {
                    // JUMP!!!
                    m_Controller.SetState(BODY_JUMPSTART, true);
                    m_ObstacleState = JUMPING;
                    m_JumpState = FORWARDJUMP;
                    m_JumpTarget = *pItr;
                    m_JumpingRight = g_SceneMan.ShortestDistance(m_Pos, m_JumpTarget).m_X > 0;
                    m_JumpTimer.Reset();
                    m_DeviceState = POINTING;
                    m_PointingTarget = *pItr;
                    // Remove the waypoints we're about to jump over
                    list<Vector>::iterator pRemItr = m_MovePath.begin();
                    while (pRemItr != m_MovePath.end())
                    {
                        pRemItr++;
                        m_PrevPathTarget = m_MovePath.front();
                        m_MovePath.pop_front();
                        if (pRemItr == pItr)
                            break;
                    }
                    if (!m_MovePath.empty())
                        m_MoveTarget = m_MovePath.front();
                    else
                        m_MoveTarget = m_Pos;
                }
            }
        }
    }

    ////////////////////////////////////////
    // If falling, use jetpack to land as softly as possible

    // If the height is more than the character's height, do something to soften the landing!
    float thrustLimit = m_CharHeight;

    // If we're already firing jetpack, then see if it's time to stop
    if (m_ObstacleState == SOFTLANDING && (m_Vel.m_Y < 4.0 || GetAltitude(thrustLimit, 5) < thrustLimit))
    {
        m_ObstacleState = PROCEEDING;
        m_DeviceState = SCANNING;
    }
    // We're falling, so see if it's time to start firing the jetpack to soften the landing
    if (/*m_FallTimer.IsPastSimMS(300) && */m_Vel.m_Y > 8.0 && m_ObstacleState != SOFTLANDING && m_ObstacleState != JUMPING)
    {
        // Look if we have more than the height limit of air below the controlled
        bool withinLimit = GetAltitude(thrustLimit, 5) < thrustLimit;

        // If the height is more than the limit, do something!
        if (!withinLimit)
        {
            m_ObstacleState = SOFTLANDING;
            m_Controller.SetState(BODY_JUMPSTART, true);
        }
    }
//        else
//            m_FallTimer.Reset();

    ///////////////////////////////////////////
    // Obstacle resolution

    if (m_ObstacleState == PROCEEDING)
    {
        // If we're not caring about blocks for a while, then just see how long until we do again
        if (m_TeamBlockState == IGNORINGBLOCK)
        {
            // Ignored long enough, now we can be blocked again
            if (m_BlockTimer.IsPastSimMS(10000))
                m_TeamBlockState = NOTBLOCKED;
        }
        else
        {
            // Detect a TEAMMATE in the way and hold until he has moved
            Vector lookRay(m_CharHeight * 0.75, 0);
            Vector lookRayDown(m_CharHeight * 0.75, 0);
            lookRay.RadRotate(GetAimAngle(true));
            lookRayDown.RadRotate(GetAimAngle(true) + (m_HFlipped ? c_QuarterPI : -c_QuarterPI));
            MOID obstructionMOID = g_SceneMan.CastMORay(GetCPUPos(), lookRay, m_MOID, IgnoresWhichTeam(), g_MaterialGrass, false, 6);
            obstructionMOID = obstructionMOID == g_NoMOID ? g_SceneMan.CastMORay(GetCPUPos(), lookRayDown, m_MOID, IgnoresWhichTeam(), g_MaterialGrass, false, 6) : obstructionMOID;
            if (obstructionMOID != g_NoMOID)
            {
                // Take a look at the actorness and team of the thing that holds whatever we saw
                obstructionMOID = g_MovableMan.GetRootMOID(obstructionMOID);
                Actor *pActor = dynamic_cast<Actor *>(g_MovableMan.GetMOFromID(obstructionMOID));
                // Oops, a mobile team member is in the way, don't do anything until he moves out of the way!
                if (pActor && pActor != this && pActor->GetTeam() == m_Team && pActor->IsControllable())
                {
                    // If this is the guy we're actually supposed to be following, then indicate that so we jsut wait patiently for him to move
                    if (pActor == m_pMOMoveTarget)
                        m_TeamBlockState = FOLLOWWAIT;
                    else
                    {
                        // If already blocked, see if it's long enough to give up and start to ignore the blockage
                        if (m_TeamBlockState == BLOCKED)
                        {
                            if (m_BlockTimer.IsPastSimMS(10000))
                            {
                                m_TeamBlockState = IGNORINGBLOCK;
                                m_BlockTimer.Reset();
                            }
                        }
                        // Not blocked yet, but will be now, so set it
                        else
                        {
                            m_TeamBlockState = BLOCKED;
                            m_BlockTimer.Reset();
                        }
                    }
                }
                else if (m_BlockTimer.IsPastSimMS(1000))
                    m_TeamBlockState = NOTBLOCKED;
            }
            else if (m_BlockTimer.IsPastSimMS(1000))
                m_TeamBlockState = NOTBLOCKED;
        }

/* Can't dig, yet, so this is moot
        // Detect MATERIAL blocking the path and start digging through it!
        Vector pathSegRay(g_SceneMan.ShortestDistance(m_PrevPathTarget, m_MoveTarget));
        Vector obstaclePos;
        if (m_TeamBlockState != BLOCKED && m_DeviceState != DIGGING && g_SceneMan.CastStrengthRay(m_PrevPathTarget, pathSegRay, 5, obstaclePos, 1, g_MaterialDoor))
        {
            if (m_DigState == NOTDIGGING)
            {
                // First update the path to make sure a fresh path would still be blocked
                UpdateMovePath();
                m_DigState = PREDIG;
            }
// TODO: base the range on the digger's actual range, quereied from teh digger itself
            // Updated the path, and it's still blocked, so check that we're close enough to START digging
            else if (m_DigState == PREDIG && (fabs(m_PrevPathTarget.m_X - m_Pos.m_X) < (m_CharHeight * 0.5)))
            {
                m_DeviceState = DIGGING;
                m_DigState = STARTDIG;
                m_SweepRange = c_QuarterPI - c_SixteenthPI;
                m_ObstacleState = DIGPAUSING;
            }
            // If in invalid state of starting to dig but not actually digging, reset
            else if (m_DigState == STARTDIG && m_DeviceState != DIGGING)
                m_DigState = NOTDIGGING;
        }
*/
    }
    // Can't be obstructed if we're not going forward
    else
        m_TeamBlockState = NOTBLOCKED;

    /////////////////////////////////////
    // Detect and react to being stuck

    if (m_ObstacleState == PROCEEDING)
    {
        // Reset stuck timer if we're moving fine, or we're waiting for teammate to move
        if (m_RecentMovementMag > 2.5 || m_TeamBlockState)
            m_StuckTimer.Reset();

        if (m_DeviceState == SCANNING)
        {
            // Ok we're actually stuck, so backtrack
            if (m_StuckTimer.IsPastSimMS(1500))
            {
                m_ObstacleState = BACKSTEPPING;
                m_StuckTimer.Reset();
// TEMP hack to pick up weapon, could be stuck on one
                m_Controller.SetState(WEAPON_PICKUP, true);
            }
        }
        else if (m_DeviceState == DIGGING)
        {
            // Ok we're actually stuck, so backtrack
            if (m_StuckTimer.IsPastSimMS(5000))
            {
                m_ObstacleState = BACKSTEPPING;
                m_StuckTimer.Reset();
            }
        }
    }
    if (m_ObstacleState == JUMPING)
    {
        // Reset stuck timer if we're moving fine
        if (m_RecentMovementMag > 2.5)
            m_StuckTimer.Reset();

        if (m_StuckTimer.IsPastSimMS(250))
        {
            m_JumpState = NOTJUMPING;
            m_ObstacleState = PROCEEDING;
            m_DeviceState = SCANNING;
        }
    }
    else if (m_ObstacleState == DIGPAUSING)
    {
        // If we've beeen standing still digging in teh same spot for along time, then backstep to get unstuck
        if (m_DeviceState == DIGGING)
        {
            if (m_StuckTimer.IsPastSimMS(5000))
            {
                m_ObstacleState = BACKSTEPPING;
                m_StuckTimer.Reset();
            }  
        }
        else
        {
            m_StuckTimer.Reset();
        }
    }
    // Reset from backstepping
// TODO: better movement detection
    else if (m_ObstacleState == BACKSTEPPING && (m_StuckTimer.IsPastSimMS(2000) || m_RecentMovementMag > 15.0))
    {
        m_ObstacleState = PROCEEDING;
        m_StuckTimer.Reset();
    }

    ////////////////////////////////////
    // Set the movement commands now according to what we've decided to do

    // Don't move if there's a teammate in the way (but we can flip)
    if (m_LateralMoveState != LAT_STILL && ((m_TeamBlockState != BLOCKED && m_TeamBlockState != FOLLOWWAIT) || (!m_HFlipped && m_LateralMoveState == LAT_LEFT) || (m_HFlipped && m_LateralMoveState == LAT_RIGHT)))
    {
        if (m_ObstacleState == SOFTLANDING)
        {
            m_Controller.SetState(BODY_JUMP, true);
            // Direct the jetpack blast
            m_Controller.m_AnalogMove = -m_Vel;
            m_Controller.m_AnalogMove.Normalize();
        }
        else if (m_ObstacleState == JUMPING)
        {
            if (m_LateralMoveState == LAT_LEFT)
                m_Controller.SetState(MOVE_LEFT, true);
            else if (m_LateralMoveState == LAT_RIGHT)
                m_Controller.SetState(MOVE_RIGHT, true);
        }
        else if (m_ObstacleState == DIGPAUSING)
        {
            // Only flip if we're commanded to, don't move though, and DON'T FIRE IN THE OPPOSITE DIRECTION
            if (m_LateralMoveState == LAT_LEFT && !m_HFlipped)
            {
                m_Controller.SetState(MOVE_LEFT, true);
                m_Controller.SetState(WEAPON_FIRE, false);
            }
            else if (m_LateralMoveState == LAT_RIGHT && m_HFlipped)
            {
                m_Controller.SetState(MOVE_RIGHT, true);
                m_Controller.SetState(WEAPON_FIRE, false);
            }
        }
        else if (m_ObstacleState == PROCEEDING)
        {
            if (m_LateralMoveState == LAT_LEFT)
                m_Controller.SetState(MOVE_LEFT, true);
            else if (m_LateralMoveState == LAT_RIGHT)
                m_Controller.SetState(MOVE_RIGHT, true);
        }
        else if (m_ObstacleState == BACKSTEPPING)
        {
            if (m_LateralMoveState == LAT_LEFT)
                m_Controller.SetState(MOVE_RIGHT, true);
            else if (m_LateralMoveState == LAT_RIGHT)
                m_Controller.SetState(MOVE_LEFT, true);
        }
    }
}


//////////////////////////////////////////////////////////////////////////////////////////
// Virtual method:  Update
//////////////////////////////////////////////////////////////////////////////////////////
// Description:     Updates this ACrab. Supposed to be done every frame.

void ACrab::Update()
{
    float deltaTime = g_TimerMan.GetDeltaTimeSecs();
    float mass = GetMass();

    // Set Default direction of all the paths!
    for (int side = 0; side < SIDECOUNT; ++side)
    {
        for (int layer = 0; layer < LAYERCOUNT; ++layer)
        {
            m_Paths[side][layer][WALK].SetHFlip(m_HFlipped);
            m_Paths[side][layer][STAND].SetHFlip(m_HFlipped);
        }
    }

    ////////////////////////////////////
    // Jetpack activation and blast direction

    if (m_pJetpack && m_pJetpack->IsAttached())
    {
        // Start Jetpack burn
        if (m_Controller.IsState(BODY_JUMPSTART) && m_JetTimeLeft > 0)
        {
            m_pJetpack->TriggerBurst();
            // This is to make sure se get loose from being stuck
            m_ForceDeepCheck = true;
            m_pJetpack->EnableEmission(true);
            // Quadruple this for the burst
            m_JetTimeLeft -= g_TimerMan.GetDeltaTimeMS() * 10;
            if (m_JetTimeLeft < 0)
                m_JetTimeLeft = 0;
        }
        // Jetpack is burning
        else if (m_Controller.IsState(BODY_JUMP) && m_JetTimeLeft > 0)
        {
            m_pJetpack->EnableEmission(true);
            // Jetpacks are noisy!
            m_pJetpack->AlarmOnEmit(m_Team);
            // Deduct from the jetpack time
            m_JetTimeLeft -= g_TimerMan.GetDeltaTimeMS();
            m_MoveState = JUMP;
        }
        // Jetpack is off/turning off
        else
        {
            m_pJetpack->EnableEmission(false);
            if (m_MoveState == JUMP)
                m_MoveState = STAND;

            // Replenish the jetpack time, twice as fast
            m_JetTimeLeft += g_TimerMan.GetDeltaTimeMS() * 2;
            if (m_JetTimeLeft >= m_JetTimeTotal)
                m_JetTimeLeft = m_JetTimeTotal;
        }

        // Direct the jetpack nozzle according to movement stick if analog input is present
        if (m_Controller.GetAnalogMove().GetMagnitude() > 0.1)
        {
            float jetAngle = m_Controller.GetAnalogMove().GetAbsRadAngle() + c_PI;
            // Clamp the angle to 45 degrees down cone with centr straight down on body
            if (jetAngle > c_PI + c_HalfPI + c_QuarterPI)// - c_SixteenthPI)
                jetAngle = c_PI + c_HalfPI + c_QuarterPI;// - c_SixteenthPI;
            else if (jetAngle < c_PI + c_QuarterPI)// + c_SixteenthPI)
                jetAngle = c_PI + c_QuarterPI;// + c_SixteenthPI;

            m_pJetpack->SetEmitAngle(FacingAngle(jetAngle));
        }
        // Or just use the aim angle if we're getting digital input
        else
        {
            float jetAngle = m_AimAngle >= 0 ? (m_AimAngle * 0.25) : 0;
            jetAngle = c_PI + c_QuarterPI + c_EighthPI + jetAngle;
            // Don't need to use FacingAngle on this becuase it's already applied to the AimAngle since last update.
            m_pJetpack->SetEmitAngle(jetAngle);
        }
    }

    ////////////////////////////////////
    // Movement direction

    if (m_Controller.IsState(MOVE_RIGHT) || m_Controller.IsState(MOVE_LEFT) || m_MoveState == JUMP)
    {
        if (m_MoveState != JUMP)
        {
            // Restart the stride if we're just starting to walk or crawl
            if (m_MoveState != WALK)
            {
                m_StrideStart[LEFTSIDE] = true;
                m_StrideStart[RIGHTSIDE] = true;
                MoveOutOfTerrain(g_MaterialGrass);
            }

            m_MoveState = WALK;

            for (int side = 0; side < SIDECOUNT; ++side)
            {
                m_Paths[side][FGROUND][m_MoveState].SetSpeed(m_Controller.IsState(MOVE_FAST) ? FAST : NORMAL);
                m_Paths[side][BGROUND][m_MoveState].SetSpeed(m_Controller.IsState(MOVE_FAST) ? FAST : NORMAL);
            }
        }

        // Walk backwards if the aiming is done in the opposite direction of travel
        if (fabs(m_Controller.GetAnalogAim().m_X) > 0.1)
        {
            // Walk backwards if necessary
            for (int side = 0; side < SIDECOUNT; ++side)
            {
                m_Paths[side][FGROUND][m_MoveState].SetHFlip(m_Controller.IsState(MOVE_LEFT));
                m_Paths[side][BGROUND][m_MoveState].SetHFlip(m_Controller.IsState(MOVE_LEFT));
            }
        }
        // Flip if we're moving in the opposite direction
        else if ((m_Controller.IsState(MOVE_RIGHT) && m_HFlipped) || (m_Controller.IsState(MOVE_LEFT) && !m_HFlipped))
        {
            m_HFlipped = !m_HFlipped;
//                // Instead of simply carving out a silhouette of the now flipped actor, isntead disable any atoms which are embedded int eh terrain until they emerge again
//                m_ForceDeepCheck = true;
            m_CheckTerrIntersection = true;
            MoveOutOfTerrain(g_MaterialGrass);
            for (int side = 0; side < SIDECOUNT; ++side)
            {
                for (int layer = 0; layer < LAYERCOUNT; ++layer)
                {
                    m_Paths[side][layer][m_MoveState].SetHFlip(m_HFlipped);
                    m_Paths[side][layer][WALK].Terminate();
                    m_Paths[side][layer][STAND].Terminate();
                }
                m_StrideStart[side] = true;
            }
        }
    }
    else
        m_MoveState = STAND;

    ////////////////////////////////////
    // Reload held MO, if applicable

    if (m_pTurret && m_pTurret->IsAttached())
    {
        HeldDevice *pDevice = m_pTurret->GetMountedDevice();

        // Holds device, check if we are commanded to reload, or do other related stuff
        if (pDevice)
        {
            // Only reload if no other pickuppable item is in reach
            if (!pDevice->IsFull() && m_Controller.IsState(WEAPON_RELOAD))
            {
                pDevice->Reload();
				if (m_DeviceSwitchSound) { m_DeviceSwitchSound->Play(m_Pos); }

                // Interrupt sharp aiming
                m_SharpAimTimer.Reset();
                m_SharpAimProgress = 0;
            }
        }
    }

    ////////////////////////////////////
    // Aiming

    // Get rotation angle of crab
    float rotAngle = GetRotAngle();

    // Adjust AimRange limits to crab rotation
    float adjustedAimRangeUpperLimit = (m_HFlipped) ? m_AimRangeUpperLimit - rotAngle : m_AimRangeUpperLimit + rotAngle;
    float adjustedAimRangeLowerLimit = (m_HFlipped) ? -m_AimRangeLowerLimit - rotAngle : -m_AimRangeLowerLimit + rotAngle;

    if (m_Controller.IsState(AIM_UP))
    {
        // Set the timer to some base number so we don't get a sluggish feeling at start of aim
        if (m_AimState != AIMUP)
            m_AimTmr.SetElapsedSimTimeMS(150);
        m_AimState = AIMUP;
        m_AimAngle += m_Controller.IsState(AIM_SHARP) ? std::min(m_AimTmr.GetElapsedSimTimeMS() * 0.00005, 0.05) : std::min(m_AimTmr.GetElapsedSimTimeMS() * 0.00015, 0.1);
    }
    else if (m_Controller.IsState(AIM_DOWN))
    {
        // Set the timer to some base number so we don't get a sluggish feeling at start of aim
        if (m_AimState != AIMDOWN)
            m_AimTmr.SetElapsedSimTimeMS(150);
        m_AimState = AIMDOWN;
        m_AimAngle -= m_Controller.IsState(AIM_SHARP) ? std::min(m_AimTmr.GetElapsedSimTimeMS() * 0.00005, 0.05) : std::min(m_AimTmr.GetElapsedSimTimeMS() * 0.00015, 0.1);
    }
    // Analog aim
    else if (m_Controller.GetAnalogAim().GetMagnitude() > 0.1)
    {
        Vector aim = m_Controller.GetAnalogAim();
        // Hack to avoid the GetAbsRadAngle to mangle an aim angle straight down
        if (aim.m_X == 0)
            aim.m_X += m_HFlipped ? -0.01 : 0.01;
        m_AimAngle = aim.GetAbsRadAngle();

        // Check for flip change
        if ((aim.m_X > 0 && m_HFlipped) || (aim.m_X < 0 && !m_HFlipped))
        {
            m_HFlipped = !m_HFlipped;
            // Instead of simply carving out a silhouette of the now flipped actor, isntead disable any atoms which are embedded int eh terrain until they emerge again
            //m_ForceDeepCheck = true;
            m_CheckTerrIntersection = true;
            MoveOutOfTerrain(g_MaterialGrass);
            for (int side = 0; side < SIDECOUNT; ++side)
            {
                for (int layer = 0; layer < LAYERCOUNT; ++layer)
                {
                    m_Paths[side][layer][m_MoveState].SetHFlip(m_HFlipped);
                    m_Paths[side][layer][WALK].Terminate();
                    m_Paths[side][layer][STAND].Terminate();
                }
                m_StrideStart[side] = true;
            }
        }
        // Correct angle based on flip
        m_AimAngle = FacingAngle(m_AimAngle);
    }
    else
        m_AimState = AIMSTILL;

    // Clamp aim angle so it's within adjusted limit ranges, for all control types
    Clamp(m_AimAngle, adjustedAimRangeUpperLimit, adjustedAimRangeLowerLimit);

    //////////////////////////////
    // Sharp aim calculation

// TODO: make the delay data driven by both the actor and the device!
    // 
    if (m_Controller.IsState(AIM_SHARP) && m_MoveState == STAND && m_Vel.GetMagnitude() < 5.0)
    {
/*
        float halfDelay = m_SharpAimDelay / 2;
        // Accelerate for first half
        if (!m_SharpAimTimer.IsPastSimMS(halfDelay))
            m_SharpAimProgress = (float)m_SharpAimTimer.GetElapsedSimTimeMS() / (float)m_SharpAimDelay;
        // Decelerate for second half
        else if (!m_SharpAimTimer.IsPastSimMS(m_SharpAimDelay)
            m_SharpAimProgress
        // At max
        else
            m_SharpAimProgress = 1.0;
*/
        float aimMag = m_Controller.GetAnalogAim().GetMagnitude();

        // If aim sharp is being done digitally, then translate to full analog aim mag
        if (aimMag < 0.1)
            aimMag = 1.0;

        if (m_SharpAimTimer.IsPastSimMS(m_SharpAimDelay))
        {
            // Only go slower outward
            if (m_SharpAimProgress < aimMag)
                m_SharpAimProgress += (aimMag - m_SharpAimProgress) * 0.035;
            else
                m_SharpAimProgress = aimMag;
        }
        else
            m_SharpAimProgress = 0;
    }
    else
    {
        m_SharpAimProgress = 0;
        m_SharpAimTimer.Reset();
    }

    ////////////////////////////////////
    // Fire/Activate held devices

    if (m_pTurret && m_pTurret->IsAttached() && m_pTurret->HasMountedDevice())
    {
        // Activate held device, if a device is held.
        m_pTurret->GetMountedDevice()->SetSharpAim(m_SharpAimProgress);
        if (m_Controller.IsState(WEAPON_FIRE))
            m_pTurret->GetMountedDevice()->Activate();
        else
            m_pTurret->GetMountedDevice()->Deactivate();
    }

    // Controller disabled
    if (m_Controller.IsDisabled())
    {
        m_MoveState = STAND;
        if (m_pJetpack && m_pJetpack->IsAttached())
            m_pJetpack->EnableEmission(false);
    }

//    m_aSprite->SetAngle((m_AimAngle / 180) * 3.141592654);
//    m_aSprite->SetScale(2.0);


    ///////////////////////////////////////////////////
    // Travel the limb AtomGroup:s

    if (m_Status == STABLE)
    {
        // This exists to support disabling foot collisions if the limbpath has that flag set.
        if ((m_pLFGFootGroup->GetAtomCount() == 0 && m_BackupLFGFootGroup->GetAtomCount() > 0) != m_Paths[LEFTSIDE][FGROUND][m_MoveState].FootCollisionsShouldBeDisabled()) {
            m_BackupLFGFootGroup->SetLimbPos(m_pLFGFootGroup->GetLimbPos());
            std::swap(m_pLFGFootGroup, m_BackupLFGFootGroup);
        }
        if ((m_pLBGFootGroup->GetAtomCount() == 0 && m_BackupLBGFootGroup->GetAtomCount() > 0) != m_Paths[LEFTSIDE][BGROUND][m_MoveState].FootCollisionsShouldBeDisabled()) {
            m_BackupLBGFootGroup->SetLimbPos(m_pLBGFootGroup->GetLimbPos());
            std::swap(m_pLBGFootGroup, m_BackupLBGFootGroup);
        }
        if ((m_pRFGFootGroup->GetAtomCount() == 0 && m_BackupRFGFootGroup->GetAtomCount() > 0) != m_Paths[RIGHTSIDE][FGROUND][m_MoveState].FootCollisionsShouldBeDisabled()) {
            m_BackupRFGFootGroup->SetLimbPos(m_pRFGFootGroup->GetLimbPos());
            std::swap(m_pRFGFootGroup, m_BackupRFGFootGroup);
        }
        if ((m_pRBGFootGroup->GetAtomCount() == 0 && m_BackupRBGFootGroup->GetAtomCount() > 0) != m_Paths[RIGHTSIDE][BGROUND][m_MoveState].FootCollisionsShouldBeDisabled()) {
            m_BackupRBGFootGroup->SetLimbPos(m_pRBGFootGroup->GetLimbPos());
            std::swap(m_pRBGFootGroup, m_BackupRBGFootGroup);
        }

        // WALKING
        if (m_MoveState == WALK)
        {
            for (int side = 0; side < SIDECOUNT; ++side)
                for (int layer = 0; layer < LAYERCOUNT; ++layer)
                    m_Paths[side][layer][STAND].Terminate();

            float LFGLegProg = m_Paths[LEFTSIDE][FGROUND][WALK].GetRegularProgress();
            float LBGLegProg = m_Paths[LEFTSIDE][BGROUND][WALK].GetRegularProgress();
            float RFGLegProg = m_Paths[RIGHTSIDE][FGROUND][WALK].GetRegularProgress();
            float RBGLegProg = m_Paths[RIGHTSIDE][BGROUND][WALK].GetRegularProgress();

            bool playStride = false;

            // Make sure we are starting a stride if we're basically stopped
            if (fabs(m_Vel.GetLargest()) < 0.25)
                m_StrideStart[LEFTSIDE] = true;

            //////////////////
            // LEFT LEGS

            if (m_pLFGLeg && (!m_pLBGLeg || (!(m_Paths[LEFTSIDE][FGROUND][WALK].PathEnded() && LBGLegProg < 0.5) || m_StrideStart[LEFTSIDE])))
            {
//                m_StrideStart[LEFTSIDE] = false;
                m_StrideTimer[LEFTSIDE].Reset();
                m_pLFGFootGroup->PushAsLimb(m_Pos +
                                            RotateOffset(m_pLFGLeg->GetParentOffset()),
                                            m_Vel,
                                            m_Rotation,
                                            m_Paths[LEFTSIDE][FGROUND][WALK],
//                                            mass,
                                            deltaTime,
                                            &playStride);
            }

            if (m_pLBGLeg && (!m_pLFGLeg || !(m_Paths[LEFTSIDE][BGROUND][WALK].PathEnded() && LFGLegProg < 0.5)))
            {
                m_StrideStart[LEFTSIDE] = false;
                m_StrideTimer[LEFTSIDE].Reset();
                m_pLBGFootGroup->PushAsLimb(m_Pos +
                                            RotateOffset(m_pLBGLeg->GetParentOffset()),
                                            m_Vel,
                                            m_Rotation,
                                            m_Paths[LEFTSIDE][BGROUND][WALK],
//                                            mass,
                                            deltaTime);
            }

            // Restart the left stride if the current one seems to be taking too long
            if (m_StrideTimer[LEFTSIDE].IsPastSimMS(m_Paths[LEFTSIDE][FGROUND][WALK].GetTotalPathTime()))
                m_StrideStart[LEFTSIDE] = true;

            ///////////////////
            // RIGHT LEGS

            if (m_pRFGLeg && (!m_pRBGLeg || !(m_Paths[RIGHTSIDE][FGROUND][WALK].PathEnded() && RBGLegProg < 0.5)))
            {
                m_StrideStart[RIGHTSIDE] = false;
                m_StrideTimer[RIGHTSIDE].Reset();
                m_pRFGFootGroup->PushAsLimb(m_Pos +
                                            RotateOffset(m_pRFGLeg->GetParentOffset()),
                                            m_Vel,
                                            m_Rotation,
                                            m_Paths[RIGHTSIDE][FGROUND][WALK],
//                                            mass,
                                            deltaTime,
                                            &playStride);
            }

            if (m_pRBGLeg && (!m_pRFGLeg || (!(m_Paths[RIGHTSIDE][BGROUND][WALK].PathEnded() && RFGLegProg < 0.5) || m_StrideStart[RIGHTSIDE])))
            {
//                m_StrideStart[RIGHTSIDE] = false;
                m_StrideTimer[RIGHTSIDE].Reset();
                m_pRBGFootGroup->PushAsLimb(m_Pos +
                                            RotateOffset(m_pRBGLeg->GetParentOffset()),
                                            m_Vel,
                                            m_Rotation,
                                            m_Paths[RIGHTSIDE][BGROUND][WALK],
//                                            mass,
                                            deltaTime);
            }

            // Restart the right stride if the current one seems to be taking too long
            if (m_StrideTimer[RIGHTSIDE].IsPastSimMS(m_Paths[RIGHTSIDE][FGROUND][WALK].GetTotalPathTime()))
                m_StrideStart[RIGHTSIDE] = true;

            // Play the stride sound, if applicable
            if (playStride)
				if (m_StrideSound) { m_StrideSound->Play(m_Pos); }
        }
        // JUMPING
        else if ((m_pRFGLeg || m_pRBGLeg) && m_MoveState == JUMP)
        {
/*
            if (m_pRFGLeg && (!m_Paths[FGROUND][m_MoveState].PathEnded() || m_JetTimeLeft == m_JetTimeTotal))
            {
                m_pRFGFootGroup->PushAsLimb(m_Pos + RotateOffset(m_pRFGLeg->GetParentOffset()),
                                      m_Vel,
                                      m_Rotation,
                                      m_Paths[FGROUND][m_MoveState],
    //                                  mass / 2,
                                      deltaTime);
            }
            if (m_pRBGLeg && (!m_Paths[BGROUND][m_MoveState].PathEnded() || m_JetTimeLeft == m_JetTimeTotal))
            {
                m_pRBGFootGroup->PushAsLimb(m_Pos + RotateOffset(m_pRBGLeg->GetParentOffset()),
                                      m_Vel,
                                      m_Rotation,
                                      m_Paths[BGROUND][m_MoveState],
    //                                mass / 2,
                                      deltaTime);
            }

            if (m_JetTimeLeft <= 0)
            {
                m_MoveState = STAND;
                m_Paths[FGROUND][JUMP].Terminate();
                m_Paths[BGROUND][JUMP].Terminate();
                m_Paths[FGROUND][STAND].Terminate();
                m_Paths[BGROUND][STAND].Terminate();
                m_Paths[FGROUND][WALK].Terminate();
                m_Paths[BGROUND][WALK].Terminate();
            }
*/
        }
        // STANDING
        else if (m_pLFGLeg || m_pLBGLeg || m_pRFGLeg || m_pRBGLeg)
        {
            for (int side = 0; side < SIDECOUNT; ++side)
                for (int layer = 0; layer < LAYERCOUNT; ++layer)
                    m_Paths[side][layer][WALK].Terminate();

            if (m_pLFGLeg)
                m_pLFGFootGroup->PushAsLimb(m_Pos.GetFloored() + RotateOffset(m_pLFGLeg->GetParentOffset()),
                                            m_Vel,
                                            m_Rotation,
                                            m_Paths[LEFTSIDE][FGROUND][STAND],
//                                            mass / 2,
                                            deltaTime);

            if (m_pLBGLeg)
                m_pLBGFootGroup->PushAsLimb(m_Pos.GetFloored() + RotateOffset(m_pLBGLeg->GetParentOffset()),
                                            m_Vel,
                                            m_Rotation,
                                            m_Paths[LEFTSIDE][BGROUND][STAND],
//                                            mass / 2,
                                            deltaTime);

            if (m_pRFGLeg)
                m_pRFGFootGroup->PushAsLimb(m_Pos.GetFloored() + RotateOffset(m_pRFGLeg->GetParentOffset()),
                                            m_Vel,
                                            m_Rotation,
                                            m_Paths[RIGHTSIDE][FGROUND][STAND],
//                                            mass / 2,
                                            deltaTime);

            if (m_pRBGLeg)
                m_pRBGFootGroup->PushAsLimb(m_Pos.GetFloored() + RotateOffset(m_pRBGLeg->GetParentOffset()),
                                            m_Vel,
                                            m_Rotation,
                                            m_Paths[RIGHTSIDE][BGROUND][STAND],
//                                            mass / 2,
                                            deltaTime);

        }
    }
    // Not stable/standing, so make sure the end of limbs are moving around limply in a ragdoll fashion
    else
    {
// TODO: Make the limb atom groups fly around and react to terrain, without getting stuck etc
        bool wrapped = false;
        Vector limbPos;
        if (m_pLFGLeg)
        {
//            m_pLFGFootGroup->SetLimbPos(m_pLFGLeg->GetAnklePos(), m_HFlipped);
            m_pLFGFootGroup->FlailAsLimb(m_Pos,
                                         m_pLFGLeg->GetParentOffset().GetXFlipped(m_HFlipped) * m_Rotation,
                                         m_pLFGLeg->GetMaxLength(),
                                         g_SceneMan.GetGlobalAcc() * g_TimerMan.GetDeltaTimeSecs(),
                                         m_AngularVel,
                                         m_pLFGLeg->GetMass(),
                                         g_TimerMan.GetDeltaTimeSecs());
        }
        if (m_pLBGLeg)
        {
//            m_pLBGFootGroup->SetLimbPos(m_pLBGLeg->GetAnklePos(), m_HFlipped);
            m_pLBGFootGroup->FlailAsLimb(m_Pos,
                                         m_pLBGLeg->GetParentOffset().GetXFlipped(m_HFlipped) * m_Rotation,
                                         m_pLBGLeg->GetMaxLength(),
                                         g_SceneMan.GetGlobalAcc() * g_TimerMan.GetDeltaTimeSecs(),
                                         m_AngularVel,
                                         m_pLBGLeg->GetMass(),
                                         g_TimerMan.GetDeltaTimeSecs());
        }
        if (m_pRFGLeg)
        {
//            m_pRFGFootGroup->SetLimbPos(m_pRFGLeg->GetAnklePos(), m_HFlipped);
            m_pRFGFootGroup->FlailAsLimb(m_Pos,
                                         m_pRFGLeg->GetParentOffset().GetXFlipped(m_HFlipped) * m_Rotation,
                                         m_pRFGLeg->GetMaxLength(),
                                         g_SceneMan.GetGlobalAcc() * g_TimerMan.GetDeltaTimeSecs(),
                                         m_AngularVel,
                                         m_pRFGLeg->GetMass(),
                                         g_TimerMan.GetDeltaTimeSecs());
        }
        if (m_pRBGLeg)
        {
//            m_pRBGFootGroup->SetLimbPos(m_pRBGLeg->GetAnklePos(), m_HFlipped);
            m_pRBGFootGroup->FlailAsLimb(m_Pos,
                                         m_pRBGLeg->GetParentOffset().GetXFlipped(m_HFlipped) * m_Rotation,
                                         m_pRBGLeg->GetMaxLength(),
                                         g_SceneMan.GetGlobalAcc() * g_TimerMan.GetDeltaTimeSecs(),
                                         m_AngularVel,
                                         m_pRBGLeg->GetMass(),
                                         g_TimerMan.GetDeltaTimeSecs());
        }
    }

    /////////////////////////////////
    // Manage Attachable:s
    if (m_pTurret && m_pTurret->IsAttached()) {
        m_pTurret->SetMountedDeviceRotOffset((m_AimAngle * static_cast<float>(GetFlipFactor())) - m_Rotation.GetRadAngle());
    }

    if (m_pLFGLeg && m_pLFGLeg->IsAttached()) {
        m_pLFGLeg->EnableIdle(m_Status != UNSTABLE);
        m_pLFGLeg->SetTargetPosition(m_pLFGFootGroup->GetLimbPos(m_HFlipped));
    }

    if (m_pLBGLeg && m_pLBGLeg->IsAttached()) {
        m_pLBGLeg->EnableIdle(m_Status != UNSTABLE);
        m_pLBGLeg->SetTargetPosition(m_pLBGFootGroup->GetLimbPos(m_HFlipped));
    }

    if (m_pRFGLeg && m_pRFGLeg->IsAttached()) {
        m_pRFGLeg->EnableIdle(m_Status != UNSTABLE);
        m_pRFGLeg->SetTargetPosition(m_pRFGFootGroup->GetLimbPos(m_HFlipped));
    }

    if (m_pRBGLeg && m_pRBGLeg->IsAttached()) {
        m_pRBGLeg->EnableIdle(m_Status != UNSTABLE);
        m_pRBGLeg->SetTargetPosition(m_pRBGFootGroup->GetLimbPos(m_HFlipped));
    }


    /////////////////////////////////////////////////
    // Update MovableObject, adds on the forces etc
    // NOTE: this also updates the controller, so any setstates of it will be wiped!
    Actor::Update();

    ////////////////////////////////////
    // Update viewpoint

    // Set viewpoint based on how we are aiming etc.
    Vector aimSight(m_AimDistance, 0);
    Matrix aimMatrix(m_HFlipped ? -m_AimAngle : m_AimAngle);
    aimMatrix.SetXFlipped(m_HFlipped);
    // Reset this each frame
    m_SharpAimMaxedOut = false;

    if (m_pTurret && m_pTurret->IsAttached() && m_pTurret->HasMountedDevice())
    {
        float maxLength = m_pTurret->GetMountedDevice()->GetSharpLength();

        // Use a non-terrain check ray to cap the magnitude, so we can't see into objects etc
        if (m_SharpAimProgress > 0)
        {
			Vector notUsed;
            Vector sharpAimVector(maxLength, 0);
            sharpAimVector *= aimMatrix;

            // See how far along the sharp aim vector there is opaque air
//            float result = g_SceneMan.CastNotMaterialRay(m_pLFGLeg->GetMountedDevice()->GetMuzzlePos(), sharpAimVector, g_MaterialAir, 5);
            float result = g_SceneMan.CastObstacleRay(m_pTurret->GetMountedDevice()->GetMuzzlePos(), sharpAimVector, notUsed, notUsed, GetRootID(), IgnoresWhichTeam(), g_MaterialAir, 5);
            // If we didn't find anything but air before the sharpdistance, then don't alter the sharp distance
            if (result >= 0 && result < (maxLength * m_SharpAimProgress))
            {
                m_SharpAimProgress = result / maxLength;
                m_SharpAimMaxedOut = true;
            }
        }
        // Indicate maxed outedness if we really are, too
        if (m_SharpAimProgress > 0.9)
            m_SharpAimMaxedOut = true;

//        sharpDistance *= m_Controller.GetAnalogAim().GetMagnitude();
        aimSight.m_X += maxLength * m_SharpAimProgress;
    }

    // Rotate the aiming spot vector and add it to the view point
    aimSight *= aimMatrix;
    m_ViewPoint = m_Pos.GetFloored() + aimSight;

    // Add velocity also so the viewpoint moves ahead at high speeds
    if (m_Vel.GetMagnitude() > 10.0)
        m_ViewPoint += m_Vel * 6;

/* Done by pie menu now, see HandlePieCommand()
    ////////////////////////////////////////
    // AI mode setting
    
    if (m_Controller.IsState(AI_MODE_SET))
    {
        if (m_Controller.IsState(PRESS_RIGHT))
        {
            m_AIMode = AIMODE_BRAINHUNT;
            m_UpdateMovePath = true;
        }
        else if (m_Controller.IsState(PRESS_LEFT))
        {
            m_AIMode = AIMODE_PATROL;
        }
        else if (m_Controller.IsState(PRESS_UP))
        {
            m_AIMode = AIMODE_SENTRY;
        }
        else if (m_Controller.IsState(PRESS_DOWN))
        {
            m_AIMode = AIMODE_GOLDDIG;
        }

        m_DeviceState = SCANNING;
    }
*/

    ////////////////////////////////////////
    // Balance stuff

    // Get the rotation in radians.
    float rot = m_Rotation.GetRadAngle();
//        rot = fabs(rot) < c_QuarterPI ? rot : (rot > 0 ? c_QuarterPI : -c_QuarterPI);
    // Eliminate full rotations
    while (fabs(rot) > c_TwoPI) {
        rot -= rot > 0 ? c_TwoPI : -c_TwoPI;
    }
    // Eliminate rotations over half a turn
    if (fabs(rot) > c_PI)
    {
        rot = (rot > 0 ? -c_PI : c_PI) + (rot - (rot > 0 ? c_PI : -c_PI));
        // If we're upside down, we're unstable damnit
		if (m_Status != DYING && m_Status != DEAD)
			m_Status = UNSTABLE;
        m_StableRecoverTimer.Reset();
    }

    // Rotational balancing spring calc
    if (m_Status == STABLE)
    {
        // Upright body posture
        // Break the spring if close to target angle.
        if (fabs(rot) > (c_HalfPI - c_SixteenthPI))
            m_AngularVel -= rot * 0.5;//fabs(rot);
        else if (fabs(m_AngularVel) > 0.3)
            m_AngularVel *= 0.85;
    }
    // While dying, pull body quickly toward down toward horizontal
    else if (m_Status == DYING)
    {
        float rotTarget = rot > 0 ? c_HalfPI : -c_HalfPI;
//        float rotTarget = m_HFlipped ? c_HalfPI : -c_HalfPI;
        float rotDiff = rotTarget - rot;
        if (!m_DeathTmr.IsPastSimMS(125) && fabs(rotDiff) > 0.1 && fabs(rotDiff) < c_PI)
        {
            m_AngularVel += rotDiff * 0.5;//fabs(rotDiff);
//            m_Vel.m_X += (m_HFlipped ? -fabs(rotDiff) : fabs(rotDiff)) * 0.35;
            m_Vel.m_X += (rotTarget > 0 ? -fabs(rotDiff) : fabs(rotDiff)) * 0.35;
        }
        else
            m_Status = DEAD;

//        else if (fabs(m_AngularVel) > 0.1)
//            m_AngularVel *= 0.5;
    }
    m_Rotation.SetRadAngle(rot);

    ///////////////////////////////////////////////////
    // Death detection and handling

    // Losing all limbs should kill... eventually
    if (!m_pLFGLeg && !m_pLBGLeg && !m_pRFGLeg && !m_pRBGLeg && m_Status != DYING && m_Status != DEAD)
        m_Health -= 0.1;

    /////////////////////////////////////////
    // Misc.

//    m_DeepCheck = true/*m_Status == DEAD*/;
}


/////////////////////////////////////////////////////////////////////////////////////////////////////////////////////////////

<<<<<<< HEAD
#ifdef DEBUG_BUILD
void ACrab::Draw(SDL_Renderer* renderer, const Vector &targetPos, DrawMode mode, bool onlyPhysical) const {
    Actor::Draw(renderer, targetPos, mode, onlyPhysical);

    if (mode == g_DrawColor && !onlyPhysical) {
        m_pLFGFootGroup->Draw(renderer, targetPos, true, 13);
        m_pLBGFootGroup->Draw(renderer, targetPos, true, 13);
        m_pRFGFootGroup->Draw(renderer, targetPos, true, 13);
        m_pRBGFootGroup->Draw(renderer, targetPos, true, 13);
=======
void ACrab::Draw(BITMAP *pTargetBitmap, const Vector &targetPos, DrawMode mode, bool onlyPhysical) const {
    Actor::Draw(pTargetBitmap, targetPos, mode, onlyPhysical);

    if (mode == g_DrawColor && !onlyPhysical && g_SettingsMan.DrawHandAndFootGroupVisualizations()) {
        m_pLFGFootGroup->Draw(pTargetBitmap, targetPos, true, 13);
        m_pLBGFootGroup->Draw(pTargetBitmap, targetPos, true, 13);
        m_pRFGFootGroup->Draw(pTargetBitmap, targetPos, true, 13);
        m_pRBGFootGroup->Draw(pTargetBitmap, targetPos, true, 13);
>>>>>>> 346dcc1b
    }

    if (mode == g_DrawColor && !onlyPhysical && g_SettingsMan.DrawLimbPathVisualizations()) {
        m_Paths[LEFTSIDE][WALK]->Draw(pTargetBitmap, targetPos, 122);
        m_Paths[RIGHTSIDE][WALK]->Draw(pTargetBitmap, targetPos, 122);
    }
}


//////////////////////////////////////////////////////////////////////////////////////////
// Virtual method:  DrawHUD
//////////////////////////////////////////////////////////////////////////////////////////
// Description:     Draws this Actor's current graphical HUD overlay representation to a
//                  BITMAP of choice.

void ACrab::DrawHUD(SDL_Renderer* renderer, const Vector &targetPos, int whichScreen, bool playerControlled)
{
    if (!m_HUDVisible)
        return;

    // Only do HUD if on a team
    if (m_Team < 0)
        return;

    // Only draw if the team viewing this is on the same team OR has seen the space where this is located
    int viewingTeam = g_ActivityMan.GetActivity()->GetTeamOfPlayer(g_ActivityMan.GetActivity()->PlayerOfScreen(whichScreen));
    if (viewingTeam != m_Team && viewingTeam != Activity::NoTeam)
    {
        if (g_SceneMan.IsUnseen(m_Pos.m_X, m_Pos.m_Y, viewingTeam))
            return;
    }

    Actor::DrawHUD(renderer, targetPos, whichScreen);
/*
// TODO: REMOVE< THIS IS TEMP
    // Draw the AI paths
    list<Vector>::iterator last = m_MovePath.begin();
    Vector waypoint, lastPoint, lineVec;
    for (list<Vector>::iterator lItr = m_MovePath.begin(); lItr != m_MovePath.end(); ++lItr)
    {
        lastPoint = (*last) - targetPos;
        waypoint = lastPoint + g_SceneMan.ShortestDistance(lastPoint, (*lItr) - targetPos);
        line(pTargetBitmap, lastPoint.m_X, lastPoint.m_Y, waypoint.m_X, waypoint.m_Y, g_RedColor);
        last = lItr;
    }
    waypoint = m_MoveTarget - targetPos;
    circlefill(pTargetBitmap, waypoint.m_X, waypoint.m_Y, 3, g_RedColor);
    lastPoint = m_PrevPathTarget - targetPos;
    circlefill(pTargetBitmap, lastPoint.m_X, lastPoint.m_Y, 2, g_YellowGlowColor);
    lastPoint = m_DigTunnelEndPos - targetPos;
    circlefill(pTargetBitmap, lastPoint.m_X, lastPoint.m_Y, 2, g_YellowGlowColor);
    // Raidus
//    waypoint = m_Pos - targetPos;
//    circle(pTargetBitmap, waypoint.m_X, waypoint.m_Y, m_MoveProximityLimit, g_RedColor);  
// TODO: REMOVE THIS IS TEMP
*/

    // Player AI drawing

    // Device aiming reticule
    if (m_Controller.IsState(AIM_SHARP) && m_pTurret && m_pTurret->IsAttached() && m_pTurret->HasMountedDevice())
        m_pTurret->GetMountedDevice()->DrawHUD(renderer, targetPos, whichScreen, m_Controller.IsPlayerControlled());

    //////////////////////////////////////
    // Draw stat info HUD
    char str[64];

    GUIFont *pSymbolFont = g_FrameMan.GetLargeFont();
    GUIFont *pSmallFont = g_FrameMan.GetSmallFont();

	SDL_Rect viewport;
	SDL_RenderGetViewport(renderer, &viewport);

    // Only show extra HUD if this guy is controlled by the same player that this screen belongs to
    if (m_Controller.IsPlayerControlled() && g_ActivityMan.GetActivity()->ScreenOfPlayer(m_Controller.GetPlayer()) == whichScreen && pSmallFont && pSymbolFont)
    {
        SDLGUITexture targetTexture;

        Vector drawPos = m_Pos - targetPos;

        // Adjust the draw position to work if drawn to a target screen bitmap that is straddling a scene seam
        if (!targetPos.IsZero())
        {
            // Spans vertical scene seam
            int sceneWidth = g_SceneMan.GetSceneWidth();
            if (g_SceneMan.SceneWrapsX() && viewport.w < sceneWidth)
            {
                if ((targetPos.m_X < 0) && (m_Pos.m_X > (sceneWidth - viewport.w)))
                    drawPos.m_X -= sceneWidth;
                else if (((targetPos.m_X + viewport.w) > sceneWidth) && (m_Pos.m_X < viewport.w))
                    drawPos.m_X += sceneWidth;
            }
            // Spans horizontal scene seam
            int sceneHeight = g_SceneMan.GetSceneHeight();
            if (g_SceneMan.SceneWrapsY() && viewport.h < sceneHeight)
            {
                if ((targetPos.m_Y < 0) && (m_Pos.m_Y > (sceneHeight - viewport.h)))
                    drawPos.m_Y -= sceneHeight;
                else if (((targetPos.m_Y + viewport.h) > sceneHeight) && (m_Pos.m_Y < viewport.h))
                    drawPos.m_Y += sceneHeight;
            }
        }

        // Weight and jetpack energy
        if (m_pJetpack && m_pJetpack->IsAttached() && m_MoveState == JUMP)
        {
            float mass = GetMass();
// TODO: Don't hardcode the mass indicator! Figure out how to calculate the jetpack threshold values
            str[0] = mass < 135 ? -31 : (mass < 160 ? -30 : -29); str[1] = 0;
            // Do the blinky blink
            if ((str[0] == -29 || str[0] == -30) && m_IconBlinkTimer.AlternateSim(250))
                str[0] = -28;
            pSymbolFont->DrawAligned(&targetTexture, drawPos.m_X - 11, drawPos.m_Y + m_HUDStack, str, GUIFont::Centre);

            float jetTimeRatio = m_JetTimeLeft / m_JetTimeTotal;
// TODO: Don't hardcode this shit
			uint32_t gaugeColor =
				jetTimeRatio > 0.6
				    ? 0X74B33AFF
				    : (jetTimeRatio > 0.3 ? 0xF6CD33FF : 0xEA1507);
			SDL_FRect jetGaugeRect{drawPos.m_X, drawPos.m_Y + m_HUDStack + 6,
				                   drawPos.m_Y + (16 * jetTimeRatio),
				                   drawPos.m_Y + m_HUDStack + 7};
			SDL_SetRenderDrawColor(renderer, gaugeColor&0xFF000000, gaugeColor&0x00FF0000, gaugeColor&0x0000FF00, 0xFF);
			SDL_RenderFillRectF(renderer, &jetGaugeRect);
			SDL_SetRenderDrawColor(renderer, 0, 0, 0, 0);
			//                    rect(pTargetBitmap, drawPos.m_X, drawPos.m_Y +
			//                    m_HUDStack - 2, drawPos.m_X + 24, drawPos.m_Y
			//                    + m_HUDStack - 4, 238); std::snprintf(str,
			//                    sizeof(str), "%.0f Kg", mass);
			//                    pSmallFont->DrawAligned(&allegroBitmap,
			//                    drawPos.m_X - 0, drawPos.m_Y + m_HUDStack + 3,
			//                    str, GUIFont::Left);

            m_HUDStack += -10;
        }
        // Held-related GUI stuff
        else if (m_pTurret && m_pTurret->IsAttached())
        {
            HDFirearm *pHeldFirearm = dynamic_cast<HDFirearm *>(m_pTurret->GetMountedDevice());

            // Ammo
            if (pHeldFirearm)
            {
                str[0] = -56; str[1] = 0;
                pSymbolFont->DrawAligned(&targetTexture, drawPos.m_X - 10, drawPos.m_Y + m_HUDStack, str, GUIFont::Left);
                if (pHeldFirearm->IsReloading())
                    std::snprintf(str, sizeof(str), "%s", "Reloading...");
                else if (pHeldFirearm->GetRoundInMagCount() >= 0)
                    std::snprintf(str, sizeof(str), "%i", pHeldFirearm->GetRoundInMagCount());
                else
                    std::snprintf(str, sizeof(str), "%s", "INF");
                pSmallFont->DrawAligned(&targetTexture, drawPos.m_X - 0, drawPos.m_Y + m_HUDStack + 3, str, GUIFont::Left);

                m_HUDStack += -10;
            }
        }
        else
        {
            std::snprintf(str, sizeof(str), "NO TURRET!");
            pSmallFont->DrawAligned(&targetTexture, drawPos.m_X + 2, drawPos.m_Y + m_HUDStack + 3, str, GUIFont::Centre);
            m_HUDStack += -9;
        }


		// Print aim angle and rot angle stoff
		/*{
			std::snprintf(str, sizeof(str), "Aim %.2f Rot %.2f Lim %.2f", m_AimAngle, GetRotAngle(), m_AimRange + GetRotAngle());
			pSmallFont->DrawAligned(&allegroBitmap, drawPos.m_X - 0, drawPos.m_Y + m_HUDStack + 3, str, GUIFont::Centre);

			m_HUDStack += -10;
		}*/

/*
        // AI Mode select GUI HUD
        if (m_Controller.IsState(AI_MODE_SET))
        {
            int iconOff = m_apAIIcons[0]->w + 2;
            int iconColor = m_Team == Activity::TeamOne ? AIICON_RED : AIICON_GREEN;
            Vector iconPos = GetCPUPos() - targetPos;
            
            if (m_AIMode == AIMODE_SENTRY)
            {
                std::snprintf(str, sizeof(str), "%s", "Sentry");
                pSmallFont->DrawAligned(&allegroBitmap, iconPos.m_X, iconPos.m_Y - 18, str, GUIFont::Centre);
            }
            else if (m_AIMode == AIMODE_PATROL)
            {
                std::snprintf(str, sizeof(str), "%s", "Patrol");
                pSmallFont->DrawAligned(&allegroBitmap, iconPos.m_X - 9, iconPos.m_Y - 5, str, GUIFont::Right);
            }
            else if (m_AIMode == AIMODE_BRAINHUNT)
            {
                std::snprintf(str, sizeof(str), "%s", "Brainhunt");
                pSmallFont->DrawAligned(&allegroBitmap, iconPos.m_X + 9, iconPos.m_Y - 5, str, GUIFont::Left);
            }
            else if (m_AIMode == AIMODE_GOLDDIG)
            {
                std::snprintf(str, sizeof(str), "%s", "Gold Dig");
                pSmallFont->DrawAligned(&allegroBitmap, iconPos.m_X, iconPos.m_Y + 8, str, GUIFont::Centre);
            }

            // Draw the mode alternatives if they are not the current one
            if (m_AIMode != AIMODE_SENTRY)
            {
                draw_sprite(pTargetBitmap, m_apAIIcons[AIMODE_SENTRY], iconPos.m_X - 6, iconPos.m_Y - 6 - iconOff);
            }
            if (m_AIMode != AIMODE_PATROL)
            {
                draw_sprite(pTargetBitmap, m_apAIIcons[AIMODE_PATROL], iconPos.m_X - 6 - iconOff, iconPos.m_Y - 6);
            }
            if (m_AIMode != AIMODE_BRAINHUNT)
            {
                draw_sprite(pTargetBitmap, m_apAIIcons[AIMODE_BRAINHUNT], iconPos.m_X - 6 + iconOff, iconPos.m_Y - 6);
            }
            if (m_AIMode != AIMODE_GOLDDIG)
            {
                draw_sprite(pTargetBitmap, m_apAIIcons[AIMODE_GOLDDIG], iconPos.m_X - 6, iconPos.m_Y - 6 + iconOff);
            }
        }
*/
    }
}

//////////////////////////////////////////////////////////////////////////////////////////
// Virtual method:  GetLimbPathSpeed
//////////////////////////////////////////////////////////////////////////////////////////
// Description:     Get walking limb path speed for the specified preset.

float ACrab::GetLimbPathSpeed(int speedPreset) const
{
	return m_Paths[LEFTSIDE][FGROUND][WALK].GetSpeed(speedPreset);
}

//////////////////////////////////////////////////////////////////////////////////////////
// Virtual method:  SetLimbPathSpeed
//////////////////////////////////////////////////////////////////////////////////////////
// Description:     Set walking limb path speed for the specified preset.

void ACrab::SetLimbPathSpeed(int speedPreset, float speed)
{
	m_Paths[LEFTSIDE][FGROUND][WALK].OverrideSpeed(speedPreset, speed);
	m_Paths[RIGHTSIDE][FGROUND][WALK].OverrideSpeed(speedPreset, speed);

	m_Paths[LEFTSIDE][BGROUND][WALK].OverrideSpeed(speedPreset, speed);
	m_Paths[RIGHTSIDE][BGROUND][WALK].OverrideSpeed(speedPreset, speed);
}

//////////////////////////////////////////////////////////////////////////////////////////
// Virtual method:  GetLimbPathPushForce
//////////////////////////////////////////////////////////////////////////////////////////
// Description:     Gets the force that a limb traveling walking LimbPath can push against
//                  stuff in the scene with. 

float ACrab::GetLimbPathPushForce() const
{
	return m_Paths[LEFTSIDE][FGROUND][WALK].GetDefaultPushForce();
}

//////////////////////////////////////////////////////////////////////////////////////////
// Virtual method:  SetLimbPathPushForce
//////////////////////////////////////////////////////////////////////////////////////////
// Description:     Sets the default force that a limb traveling walking LimbPath can push against
//                  stuff in the scene with. 

void ACrab::SetLimbPathPushForce(float force)
{
	m_Paths[LEFTSIDE][FGROUND][WALK].OverridePushForce(force);
	m_Paths[RIGHTSIDE][FGROUND][WALK].OverridePushForce(force);

	m_Paths[LEFTSIDE][BGROUND][WALK].OverridePushForce(force);
	m_Paths[RIGHTSIDE][BGROUND][WALK].OverridePushForce(force);
}



} // namespace RTE<|MERGE_RESOLUTION|>--- conflicted
+++ resolved
@@ -150,7 +150,7 @@
                    Status status,
                    const int health)
 {
-    
+
 
     return Actor::Create(pSprite,
                          pController,
@@ -1020,7 +1020,7 @@
             for (int i = 0; i < 3; i++)
             {
 				Vector notUsed;
-				
+
                 if (!g_SceneMan.CastStrengthRay(previousPoint, smashedPoint - previousPoint, 5, notUsed, 3, g_MaterialDoor) &&
                     nextItr != m_MovePath.end() && !g_SceneMan.CastStrengthRay(smashedPoint, (*nextItr) - smashedPoint, 5, notUsed, 3, g_MaterialDoor))
                 {
@@ -1072,7 +1072,7 @@
                 if (alarmVec.GetLargest() <= aeItr->m_Range * m_Perceptiveness)
                 {
 	 	    Vector zero;
-					
+
                     // Now check if we have line of sight to the alarm point
                     // Don't check all the way to the target, we are checking for no obstacles, and target will be an abstacle in itself
                     if (g_SceneMan.CastObstacleRay(sensorPos, alarmVec * 0.9, zero, zero, m_RootMOID, IgnoresWhichTeam(), g_MaterialGrass, 5) < 0)
@@ -1496,7 +1496,7 @@
                     m_DeviceState = SCANNING;
                     m_DigState = NOTDIGGING;
                 }
-            }  
+            }
         }
         // If we need to and can, pick up any weapon on the ground
         else if (m_pItemInReach)
@@ -1676,8 +1676,8 @@
     // Already in a jump
     if (m_ObstacleState == JUMPING)
     {
-        // Override the lateral control for the precise jump 
-        // Turn around 
+        // Override the lateral control for the precise jump
+        // Turn around
         if (m_MoveVector.m_X > 0 && m_LateralMoveState == LAT_LEFT)
             m_LateralMoveState = LAT_RIGHT;
         else if (m_MoveVector.m_X < 0 && m_LateralMoveState == LAT_RIGHT)
@@ -1699,7 +1699,7 @@
         if (m_JumpState == UPJUMP)
         {
 			Vector notUsed;
-			
+
             // Burn the jetpack
             m_Controller.SetState(BODY_JUMP, true);
 
@@ -1727,7 +1727,7 @@
         if (m_JumpState == APEXJUMP)
         {
 			Vector notUsed;
-			
+
             m_PointingTarget = m_JumpTarget;
 
             // We are falling again, and we can still see the target! start adjusting our aim and jet nozzle forward
@@ -1761,7 +1761,7 @@
         if (m_JumpState == LANDJUMP)
         {
 			Vector notUsed;
-			
+
             m_PointingTarget = m_JumpTarget;
 
             // Burn the jetpack for a short while to get forward momentum, but not too much
@@ -1803,7 +1803,7 @@
         if ((-m_MoveVector.m_Y > m_CharHeight * 0.66))// && (fabs(m_MoveVector.m_X) < m_CharHeight))
         {
 			Vector notUsed;
-			
+
             // Is there room to jump straight up for as high as we want?
             // ALso, has teh jetpack been given a rest since last attempt?
             if (m_JumpTimer.IsPastSimMS(3500) && !g_SceneMan.CastStrengthRay(cpuPos, Vector(0, m_MoveTarget.m_Y - cpuPos.m_Y), 5, notUsed, 3))
@@ -1854,9 +1854,9 @@
                     if (rise >= m_CharHeight)
                         break;
                 }
-				
+
 				Vector notUsed;
-				
+
                 // The rise is high enough to warrant looking across the trench for obstacles in the way of a jump
                 if (rise >= m_CharHeight && !g_SceneMan.CastStrengthRay(cpuPos, Vector((*pItr).m_X - cpuPos.m_X, 0), 5, notUsed, 3))
                 {
@@ -2057,7 +2057,7 @@
             {
                 m_ObstacleState = BACKSTEPPING;
                 m_StuckTimer.Reset();
-            }  
+            }
         }
         else
         {
@@ -2353,7 +2353,7 @@
     // Sharp aim calculation
 
 // TODO: make the delay data driven by both the actor and the device!
-    // 
+    //
     if (m_Controller.IsState(AIM_SHARP) && m_MoveState == STAND && m_Vel.GetMagnitude() < 5.0)
     {
 /*
@@ -2739,7 +2739,7 @@
 /* Done by pie menu now, see HandlePieCommand()
     ////////////////////////////////////////
     // AI mode setting
-    
+
     if (m_Controller.IsState(AI_MODE_SET))
     {
         if (m_Controller.IsState(PRESS_RIGHT))
@@ -2830,26 +2830,14 @@
 
 /////////////////////////////////////////////////////////////////////////////////////////////////////////////////////////////
 
-<<<<<<< HEAD
-#ifdef DEBUG_BUILD
 void ACrab::Draw(SDL_Renderer* renderer, const Vector &targetPos, DrawMode mode, bool onlyPhysical) const {
     Actor::Draw(renderer, targetPos, mode, onlyPhysical);
 
-    if (mode == g_DrawColor && !onlyPhysical) {
+    if (mode == g_DrawColor && !onlyPhysical && g_SettingsMan.DrawHandAndFootGroupVisualizations()) {
         m_pLFGFootGroup->Draw(renderer, targetPos, true, 13);
         m_pLBGFootGroup->Draw(renderer, targetPos, true, 13);
         m_pRFGFootGroup->Draw(renderer, targetPos, true, 13);
         m_pRBGFootGroup->Draw(renderer, targetPos, true, 13);
-=======
-void ACrab::Draw(BITMAP *pTargetBitmap, const Vector &targetPos, DrawMode mode, bool onlyPhysical) const {
-    Actor::Draw(pTargetBitmap, targetPos, mode, onlyPhysical);
-
-    if (mode == g_DrawColor && !onlyPhysical && g_SettingsMan.DrawHandAndFootGroupVisualizations()) {
-        m_pLFGFootGroup->Draw(pTargetBitmap, targetPos, true, 13);
-        m_pLBGFootGroup->Draw(pTargetBitmap, targetPos, true, 13);
-        m_pRFGFootGroup->Draw(pTargetBitmap, targetPos, true, 13);
-        m_pRBGFootGroup->Draw(pTargetBitmap, targetPos, true, 13);
->>>>>>> 346dcc1b
     }
 
     if (mode == g_DrawColor && !onlyPhysical && g_SettingsMan.DrawLimbPathVisualizations()) {
@@ -2903,7 +2891,7 @@
     circlefill(pTargetBitmap, lastPoint.m_X, lastPoint.m_Y, 2, g_YellowGlowColor);
     // Raidus
 //    waypoint = m_Pos - targetPos;
-//    circle(pTargetBitmap, waypoint.m_X, waypoint.m_Y, m_MoveProximityLimit, g_RedColor);  
+//    circle(pTargetBitmap, waypoint.m_X, waypoint.m_Y, m_MoveProximityLimit, g_RedColor);
 // TODO: REMOVE THIS IS TEMP
 */
 
@@ -3030,7 +3018,7 @@
             int iconOff = m_apAIIcons[0]->w + 2;
             int iconColor = m_Team == Activity::TeamOne ? AIICON_RED : AIICON_GREEN;
             Vector iconPos = GetCPUPos() - targetPos;
-            
+
             if (m_AIMode == AIMODE_SENTRY)
             {
                 std::snprintf(str, sizeof(str), "%s", "Sentry");
@@ -3102,7 +3090,7 @@
 // Virtual method:  GetLimbPathPushForce
 //////////////////////////////////////////////////////////////////////////////////////////
 // Description:     Gets the force that a limb traveling walking LimbPath can push against
-//                  stuff in the scene with. 
+//                  stuff in the scene with.
 
 float ACrab::GetLimbPathPushForce() const
 {
@@ -3113,7 +3101,7 @@
 // Virtual method:  SetLimbPathPushForce
 //////////////////////////////////////////////////////////////////////////////////////////
 // Description:     Sets the default force that a limb traveling walking LimbPath can push against
-//                  stuff in the scene with. 
+//                  stuff in the scene with.
 
 void ACrab::SetLimbPathPushForce(float force)
 {

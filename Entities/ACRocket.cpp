//////////////////////////////////////////////////////////////////////////////////////////
// File:            ACRocket.cpp
//////////////////////////////////////////////////////////////////////////////////////////
// Description:     Source file for the ACRocket class.
// Project:         Retro Terrain Engine
// Author(s):       Daniel Tabar
//                  data@datarealms.com
//                  http://www.datarealms.com


//////////////////////////////////////////////////////////////////////////////////////////
// Inclusions of header files


#include "ACRocket.h"
#include "AtomGroup.h"
#include "Attachable.h"
#include "Leg.h"
#include "Controller.h"
#include "Matrix.h"
#include "AEmitter.h"

#include "GUI/GUI.h"
#include "GUI/AllegroBitmap.h"

namespace RTE {

ConcreteClassInfo(ACRocket, ACraft, 10)


//////////////////////////////////////////////////////////////////////////////////////////
// Method:          Clear
//////////////////////////////////////////////////////////////////////////////////////////
// Description:     Clears all the member variables of this ACRocket, effectively
//                  resetting the members of this abstraction level only.

void ACRocket::Clear()
{
//    m_pCapsule = 0;
    m_pRLeg = 0;
    m_pLLeg = 0;
    m_pBodyAG = 0;
    m_pRFootGroup = 0;
    m_pLFootGroup = 0;
    m_pMThruster = 0;
    m_pRThruster = 0;
    m_pLThruster = 0;
    m_pURThruster = 0;
    m_pULThruster = 0;
    m_GearState = RAISED;
    m_ScuttleIfFlippedTime = 4000;
    for (int i = 0; i < GearStateCount; ++i) {
        m_Paths[RIGHT][i].Reset();
        m_Paths[LEFT][i].Reset();
        m_Paths[RIGHT][i].Terminate();
        m_Paths[LEFT][i].Terminate();
    }
}


//////////////////////////////////////////////////////////////////////////////////////////
// Virtual method:  Create
//////////////////////////////////////////////////////////////////////////////////////////
// Description:     Makes the ACRocket object ready for use.

int ACRocket::Create()
{
    // Read all the properties
    if (ACraft::Create() < 0)
        return -1;

    // Save the AtomGroup read in by MOSRotating, as we are going to make it
    // into a composite group, and want to have the base body stored for reference.
    m_pBodyAG = dynamic_cast<AtomGroup *>(m_pAtomGroup->Clone());

    // Mirror the limb paths
    for (int i = 0; i < GearStateCount; ++i)
    {
        m_Paths[LEFT][i].Create(m_Paths[RIGHT][i]);
    }

    // Override the body animation mode
    m_SpriteAnimMode = PINGPONGOPENCLOSE;

    return 0;
}


//////////////////////////////////////////////////////////////////////////////////////////
// Method:          Create
//////////////////////////////////////////////////////////////////////////////////////////
// Description:     Creates a ACRocket to be identical to another, by deep copy.

int ACRocket::Create(const ACRocket &reference) {
    if (reference.m_pRLeg) {
        m_ReferenceHardcodedAttachableUniqueIDs.insert(reference.m_pRLeg->GetUniqueID());
        SetRightLeg(dynamic_cast<Attachable *>(reference.m_pRLeg->Clone()));
    }
    if (reference.m_pLLeg) {
        m_ReferenceHardcodedAttachableUniqueIDs.insert(reference.m_pLLeg->GetUniqueID());
        SetLeftLeg(dynamic_cast<Attachable *>(reference.m_pLLeg->Clone()));
    }
    if (reference.m_pMThruster) {
        m_ReferenceHardcodedAttachableUniqueIDs.insert(reference.m_pMThruster->GetUniqueID());
        SetMainThruster(dynamic_cast<Attachable *>(reference.m_pMThruster->Clone()));
    }
    if (reference.m_pRThruster) {
        m_ReferenceHardcodedAttachableUniqueIDs.insert(reference.m_pRThruster->GetUniqueID());
        SetRightThruster(dynamic_cast<Attachable *>(reference.m_pRThruster->Clone()));
    }
    if (reference.m_pLThruster) {
        m_ReferenceHardcodedAttachableUniqueIDs.insert(reference.m_pLThruster->GetUniqueID());
        SetLeftThruster(dynamic_cast<Attachable *>(reference.m_pLThruster->Clone()));
    }
    if (reference.m_pURThruster) {
        m_ReferenceHardcodedAttachableUniqueIDs.insert(reference.m_pURThruster->GetUniqueID());
        SetURightThruster(dynamic_cast<Attachable *>(reference.m_pURThruster->Clone()));
    }
    if (reference.m_pULThruster) {
        m_ReferenceHardcodedAttachableUniqueIDs.insert(reference.m_pULThruster->GetUniqueID());
        SetULeftThruster(dynamic_cast<Attachable *>(reference.m_pULThruster->Clone()));
    }

    ACraft::Create(reference);

    m_pBodyAG = dynamic_cast<AtomGroup *>(reference.m_pBodyAG->Clone());
    m_pBodyAG->SetOwner(this);

    if (reference.m_pRFootGroup)
    {
        m_pRFootGroup = dynamic_cast<AtomGroup *>(reference.m_pRFootGroup->Clone());
        m_pRFootGroup->SetOwner(this);
    }
    if (reference.m_pLFootGroup)
    {
        m_pLFootGroup = dynamic_cast<AtomGroup *>(reference.m_pLFootGroup->Clone());
        m_pLFootGroup->SetOwner(this);
    }

    m_GearState = reference.m_GearState;

    for (int i = 0; i < GearStateCount; ++i) {
        m_Paths[RIGHT][i].Create(reference.m_Paths[RIGHT][i]);
        m_Paths[LEFT][i].Create(reference.m_Paths[LEFT][i]);
    }

    m_ScuttleIfFlippedTime = reference.m_ScuttleIfFlippedTime;

    return 0;
}


//////////////////////////////////////////////////////////////////////////////////////////
// Virtual method:  ReadProperty
//////////////////////////////////////////////////////////////////////////////////////////
// Description:     Reads a property value from a reader stream. If the name isn't
//                  recognized by this class, then ReadProperty of the parent class
//                  is called. If the property isn't recognized by any of the base classes,
//                  false is returned, and the reader's position is untouched.

int ACRocket::ReadProperty(std::string propName, Reader &reader) {
    if (propName == "RLeg") {
        RemoveAttachable(m_pRLeg);
        m_pRLeg = new Leg;
        reader >> m_pRLeg;
        AddAttachable(m_pRLeg);
        if (!m_pRLeg->GetDamageMultiplierSetInINI()) { m_pRLeg->SetDamageMultiplier(1.0F); }
    } else if (propName == "LLeg") {
        RemoveAttachable(m_pLLeg);
        m_pLLeg = new Leg;
        reader >> m_pLLeg;
        AddAttachable(m_pLLeg);
        m_pLLeg->SetInheritsHFlipped(2);
        if (!m_pLLeg->GetDamageMultiplierSetInINI()) { m_pLLeg->SetDamageMultiplier(1.0F); }
    } else if (propName == "RFootGroup") {
        delete m_pRFootGroup;
        m_pRFootGroup = new AtomGroup();
        reader >> m_pRFootGroup;
        m_pRFootGroup->SetOwner(this);
    } else if (propName == "LFootGroup") {
        delete m_pLFootGroup;
        m_pLFootGroup = new AtomGroup();
        reader >> m_pLFootGroup;
        m_pLFootGroup->SetOwner(this);
    } else if (propName == "MThruster"){   
        RemoveAttachable(m_pMThruster);
        m_pMThruster = new AEmitter;
        reader >> m_pMThruster;
        AddAttachable(m_pMThruster);
        if (!m_pMThruster->GetDamageMultiplierSetInINI()) { m_pMThruster->SetDamageMultiplier(1.0F); }
        m_pMThruster->SetInheritedRotAngleOffset(-c_HalfPI);
    } else if (propName == "RThruster") {
        RemoveAttachable(m_pRThruster);
        m_pRThruster = new AEmitter;
        reader >> m_pRThruster;
        AddAttachable(m_pRThruster);
        if (!m_pRThruster->GetDamageMultiplierSetInINI()) { m_pRThruster->SetDamageMultiplier(1.0F); }
        m_pRThruster->SetInheritedRotAngleOffset(c_EighthPI);
    } else if (propName == "LThruster") {
        RemoveAttachable(m_pLThruster);
        m_pLThruster = new AEmitter;
        reader >> m_pLThruster;
        AddAttachable(m_pLThruster);
        if (!m_pLThruster->GetDamageMultiplierSetInINI()) { m_pLThruster->SetDamageMultiplier(1.0F); }
        m_pLThruster->SetInheritedRotAngleOffset(c_PI - c_EighthPI);
    } else if (propName == "URThruster") {
        RemoveAttachable(m_pURThruster);
        m_pURThruster = new AEmitter;
        reader >> m_pURThruster;
        AddAttachable(m_pURThruster);
        if (!m_pURThruster->GetDamageMultiplierSetInINI()) { m_pURThruster->SetDamageMultiplier(1.0F); }
        m_pURThruster->SetInheritedRotAngleOffset(c_HalfPI - c_EighthPI);
    } else if (propName == "ULThruster") {
        RemoveAttachable(m_pULThruster);
        m_pULThruster = new AEmitter;
        reader >> m_pULThruster;
        AddAttachable(m_pULThruster);
        if (!m_pULThruster->GetDamageMultiplierSetInINI()) { m_pULThruster->SetDamageMultiplier(1.0F); }
        m_pULThruster->SetInheritedRotAngleOffset(c_HalfPI + c_EighthPI);
    } else if (propName == "RaisedGearLimbPath") {
        reader >> m_Paths[RIGHT][RAISED];
    } else if (propName == "LoweredGearLimbPath") {
        reader >> m_Paths[RIGHT][LOWERED];
    } else if (propName == "LoweringGearLimbPath") {
        reader >> m_Paths[RIGHT][LOWERING];
    } else if (propName == "RaisingGearLimbPath") {
        reader >> m_Paths[RIGHT][RAISING];
    } else if (propName == "ScuttleIfFlippedTime") {
        reader >> m_ScuttleIfFlippedTime;
    } else {
        return ACraft::ReadProperty(propName, reader);
    }

    return 0;
}


//////////////////////////////////////////////////////////////////////////////////////////
// Virtual method:  Save
//////////////////////////////////////////////////////////////////////////////////////////
// Description:     Saves the complete state of this ACRocket with a Writer for
//                  later recreation with Create(Reader &reader);

int ACRocket::Save(Writer &writer) const
{
    ACraft::Save(writer);

    writer.NewProperty("RLeg");
    writer << m_pRLeg;
    writer.NewProperty("LLeg");
    writer << m_pLLeg;
    writer.NewProperty("RFootGroup");
    writer << m_pRFootGroup;
    writer.NewProperty("LFootGroup");
    writer << m_pLFootGroup;
    writer.NewProperty("MThruster");
    writer << m_pMThruster;
    writer.NewProperty("RThruster");
    writer << m_pRThruster;
    writer.NewProperty("LThruster");
    writer << m_pLThruster;
    writer.NewProperty("URThruster");
    writer << m_pURThruster;
    writer.NewProperty("ULThruster");
    writer << m_pULThruster;
    writer.NewProperty("RaisedGearLimbPath");
    writer << m_Paths[RIGHT][RAISED];
    writer.NewProperty("LoweredGearLimbPath");
    writer << m_Paths[RIGHT][LOWERED];
    writer.NewProperty("LoweringGearLimbPath");
    writer << m_Paths[RIGHT][LOWERING];
    writer.NewProperty("RaisingGearLimbPath");
    writer << m_Paths[RIGHT][RAISING];
    writer.NewProperty("ScuttleIfFlippedTime");
    writer << m_ScuttleIfFlippedTime;

    return 0;
}


//////////////////////////////////////////////////////////////////////////////////////////
// Method:          Destroy
//////////////////////////////////////////////////////////////////////////////////////////
// Description:     Destroys and resets (through Clear()) the ACRocket object.

void ACRocket::Destroy(bool notInherited)
{
    delete m_pBodyAG;
    delete m_pRFootGroup;
    delete m_pLFootGroup;
    
//    for (deque<LimbPath *>::iterator itr = m_WalkPaths.begin();
//         itr != m_WalkPaths.end(); ++itr)
//        delete *itr;

    if (!notInherited)
        ACraft::Destroy();
    Clear();
}


//////////////////////////////////////////////////////////////////////////////////////////
// Virtual method:  GetAltitude
//////////////////////////////////////////////////////////////////////////////////////////
// Description:     Gets the altitide of this' pos (or appropriate low point) over the
//                  terrain, in pixels.

float ACRocket::GetAltitude(int max, int accuracy)
{
    // Use the main thruster's position as the position ot measure from
    Vector pos;
    if (m_pMThruster && m_pMThruster->IsAttached())
        pos = m_Pos + RotateOffset(m_pMThruster->GetParentOffset());
    else
        pos = m_Pos;

    return g_SceneMan.FindAltitude(pos, max, accuracy);
}

/*
//////////////////////////////////////////////////////////////////////////////////////////
// Method:          OnBounce
//////////////////////////////////////////////////////////////////////////////////////////
// Description:     Defines what should happen when this MovableObject hits and then
//                  bounces off of something. This is called by the owned Atom/AtomGroup
//                  of this MovableObject during travel.

bool ACRocket::OnBounce(const Vector &pos)
{
    return false;
}


//////////////////////////////////////////////////////////////////////////////////////////
// Method:          OnSink
//////////////////////////////////////////////////////////////////////////////////////////
// Description:     Defines what should happen when this MovableObject hits and then
//                  sink into something. This is called by the owned Atom/AtomGroup
//                  of this MovableObject during travel.

bool ACRocket::OnSink(const Vector &pos)
{
    return false;
}
*/


//////////////////////////////////////////////////////////////////////////////////////////
// Virtual method:  UpdateAI
//////////////////////////////////////////////////////////////////////////////////////////
// Description:     Updates this' AI state. Supposed to be done every frame that this has
//                  a CAI controller controlling it.

void ACRocket::UpdateAI()
{
    float velMag = m_Vel.GetMagnitude();
    float angle = m_Rotation.GetRadAngle();

    // This is the limit where increased thrust should be applied to assure a soft landing
    float landLimit = m_CharHeight * 2;
    // This is the lower limit on when thrust should be applied - anyhting higher, blast away!
    float thrustLimit = m_CharHeight / 4;
    // Get the altitude reading, within 10 pixels precision
    float altitude = GetAltitude(g_SceneMan.GetSceneHeight() / 2, 10);

    // Stuck detection
    if (velMag > 1.0)
        m_StuckTimer.Reset();

    /////////////////////////////
    // AI Modes affect the delivery state

    if (m_AIMode == AIMODE_DELIVER)
    {
        
    }

    ////////////////////////////
    // Delivery Sequence logic

    if (m_DeliveryState == FALL)
    {
        m_AltitudeControl = 0.95;
        if (altitude < landLimit || m_StuckTimer.IsPastSimMS(3000))
            m_DeliveryState = LAND;
    }
    else if (m_DeliveryState == LAND)
    {
        m_AltitudeControl = 0.3;
        // Unload only if there's something to unload, and we're on the ground, or deem controlled is stuck
        if (!IsInventoryEmpty() && (altitude < thrustLimit || m_StuckTimer.IsPastSimMS(3000)) && m_AIMode != AIMODE_STAY)
        {
            DropAllInventory();
            m_FallTimer.Reset();
            m_DeliveryState = UNLOAD;
        }

        // Don't try to land if we have already delivered
        if (IsInventoryEmpty() && m_HasDelivered && m_AIMode != AIMODE_STAY)
        {
            m_StuckTimer.Reset();
            m_DeliveryState = LAUNCH;
        }
    }
    else if (m_DeliveryState == UNLOAD)
    {
        m_AltitudeControl = 0;
        // Add delay after last unload before taking off
        if (m_FallTimer.IsPastSimMS(1000) && IsInventoryEmpty())
        {
            m_StuckTimer.Reset();
            m_DeliveryState = LAUNCH;
        }
        // Reset only the timer if we're not empty yet
        else if (!IsInventoryEmpty())
            m_FallTimer.Reset();
    }
    else if (m_DeliveryState == LAUNCH)
    {
        m_ObstacleState = PROCEEDING;
        m_AltitudeControl = -1.0;

        if (m_StuckTimer.IsPastSimMS(3000))
        {
            m_StuckTimer.Reset();
            m_DeliveryState = UNSTICK;
        }
    }
    else if (m_DeliveryState == UNSTICK)
    {
        m_ObstacleState = BACKSTEPPING;

        if (m_StuckTimer.IsPastSimMS(1500))
        {
            m_StuckTimer.Reset();
            m_DeliveryState = LAUNCH;
        }
    }

    // Adjustement of turn on/off thresholds based on the altitude control
// TODO: DOn't hardcode adjustments
    float altVelSpread = 8.0 / 2;
    float startVel = 1 + 10 * m_AltitudeControl + altVelSpread;
    float stopVel = 1 + 10 * m_AltitudeControl - altVelSpread;

    /////////////////////////
    // LIFT

    // Don't do anyhting else if using the retrorockets to get out of stuckness
    if (m_ObstacleState == BACKSTEPPING)
        m_ObstacleState = BACKSTEPPING;
    // Don't when very close to the ground, unless taking off, or if really rotated
    else if (m_DeliveryState != LAUNCH && altitude < thrustLimit || m_AltitudeControl >= 1.0/* || fabs(angle) > c_SixteenthPI */)
        m_ObstacleState = PROCEEDING;
    // Always fire if alt control is maxed out
    else if (m_AltitudeControl <= -1.0)
        m_ObstacleState = SOFTLANDING;
    else
    {
        // START - We're falling, so see if it's time to start firing the main thruster to hover
        if (m_Vel.m_Y > startVel)
        {
            m_ObstacleState = SOFTLANDING;
        }
        // STOP main lift thruster
        else if (m_Vel.m_Y < stopVel)
        {
            m_ObstacleState = PROCEEDING;
        }
    }

    /////////////////////////
    // STABILIZATION

    // Don't mess if we're unloading or automatically stabilizing
    if (AutoStabilizing() || (m_DeliveryState == UNLOAD && velMag < 5.0))
        m_LateralMoveState = LAT_STILL;
    else
    {
        if (angle > c_SixteenthPI / 2)
        {
            m_LateralMoveState = LAT_LEFT;
        }
        else if (angle < -c_SixteenthPI / 2)
        {
            m_LateralMoveState = LAT_RIGHT;
        }
        else
            m_LateralMoveState = LAT_STILL;
    }

    /////////////////////////
    // UNLODGING
/*
    if (m_DeliveryState != UNLOAD && m_StuckTimer.IsPastSimMS(1500))
    {

    }
    if ()
*/
    /////////////////////////
    // INPUT TRANSLATION

    if (m_ObstacleState == SOFTLANDING)
    {
        m_Controller.SetState(BODY_JUMP, true);
        m_Controller.SetState(MOVE_UP, true);
    }
    else if (m_ObstacleState == BACKSTEPPING)
        m_Controller.SetState(MOVE_DOWN, true);

    if (m_LateralMoveState == LAT_LEFT)
        m_Controller.SetState(MOVE_RIGHT, true);
    else if (m_LateralMoveState == LAT_RIGHT)
        m_Controller.SetState(MOVE_LEFT, true);
}


//////////////////////////////////////////////////////////////////////////////////////////
// Virtual method:  Update
//////////////////////////////////////////////////////////////////////////////////////////
// Description:     Updates this ACRocket. Supposed to be done every frame.

void ACRocket::Update()
{
    float deltaTime = g_TimerMan.GetDeltaTimeSecs();

    // Look/aim update, make the scanner point aftward if the rocket is falling
    m_AimAngle = m_Vel.m_Y < 0 ? c_HalfPI : -c_HalfPI;

    /////////////////////////////////
    // Controller update and handling

// TODO: Improve and make optional thrusters more robust!
    // Make sure we have all thrusters
    if (m_pMThruster && m_pRThruster && m_pLThruster && m_pURThruster && m_pULThruster)
    {
        if (m_Status != DEAD && m_Status != DYING)
        {
            // Fire main thrusters
            if (m_Controller.IsState(MOVE_UP) || m_Controller.IsState(AIM_UP))
            {
                if (!m_pMThruster->IsEmitting())
                {
                    m_pMThruster->TriggerBurst();
                    // This is to make sure se get loose from being sideways stuck
                    m_ForceDeepCheck = true;
                }
                m_pMThruster->EnableEmission(true);
                // Engines are noisy!
                m_pMThruster->AlarmOnEmit(m_Team);

                if (m_HatchState == OPEN) {
                    CloseHatch();
                    m_HatchTimer.Reset();
                }
            }
            else
            {
                m_pMThruster->EnableEmission(false);

                // Fire reverse thrusters
                if (m_Controller.IsState(MOVE_DOWN) || m_Controller.IsState(AIM_DOWN))
                {
                    if (!m_pURThruster->IsEmitting())
                        m_pURThruster->TriggerBurst();
                    if (!m_pULThruster->IsEmitting())
                        m_pULThruster->TriggerBurst();
                    m_pURThruster->EnableEmission(true);
                    m_pULThruster->EnableEmission(true);
                }
                else
                {
                    m_pURThruster->EnableEmission(false);
                    m_pULThruster->EnableEmission(false);
                }
            }

            // Fire left thrusters
            if (m_Controller.IsState(MOVE_RIGHT)/* || m_Rotation > 0.1*/)
            {
                if (!m_pLThruster->IsEmitting())
                    m_pLThruster->TriggerBurst();
                m_pLThruster->EnableEmission(true);
            }
            else
                m_pLThruster->EnableEmission(false);

            // Fire right thrusters
            if (m_Controller.IsState(MOVE_LEFT)/* || m_Rotation < 0.1*/)
            {
                if (!m_pRThruster->IsEmitting())
                    m_pRThruster->TriggerBurst();
                m_pRThruster->EnableEmission(true);
            }
            else
                m_pRThruster->EnableEmission(false);
            /*
            if (m_Controller.IsState(PRESS_FACEBUTTON))
            {
                if (m_GearState == RAISED)
                    m_GearState = LOWERING;
                else if (m_GearState == LOWERED)
                    m_GearState = RAISING;
            }
            */
            if (m_Controller.IsState(PRESS_FACEBUTTON))
            {
                if (m_HatchState == CLOSED)
                    DropAllInventory();
                else if (m_HatchState == OPEN)
                    CloseHatch();
            }
        }
        else
        {
            m_pMThruster->EnableEmission(false);
            m_pRThruster->EnableEmission(false);
            m_pLThruster->EnableEmission(false);
            m_pURThruster->EnableEmission(false);
            m_pULThruster->EnableEmission(false);
        }

/*
        else if (m_Controller && m_Controller.IsState(MOVE_RIGHT) || m_Controller.IsState(MOVE_LEFT))
        {
            if (m_MoveState != WALK && m_MoveState != CROUCH)
                m_StrideStart = true;

            if (m_MoveState == BODY_JUMPSTART || m_MoveState == BODY_JUMPSTART)
                m_MoveState = CROUCH;
            else
                m_MoveState = WALK;

            if (m_Controller.IsState(MOVE_FAST))
            {
                m_Paths[FGROUND][WALK].SetSpeed(FAST);
                m_Paths[BGROUND][WALK].SetSpeed(FAST);
            }
            else
            {
                m_Paths[FGROUND][WALK].SetSpeed(NORMAL);
                m_Paths[BGROUND][WALK].SetSpeed(NORMAL);
            }

            if ((m_Controller.IsState(MOVE_RIGHT) && m_HFlipped) || (m_Controller.IsState(MOVE_LEFT) && !m_HFlipped))
            {
                m_HFlipped = !m_HFlipped;
                m_Paths[FGROUND][WALK].Terminate();
                m_Paths[BGROUND][WALK].Terminate();
                m_Paths[FGROUND][CLIMB].Terminate();
                m_Paths[BGROUND][CLIMB].Terminate();
                m_Paths[FGROUND][STAND].Terminate();
                m_Paths[BGROUND][STAND].Terminate();
                m_StrideStart = true;
            }
        }
        else
            m_MoveState = STAND;

        if (m_Controller.IsState(WEAPON_CHANGE_NEXT))
        {
            if (m_pFGArm && m_pFGArm->IsAttached())
            {
                m_pFGArm->SetDevice(SwapNextDevice(m_pFGArm->ReleaseDevice()));
                m_pFGArm->SetHandPos(m_Pos + m_HolsterOffset.GetXFlipped(m_HFlipped));
            }
        }
*/
        // No Controller present
        if (m_Controller.IsDisabled())
        {
            m_pMThruster->EnableEmission(false);
            m_pRThruster->EnableEmission(false);
            m_pLThruster->EnableEmission(false);
            m_pURThruster->EnableEmission(false);
            m_pULThruster->EnableEmission(false);
        }
    }
//    m_aSprite->SetAngle((m_AimAngle / 180) * 3.141592654);
//    m_aSprite->SetScale(2.0);


    ///////////////////////////////////////////////////
    // Travel the landing gear AtomGroup:s


    // RAISE the gears
    if (m_pMThruster && m_pMThruster->IsEmitting())// && m_pMThruster->IsSetToBurst())
    {
        m_Paths[RIGHT][RAISED].SetHFlip(m_HFlipped);
        m_Paths[LEFT][RAISED].SetHFlip(!m_HFlipped);

        if (m_pRLeg)
            m_pRFootGroup->PushAsLimb(m_Pos.GetFloored() + m_pRLeg->GetParentOffset().GetXFlipped(m_HFlipped) * m_Rotation,
                                      m_Vel,
                                      m_Rotation,
                                      m_Paths[RIGHT][RAISED],
                                      deltaTime,
                                      0,
                                      true);
        if (m_pLLeg)
            m_pLFootGroup->PushAsLimb(m_Pos.GetFloored() + m_pLLeg->GetParentOffset().GetXFlipped(m_HFlipped) * m_Rotation,
                                      m_Vel,
                                      m_Rotation,
                                      m_Paths[LEFT][RAISED],
                                      deltaTime,
                                      0,
                                      true);

        m_GearState = RAISED;
    }
    // LOWER the gears
    else if (m_pMThruster && !m_pMThruster->IsEmitting())// && m_GearState != LOWERED)
    {
        m_Paths[RIGHT][LOWERED].SetHFlip(m_HFlipped);
        m_Paths[LEFT][LOWERED].SetHFlip(!m_HFlipped);

        if (m_pRLeg)
            m_pRFootGroup->PushAsLimb(m_Pos.GetFloored() + m_pRLeg->GetParentOffset().GetXFlipped(m_HFlipped) * m_Rotation,
                                      m_Vel,
                                      m_Rotation,
                                      m_Paths[RIGHT][LOWERED],
                                      deltaTime,
                                      0,
                                      true);
        if (m_pLLeg)
            m_pLFootGroup->PushAsLimb(m_Pos.GetFloored() + m_pLLeg->GetParentOffset().GetXFlipped(m_HFlipped) * m_Rotation,
                                      m_Vel,
                                      m_Rotation,
                                      m_Paths[LEFT][LOWERED],
                                      deltaTime,
                                      0,
                                      true);
        m_GearState = LOWERED;
    }


    /////////////////////////////////
    // Manage Attachable:s
    if (m_pRLeg && m_pRLeg->IsAttached()) {
        m_pRLeg->SetTargetPosition(m_pRFootGroup->GetLimbPos(m_HFlipped));
    }

    if (m_pLLeg && m_pLLeg->IsAttached()) {
        m_pLLeg->SetTargetPosition(m_pLFootGroup->GetLimbPos(!m_HFlipped));
    }

    /////////////////////////////////////////////////
    // Update MovableObject, adds on the forces etc, updated viewpoint
    ACraft::Update();

    ///////////////////////////////////
    // Explosion logic

    if (m_Status == DEAD)
        GibThis();

    ////////////////////////////////////////
    // Balance stuff

    // Get the rotation in radians.
    float rot = m_Rotation.GetRadAngle();

    // Eliminate full rotations
    while (fabs(rot) > c_TwoPI)
        rot -= rot > 0 ? c_TwoPI : -c_TwoPI;

    // Eliminate rotations over half a turn
    if (fabs(rot) > c_PI)
        rot = (rot > 0 ? -c_PI : c_PI) + (rot - (rot > 0 ? c_PI : -c_PI));

    // If tipped too far for too long, die
    if (rot < c_HalfPI && rot > -c_HalfPI)
	{
        m_FlippedTimer.Reset();
	}
    // Start death process if tipped over for too long
    else if (m_ScuttleIfFlippedTime >= 0 && m_FlippedTimer.IsPastSimMS(m_ScuttleIfFlippedTime) && m_Status != DYING)
	{
        m_Status = DYING;
        m_DeathTmr.Reset();
	}

    // Flash if dying, warning of impending explosion
    if (m_Status == DYING)
    {
        if (m_DeathTmr.IsPastSimMS(500) && m_DeathTmr.AlternateSim(100))
            FlashWhite(10);
    }
/*
//        rot = fabs(rot) < c_QuarterPI ? rot : (rot > 0 ? c_QuarterPI : -c_QuarterPI);

    // Rotational balancing spring calc
    if (m_Status == STABLE) {
        // Break the spring if close to target angle.
        if (fabs(rot) > 0.1)
            m_AngularVel -= rot * fabs(rot);
        else if (fabs(m_AngularVel) > 0.1)
            m_AngularVel *= 0.5;
    }
    // Unstable, or without balance
    else if (m_Status == DYING) {
//        float rotTarget = rot > 0 ? c_HalfPI : -c_HalfPI;
        float rotTarget = c_HalfPI;
        float rotDiff = rotTarget - rot;
        if (fabs(rotDiff) > 0.1)
            m_AngularVel += rotDiff * rotDiff;
        else
            m_Status = DEAD;

//        else if (fabs(m_AngularVel) > 0.1)
//            m_AngularVel *= 0.5;
    }
    m_Rotation.SetRadAngle(rot);
*/

    ////////////////////////////////////////
    // Hatch Operation

    unsigned int lastFrame = m_FrameCount - 1;

    if (m_HatchState == OPENING) {
        if (m_HatchTimer.GetElapsedSimTimeMS() <= m_HatchDelay && m_HatchDelay)
            m_Frame = static_cast<unsigned int>(static_cast<double>(lastFrame) * (m_HatchTimer.GetElapsedSimTimeMS() / static_cast<double>(m_HatchDelay)));
        else
        {
            m_Frame = lastFrame;
            m_HatchState = OPEN;
            DropAllInventory();
        }
    }
    else if (m_HatchState == CLOSING) {
        if (m_HatchTimer.GetElapsedSimTimeMS() <= m_HatchDelay && m_HatchDelay)
            m_Frame = lastFrame - static_cast<unsigned int>(static_cast<double>(lastFrame) * (m_HatchTimer.GetElapsedSimTimeMS() / static_cast<double>(m_HatchDelay)));
        else
        {
            m_Frame = 0;
            m_HatchState = CLOSED;
        }
    }
}

/////////////////////////////////////////////////////////////////////////////////////////////////////////////////////////////

void ACRocket::SetRightLeg(Attachable *newLeg) {
    if (newLeg == nullptr) {
        if (m_pRLeg && m_pRLeg->IsAttachedTo(this)) { RemoveAttachable(m_pRLeg); }
        m_pRLeg = nullptr;
    } else {
        Leg *castedNewLeg = dynamic_cast<Leg *>(newLeg);
        if (castedNewLeg) {
            RemoveAttachable(m_pRLeg);
            m_pRLeg = castedNewLeg;
            AddAttachable(castedNewLeg);
            m_HardcodedAttachableUniqueIDsAndSetters.insert({castedNewLeg->GetUniqueID(), [](MOSRotating *parent, Attachable *attachable) { dynamic_cast<ACRocket *>(parent)->SetRightLeg(attachable); }});
        }
    }
}

/////////////////////////////////////////////////////////////////////////////////////////////////////////////////////////////

void ACRocket::SetLeftLeg(Attachable *newLeg) {
    if (newLeg == nullptr) {
        if (m_pLLeg && m_pLLeg->IsAttachedTo(this)) { RemoveAttachable(m_pLLeg); }
        m_pLLeg = nullptr;
    } else {
        Leg *castedNewLeg = dynamic_cast<Leg *>(newLeg);
        if (castedNewLeg) {
            RemoveAttachable(m_pLLeg);
            m_pLLeg = castedNewLeg;
            AddAttachable(castedNewLeg);
            m_HardcodedAttachableUniqueIDsAndSetters.insert({castedNewLeg->GetUniqueID(), [](MOSRotating *parent, Attachable *attachable) { dynamic_cast<ACRocket *>(parent)->SetLeftLeg(attachable); }});
        }
    }
}

/////////////////////////////////////////////////////////////////////////////////////////////////////////////////////////////

void ACRocket::SetMainThruster(Attachable *newThruster) {
    if (newThruster == nullptr) {
        if (m_pMThruster && m_pMThruster->IsAttachedTo(this)) { RemoveAttachable(m_pMThruster); }
        m_pMThruster = nullptr;
    } else {
        AEmitter *castedNewThruster = dynamic_cast<AEmitter *>(newThruster);
        if (castedNewThruster) {
            RemoveAttachable(m_pMThruster);
            m_pMThruster = castedNewThruster;
            AddAttachable(castedNewThruster);
            m_HardcodedAttachableUniqueIDsAndSetters.insert({castedNewThruster->GetUniqueID(), [](MOSRotating *parent, Attachable *attachable) { dynamic_cast<ACRocket *>(parent)->SetMainThruster(attachable); }});
        }
    }
}

/////////////////////////////////////////////////////////////////////////////////////////////////////////////////////////////

void ACRocket::SetRightThruster(Attachable *newThruster) {
    if (newThruster == nullptr) {
        if (m_pRThruster && m_pRThruster->IsAttachedTo(this)) { RemoveAttachable(m_pRThruster); }
        m_pRThruster = nullptr;
    } else {
        AEmitter *castedNewThruster = dynamic_cast<AEmitter *>(newThruster);
        if (castedNewThruster) {
            RemoveAttachable(m_pRThruster);
            m_pRThruster = castedNewThruster;
            AddAttachable(castedNewThruster);
            m_HardcodedAttachableUniqueIDsAndSetters.insert({castedNewThruster->GetUniqueID(), [](MOSRotating *parent, Attachable *attachable) { dynamic_cast<ACRocket *>(parent)->SetRightThruster(attachable); }});
        }
    }
}

/////////////////////////////////////////////////////////////////////////////////////////////////////////////////////////////

void ACRocket::SetLeftThruster(Attachable *newThruster) {
    if (newThruster == nullptr) {
        if (m_pLThruster && m_pLThruster->IsAttachedTo(this)) { RemoveAttachable(m_pLThruster); }
        m_pLThruster = nullptr;
    } else {
        AEmitter *castedNewThruster = dynamic_cast<AEmitter *>(newThruster);
        if (castedNewThruster) {
            RemoveAttachable(m_pLThruster);
            m_pLThruster = castedNewThruster;
            AddAttachable(castedNewThruster);
            m_HardcodedAttachableUniqueIDsAndSetters.insert({castedNewThruster->GetUniqueID(), [](MOSRotating *parent, Attachable *attachable) { dynamic_cast<ACRocket *>(parent)->SetLeftThruster(attachable); }});
        }
    }
}

/////////////////////////////////////////////////////////////////////////////////////////////////////////////////////////////

void ACRocket::SetURightThruster(Attachable *newThruster) {
    if (newThruster == nullptr) {
        if (m_pURThruster && m_pURThruster->IsAttachedTo(this)) { RemoveAttachable(m_pURThruster); }
        m_pURThruster = nullptr;
    } else {
        AEmitter *castedNewThruster = dynamic_cast<AEmitter *>(newThruster);
        if (castedNewThruster) {
            RemoveAttachable(m_pURThruster);
            m_pURThruster = castedNewThruster;
            AddAttachable(castedNewThruster);
            m_HardcodedAttachableUniqueIDsAndSetters.insert({castedNewThruster->GetUniqueID(), [](MOSRotating *parent, Attachable *attachable) { dynamic_cast<ACRocket *>(parent)->SetURightThruster(attachable); }});
        }
    }
}

/////////////////////////////////////////////////////////////////////////////////////////////////////////////////////////////

void ACRocket::SetULeftThruster(Attachable *newThruster) {
    if (newThruster == nullptr) {
        if (m_pULThruster && m_pULThruster->IsAttachedTo(this)) { RemoveAttachable(m_pULThruster); }
        m_pULThruster = nullptr;
    } else {
        AEmitter *castedNewThruster = dynamic_cast<AEmitter *>(newThruster);
        if (castedNewThruster) {
            RemoveAttachable(m_pULThruster);
            m_pULThruster = castedNewThruster;
            AddAttachable(castedNewThruster);
            m_HardcodedAttachableUniqueIDsAndSetters.insert({castedNewThruster->GetUniqueID(), [](MOSRotating *parent, Attachable *attachable) { dynamic_cast<ACRocket *>(parent)->SetULeftThruster(attachable); }});
        }
    }
}

/////////////////////////////////////////////////////////////////////////////////////////////////////////////////////////////


//////////////////////////////////////////////////////////////////////////////////////////
// Method:          ResetEmissionTimers
//////////////////////////////////////////////////////////////////////////////////////////
// Description:     Reset the timers of all emissions so they will start/stop at the 
//                  correct relative offsets from now.

void ACRocket::ResetEmissionTimers()
{
    if (m_pMThruster && m_pMThruster->IsAttached())
        m_pMThruster->ResetEmissionTimers();

    if (m_pRThruster && m_pRThruster->IsAttached())
        m_pRThruster->ResetEmissionTimers();

    if (m_pLThruster && m_pLThruster->IsAttached())
        m_pLThruster->ResetEmissionTimers();

    if (m_pURThruster && m_pURThruster->IsAttached())
        m_pURThruster->ResetEmissionTimers();

    if (m_pULThruster && m_pULThruster->IsAttached())
        m_pULThruster->ResetEmissionTimers();
}

/////////////////////////////////////////////////////////////////////////////////////////////////////////////////////////////

<<<<<<< HEAD
#ifdef DEBUG_BUILD
void ACRocket::Draw(BITMAP *pTargetBitmap, const Vector &targetPos, DrawMode mode, bool onlyPhysical) const {
=======
//////////////////////////////////////////////////////////////////////////////////////////
// Method:          RemoveAnyRandomWounds
//////////////////////////////////////////////////////////////////////////////////////////
// Description:     Removes a specified amount of wounds from the actor and all standard attachables.

int ACRocket::RemoveAnyRandomWounds(int amount)
{
	float damage = 0;

	for (int i = 0; i < amount; i++)
	{
		// Fill the list of damaged bodyparts
		std::vector<MOSRotating *> bodyParts;
		if (GetWoundCount() > 0)
			bodyParts.push_back(this);

		if (m_pRLeg && m_pRLeg->GetWoundCount())
			bodyParts.push_back(m_pRLeg);
		if (m_pLLeg && m_pLLeg->GetWoundCount())
			bodyParts.push_back(m_pLLeg);

		// Stop removing wounds if there are not any left
		if (bodyParts.size() == 0)
			break;

		int partIndex = RandomNum<int>(0, bodyParts.size() - 1);
		MOSRotating * part = bodyParts[partIndex];
		damage += part->RemoveWounds(1);
	}

	return damage;
}

//////////////////////////////////////////////////////////////////////////////////////////
// Virtual method:  GetTotalWoundCount
//////////////////////////////////////////////////////////////////////////////////////////
// Description:		Returns total wound count of this actor and all vital attachables.

int ACRocket::GetTotalWoundCount() const
{
	int count = ACraft::GetWoundCount();

//    if (m_pMThruster)
//        count += m_pMThruster->GetWoundCount();
    if (m_pRLeg)
        count += m_pRLeg->GetWoundCount();
    if (m_pLLeg)
        count += m_pLLeg->GetWoundCount();
//    if (m_pCapsule)
//        count += m_pCapsule->GetWoundCount();

	return count;
}

//////////////////////////////////////////////////////////////////////////////////////////
// Virtual method:  GetTotalWoundLimit
//////////////////////////////////////////////////////////////////////////////////////////
// Description:		Returns total wound limit of this actor and all vital attachables.

int ACRocket::GetTotalWoundLimit() const
{ 
	int count = ACraft::GetGibWoundLimit();

//    if (m_pMThruster)
//        count += m_pMThruster->GetGibWoundLimit();
    if (m_pRLeg)
        count += m_pRLeg->GetGibWoundLimit();
    if (m_pLLeg)
        count += m_pLLeg->GetGibWoundLimit();
//    if (m_pCapsule)
//        count += m_pCapsule->GetGibWoundLimit();

	return count;
}


//////////////////////////////////////////////////////////////////////////////////////////
// Virtual method:  Draw
//////////////////////////////////////////////////////////////////////////////////////////
// Description:     Draws this ACRocket's current graphical representation to a
//                  BITMAP of choice.

void ACRocket::Draw(BITMAP *pTargetBitmap,
                   const Vector &targetPos,
                   DrawMode mode,
                   bool onlyPhysical) const
{
    if (m_pMThruster && !m_pMThruster->IsDrawnAfterParent() && (mode == g_DrawColor || mode == g_DrawMaterial))
        m_pMThruster->Draw(pTargetBitmap, targetPos, mode, onlyPhysical);

    if (m_pRLeg && !m_pRLeg->IsDrawnAfterParent())
        m_pRLeg->Draw(pTargetBitmap, targetPos, mode, onlyPhysical);    
    if (m_pLLeg && !m_pLLeg->IsDrawnAfterParent())
        m_pLLeg->Draw(pTargetBitmap, targetPos, mode, onlyPhysical);

    if (mode == g_DrawColor || mode == g_DrawMaterial) {
        if (m_pRThruster && !m_pRThruster->IsDrawnAfterParent())
            m_pRThruster->Draw(pTargetBitmap, targetPos, mode, onlyPhysical);
        if (m_pLThruster && !m_pLThruster->IsDrawnAfterParent())
            m_pLThruster->Draw(pTargetBitmap, targetPos, mode, onlyPhysical);
        if (m_pURThruster && !m_pURThruster->IsDrawnAfterParent())
            m_pURThruster->Draw(pTargetBitmap, targetPos, mode, onlyPhysical);
        if (m_pULThruster && !m_pULThruster->IsDrawnAfterParent())
            m_pULThruster->Draw(pTargetBitmap, targetPos, mode, onlyPhysical);
    }

>>>>>>> be7a504c
    ACraft::Draw(pTargetBitmap, targetPos, mode, onlyPhysical);

    if (mode == g_DrawColor) {
<<<<<<< HEAD
=======
#ifdef DEBUG_BUILD
        acquire_bitmap(pTargetBitmap);
        putpixel(pTargetBitmap, std::floor(m_Pos.m_X),
                              std::floor(m_Pos.m_Y),
                              64);
        putpixel(pTargetBitmap, std::floor(m_Pos.m_X),
                              std::floor(m_Pos.m_Y),
                              64);
        release_bitmap(pTargetBitmap);

>>>>>>> be7a504c
        m_pRFootGroup->Draw(pTargetBitmap, targetPos, true, 13);
        m_pLFootGroup->Draw(pTargetBitmap, targetPos, true, 13);
    }
}
#endif

} // namespace RTE<|MERGE_RESOLUTION|>--- conflicted
+++ resolved
@@ -989,133 +989,11 @@
 
 /////////////////////////////////////////////////////////////////////////////////////////////////////////////////////////////
 
-<<<<<<< HEAD
 #ifdef DEBUG_BUILD
 void ACRocket::Draw(BITMAP *pTargetBitmap, const Vector &targetPos, DrawMode mode, bool onlyPhysical) const {
-=======
-//////////////////////////////////////////////////////////////////////////////////////////
-// Method:          RemoveAnyRandomWounds
-//////////////////////////////////////////////////////////////////////////////////////////
-// Description:     Removes a specified amount of wounds from the actor and all standard attachables.
-
-int ACRocket::RemoveAnyRandomWounds(int amount)
-{
-	float damage = 0;
-
-	for (int i = 0; i < amount; i++)
-	{
-		// Fill the list of damaged bodyparts
-		std::vector<MOSRotating *> bodyParts;
-		if (GetWoundCount() > 0)
-			bodyParts.push_back(this);
-
-		if (m_pRLeg && m_pRLeg->GetWoundCount())
-			bodyParts.push_back(m_pRLeg);
-		if (m_pLLeg && m_pLLeg->GetWoundCount())
-			bodyParts.push_back(m_pLLeg);
-
-		// Stop removing wounds if there are not any left
-		if (bodyParts.size() == 0)
-			break;
-
-		int partIndex = RandomNum<int>(0, bodyParts.size() - 1);
-		MOSRotating * part = bodyParts[partIndex];
-		damage += part->RemoveWounds(1);
-	}
-
-	return damage;
-}
-
-//////////////////////////////////////////////////////////////////////////////////////////
-// Virtual method:  GetTotalWoundCount
-//////////////////////////////////////////////////////////////////////////////////////////
-// Description:		Returns total wound count of this actor and all vital attachables.
-
-int ACRocket::GetTotalWoundCount() const
-{
-	int count = ACraft::GetWoundCount();
-
-//    if (m_pMThruster)
-//        count += m_pMThruster->GetWoundCount();
-    if (m_pRLeg)
-        count += m_pRLeg->GetWoundCount();
-    if (m_pLLeg)
-        count += m_pLLeg->GetWoundCount();
-//    if (m_pCapsule)
-//        count += m_pCapsule->GetWoundCount();
-
-	return count;
-}
-
-//////////////////////////////////////////////////////////////////////////////////////////
-// Virtual method:  GetTotalWoundLimit
-//////////////////////////////////////////////////////////////////////////////////////////
-// Description:		Returns total wound limit of this actor and all vital attachables.
-
-int ACRocket::GetTotalWoundLimit() const
-{ 
-	int count = ACraft::GetGibWoundLimit();
-
-//    if (m_pMThruster)
-//        count += m_pMThruster->GetGibWoundLimit();
-    if (m_pRLeg)
-        count += m_pRLeg->GetGibWoundLimit();
-    if (m_pLLeg)
-        count += m_pLLeg->GetGibWoundLimit();
-//    if (m_pCapsule)
-//        count += m_pCapsule->GetGibWoundLimit();
-
-	return count;
-}
-
-
-//////////////////////////////////////////////////////////////////////////////////////////
-// Virtual method:  Draw
-//////////////////////////////////////////////////////////////////////////////////////////
-// Description:     Draws this ACRocket's current graphical representation to a
-//                  BITMAP of choice.
-
-void ACRocket::Draw(BITMAP *pTargetBitmap,
-                   const Vector &targetPos,
-                   DrawMode mode,
-                   bool onlyPhysical) const
-{
-    if (m_pMThruster && !m_pMThruster->IsDrawnAfterParent() && (mode == g_DrawColor || mode == g_DrawMaterial))
-        m_pMThruster->Draw(pTargetBitmap, targetPos, mode, onlyPhysical);
-
-    if (m_pRLeg && !m_pRLeg->IsDrawnAfterParent())
-        m_pRLeg->Draw(pTargetBitmap, targetPos, mode, onlyPhysical);    
-    if (m_pLLeg && !m_pLLeg->IsDrawnAfterParent())
-        m_pLLeg->Draw(pTargetBitmap, targetPos, mode, onlyPhysical);
-
-    if (mode == g_DrawColor || mode == g_DrawMaterial) {
-        if (m_pRThruster && !m_pRThruster->IsDrawnAfterParent())
-            m_pRThruster->Draw(pTargetBitmap, targetPos, mode, onlyPhysical);
-        if (m_pLThruster && !m_pLThruster->IsDrawnAfterParent())
-            m_pLThruster->Draw(pTargetBitmap, targetPos, mode, onlyPhysical);
-        if (m_pURThruster && !m_pURThruster->IsDrawnAfterParent())
-            m_pURThruster->Draw(pTargetBitmap, targetPos, mode, onlyPhysical);
-        if (m_pULThruster && !m_pULThruster->IsDrawnAfterParent())
-            m_pULThruster->Draw(pTargetBitmap, targetPos, mode, onlyPhysical);
-    }
-
->>>>>>> be7a504c
     ACraft::Draw(pTargetBitmap, targetPos, mode, onlyPhysical);
 
     if (mode == g_DrawColor) {
-<<<<<<< HEAD
-=======
-#ifdef DEBUG_BUILD
-        acquire_bitmap(pTargetBitmap);
-        putpixel(pTargetBitmap, std::floor(m_Pos.m_X),
-                              std::floor(m_Pos.m_Y),
-                              64);
-        putpixel(pTargetBitmap, std::floor(m_Pos.m_X),
-                              std::floor(m_Pos.m_Y),
-                              64);
-        release_bitmap(pTargetBitmap);
-
->>>>>>> be7a504c
         m_pRFootGroup->Draw(pTargetBitmap, targetPos, true, 13);
         m_pLFootGroup->Draw(pTargetBitmap, targetPos, true, 13);
     }

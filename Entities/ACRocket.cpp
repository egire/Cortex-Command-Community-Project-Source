//////////////////////////////////////////////////////////////////////////////////////////
// File:            ACRocket.cpp
//////////////////////////////////////////////////////////////////////////////////////////
// Description:     Source file for the ACRocket class.
// Project:         Retro Terrain Engine
// Author(s):       Daniel Tabar
//                  data@datarealms.com
//                  http://www.datarealms.com


//////////////////////////////////////////////////////////////////////////////////////////
// Inclusions of header files


#include "ACRocket.h"
#include "AtomGroup.h"
#include "Attachable.h"
#include "Leg.h"
#include "Controller.h"
#include "Matrix.h"
#include "AEmitter.h"
#include "SettingsMan.h"
#include "PresetMan.h"

<<<<<<< HEAD
#include "GUI/GUI.h"
#include "GUI/SDLGUITexture.h"
=======
#include "GUI.h"
#include "AllegroBitmap.h"
>>>>>>> 59b8fb57

namespace RTE {

ConcreteClassInfo(ACRocket, ACraft, 10);


//////////////////////////////////////////////////////////////////////////////////////////
// Method:          Clear
//////////////////////////////////////////////////////////////////////////////////////////
// Description:     Clears all the member variables of this ACRocket, effectively
//                  resetting the members of this abstraction level only.

void ACRocket::Clear()
{
//    m_pCapsule = 0;
    m_pRLeg = 0;
    m_pLLeg = 0;
    m_pBodyAG = 0;
    m_pRFootGroup = 0;
    m_pLFootGroup = 0;
    m_pMThruster = 0;
    m_pRThruster = 0;
    m_pLThruster = 0;
    m_pURThruster = 0;
    m_pULThruster = 0;
    m_GearState = RAISED;
    m_ScuttleIfFlippedTime = 4000;
    for (int i = 0; i < GearStateCount; ++i) {
        m_Paths[RIGHT][i].Reset();
        m_Paths[LEFT][i].Reset();
        m_Paths[RIGHT][i].Terminate();
        m_Paths[LEFT][i].Terminate();
    }
}


//////////////////////////////////////////////////////////////////////////////////////////
// Virtual method:  Create
//////////////////////////////////////////////////////////////////////////////////////////
// Description:     Makes the ACRocket object ready for use.

int ACRocket::Create()
{
    // Read all the properties
    if (ACraft::Create() < 0)
        return -1;

    // Save the AtomGroup read in by MOSRotating, as we are going to make it
    // into a composite group, and want to have the base body stored for reference.
    m_pBodyAG = dynamic_cast<AtomGroup *>(m_pAtomGroup->Clone());

    // Mirror the limb paths
    for (int i = 0; i < GearStateCount; ++i)
    {
        m_Paths[LEFT][i].Create(m_Paths[RIGHT][i]);
    }

    // Override the body animation mode
    m_SpriteAnimMode = PINGPONGOPENCLOSE;

    return 0;
}


//////////////////////////////////////////////////////////////////////////////////////////
// Method:          Create
//////////////////////////////////////////////////////////////////////////////////////////
// Description:     Creates a ACRocket to be identical to another, by deep copy.

int ACRocket::Create(const ACRocket &reference) {
    if (reference.m_pRLeg) {
        m_ReferenceHardcodedAttachableUniqueIDs.insert(reference.m_pRLeg->GetUniqueID());
        SetRightLeg(dynamic_cast<Leg *>(reference.m_pRLeg->Clone()));
    }
    if (reference.m_pLLeg) {
        m_ReferenceHardcodedAttachableUniqueIDs.insert(reference.m_pLLeg->GetUniqueID());
        SetLeftLeg(dynamic_cast<Leg *>(reference.m_pLLeg->Clone()));
    }
    if (reference.m_pMThruster) {
        m_ReferenceHardcodedAttachableUniqueIDs.insert(reference.m_pMThruster->GetUniqueID());
        SetMainThruster(dynamic_cast<AEmitter *>(reference.m_pMThruster->Clone()));
    }
    if (reference.m_pRThruster) {
        m_ReferenceHardcodedAttachableUniqueIDs.insert(reference.m_pRThruster->GetUniqueID());
        SetRightThruster(dynamic_cast<AEmitter *>(reference.m_pRThruster->Clone()));
    }
    if (reference.m_pLThruster) {
        m_ReferenceHardcodedAttachableUniqueIDs.insert(reference.m_pLThruster->GetUniqueID());
        SetLeftThruster(dynamic_cast<AEmitter *>(reference.m_pLThruster->Clone()));
    }
    if (reference.m_pURThruster) {
        m_ReferenceHardcodedAttachableUniqueIDs.insert(reference.m_pURThruster->GetUniqueID());
        SetURightThruster(dynamic_cast<AEmitter *>(reference.m_pURThruster->Clone()));
    }
    if (reference.m_pULThruster) {
        m_ReferenceHardcodedAttachableUniqueIDs.insert(reference.m_pULThruster->GetUniqueID());
        SetULeftThruster(dynamic_cast<AEmitter *>(reference.m_pULThruster->Clone()));
    }

    ACraft::Create(reference);

    m_pBodyAG = dynamic_cast<AtomGroup *>(reference.m_pBodyAG->Clone());
    m_pBodyAG->SetOwner(this);

    if (reference.m_pRFootGroup)
    {
        m_pRFootGroup = dynamic_cast<AtomGroup *>(reference.m_pRFootGroup->Clone());
        m_pRFootGroup->SetOwner(this);
    }
    if (reference.m_pLFootGroup)
    {
        m_pLFootGroup = dynamic_cast<AtomGroup *>(reference.m_pLFootGroup->Clone());
        m_pLFootGroup->SetOwner(this);
    }

    m_GearState = reference.m_GearState;

    for (int i = 0; i < GearStateCount; ++i) {
        m_Paths[RIGHT][i].Create(reference.m_Paths[RIGHT][i]);
        m_Paths[LEFT][i].Create(reference.m_Paths[LEFT][i]);
    }

    m_ScuttleIfFlippedTime = reference.m_ScuttleIfFlippedTime;

    return 0;
}


//////////////////////////////////////////////////////////////////////////////////////////
// Virtual method:  ReadProperty
//////////////////////////////////////////////////////////////////////////////////////////
// Description:     Reads a property value from a reader stream. If the name isn't
//                  recognized by this class, then ReadProperty of the parent class
//                  is called. If the property isn't recognized by any of the base classes,
//                  false is returned, and the reader's position is untouched.

int ACRocket::ReadProperty(const std::string_view &propName, Reader &reader) {
    if (propName == "RLeg" || propName == "RightLeg") {
        SetRightLeg(dynamic_cast<Leg *>(g_PresetMan.ReadReflectedPreset(reader)));
    } else if (propName == "LLeg" || propName == "LeftLeg") {
        SetLeftLeg(dynamic_cast<Leg *>(g_PresetMan.ReadReflectedPreset(reader)));
    } else if (propName == "RFootGroup" || propName == "RightFootGroup") {
        delete m_pRFootGroup;
        m_pRFootGroup = new AtomGroup();
        reader >> m_pRFootGroup;
        m_pRFootGroup->SetOwner(this);
    } else if (propName == "LFootGroup" || propName == "LeftFootGroup") {
        delete m_pLFootGroup;
        m_pLFootGroup = new AtomGroup();
        reader >> m_pLFootGroup;
        m_pLFootGroup->SetOwner(this);
    } else if (propName == "MThruster" || propName == "MainThruster") {
        SetMainThruster(dynamic_cast<AEmitter *>(g_PresetMan.ReadReflectedPreset(reader)));
    } else if (propName == "RThruster" || propName == "RightThruster") {
        SetRightThruster(dynamic_cast<AEmitter *>(g_PresetMan.ReadReflectedPreset(reader)));
    } else if (propName == "LThruster" || propName == "LeftThruster") {
        SetLeftThruster(dynamic_cast<AEmitter *>(g_PresetMan.ReadReflectedPreset(reader)));
    } else if (propName == "URThruster" || propName == "UpRightThruster") {
        SetURightThruster(dynamic_cast<AEmitter *>(g_PresetMan.ReadReflectedPreset(reader)));
    } else if (propName == "ULThruster" || propName == "UpLeftThruster") {
        SetULeftThruster(dynamic_cast<AEmitter *>(g_PresetMan.ReadReflectedPreset(reader)));
    } else if (propName == "RaisedGearLimbPath") {
        reader >> m_Paths[RIGHT][RAISED];
    } else if (propName == "LoweredGearLimbPath") {
        reader >> m_Paths[RIGHT][LOWERED];
    } else if (propName == "LoweringGearLimbPath") {
        reader >> m_Paths[RIGHT][LOWERING];
    } else if (propName == "RaisingGearLimbPath") {
        reader >> m_Paths[RIGHT][RAISING];
    } else if (propName == "ScuttleIfFlippedTime") {
        reader >> m_ScuttleIfFlippedTime;
    } else {
        return ACraft::ReadProperty(propName, reader);
    }

    return 0;
}


//////////////////////////////////////////////////////////////////////////////////////////
// Virtual method:  Save
//////////////////////////////////////////////////////////////////////////////////////////
// Description:     Saves the complete state of this ACRocket with a Writer for
//                  later recreation with Create(Reader &reader);

int ACRocket::Save(Writer &writer) const
{
    ACraft::Save(writer);

    writer.NewProperty("RLeg");
    writer << m_pRLeg;
    writer.NewProperty("LLeg");
    writer << m_pLLeg;
    writer.NewProperty("RFootGroup");
    writer << m_pRFootGroup;
    writer.NewProperty("LFootGroup");
    writer << m_pLFootGroup;
    writer.NewProperty("MThruster");
    writer << m_pMThruster;
    writer.NewProperty("RThruster");
    writer << m_pRThruster;
    writer.NewProperty("LThruster");
    writer << m_pLThruster;
    writer.NewProperty("URThruster");
    writer << m_pURThruster;
    writer.NewProperty("ULThruster");
    writer << m_pULThruster;
    writer.NewProperty("RaisedGearLimbPath");
    writer << m_Paths[RIGHT][RAISED];
    writer.NewProperty("LoweredGearLimbPath");
    writer << m_Paths[RIGHT][LOWERED];
    writer.NewProperty("LoweringGearLimbPath");
    writer << m_Paths[RIGHT][LOWERING];
    writer.NewProperty("RaisingGearLimbPath");
    writer << m_Paths[RIGHT][RAISING];
    writer.NewProperty("ScuttleIfFlippedTime");
    writer << m_ScuttleIfFlippedTime;

    return 0;
}


//////////////////////////////////////////////////////////////////////////////////////////
// Method:          Destroy
//////////////////////////////////////////////////////////////////////////////////////////
// Description:     Destroys and resets (through Clear()) the ACRocket object.

void ACRocket::Destroy(bool notInherited)
{
    delete m_pBodyAG;
    delete m_pRFootGroup;
    delete m_pLFootGroup;

//    for (deque<LimbPath *>::iterator itr = m_WalkPaths.begin();
//         itr != m_WalkPaths.end(); ++itr)
//        delete *itr;

    if (!notInherited)
        ACraft::Destroy();
    Clear();
}


//////////////////////////////////////////////////////////////////////////////////////////
// Virtual method:  GetAltitude
//////////////////////////////////////////////////////////////////////////////////////////
// Description:     Gets the altitide of this' pos (or appropriate low point) over the
//                  terrain, in pixels.

float ACRocket::GetAltitude(int max, int accuracy)
{
    // Use the main thruster's position as the position ot measure from
    Vector pos;
    if (m_pMThruster && m_pMThruster->IsAttached())
        pos = m_Pos + RotateOffset(m_pMThruster->GetParentOffset());
    else
        pos = m_Pos;

    return g_SceneMan.FindAltitude(pos, max, accuracy);
}

/*
//////////////////////////////////////////////////////////////////////////////////////////
// Method:          OnBounce
//////////////////////////////////////////////////////////////////////////////////////////
// Description:     Defines what should happen when this MovableObject hits and then
//                  bounces off of something. This is called by the owned Atom/AtomGroup
//                  of this MovableObject during travel.

bool ACRocket::OnBounce(const Vector &pos)
{
    return false;
}


//////////////////////////////////////////////////////////////////////////////////////////
// Method:          OnSink
//////////////////////////////////////////////////////////////////////////////////////////
// Description:     Defines what should happen when this MovableObject hits and then
//                  sink into something. This is called by the owned Atom/AtomGroup
//                  of this MovableObject during travel.

bool ACRocket::OnSink(const Vector &pos)
{
    return false;
}
*/


//////////////////////////////////////////////////////////////////////////////////////////
// Virtual method:  UpdateAI
//////////////////////////////////////////////////////////////////////////////////////////
// Description:     Updates this' AI state. Supposed to be done every frame that this has
//                  a CAI controller controlling it.

void ACRocket::UpdateAI()
{
    float velMag = m_Vel.GetMagnitude();
    float angle = m_Rotation.GetRadAngle();

    // This is the limit where increased thrust should be applied to assure a soft landing
    float landLimit = m_CharHeight * 2;
    // This is the lower limit on when thrust should be applied - anyhting higher, blast away!
    float thrustLimit = m_CharHeight / 4;
    // Get the altitude reading, within 10 pixels precision
    float altitude = GetAltitude(g_SceneMan.GetSceneHeight() / 2, 10);

    // Stuck detection
    if (velMag > 1.0)
        m_StuckTimer.Reset();

    /////////////////////////////
    // AI Modes affect the delivery state

    if (m_AIMode == AIMODE_DELIVER)
    {

    }

    ////////////////////////////
    // Delivery Sequence logic

    if (m_DeliveryState == FALL)
    {
        m_AltitudeControl = 0.95;
        if (altitude < landLimit || m_StuckTimer.IsPastSimMS(3000))
            m_DeliveryState = LAND;
    }
    else if (m_DeliveryState == LAND)
    {
        m_AltitudeControl = 0.3;
        // Unload only if there's something to unload, and we're on the ground, or deem controlled is stuck
        if (!IsInventoryEmpty() && (altitude < thrustLimit || m_StuckTimer.IsPastSimMS(3000)) && m_AIMode != AIMODE_STAY)
        {
            DropAllInventory();
            m_FallTimer.Reset();
            m_DeliveryState = UNLOAD;
        }

        // Don't try to land if we have already delivered
        if (IsInventoryEmpty() && m_HasDelivered && m_AIMode != AIMODE_STAY)
        {
            m_StuckTimer.Reset();
            m_DeliveryState = LAUNCH;
        }
    }
    else if (m_DeliveryState == UNLOAD)
    {
        m_AltitudeControl = 0;
        // Add delay after last unload before taking off
        if (m_FallTimer.IsPastSimMS(1000) && IsInventoryEmpty())
        {
            m_StuckTimer.Reset();
            m_DeliveryState = LAUNCH;
        }
        // Reset only the timer if we're not empty yet
        else if (!IsInventoryEmpty())
            m_FallTimer.Reset();
    }
    else if (m_DeliveryState == LAUNCH)
    {
        m_ObstacleState = PROCEEDING;
        m_AltitudeControl = -1.0;

        if (m_StuckTimer.IsPastSimMS(3000))
        {
            m_StuckTimer.Reset();
            m_DeliveryState = UNSTICK;
        }
    }
    else if (m_DeliveryState == UNSTICK)
    {
        m_ObstacleState = BACKSTEPPING;

        if (m_StuckTimer.IsPastSimMS(1500))
        {
            m_StuckTimer.Reset();
            m_DeliveryState = LAUNCH;
        }
    }

    // Adjustement of turn on/off thresholds based on the altitude control
// TODO: DOn't hardcode adjustments
    float altVelSpread = 8.0 / 2;
    float startVel = 1 + 10 * m_AltitudeControl + altVelSpread;
    float stopVel = 1 + 10 * m_AltitudeControl - altVelSpread;

    /////////////////////////
    // LIFT

    // Don't do anyhting else if using the retrorockets to get out of stuckness
    if (m_ObstacleState == BACKSTEPPING)
        m_ObstacleState = BACKSTEPPING;
    // Don't when very close to the ground, unless taking off, or if really rotated
    else if (m_DeliveryState != LAUNCH && altitude < thrustLimit || m_AltitudeControl >= 1.0/* || fabs(angle) > c_SixteenthPI */)
        m_ObstacleState = PROCEEDING;
    // Always fire if alt control is maxed out
    else if (m_AltitudeControl <= -1.0)
        m_ObstacleState = SOFTLANDING;
    else
    {
        // START - We're falling, so see if it's time to start firing the main thruster to hover
        if (m_Vel.m_Y > startVel)
        {
            m_ObstacleState = SOFTLANDING;
        }
        // STOP main lift thruster
        else if (m_Vel.m_Y < stopVel)
        {
            m_ObstacleState = PROCEEDING;
        }
    }

    /////////////////////////
    // STABILIZATION

    // Don't mess if we're unloading or automatically stabilizing
    if (AutoStabilizing() || (m_DeliveryState == UNLOAD && velMag < 5.0))
        m_LateralMoveState = LAT_STILL;
    else
    {
        if (angle > c_SixteenthPI / 2)
        {
            m_LateralMoveState = LAT_LEFT;
        }
        else if (angle < -c_SixteenthPI / 2)
        {
            m_LateralMoveState = LAT_RIGHT;
        }
        else
            m_LateralMoveState = LAT_STILL;
    }

    /////////////////////////
    // UNLODGING
/*
    if (m_DeliveryState != UNLOAD && m_StuckTimer.IsPastSimMS(1500))
    {

    }
    if ()
*/
    /////////////////////////
    // INPUT TRANSLATION

    if (m_ObstacleState == SOFTLANDING)
    {
        m_Controller.SetState(BODY_JUMP, true);
        m_Controller.SetState(MOVE_UP, true);
    }
    else if (m_ObstacleState == BACKSTEPPING)
        m_Controller.SetState(MOVE_DOWN, true);

    if (m_LateralMoveState == LAT_LEFT)
        m_Controller.SetState(MOVE_RIGHT, true);
    else if (m_LateralMoveState == LAT_RIGHT)
        m_Controller.SetState(MOVE_LEFT, true);
}


//////////////////////////////////////////////////////////////////////////////////////////
// Virtual method:  Update
//////////////////////////////////////////////////////////////////////////////////////////
// Description:     Updates this ACRocket. Supposed to be done every frame.

void ACRocket::Update()
{
    float deltaTime = g_TimerMan.GetDeltaTimeSecs();

    // Look/aim update, make the scanner point aftward if the rocket is falling
    m_AimAngle = m_Vel.m_Y < 0 ? c_HalfPI : -c_HalfPI;

    /////////////////////////////////
    // Controller update and handling

// TODO: Improve and make optional thrusters more robust!
    // Make sure we have all thrusters
    if (m_pMThruster && m_pRThruster && m_pLThruster && m_pURThruster && m_pULThruster)
    {
        if (m_Status != DEAD && m_Status != DYING)
        {
            // Fire main thrusters
            if (m_Controller.IsState(MOVE_UP) || m_Controller.IsState(AIM_UP))
            {
                if (!m_pMThruster->IsEmitting())
                {
                    m_pMThruster->TriggerBurst();
                    // This is to make sure se get loose from being sideways stuck
                    m_ForceDeepCheck = true;
                }
                m_pMThruster->EnableEmission(true);
                // Engines are noisy!
                m_pMThruster->AlarmOnEmit(m_Team);

                if (m_HatchState == OPEN) {
                    CloseHatch();
                    m_HatchTimer.Reset();
                }
            }
            else
            {
                m_pMThruster->EnableEmission(false);

                // Fire reverse thrusters
                if (m_Controller.IsState(MOVE_DOWN) || m_Controller.IsState(AIM_DOWN))
                {
                    if (!m_pURThruster->IsEmitting())
                        m_pURThruster->TriggerBurst();
                    if (!m_pULThruster->IsEmitting())
                        m_pULThruster->TriggerBurst();
                    m_pURThruster->EnableEmission(true);
                    m_pULThruster->EnableEmission(true);
                }
                else
                {
                    m_pURThruster->EnableEmission(false);
                    m_pULThruster->EnableEmission(false);
                }
            }

            // Fire left thrusters
            if (m_Controller.IsState(MOVE_RIGHT)/* || m_Rotation > 0.1*/)
            {
                if (!m_pLThruster->IsEmitting())
                    m_pLThruster->TriggerBurst();
                m_pLThruster->EnableEmission(true);
            }
            else
                m_pLThruster->EnableEmission(false);

            // Fire right thrusters
            if (m_Controller.IsState(MOVE_LEFT)/* || m_Rotation < 0.1*/)
            {
                if (!m_pRThruster->IsEmitting())
                    m_pRThruster->TriggerBurst();
                m_pRThruster->EnableEmission(true);
            }
            else
                m_pRThruster->EnableEmission(false);
            /*
            if (m_Controller.IsState(PRESS_FACEBUTTON))
            {
                if (m_GearState == RAISED)
                    m_GearState = LOWERING;
                else if (m_GearState == LOWERED)
                    m_GearState = RAISING;
            }
            */
            if (m_Controller.IsState(PRESS_FACEBUTTON))
            {
                if (m_HatchState == CLOSED)
                    DropAllInventory();
                else if (m_HatchState == OPEN)
                    CloseHatch();
            }
        }
        else
        {
            m_pMThruster->EnableEmission(false);
            m_pRThruster->EnableEmission(false);
            m_pLThruster->EnableEmission(false);
            m_pURThruster->EnableEmission(false);
            m_pULThruster->EnableEmission(false);
        }

/*
        else if (m_Controller && m_Controller.IsState(MOVE_RIGHT) || m_Controller.IsState(MOVE_LEFT))
        {
            if (m_MoveState != WALK && m_MoveState != CROUCH)
                m_StrideStart = true;

            if (m_MoveState == BODY_JUMPSTART || m_MoveState == BODY_JUMPSTART)
                m_MoveState = CROUCH;
            else
                m_MoveState = WALK;

            if (m_Controller.IsState(MOVE_FAST))
            {
                m_Paths[FGROUND][WALK].SetSpeed(FAST);
                m_Paths[BGROUND][WALK].SetSpeed(FAST);
            }
            else
            {
                m_Paths[FGROUND][WALK].SetSpeed(NORMAL);
                m_Paths[BGROUND][WALK].SetSpeed(NORMAL);
            }

            if ((m_Controller.IsState(MOVE_RIGHT) && m_HFlipped) || (m_Controller.IsState(MOVE_LEFT) && !m_HFlipped))
            {
                m_HFlipped = !m_HFlipped;
                m_Paths[FGROUND][WALK].Terminate();
                m_Paths[BGROUND][WALK].Terminate();
                m_Paths[FGROUND][CLIMB].Terminate();
                m_Paths[BGROUND][CLIMB].Terminate();
                m_Paths[FGROUND][STAND].Terminate();
                m_Paths[BGROUND][STAND].Terminate();
                m_StrideStart = true;
            }
        }
        else
            m_MoveState = STAND;

        if (m_Controller.IsState(WEAPON_CHANGE_NEXT))
        {
            if (m_pFGArm && m_pFGArm->IsAttached())
            {
                m_pFGArm->SetDevice(SwapNextDevice(m_pFGArm->ReleaseDevice()));
                m_pFGArm->SetHandPos(m_Pos + m_HolsterOffset.GetXFlipped(m_HFlipped));
            }
        }
*/
        // No Controller present
        if (m_Controller.IsDisabled())
        {
            m_pMThruster->EnableEmission(false);
            m_pRThruster->EnableEmission(false);
            m_pLThruster->EnableEmission(false);
            m_pURThruster->EnableEmission(false);
            m_pULThruster->EnableEmission(false);
        }
    }
//    m_aSprite->SetAngle((m_AimAngle / 180) * 3.141592654);
//    m_aSprite->SetScale(2.0);


    ///////////////////////////////////////////////////
    // Travel the landing gear AtomGroup:s


    // RAISE the gears
    if (m_pMThruster && m_pMThruster->IsEmitting())// && m_pMThruster->IsSetToBurst())
    {
        m_Paths[RIGHT][RAISED].SetHFlip(m_HFlipped);
        m_Paths[LEFT][RAISED].SetHFlip(!m_HFlipped);

        if (m_pRLeg)
            m_pRFootGroup->PushAsLimb(m_Pos.GetFloored() + m_pRLeg->GetParentOffset().GetXFlipped(m_HFlipped) * m_Rotation,
                                      m_Vel,
                                      m_Rotation,
                                      m_Paths[RIGHT][RAISED],
                                      deltaTime,
                                      0,
                                      true);
        if (m_pLLeg)
            m_pLFootGroup->PushAsLimb(m_Pos.GetFloored() + m_pLLeg->GetParentOffset().GetXFlipped(m_HFlipped) * m_Rotation,
                                      m_Vel,
                                      m_Rotation,
                                      m_Paths[LEFT][RAISED],
                                      deltaTime,
                                      0,
                                      true);

        m_GearState = RAISED;
    }
    // LOWER the gears
    else if (m_pMThruster && !m_pMThruster->IsEmitting())// && m_GearState != LOWERED)
    {
        m_Paths[RIGHT][LOWERED].SetHFlip(m_HFlipped);
        m_Paths[LEFT][LOWERED].SetHFlip(!m_HFlipped);

        if (m_pRLeg)
            m_pRFootGroup->PushAsLimb(m_Pos.GetFloored() + m_pRLeg->GetParentOffset().GetXFlipped(m_HFlipped) * m_Rotation,
                                      m_Vel,
                                      m_Rotation,
                                      m_Paths[RIGHT][LOWERED],
                                      deltaTime,
                                      0,
                                      true);
        if (m_pLLeg)
            m_pLFootGroup->PushAsLimb(m_Pos.GetFloored() + m_pLLeg->GetParentOffset().GetXFlipped(m_HFlipped) * m_Rotation,
                                      m_Vel,
                                      m_Rotation,
                                      m_Paths[LEFT][LOWERED],
                                      deltaTime,
                                      0,
                                      true);
        m_GearState = LOWERED;
    }


    /////////////////////////////////
    // Manage Attachable:s
    if (m_pRLeg && m_pRLeg->IsAttached()) {
        m_pRLeg->SetTargetPosition(m_pRFootGroup->GetLimbPos(m_HFlipped));
    }

    if (m_pLLeg && m_pLLeg->IsAttached()) {
        m_pLLeg->SetTargetPosition(m_pLFootGroup->GetLimbPos(!m_HFlipped));
    }

    /////////////////////////////////////////////////
    // Update MovableObject, adds on the forces etc, updated viewpoint
    ACraft::Update();

    ///////////////////////////////////
    // Explosion logic

    if (m_Status == DEAD)
        GibThis();

    ////////////////////////////////////////
    // Balance stuff

    // Get the rotation in radians.
    float rot = m_Rotation.GetRadAngle();

	// Eliminate rotations over half a turn
	if (std::fabs(rot) > c_PI) {
		rot += (rot > 0) ? -c_TwoPI : c_TwoPI;
		m_Rotation.SetRadAngle(rot);
	}
    // If tipped too far for too long, die
    if (rot < c_HalfPI && rot > -c_HalfPI)
	{
        m_FlippedTimer.Reset();
	}
    // Start death process if tipped over for too long
    else if (m_ScuttleIfFlippedTime >= 0 && m_FlippedTimer.IsPastSimMS(m_ScuttleIfFlippedTime) && m_Status != DYING)
	{
        m_Status = DYING;
        m_DeathTmr.Reset();
	}

    // Flash if dying, warning of impending explosion
    if (m_Status == DYING)
    {
        if (m_DeathTmr.IsPastSimMS(500) && m_DeathTmr.AlternateSim(100))
            FlashWhite(10);
    }
/*
//        rot = fabs(rot) < c_QuarterPI ? rot : (rot > 0 ? c_QuarterPI : -c_QuarterPI);

    // Rotational balancing spring calc
    if (m_Status == STABLE) {
        // Break the spring if close to target angle.
        if (fabs(rot) > 0.1)
            m_AngularVel -= rot * fabs(rot);
        else if (fabs(m_AngularVel) > 0.1)
            m_AngularVel *= 0.5;
    }
    // Unstable, or without balance
    else if (m_Status == DYING) {
//        float rotTarget = rot > 0 ? c_HalfPI : -c_HalfPI;
        float rotTarget = c_HalfPI;
        float rotDiff = rotTarget - rot;
        if (fabs(rotDiff) > 0.1)
            m_AngularVel += rotDiff * rotDiff;
        else
            m_Status = DEAD;

//        else if (fabs(m_AngularVel) > 0.1)
//            m_AngularVel *= 0.5;
    }
    m_Rotation.SetRadAngle(rot);
*/

    ////////////////////////////////////////
    // Hatch Operation

    unsigned int lastFrame = m_FrameCount - 1;

    if (m_HatchState == OPENING) {
        if (m_HatchTimer.GetElapsedSimTimeMS() <= m_HatchDelay && m_HatchDelay)
            m_Frame = static_cast<unsigned int>(static_cast<double>(lastFrame) * (m_HatchTimer.GetElapsedSimTimeMS() / static_cast<double>(m_HatchDelay)));
        else
        {
            m_Frame = lastFrame;
            m_HatchState = OPEN;
            DropAllInventory();
        }
    }
    else if (m_HatchState == CLOSING) {
        if (m_HatchTimer.GetElapsedSimTimeMS() <= m_HatchDelay && m_HatchDelay)
            m_Frame = lastFrame - static_cast<unsigned int>(static_cast<double>(lastFrame) * (m_HatchTimer.GetElapsedSimTimeMS() / static_cast<double>(m_HatchDelay)));
        else
        {
            m_Frame = 0;
            m_HatchState = CLOSED;
        }
    }
}

/////////////////////////////////////////////////////////////////////////////////////////////////////////////////////////////

void ACRocket::SetRightLeg(Leg *newLeg) {
    if (m_pRLeg && m_pRLeg->IsAttached()) { RemoveAndDeleteAttachable(m_pRLeg); }
    if (newLeg == nullptr) {
        m_pRLeg = nullptr;
    } else {
        m_pRLeg = newLeg;
        AddAttachable(newLeg);

        m_HardcodedAttachableUniqueIDsAndSetters.insert({newLeg->GetUniqueID(), [](MOSRotating *parent, Attachable *attachable) {
            Leg *castedAttachable = dynamic_cast<Leg *>(attachable);
            RTEAssert(!attachable || castedAttachable, "Tried to pass incorrect Attachable subtype " + (attachable ? attachable->GetClassName() : "") + " to SetRightLeg");
            dynamic_cast<ACRocket *>(parent)->SetRightLeg(castedAttachable);
        }});

        if (m_pRLeg->HasNoSetDamageMultiplier()) { m_pRLeg->SetDamageMultiplier(1.0F); }
    }
}

/////////////////////////////////////////////////////////////////////////////////////////////////////////////////////////////

void ACRocket::SetLeftLeg(Leg *newLeg) {
    if (m_pLLeg && m_pLLeg->IsAttached()) { RemoveAndDeleteAttachable(m_pLLeg); }
    if (newLeg == nullptr) {
        m_pLLeg = nullptr;
    } else {
        m_pLLeg = newLeg;
        AddAttachable(newLeg);

        m_HardcodedAttachableUniqueIDsAndSetters.insert({newLeg->GetUniqueID(), [](MOSRotating *parent, Attachable *attachable) {
            Leg *castedAttachable = dynamic_cast<Leg *>(attachable);
            RTEAssert(!attachable || castedAttachable, "Tried to pass incorrect Attachable subtype " + (attachable ? attachable->GetClassName() : "") + " to SetLeftLeg");
            dynamic_cast<ACRocket *>(parent)->SetLeftLeg(castedAttachable);
        }});

        if (m_pLLeg->HasNoSetDamageMultiplier()) { m_pLLeg->SetDamageMultiplier(1.0F); }
        m_pLLeg->SetInheritsHFlipped(-1);
    }
}

/////////////////////////////////////////////////////////////////////////////////////////////////////////////////////////////

void ACRocket::SetMainThruster(AEmitter *newThruster) {
    if (m_pMThruster && m_pMThruster->IsAttached()) { RemoveAndDeleteAttachable(m_pMThruster); }
    if (newThruster == nullptr) {
        m_pMThruster = nullptr;
    } else {
        m_pMThruster = newThruster;
        AddAttachable(newThruster);

        m_HardcodedAttachableUniqueIDsAndSetters.insert({newThruster->GetUniqueID(), [](MOSRotating *parent, Attachable *attachable) {
            AEmitter *castedAttachable = dynamic_cast<AEmitter *>(attachable);
            RTEAssert(!attachable || castedAttachable, "Tried to pass incorrect Attachable subtype " + (attachable ? attachable->GetClassName() : "") + " to SetMainThruster");
            dynamic_cast<ACRocket *>(parent)->SetMainThruster(castedAttachable);
        }});

        if (m_pMThruster->HasNoSetDamageMultiplier()) { m_pMThruster->SetDamageMultiplier(1.0F); }
        m_pMThruster->SetInheritedRotAngleOffset(-c_HalfPI);
    }
}

/////////////////////////////////////////////////////////////////////////////////////////////////////////////////////////////

void ACRocket::SetRightThruster(AEmitter *newThruster) {
    if (m_pRThruster && m_pRThruster->IsAttached()) { RemoveAndDeleteAttachable(m_pRThruster); }
    if (newThruster == nullptr) {
        m_pRThruster = nullptr;
    } else {
        m_pRThruster = newThruster;
        AddAttachable(newThruster);

        m_HardcodedAttachableUniqueIDsAndSetters.insert({newThruster->GetUniqueID(), [](MOSRotating *parent, Attachable *attachable) {
            AEmitter *castedAttachable = dynamic_cast<AEmitter *>(attachable);
            RTEAssert(!attachable || castedAttachable, "Tried to pass incorrect Attachable subtype " + (attachable ? attachable->GetClassName() : "") + " to SetRightThruster");
            dynamic_cast<ACRocket *>(parent)->SetRightThruster(castedAttachable);
        }});

        if (m_pRThruster->HasNoSetDamageMultiplier()) { m_pRThruster->SetDamageMultiplier(1.0F); }
        m_pRThruster->SetInheritedRotAngleOffset(c_EighthPI);
    }
}

/////////////////////////////////////////////////////////////////////////////////////////////////////////////////////////////

void ACRocket::SetLeftThruster(AEmitter *newThruster) {
    if (m_pLThruster && m_pLThruster->IsAttached()) { RemoveAndDeleteAttachable(m_pLThruster); }
    if (newThruster == nullptr) {
        m_pLThruster = nullptr;
    } else {
        m_pLThruster = newThruster;
        AddAttachable(newThruster);

        m_HardcodedAttachableUniqueIDsAndSetters.insert({newThruster->GetUniqueID(), [](MOSRotating *parent, Attachable *attachable) {
            AEmitter *castedAttachable = dynamic_cast<AEmitter *>(attachable);
            RTEAssert(!attachable || castedAttachable, "Tried to pass incorrect Attachable subtype " + (attachable ? attachable->GetClassName() : "") + " to SetLeftThruster");
            dynamic_cast<ACRocket *>(parent)->SetLeftThruster(castedAttachable);
        }});

        if (m_pLThruster->HasNoSetDamageMultiplier()) { m_pLThruster->SetDamageMultiplier(1.0F); }
        m_pLThruster->SetInheritedRotAngleOffset(c_PI - c_EighthPI);
    }
}

/////////////////////////////////////////////////////////////////////////////////////////////////////////////////////////////

void ACRocket::SetURightThruster(AEmitter *newThruster) {
    if (m_pURThruster && m_pURThruster->IsAttached()) { RemoveAndDeleteAttachable(m_pURThruster); }
    if (newThruster == nullptr) {
        m_pURThruster = nullptr;
    } else {
        m_pURThruster = newThruster;
        AddAttachable(newThruster);

        m_HardcodedAttachableUniqueIDsAndSetters.insert({newThruster->GetUniqueID(), [](MOSRotating *parent, Attachable *attachable) {
            AEmitter *castedAttachable = dynamic_cast<AEmitter *>(attachable);
            RTEAssert(!attachable || castedAttachable, "Tried to pass incorrect Attachable subtype " + (attachable ? attachable->GetClassName() : "") + " to SetURightThruster");
            dynamic_cast<ACRocket *>(parent)->SetURightThruster(castedAttachable);
        }});

        if (m_pURThruster->HasNoSetDamageMultiplier()) { m_pURThruster->SetDamageMultiplier(1.0F); }
        m_pURThruster->SetInheritedRotAngleOffset(c_HalfPI - c_EighthPI);
    }
}

/////////////////////////////////////////////////////////////////////////////////////////////////////////////////////////////

void ACRocket::SetULeftThruster(AEmitter *newThruster) {
    if (m_pULThruster && m_pULThruster->IsAttached()) { RemoveAndDeleteAttachable(m_pULThruster); }
    if (newThruster == nullptr) {
        m_pULThruster = nullptr;
    } else {
        m_pULThruster = newThruster;
        AddAttachable(newThruster);

        m_HardcodedAttachableUniqueIDsAndSetters.insert({newThruster->GetUniqueID(), [](MOSRotating *parent, Attachable *attachable) {
            AEmitter *castedAttachable = dynamic_cast<AEmitter *>(attachable);
            RTEAssert(!attachable || castedAttachable, "Tried to pass incorrect Attachable subtype " + (attachable ? attachable->GetClassName() : "") + " to SetULeftThruster");
            dynamic_cast<ACRocket *>(parent)->SetULeftThruster(castedAttachable);
        }});

        if (m_pULThruster->HasNoSetDamageMultiplier()) { m_pULThruster->SetDamageMultiplier(1.0F); }
        m_pULThruster->SetInheritedRotAngleOffset(c_HalfPI + c_EighthPI);
    }
}

/////////////////////////////////////////////////////////////////////////////////////////////////////////////////////////////


//////////////////////////////////////////////////////////////////////////////////////////
// Method:          ResetEmissionTimers
//////////////////////////////////////////////////////////////////////////////////////////
// Description:     Reset the timers of all emissions so they will start/stop at the
//                  correct relative offsets from now.

void ACRocket::ResetEmissionTimers()
{
    if (m_pMThruster && m_pMThruster->IsAttached())
        m_pMThruster->ResetEmissionTimers();

    if (m_pRThruster && m_pRThruster->IsAttached())
        m_pRThruster->ResetEmissionTimers();

    if (m_pLThruster && m_pLThruster->IsAttached())
        m_pLThruster->ResetEmissionTimers();

    if (m_pURThruster && m_pURThruster->IsAttached())
        m_pURThruster->ResetEmissionTimers();

    if (m_pULThruster && m_pULThruster->IsAttached())
        m_pULThruster->ResetEmissionTimers();
}

/////////////////////////////////////////////////////////////////////////////////////////////////////////////////////////////

void ACRocket::Draw(SDL_Renderer* renderer, const Vector &targetPos, DrawMode mode, bool onlyPhysical, int alphaMod) const {
    ACraft::Draw(renderer, targetPos, mode, onlyPhysical, alphaMod);

    if (mode == g_DrawColor && !onlyPhysical && g_SettingsMan.DrawHandAndFootGroupVisualizations()) {
        m_pRFootGroup->Draw(renderer, targetPos, true, 13); //TODO: Magic Numbers 13
        m_pLFootGroup->Draw(renderer, targetPos, true, 13); //TODO: Magic Numbers 13
    }
}

} // namespace RTE<|MERGE_RESOLUTION|>--- conflicted
+++ resolved
@@ -22,13 +22,8 @@
 #include "SettingsMan.h"
 #include "PresetMan.h"
 
-<<<<<<< HEAD
 #include "GUI/GUI.h"
 #include "GUI/SDLGUITexture.h"
-=======
-#include "GUI.h"
-#include "AllegroBitmap.h"
->>>>>>> 59b8fb57
 
 namespace RTE {
 

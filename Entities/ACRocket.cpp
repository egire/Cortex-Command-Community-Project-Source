//////////////////////////////////////////////////////////////////////////////////////////
// File:            ACRocket.cpp
//////////////////////////////////////////////////////////////////////////////////////////
// Description:     Source file for the ACRocket class.
// Project:         Retro Terrain Engine
// Author(s):       Daniel Tabar
//                  data@datarealms.com
//                  http://www.datarealms.com


//////////////////////////////////////////////////////////////////////////////////////////
// Inclusions of header files


#include "ACRocket.h"
#include "AtomGroup.h"
#include "Attachable.h"
#include "Leg.h"
#include "Controller.h"
#include "Matrix.h"
#include "AEmitter.h"

#include "GUI/GUI.h"
#include "GUI/AllegroBitmap.h"

namespace RTE {

ConcreteClassInfo(ACRocket, ACraft, 10)


//////////////////////////////////////////////////////////////////////////////////////////
// Method:          Clear
//////////////////////////////////////////////////////////////////////////////////////////
// Description:     Clears all the member variables of this ACRocket, effectively
//                  resetting the members of this abstraction level only.

void ACRocket::Clear()
{
//    m_pCapsule = 0;
    m_pRLeg = 0;
    m_pLLeg = 0;
    m_pBodyAG = 0;
    m_pRFootGroup = 0;
    m_pLFootGroup = 0;
    m_pMThruster = 0;
    m_pRThruster = 0;
    m_pLThruster = 0;
    m_pURThruster = 0;
    m_pULThruster = 0;
    m_GearState = RAISED;
    m_ScuttleIfFlippedTime = 4000;
    for (int i = 0; i < GearStateCount; ++i) {
        m_Paths[RIGHT][i].Reset();
        m_Paths[LEFT][i].Reset();
        m_Paths[RIGHT][i].Terminate();
        m_Paths[LEFT][i].Terminate();
    }
}


//////////////////////////////////////////////////////////////////////////////////////////
// Virtual method:  Create
//////////////////////////////////////////////////////////////////////////////////////////
// Description:     Makes the ACRocket object ready for use.

int ACRocket::Create()
{
    // Read all the properties
    if (ACraft::Create() < 0)
        return -1;

    // Save the AtomGroup read in by MOSRotating, as we are going to make it
    // into a composite group, and want to have the base body stored for reference.
    m_pBodyAG = dynamic_cast<AtomGroup *>(m_pAtomGroup->Clone());

    // Mirror the limb paths
    for (int i = 0; i < GearStateCount; ++i)
    {
        m_Paths[LEFT][i].Create(m_Paths[RIGHT][i]);
    }

    // Override the body animation mode
    m_SpriteAnimMode = PINGPONGOPENCLOSE;

    return 0;
}


//////////////////////////////////////////////////////////////////////////////////////////
// Method:          Create
//////////////////////////////////////////////////////////////////////////////////////////
// Description:     Creates a ACRocket to be identical to another, by deep copy.

int ACRocket::Create(const ACRocket &reference) {
    if (reference.m_pRLeg) {
        m_ReferenceHardcodedAttachableUniqueIDs.insert(reference.m_pRLeg->GetUniqueID());
        SetRightLeg(dynamic_cast<Leg *>(reference.m_pRLeg->Clone()));
    }
    if (reference.m_pLLeg) {
        m_ReferenceHardcodedAttachableUniqueIDs.insert(reference.m_pLLeg->GetUniqueID());
        SetLeftLeg(dynamic_cast<Leg *>(reference.m_pLLeg->Clone()));
    }
    if (reference.m_pMThruster) {
        m_ReferenceHardcodedAttachableUniqueIDs.insert(reference.m_pMThruster->GetUniqueID());
        SetMainThruster(dynamic_cast<AEmitter *>(reference.m_pMThruster->Clone()));
    }
    if (reference.m_pRThruster) {
        m_ReferenceHardcodedAttachableUniqueIDs.insert(reference.m_pRThruster->GetUniqueID());
        SetRightThruster(dynamic_cast<AEmitter *>(reference.m_pRThruster->Clone()));
    }
    if (reference.m_pLThruster) {
        m_ReferenceHardcodedAttachableUniqueIDs.insert(reference.m_pLThruster->GetUniqueID());
        SetLeftThruster(dynamic_cast<AEmitter *>(reference.m_pLThruster->Clone()));
    }
    if (reference.m_pURThruster) {
        m_ReferenceHardcodedAttachableUniqueIDs.insert(reference.m_pURThruster->GetUniqueID());
        SetURightThruster(dynamic_cast<AEmitter *>(reference.m_pURThruster->Clone()));
    }
    if (reference.m_pULThruster) {
        m_ReferenceHardcodedAttachableUniqueIDs.insert(reference.m_pULThruster->GetUniqueID());
        SetULeftThruster(dynamic_cast<AEmitter *>(reference.m_pULThruster->Clone()));
    }

    ACraft::Create(reference);

    m_pBodyAG = dynamic_cast<AtomGroup *>(reference.m_pBodyAG->Clone());
    m_pBodyAG->SetOwner(this);

    if (reference.m_pRFootGroup)
    {
        m_pRFootGroup = dynamic_cast<AtomGroup *>(reference.m_pRFootGroup->Clone());
        m_pRFootGroup->SetOwner(this);
    }
    if (reference.m_pLFootGroup)
    {
        m_pLFootGroup = dynamic_cast<AtomGroup *>(reference.m_pLFootGroup->Clone());
        m_pLFootGroup->SetOwner(this);
    }

    m_GearState = reference.m_GearState;

    for (int i = 0; i < GearStateCount; ++i) {
        m_Paths[RIGHT][i].Create(reference.m_Paths[RIGHT][i]);
        m_Paths[LEFT][i].Create(reference.m_Paths[LEFT][i]);
    }

    m_ScuttleIfFlippedTime = reference.m_ScuttleIfFlippedTime;

    return 0;
}


//////////////////////////////////////////////////////////////////////////////////////////
// Virtual method:  ReadProperty
//////////////////////////////////////////////////////////////////////////////////////////
// Description:     Reads a property value from a reader stream. If the name isn't
//                  recognized by this class, then ReadProperty of the parent class
//                  is called. If the property isn't recognized by any of the base classes,
//                  false is returned, and the reader's position is untouched.

int ACRocket::ReadProperty(const std::string_view &propName, Reader &reader) {
    if (propName == "RLeg") {
        RemoveAttachable(m_pRLeg);
        m_pRLeg = new Leg;
        reader >> m_pRLeg;
        AddAttachable(m_pRLeg);
        if (m_pRLeg->HasNoSetDamageMultiplier()) { m_pRLeg->SetDamageMultiplier(1.0F); }
    } else if (propName == "LLeg") {
        RemoveAttachable(m_pLLeg);
        m_pLLeg = new Leg;
        reader >> m_pLLeg;
        AddAttachable(m_pLLeg);
        m_pLLeg->SetInheritsHFlipped(-1);
        if (m_pLLeg->HasNoSetDamageMultiplier()) { m_pLLeg->SetDamageMultiplier(1.0F); }
    } else if (propName == "RFootGroup") {
        delete m_pRFootGroup;
        m_pRFootGroup = new AtomGroup();
        reader >> m_pRFootGroup;
        m_pRFootGroup->SetOwner(this);
    } else if (propName == "LFootGroup") {
        delete m_pLFootGroup;
        m_pLFootGroup = new AtomGroup();
        reader >> m_pLFootGroup;
        m_pLFootGroup->SetOwner(this);
    } else if (propName == "MThruster"){   
        RemoveAttachable(m_pMThruster);
        m_pMThruster = new AEmitter;
        reader >> m_pMThruster;
        AddAttachable(m_pMThruster);
        if (m_pMThruster->HasNoSetDamageMultiplier()) { m_pMThruster->SetDamageMultiplier(1.0F); }
        m_pMThruster->SetInheritedRotAngleOffset(-c_HalfPI);
    } else if (propName == "RThruster") {
        RemoveAttachable(m_pRThruster);
        m_pRThruster = new AEmitter;
        reader >> m_pRThruster;
        AddAttachable(m_pRThruster);
        if (m_pRThruster->HasNoSetDamageMultiplier()) { m_pRThruster->SetDamageMultiplier(1.0F); }
        m_pRThruster->SetInheritedRotAngleOffset(c_EighthPI);
    } else if (propName == "LThruster") {
        RemoveAttachable(m_pLThruster);
        m_pLThruster = new AEmitter;
        reader >> m_pLThruster;
        AddAttachable(m_pLThruster);
        if (m_pLThruster->HasNoSetDamageMultiplier()) { m_pLThruster->SetDamageMultiplier(1.0F); }
        m_pLThruster->SetInheritedRotAngleOffset(c_PI - c_EighthPI);
    } else if (propName == "URThruster") {
        RemoveAttachable(m_pURThruster);
        m_pURThruster = new AEmitter;
        reader >> m_pURThruster;
        AddAttachable(m_pURThruster);
        if (m_pURThruster->HasNoSetDamageMultiplier()) { m_pURThruster->SetDamageMultiplier(1.0F); }
        m_pURThruster->SetInheritedRotAngleOffset(c_HalfPI - c_EighthPI);
    } else if (propName == "ULThruster") {
        RemoveAttachable(m_pULThruster);
        m_pULThruster = new AEmitter;
        reader >> m_pULThruster;
        AddAttachable(m_pULThruster);
        if (m_pULThruster->HasNoSetDamageMultiplier()) { m_pULThruster->SetDamageMultiplier(1.0F); }
        m_pULThruster->SetInheritedRotAngleOffset(c_HalfPI + c_EighthPI);
    } else if (propName == "RaisedGearLimbPath") {
        reader >> m_Paths[RIGHT][RAISED];
    } else if (propName == "LoweredGearLimbPath") {
        reader >> m_Paths[RIGHT][LOWERED];
    } else if (propName == "LoweringGearLimbPath") {
        reader >> m_Paths[RIGHT][LOWERING];
    } else if (propName == "RaisingGearLimbPath") {
        reader >> m_Paths[RIGHT][RAISING];
    } else if (propName == "ScuttleIfFlippedTime") {
        reader >> m_ScuttleIfFlippedTime;
    } else {
        return ACraft::ReadProperty(propName, reader);
    }

    return 0;
}


//////////////////////////////////////////////////////////////////////////////////////////
// Virtual method:  Save
//////////////////////////////////////////////////////////////////////////////////////////
// Description:     Saves the complete state of this ACRocket with a Writer for
//                  later recreation with Create(Reader &reader);

int ACRocket::Save(Writer &writer) const
{
    ACraft::Save(writer);

    writer.NewProperty("RLeg");
    writer << m_pRLeg;
    writer.NewProperty("LLeg");
    writer << m_pLLeg;
    writer.NewProperty("RFootGroup");
    writer << m_pRFootGroup;
    writer.NewProperty("LFootGroup");
    writer << m_pLFootGroup;
    writer.NewProperty("MThruster");
    writer << m_pMThruster;
    writer.NewProperty("RThruster");
    writer << m_pRThruster;
    writer.NewProperty("LThruster");
    writer << m_pLThruster;
    writer.NewProperty("URThruster");
    writer << m_pURThruster;
    writer.NewProperty("ULThruster");
    writer << m_pULThruster;
    writer.NewProperty("RaisedGearLimbPath");
    writer << m_Paths[RIGHT][RAISED];
    writer.NewProperty("LoweredGearLimbPath");
    writer << m_Paths[RIGHT][LOWERED];
    writer.NewProperty("LoweringGearLimbPath");
    writer << m_Paths[RIGHT][LOWERING];
    writer.NewProperty("RaisingGearLimbPath");
    writer << m_Paths[RIGHT][RAISING];
    writer.NewProperty("ScuttleIfFlippedTime");
    writer << m_ScuttleIfFlippedTime;

    return 0;
}


//////////////////////////////////////////////////////////////////////////////////////////
// Method:          Destroy
//////////////////////////////////////////////////////////////////////////////////////////
// Description:     Destroys and resets (through Clear()) the ACRocket object.

void ACRocket::Destroy(bool notInherited)
{
    delete m_pBodyAG;
    delete m_pRFootGroup;
    delete m_pLFootGroup;
    
//    for (deque<LimbPath *>::iterator itr = m_WalkPaths.begin();
//         itr != m_WalkPaths.end(); ++itr)
//        delete *itr;

    if (!notInherited)
        ACraft::Destroy();
    Clear();
}


//////////////////////////////////////////////////////////////////////////////////////////
// Virtual method:  GetAltitude
//////////////////////////////////////////////////////////////////////////////////////////
// Description:     Gets the altitide of this' pos (or appropriate low point) over the
//                  terrain, in pixels.

float ACRocket::GetAltitude(int max, int accuracy)
{
    // Use the main thruster's position as the position ot measure from
    Vector pos;
    if (m_pMThruster && m_pMThruster->IsAttached())
        pos = m_Pos + RotateOffset(m_pMThruster->GetParentOffset());
    else
        pos = m_Pos;

    return g_SceneMan.FindAltitude(pos, max, accuracy);
}

/*
//////////////////////////////////////////////////////////////////////////////////////////
// Method:          OnBounce
//////////////////////////////////////////////////////////////////////////////////////////
// Description:     Defines what should happen when this MovableObject hits and then
//                  bounces off of something. This is called by the owned Atom/AtomGroup
//                  of this MovableObject during travel.

bool ACRocket::OnBounce(const Vector &pos)
{
    return false;
}


//////////////////////////////////////////////////////////////////////////////////////////
// Method:          OnSink
//////////////////////////////////////////////////////////////////////////////////////////
// Description:     Defines what should happen when this MovableObject hits and then
//                  sink into something. This is called by the owned Atom/AtomGroup
//                  of this MovableObject during travel.

bool ACRocket::OnSink(const Vector &pos)
{
    return false;
}
*/
<<<<<<< HEAD
//////////////////////////////////////////////////////////////////////////////////////////
// Virtual method:  GibThis
//////////////////////////////////////////////////////////////////////////////////////////
// Description:     Gibs this, effectively destroying it and creating multiple gibs or
//                  pieces in its place.

void ACRocket::GibThis(Vector impactImpulse, float internalBlast, MovableObject *pIgnoreMO)
{
    // TODO: maybe make hardcoded attachables gib if their gib list isn't empty
    // Detach all limbs and let loose
    if (m_pRLeg && m_pRLeg->IsAttached()) {
        RemoveAttachable(m_pRLeg);
        SetAttachableVelocitiesForGibbing(m_pRLeg, impactImpulse, internalBlast);
        m_pRLeg->SetToGetHitByMOs(false);
        g_MovableMan.AddParticle(m_pRLeg);
        m_pRLeg = nullptr;
    }
    if (m_pLLeg && m_pLLeg->IsAttached()) {
        RemoveAttachable(m_pLLeg);
        SetAttachableVelocitiesForGibbing(m_pLLeg, impactImpulse, internalBlast);
        m_pLLeg->SetToGetHitByMOs(false);
        g_MovableMan.AddParticle(m_pLLeg);
        m_pLLeg = nullptr;
    }
    if (m_pMThruster && m_pMThruster->IsAttached()) {
        RemoveAttachable(m_pMThruster);
        SetAttachableVelocitiesForGibbing(m_pMThruster, impactImpulse, internalBlast);
        m_pMThruster->SetToGetHitByMOs(false);
        g_MovableMan.AddParticle(m_pMThruster);
        m_pMThruster = nullptr;
    }
    if (m_pRThruster && m_pRThruster->IsAttached()) {
        RemoveAttachable(m_pRThruster);
        SetAttachableVelocitiesForGibbing(m_pRThruster, impactImpulse, internalBlast);
        m_pRThruster->SetToGetHitByMOs(false);
        g_MovableMan.AddParticle(m_pRThruster);
        m_pRThruster = nullptr;
    }
    if (m_pLThruster && m_pLThruster->IsAttached()) {
        RemoveAttachable(m_pLThruster);
        SetAttachableVelocitiesForGibbing(m_pLThruster, impactImpulse, internalBlast);
        m_pLThruster->SetToGetHitByMOs(false);
        g_MovableMan.AddParticle(m_pLThruster);
        m_pLThruster = nullptr;
    }
    if (m_pURThruster && m_pURThruster->IsAttached()) {
        RemoveAttachable(m_pURThruster);
        SetAttachableVelocitiesForGibbing(m_pURThruster, impactImpulse, internalBlast);
        m_pURThruster->SetToGetHitByMOs(false);
        g_MovableMan.AddParticle(m_pURThruster);
        m_pURThruster = nullptr;
    }
    if (m_pULThruster && m_pULThruster->IsAttached()) {
        RemoveAttachable(m_pULThruster);
        SetAttachableVelocitiesForGibbing(m_pULThruster, impactImpulse, internalBlast);
        m_pULThruster->SetToGetHitByMOs(false);
        g_MovableMan.AddParticle(m_pULThruster);
        m_pULThruster = nullptr;
    }

    ACraft::GibThis(impactImpulse, internalBlast, pIgnoreMO);
}
=======
>>>>>>> b32f2ff9


//////////////////////////////////////////////////////////////////////////////////////////
// Virtual method:  UpdateAI
//////////////////////////////////////////////////////////////////////////////////////////
// Description:     Updates this' AI state. Supposed to be done every frame that this has
//                  a CAI controller controlling it.

void ACRocket::UpdateAI()
{
    float velMag = m_Vel.GetMagnitude();
    float angle = m_Rotation.GetRadAngle();

    // This is the limit where increased thrust should be applied to assure a soft landing
    float landLimit = m_CharHeight * 2;
    // This is the lower limit on when thrust should be applied - anyhting higher, blast away!
    float thrustLimit = m_CharHeight / 4;
    // Get the altitude reading, within 10 pixels precision
    float altitude = GetAltitude(g_SceneMan.GetSceneHeight() / 2, 10);

    // Stuck detection
    if (velMag > 1.0)
        m_StuckTimer.Reset();

    /////////////////////////////
    // AI Modes affect the delivery state

    if (m_AIMode == AIMODE_DELIVER)
    {
        
    }

    ////////////////////////////
    // Delivery Sequence logic

    if (m_DeliveryState == FALL)
    {
        m_AltitudeControl = 0.95;
        if (altitude < landLimit || m_StuckTimer.IsPastSimMS(3000))
            m_DeliveryState = LAND;
    }
    else if (m_DeliveryState == LAND)
    {
        m_AltitudeControl = 0.3;
        // Unload only if there's something to unload, and we're on the ground, or deem controlled is stuck
        if (!IsInventoryEmpty() && (altitude < thrustLimit || m_StuckTimer.IsPastSimMS(3000)) && m_AIMode != AIMODE_STAY)
        {
            DropAllInventory();
            m_FallTimer.Reset();
            m_DeliveryState = UNLOAD;
        }

        // Don't try to land if we have already delivered
        if (IsInventoryEmpty() && m_HasDelivered && m_AIMode != AIMODE_STAY)
        {
            m_StuckTimer.Reset();
            m_DeliveryState = LAUNCH;
        }
    }
    else if (m_DeliveryState == UNLOAD)
    {
        m_AltitudeControl = 0;
        // Add delay after last unload before taking off
        if (m_FallTimer.IsPastSimMS(1000) && IsInventoryEmpty())
        {
            m_StuckTimer.Reset();
            m_DeliveryState = LAUNCH;
        }
        // Reset only the timer if we're not empty yet
        else if (!IsInventoryEmpty())
            m_FallTimer.Reset();
    }
    else if (m_DeliveryState == LAUNCH)
    {
        m_ObstacleState = PROCEEDING;
        m_AltitudeControl = -1.0;

        if (m_StuckTimer.IsPastSimMS(3000))
        {
            m_StuckTimer.Reset();
            m_DeliveryState = UNSTICK;
        }
    }
    else if (m_DeliveryState == UNSTICK)
    {
        m_ObstacleState = BACKSTEPPING;

        if (m_StuckTimer.IsPastSimMS(1500))
        {
            m_StuckTimer.Reset();
            m_DeliveryState = LAUNCH;
        }
    }

    // Adjustement of turn on/off thresholds based on the altitude control
// TODO: DOn't hardcode adjustments
    float altVelSpread = 8.0 / 2;
    float startVel = 1 + 10 * m_AltitudeControl + altVelSpread;
    float stopVel = 1 + 10 * m_AltitudeControl - altVelSpread;

    /////////////////////////
    // LIFT

    // Don't do anyhting else if using the retrorockets to get out of stuckness
    if (m_ObstacleState == BACKSTEPPING)
        m_ObstacleState = BACKSTEPPING;
    // Don't when very close to the ground, unless taking off, or if really rotated
    else if (m_DeliveryState != LAUNCH && altitude < thrustLimit || m_AltitudeControl >= 1.0/* || fabs(angle) > c_SixteenthPI */)
        m_ObstacleState = PROCEEDING;
    // Always fire if alt control is maxed out
    else if (m_AltitudeControl <= -1.0)
        m_ObstacleState = SOFTLANDING;
    else
    {
        // START - We're falling, so see if it's time to start firing the main thruster to hover
        if (m_Vel.m_Y > startVel)
        {
            m_ObstacleState = SOFTLANDING;
        }
        // STOP main lift thruster
        else if (m_Vel.m_Y < stopVel)
        {
            m_ObstacleState = PROCEEDING;
        }
    }

    /////////////////////////
    // STABILIZATION

    // Don't mess if we're unloading or automatically stabilizing
    if (AutoStabilizing() || (m_DeliveryState == UNLOAD && velMag < 5.0))
        m_LateralMoveState = LAT_STILL;
    else
    {
        if (angle > c_SixteenthPI / 2)
        {
            m_LateralMoveState = LAT_LEFT;
        }
        else if (angle < -c_SixteenthPI / 2)
        {
            m_LateralMoveState = LAT_RIGHT;
        }
        else
            m_LateralMoveState = LAT_STILL;
    }

    /////////////////////////
    // UNLODGING
/*
    if (m_DeliveryState != UNLOAD && m_StuckTimer.IsPastSimMS(1500))
    {

    }
    if ()
*/
    /////////////////////////
    // INPUT TRANSLATION

    if (m_ObstacleState == SOFTLANDING)
    {
        m_Controller.SetState(BODY_JUMP, true);
        m_Controller.SetState(MOVE_UP, true);
    }
    else if (m_ObstacleState == BACKSTEPPING)
        m_Controller.SetState(MOVE_DOWN, true);

    if (m_LateralMoveState == LAT_LEFT)
        m_Controller.SetState(MOVE_RIGHT, true);
    else if (m_LateralMoveState == LAT_RIGHT)
        m_Controller.SetState(MOVE_LEFT, true);
}


//////////////////////////////////////////////////////////////////////////////////////////
// Virtual method:  Update
//////////////////////////////////////////////////////////////////////////////////////////
// Description:     Updates this ACRocket. Supposed to be done every frame.

void ACRocket::Update()
{
    float deltaTime = g_TimerMan.GetDeltaTimeSecs();

    // Look/aim update, make the scanner point aftward if the rocket is falling
    m_AimAngle = m_Vel.m_Y < 0 ? c_HalfPI : -c_HalfPI;

    /////////////////////////////////
    // Controller update and handling

// TODO: Improve and make optional thrusters more robust!
    // Make sure we have all thrusters
    if (m_pMThruster && m_pRThruster && m_pLThruster && m_pURThruster && m_pULThruster)
    {
        if (m_Status != DEAD && m_Status != DYING)
        {
            // Fire main thrusters
            if (m_Controller.IsState(MOVE_UP) || m_Controller.IsState(AIM_UP))
            {
                if (!m_pMThruster->IsEmitting())
                {
                    m_pMThruster->TriggerBurst();
                    // This is to make sure se get loose from being sideways stuck
                    m_ForceDeepCheck = true;
                }
                m_pMThruster->EnableEmission(true);
                // Engines are noisy!
                m_pMThruster->AlarmOnEmit(m_Team);

                if (m_HatchState == OPEN) {
                    CloseHatch();
                    m_HatchTimer.Reset();
                }
            }
            else
            {
                m_pMThruster->EnableEmission(false);

                // Fire reverse thrusters
                if (m_Controller.IsState(MOVE_DOWN) || m_Controller.IsState(AIM_DOWN))
                {
                    if (!m_pURThruster->IsEmitting())
                        m_pURThruster->TriggerBurst();
                    if (!m_pULThruster->IsEmitting())
                        m_pULThruster->TriggerBurst();
                    m_pURThruster->EnableEmission(true);
                    m_pULThruster->EnableEmission(true);
                }
                else
                {
                    m_pURThruster->EnableEmission(false);
                    m_pULThruster->EnableEmission(false);
                }
            }

            // Fire left thrusters
            if (m_Controller.IsState(MOVE_RIGHT)/* || m_Rotation > 0.1*/)
            {
                if (!m_pLThruster->IsEmitting())
                    m_pLThruster->TriggerBurst();
                m_pLThruster->EnableEmission(true);
            }
            else
                m_pLThruster->EnableEmission(false);

            // Fire right thrusters
            if (m_Controller.IsState(MOVE_LEFT)/* || m_Rotation < 0.1*/)
            {
                if (!m_pRThruster->IsEmitting())
                    m_pRThruster->TriggerBurst();
                m_pRThruster->EnableEmission(true);
            }
            else
                m_pRThruster->EnableEmission(false);
            /*
            if (m_Controller.IsState(PRESS_FACEBUTTON))
            {
                if (m_GearState == RAISED)
                    m_GearState = LOWERING;
                else if (m_GearState == LOWERED)
                    m_GearState = RAISING;
            }
            */
            if (m_Controller.IsState(PRESS_FACEBUTTON))
            {
                if (m_HatchState == CLOSED)
                    DropAllInventory();
                else if (m_HatchState == OPEN)
                    CloseHatch();
            }
        }
        else
        {
            m_pMThruster->EnableEmission(false);
            m_pRThruster->EnableEmission(false);
            m_pLThruster->EnableEmission(false);
            m_pURThruster->EnableEmission(false);
            m_pULThruster->EnableEmission(false);
        }

/*
        else if (m_Controller && m_Controller.IsState(MOVE_RIGHT) || m_Controller.IsState(MOVE_LEFT))
        {
            if (m_MoveState != WALK && m_MoveState != CROUCH)
                m_StrideStart = true;

            if (m_MoveState == BODY_JUMPSTART || m_MoveState == BODY_JUMPSTART)
                m_MoveState = CROUCH;
            else
                m_MoveState = WALK;

            if (m_Controller.IsState(MOVE_FAST))
            {
                m_Paths[FGROUND][WALK].SetSpeed(FAST);
                m_Paths[BGROUND][WALK].SetSpeed(FAST);
            }
            else
            {
                m_Paths[FGROUND][WALK].SetSpeed(NORMAL);
                m_Paths[BGROUND][WALK].SetSpeed(NORMAL);
            }

            if ((m_Controller.IsState(MOVE_RIGHT) && m_HFlipped) || (m_Controller.IsState(MOVE_LEFT) && !m_HFlipped))
            {
                m_HFlipped = !m_HFlipped;
                m_Paths[FGROUND][WALK].Terminate();
                m_Paths[BGROUND][WALK].Terminate();
                m_Paths[FGROUND][CLIMB].Terminate();
                m_Paths[BGROUND][CLIMB].Terminate();
                m_Paths[FGROUND][STAND].Terminate();
                m_Paths[BGROUND][STAND].Terminate();
                m_StrideStart = true;
            }
        }
        else
            m_MoveState = STAND;

        if (m_Controller.IsState(WEAPON_CHANGE_NEXT))
        {
            if (m_pFGArm && m_pFGArm->IsAttached())
            {
                m_pFGArm->SetDevice(SwapNextDevice(m_pFGArm->ReleaseDevice()));
                m_pFGArm->SetHandPos(m_Pos + m_HolsterOffset.GetXFlipped(m_HFlipped));
            }
        }
*/
        // No Controller present
        if (m_Controller.IsDisabled())
        {
            m_pMThruster->EnableEmission(false);
            m_pRThruster->EnableEmission(false);
            m_pLThruster->EnableEmission(false);
            m_pURThruster->EnableEmission(false);
            m_pULThruster->EnableEmission(false);
        }
    }
//    m_aSprite->SetAngle((m_AimAngle / 180) * 3.141592654);
//    m_aSprite->SetScale(2.0);


    ///////////////////////////////////////////////////
    // Travel the landing gear AtomGroup:s


    // RAISE the gears
    if (m_pMThruster && m_pMThruster->IsEmitting())// && m_pMThruster->IsSetToBurst())
    {
        m_Paths[RIGHT][RAISED].SetHFlip(m_HFlipped);
        m_Paths[LEFT][RAISED].SetHFlip(!m_HFlipped);

        if (m_pRLeg)
            m_pRFootGroup->PushAsLimb(m_Pos.GetFloored() + m_pRLeg->GetParentOffset().GetXFlipped(m_HFlipped) * m_Rotation,
                                      m_Vel,
                                      m_Rotation,
                                      m_Paths[RIGHT][RAISED],
                                      deltaTime,
                                      0,
                                      true);
        if (m_pLLeg)
            m_pLFootGroup->PushAsLimb(m_Pos.GetFloored() + m_pLLeg->GetParentOffset().GetXFlipped(m_HFlipped) * m_Rotation,
                                      m_Vel,
                                      m_Rotation,
                                      m_Paths[LEFT][RAISED],
                                      deltaTime,
                                      0,
                                      true);

        m_GearState = RAISED;
    }
    // LOWER the gears
    else if (m_pMThruster && !m_pMThruster->IsEmitting())// && m_GearState != LOWERED)
    {
        m_Paths[RIGHT][LOWERED].SetHFlip(m_HFlipped);
        m_Paths[LEFT][LOWERED].SetHFlip(!m_HFlipped);

        if (m_pRLeg)
            m_pRFootGroup->PushAsLimb(m_Pos.GetFloored() + m_pRLeg->GetParentOffset().GetXFlipped(m_HFlipped) * m_Rotation,
                                      m_Vel,
                                      m_Rotation,
                                      m_Paths[RIGHT][LOWERED],
                                      deltaTime,
                                      0,
                                      true);
        if (m_pLLeg)
            m_pLFootGroup->PushAsLimb(m_Pos.GetFloored() + m_pLLeg->GetParentOffset().GetXFlipped(m_HFlipped) * m_Rotation,
                                      m_Vel,
                                      m_Rotation,
                                      m_Paths[LEFT][LOWERED],
                                      deltaTime,
                                      0,
                                      true);
        m_GearState = LOWERED;
    }


    /////////////////////////////////
    // Manage Attachable:s
    if (m_pRLeg && m_pRLeg->IsAttached()) {
        m_pRLeg->SetTargetPosition(m_pRFootGroup->GetLimbPos(m_HFlipped));
    }

    if (m_pLLeg && m_pLLeg->IsAttached()) {
        m_pLLeg->SetTargetPosition(m_pLFootGroup->GetLimbPos(!m_HFlipped));
    }

    /////////////////////////////////////////////////
    // Update MovableObject, adds on the forces etc, updated viewpoint
    ACraft::Update();

    ///////////////////////////////////
    // Explosion logic

    if (m_Status == DEAD)
        GibThis();

    ////////////////////////////////////////
    // Balance stuff

    // Get the rotation in radians.
    float rot = m_Rotation.GetRadAngle();

    // Eliminate full rotations
    while (fabs(rot) > c_TwoPI)
        rot -= rot > 0 ? c_TwoPI : -c_TwoPI;

    // Eliminate rotations over half a turn
    if (fabs(rot) > c_PI)
        rot = (rot > 0 ? -c_PI : c_PI) + (rot - (rot > 0 ? c_PI : -c_PI));

    // If tipped too far for too long, die
    if (rot < c_HalfPI && rot > -c_HalfPI)
	{
        m_FlippedTimer.Reset();
	}
    // Start death process if tipped over for too long
    else if (m_ScuttleIfFlippedTime >= 0 && m_FlippedTimer.IsPastSimMS(m_ScuttleIfFlippedTime) && m_Status != DYING)
	{
        m_Status = DYING;
        m_DeathTmr.Reset();
	}

    // Flash if dying, warning of impending explosion
    if (m_Status == DYING)
    {
        if (m_DeathTmr.IsPastSimMS(500) && m_DeathTmr.AlternateSim(100))
            FlashWhite(10);
    }
/*
//        rot = fabs(rot) < c_QuarterPI ? rot : (rot > 0 ? c_QuarterPI : -c_QuarterPI);

    // Rotational balancing spring calc
    if (m_Status == STABLE) {
        // Break the spring if close to target angle.
        if (fabs(rot) > 0.1)
            m_AngularVel -= rot * fabs(rot);
        else if (fabs(m_AngularVel) > 0.1)
            m_AngularVel *= 0.5;
    }
    // Unstable, or without balance
    else if (m_Status == DYING) {
//        float rotTarget = rot > 0 ? c_HalfPI : -c_HalfPI;
        float rotTarget = c_HalfPI;
        float rotDiff = rotTarget - rot;
        if (fabs(rotDiff) > 0.1)
            m_AngularVel += rotDiff * rotDiff;
        else
            m_Status = DEAD;

//        else if (fabs(m_AngularVel) > 0.1)
//            m_AngularVel *= 0.5;
    }
    m_Rotation.SetRadAngle(rot);
*/

    ////////////////////////////////////////
    // Hatch Operation

    unsigned int lastFrame = m_FrameCount - 1;

    if (m_HatchState == OPENING) {
        if (m_HatchTimer.GetElapsedSimTimeMS() <= m_HatchDelay && m_HatchDelay)
            m_Frame = static_cast<unsigned int>(static_cast<double>(lastFrame) * (m_HatchTimer.GetElapsedSimTimeMS() / static_cast<double>(m_HatchDelay)));
        else
        {
            m_Frame = lastFrame;
            m_HatchState = OPEN;
            DropAllInventory();
        }
    }
    else if (m_HatchState == CLOSING) {
        if (m_HatchTimer.GetElapsedSimTimeMS() <= m_HatchDelay && m_HatchDelay)
            m_Frame = lastFrame - static_cast<unsigned int>(static_cast<double>(lastFrame) * (m_HatchTimer.GetElapsedSimTimeMS() / static_cast<double>(m_HatchDelay)));
        else
        {
            m_Frame = 0;
            m_HatchState = CLOSED;
        }
    }
}

/////////////////////////////////////////////////////////////////////////////////////////////////////////////////////////////

void ACRocket::SetRightLeg(Leg *newLeg) {
    if (newLeg == nullptr) {
        if (m_pRLeg && m_pRLeg->IsAttached()) { RemoveAttachable(m_pRLeg); }
        m_pRLeg = nullptr;
    } else {
        if (m_pRLeg && m_pRLeg->IsAttached()) { RemoveAttachable(m_pRLeg); }
        m_pRLeg = newLeg;
        AddAttachable(newLeg);

        m_HardcodedAttachableUniqueIDsAndSetters.insert({newLeg->GetUniqueID(), [](MOSRotating *parent, Attachable *attachable) {
            Leg *castedAttachable = dynamic_cast<Leg *>(attachable);
            RTEAssert(!attachable || castedAttachable, "Tried to pass incorrect Attachable subtype " + (attachable ? attachable->GetClassName() : "") + " to SetRightLeg");
            dynamic_cast<ACRocket *>(parent)->SetRightLeg(castedAttachable);
        }});
    }
}

/////////////////////////////////////////////////////////////////////////////////////////////////////////////////////////////

void ACRocket::SetLeftLeg(Leg *newLeg) {
    if (newLeg == nullptr) {
        if (m_pLLeg && m_pLLeg->IsAttached()) { RemoveAttachable(m_pLLeg); }
        m_pLLeg = nullptr;
    } else {
        if (m_pLLeg && m_pLLeg->IsAttached()) { RemoveAttachable(m_pLLeg); }
        m_pLLeg = newLeg;
        AddAttachable(newLeg);
        m_HardcodedAttachableUniqueIDsAndSetters.insert({newLeg->GetUniqueID(), [](MOSRotating *parent, Attachable *attachable) {
            Leg *castedAttachable = dynamic_cast<Leg *>(attachable);
            RTEAssert(!attachable || castedAttachable, "Tried to pass incorrect Attachable subtype " + (attachable ? attachable->GetClassName() : "") + " to SetLeftLeg");
            dynamic_cast<ACRocket *>(parent)->SetLeftLeg(castedAttachable);
        }});
    }
}

/////////////////////////////////////////////////////////////////////////////////////////////////////////////////////////////

void ACRocket::SetMainThruster(AEmitter *newThruster) {
    if (newThruster == nullptr) {
        if (m_pMThruster && m_pMThruster->IsAttached()) { RemoveAttachable(m_pMThruster); }
        m_pMThruster = nullptr;
    } else {
        if (m_pMThruster && m_pMThruster->IsAttached()) { RemoveAttachable(m_pMThruster); }
        m_pMThruster = newThruster;
        AddAttachable(newThruster);

        m_HardcodedAttachableUniqueIDsAndSetters.insert({newThruster->GetUniqueID(), [](MOSRotating *parent, Attachable *attachable) {
            AEmitter *castedAttachable = dynamic_cast<AEmitter *>(attachable);
            RTEAssert(!attachable || castedAttachable, "Tried to pass incorrect Attachable subtype " + (attachable ? attachable->GetClassName() : "") + " to SetMainThruster");
            dynamic_cast<ACRocket *>(parent)->SetMainThruster(castedAttachable);
        }});
    }
}

/////////////////////////////////////////////////////////////////////////////////////////////////////////////////////////////

void ACRocket::SetRightThruster(AEmitter *newThruster) {
    if (newThruster == nullptr) {
        if (m_pRThruster && m_pRThruster->IsAttached()) { RemoveAttachable(m_pRThruster); }
        m_pRThruster = nullptr;
    } else {
        if (m_pRThruster && m_pRThruster->IsAttached()) { RemoveAttachable(m_pRThruster); }
        m_pRThruster = newThruster;
        AddAttachable(newThruster);

        m_HardcodedAttachableUniqueIDsAndSetters.insert({newThruster->GetUniqueID(), [](MOSRotating *parent, Attachable *attachable) {
            AEmitter *castedAttachable = dynamic_cast<AEmitter *>(attachable);
            RTEAssert(!attachable || castedAttachable, "Tried to pass incorrect Attachable subtype " + (attachable ? attachable->GetClassName() : "") + " to SetRightThruster");
            dynamic_cast<ACRocket *>(parent)->SetRightThruster(castedAttachable);
        }});
    }
}

/////////////////////////////////////////////////////////////////////////////////////////////////////////////////////////////

void ACRocket::SetLeftThruster(AEmitter *newThruster) {
    if (newThruster == nullptr) {
        if (m_pLThruster && m_pLThruster->IsAttached()) { RemoveAttachable(m_pLThruster); }
        m_pLThruster = nullptr;
    } else {
        if (m_pLThruster && m_pLThruster->IsAttached()) { RemoveAttachable(m_pLThruster); }
        m_pLThruster = newThruster;
        AddAttachable(newThruster);
        
        m_HardcodedAttachableUniqueIDsAndSetters.insert({newThruster->GetUniqueID(), [](MOSRotating *parent, Attachable *attachable) {
            AEmitter *castedAttachable = dynamic_cast<AEmitter *>(attachable);
            RTEAssert(!attachable || castedAttachable, "Tried to pass incorrect Attachable subtype " + (attachable ? attachable->GetClassName() : "") + " to SetLeftThruster");
            dynamic_cast<ACRocket *>(parent)->SetLeftThruster(castedAttachable);
        }});
    }
}

/////////////////////////////////////////////////////////////////////////////////////////////////////////////////////////////

void ACRocket::SetURightThruster(AEmitter *newThruster) {
    if (newThruster == nullptr) {
        if (m_pURThruster && m_pURThruster->IsAttached()) { RemoveAttachable(m_pURThruster); }
        m_pURThruster = nullptr;
    } else {
        if (m_pURThruster && m_pURThruster->IsAttached()) { RemoveAttachable(m_pURThruster); }
        m_pURThruster = newThruster;
        AddAttachable(newThruster);

        m_HardcodedAttachableUniqueIDsAndSetters.insert({newThruster->GetUniqueID(), [](MOSRotating *parent, Attachable *attachable) {
            AEmitter *castedAttachable = dynamic_cast<AEmitter *>(attachable);
            RTEAssert(!attachable || castedAttachable, "Tried to pass incorrect Attachable subtype " + (attachable ? attachable->GetClassName() : "") + " to SetURightThruster");
            dynamic_cast<ACRocket *>(parent)->SetURightThruster(castedAttachable);
        }});
    }
}

/////////////////////////////////////////////////////////////////////////////////////////////////////////////////////////////

void ACRocket::SetULeftThruster(AEmitter *newThruster) {
    if (newThruster == nullptr) {
        if (m_pULThruster && m_pULThruster->IsAttached()) { RemoveAttachable(m_pULThruster); }
        m_pULThruster = nullptr;
    } else {
        if (m_pULThruster && m_pULThruster->IsAttached()) { RemoveAttachable(m_pULThruster); }
        m_pULThruster = newThruster;
        AddAttachable(newThruster);

        m_HardcodedAttachableUniqueIDsAndSetters.insert({newThruster->GetUniqueID(), [](MOSRotating *parent, Attachable *attachable) {
            AEmitter *castedAttachable = dynamic_cast<AEmitter *>(attachable);
            RTEAssert(!attachable || castedAttachable, "Tried to pass incorrect Attachable subtype " + (attachable ? attachable->GetClassName() : "") + " to SetULeftThruster");
            dynamic_cast<ACRocket *>(parent)->SetULeftThruster(castedAttachable);
        }});
    }
}

/////////////////////////////////////////////////////////////////////////////////////////////////////////////////////////////


//////////////////////////////////////////////////////////////////////////////////////////
// Method:          ResetEmissionTimers
//////////////////////////////////////////////////////////////////////////////////////////
// Description:     Reset the timers of all emissions so they will start/stop at the 
//                  correct relative offsets from now.

void ACRocket::ResetEmissionTimers()
{
    if (m_pMThruster && m_pMThruster->IsAttached())
        m_pMThruster->ResetEmissionTimers();

    if (m_pRThruster && m_pRThruster->IsAttached())
        m_pRThruster->ResetEmissionTimers();

    if (m_pLThruster && m_pLThruster->IsAttached())
        m_pLThruster->ResetEmissionTimers();

    if (m_pURThruster && m_pURThruster->IsAttached())
        m_pURThruster->ResetEmissionTimers();

    if (m_pULThruster && m_pULThruster->IsAttached())
        m_pULThruster->ResetEmissionTimers();
}

/////////////////////////////////////////////////////////////////////////////////////////////////////////////////////////////

#ifdef DEBUG_BUILD
void ACRocket::Draw(BITMAP *pTargetBitmap, const Vector &targetPos, DrawMode mode, bool onlyPhysical) const {
    ACraft::Draw(pTargetBitmap, targetPos, mode, onlyPhysical);

    if (mode == g_DrawColor) {
        m_pRFootGroup->Draw(pTargetBitmap, targetPos, true, 13);
        m_pLFootGroup->Draw(pTargetBitmap, targetPos, true, 13);
    }
}
#endif

} // namespace RTE<|MERGE_RESOLUTION|>--- conflicted
+++ resolved
@@ -343,71 +343,6 @@
     return false;
 }
 */
-<<<<<<< HEAD
-//////////////////////////////////////////////////////////////////////////////////////////
-// Virtual method:  GibThis
-//////////////////////////////////////////////////////////////////////////////////////////
-// Description:     Gibs this, effectively destroying it and creating multiple gibs or
-//                  pieces in its place.
-
-void ACRocket::GibThis(Vector impactImpulse, float internalBlast, MovableObject *pIgnoreMO)
-{
-    // TODO: maybe make hardcoded attachables gib if their gib list isn't empty
-    // Detach all limbs and let loose
-    if (m_pRLeg && m_pRLeg->IsAttached()) {
-        RemoveAttachable(m_pRLeg);
-        SetAttachableVelocitiesForGibbing(m_pRLeg, impactImpulse, internalBlast);
-        m_pRLeg->SetToGetHitByMOs(false);
-        g_MovableMan.AddParticle(m_pRLeg);
-        m_pRLeg = nullptr;
-    }
-    if (m_pLLeg && m_pLLeg->IsAttached()) {
-        RemoveAttachable(m_pLLeg);
-        SetAttachableVelocitiesForGibbing(m_pLLeg, impactImpulse, internalBlast);
-        m_pLLeg->SetToGetHitByMOs(false);
-        g_MovableMan.AddParticle(m_pLLeg);
-        m_pLLeg = nullptr;
-    }
-    if (m_pMThruster && m_pMThruster->IsAttached()) {
-        RemoveAttachable(m_pMThruster);
-        SetAttachableVelocitiesForGibbing(m_pMThruster, impactImpulse, internalBlast);
-        m_pMThruster->SetToGetHitByMOs(false);
-        g_MovableMan.AddParticle(m_pMThruster);
-        m_pMThruster = nullptr;
-    }
-    if (m_pRThruster && m_pRThruster->IsAttached()) {
-        RemoveAttachable(m_pRThruster);
-        SetAttachableVelocitiesForGibbing(m_pRThruster, impactImpulse, internalBlast);
-        m_pRThruster->SetToGetHitByMOs(false);
-        g_MovableMan.AddParticle(m_pRThruster);
-        m_pRThruster = nullptr;
-    }
-    if (m_pLThruster && m_pLThruster->IsAttached()) {
-        RemoveAttachable(m_pLThruster);
-        SetAttachableVelocitiesForGibbing(m_pLThruster, impactImpulse, internalBlast);
-        m_pLThruster->SetToGetHitByMOs(false);
-        g_MovableMan.AddParticle(m_pLThruster);
-        m_pLThruster = nullptr;
-    }
-    if (m_pURThruster && m_pURThruster->IsAttached()) {
-        RemoveAttachable(m_pURThruster);
-        SetAttachableVelocitiesForGibbing(m_pURThruster, impactImpulse, internalBlast);
-        m_pURThruster->SetToGetHitByMOs(false);
-        g_MovableMan.AddParticle(m_pURThruster);
-        m_pURThruster = nullptr;
-    }
-    if (m_pULThruster && m_pULThruster->IsAttached()) {
-        RemoveAttachable(m_pULThruster);
-        SetAttachableVelocitiesForGibbing(m_pULThruster, impactImpulse, internalBlast);
-        m_pULThruster->SetToGetHitByMOs(false);
-        g_MovableMan.AddParticle(m_pULThruster);
-        m_pULThruster = nullptr;
-    }
-
-    ACraft::GibThis(impactImpulse, internalBlast, pIgnoreMO);
-}
-=======
->>>>>>> b32f2ff9
 
 
 //////////////////////////////////////////////////////////////////////////////////////////

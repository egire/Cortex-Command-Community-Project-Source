--- conflicted
+++ resolved
@@ -138,11 +138,7 @@
     // Arguments:       None.
     // Return value:    The thickness sample.
 
-<<<<<<< HEAD
-		virtual int GetThicknessSample() { return m_MinThickness + RandomNum<int>(0, m_MaxThickness - m_MinThickness); }
-=======
-		int GetThicknessSample() { return m_MinThickness + floor(0.5 + ((m_MaxThickness - m_MinThickness) * PosRand())); }
->>>>>>> 08c60858
+		int GetThicknessSample() { return m_MinThickness + RandomNum<int>(0, m_MaxThickness - m_MinThickness); }
 
 
     //////////////////////////////////////////////////////////////////////////////////////////

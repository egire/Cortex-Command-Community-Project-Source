//////////////////////////////////////////////////////////////////////////////////////////
// File:            TerrainObject.cpp
//////////////////////////////////////////////////////////////////////////////////////////
// Description:     Source file for the TerrainObject class.
// Project:         Retro Terrain Engine
// Author(s):       Daniel Tabar
//                  data@datarealms.com
//                  http://www.datarealms.com


//////////////////////////////////////////////////////////////////////////////////////////
// Inclusions of header files

#include "TerrainObject.h"
#include "PresetMan.h"
#include "ContentFile.h"

#include "System/SDLHelper.h"

namespace RTE {

ConcreteClassInfo(TerrainObject, SceneObject, 0)


//////////////////////////////////////////////////////////////////////////////////////////
// Method:          Clear
//////////////////////////////////////////////////////////////////////////////////////////
// Description:     Clears all the member variables of this TerrainObject, effectively
//                  resetting the members of this abstraction level only.

void TerrainObject::Clear()
{
    m_FGColorFile.Reset();
    m_MaterialFile.Reset();
    m_BGColorFile.Reset();
    m_pFGColor = 0;
    m_pMaterial = 0;
    m_pBGColor = 0;
    m_TextureOffset.Reset();
    m_OffsetDefined = false;
    m_ChildObjects.clear();
	m_DisplayAsTerrain = false;
}


//////////////////////////////////////////////////////////////////////////////////////////
// Virtual method:  Create
//////////////////////////////////////////////////////////////////////////////////////////
// Description:     Makes the TerrainObject object ready for use.

int TerrainObject::Create()
{
    if (SceneObject::Create() < 0)
        return -1;

    // If no bitmapoffset is set, make it point to dead center by default
    if (!m_OffsetDefined && m_pFGColor)
    {
/*
        if (m_pFGColor->getW() > 24)
            m_TextureOffset.m_X = -std::ceil(((float)m_pFGColor->getW() / (float)2) + 0.5f);
        if (m_pFGColor->getH() > 24)
            m_TextureOffset.m_Y = -std::ceil(((float)m_pFGColor->getH() / (float)2) + 0.5f);
*/
        if (m_pFGColor->getW() > 24)
            m_TextureOffset.m_X = -(m_pFGColor->getW() / 2);
        if (m_pFGColor->getH() > 24)
            m_TextureOffset.m_Y = -(m_pFGColor->getH() / 2);
    }

    return 0;
}

/*
//////////////////////////////////////////////////////////////////////////////////////////
// Method:          Create
//////////////////////////////////////////////////////////////////////////////////////////
// Description:     Makes the TerrainObject object ready for use.

int TerrainObject::Create(ContentFile *pBitmapFile,
                       bool drawTrans,
                       Vector offset,
                       bool wrapX,
                       bool wrapY,
                       Vector scrollInfo)
{
    m_pBitmapFile = pBitmapFile;

    m_pBitmap = new BITMAP();
    RTEAssert(m_pBitmap, "Failed to allocate BITMAP in TerrainObject::Create");

    if (FAILED(m_pBitmap->Create(g_FrameMan.GetScreen(), m_pBitmapFile->GetDataSize(), m_pBitmapFile->GetContent()))) {
        CDXError(g_FrameMan.GetScreen(), "Could not create TerrainObject bitmap");
        return -1;
    }

    if (m_DrawTrans = drawTrans)
        m_pBitmap->SetColorKey(g_MaskColor);

    m_Offset = offset;

    m_WrapX = wrapX;
    m_WrapY = wrapY;

    if (m_WrapX)
        m_ScrollRatio.m_X = scrollInfo.m_X;
    else
        if (scrollInfo.m_X == -1.0)
            m_ScrollRatio.m_X = 1.0;
        else
            m_ScrollRatio.m_X = (float)(m_pBitmap->GetWidth() - g_FrameMan.GetResX()) /
                                (float)(scrollInfo.m_X - g_FrameMan.GetResX());

    if (m_WrapY)
        m_ScrollRatio.m_Y = scrollInfo.m_Y;
    else
        if (scrollInfo.m_Y == -1.0)
            m_ScrollRatio.m_Y = 1.0;
        else
            m_ScrollRatio.m_Y = (float)(m_pBitmap->GetHeight() - g_FrameMan.GetResY()) /
                                (float)(scrollInfo.m_Y - g_FrameMan.GetResY());

    return 0;
}
*/

//////////////////////////////////////////////////////////////////////////////////////////
// Method:          Create
//////////////////////////////////////////////////////////////////////////////////////////
// Description:     Creates a MOPixel to be identical to another, by deep copy.

int TerrainObject::Create(const TerrainObject &reference)
{
    SceneObject::Create(reference);

    m_FGColorFile = reference.m_FGColorFile;
    m_MaterialFile = reference.m_MaterialFile;
    m_BGColorFile = reference.m_BGColorFile;

    m_pFGColor = reference.m_pFGColor;
    m_pMaterial = reference.m_pMaterial;
    m_pBGColor = reference.m_pBGColor;

    m_TextureOffset = reference.m_TextureOffset;
    m_OffsetDefined = reference.m_OffsetDefined;

    for (list<SOPlacer>::const_iterator itr = reference.m_ChildObjects.begin(); itr != reference.m_ChildObjects.end(); ++itr)
        m_ChildObjects.push_back(*itr);

	m_DisplayAsTerrain = reference.m_DisplayAsTerrain;
    return 0;
}


//////////////////////////////////////////////////////////////////////////////////////////
// Virtual method:  ReadProperty
//////////////////////////////////////////////////////////////////////////////////////////
// Description:     Reads a property value from a reader stream. If the name isn't
//                  recognized by this class, then ReadProperty of the parent class
//                  is called. If the property isn't recognized by any of the base classes,
//                  false is returned, and the reader's position is untouched.

int TerrainObject::ReadProperty(const std::string_view &propName, Reader &reader)
{
    if (propName == "FGColorFile")
    {
        reader >> m_FGColorFile;
        m_pFGColor = m_FGColorFile.GetAsTexture();
    }
    else if (propName == "MaterialFile")
    {
        reader >> m_MaterialFile;
        m_pMaterial = m_MaterialFile.GetAsTexture();
    }
    else if (propName == "BGColorFile")
    {
        reader >> m_BGColorFile;
        m_pBGColor = m_BGColorFile.GetAsTexture();
    }
    else if (propName == "BitmapOffset")
    {
        reader >> m_TextureOffset;
        m_OffsetDefined = true;
    }
    // This is to handle legacy placement of terrain objects, without the bitmap offset
    else if (propName == "Location")
    {
        reader >> m_Pos;
        m_Pos -= m_TextureOffset;
    }
    else if (propName == "AddChildObject")
    {
        SOPlacer newChild;
        reader >> newChild;
        newChild.SetTeam(m_Team);
        m_ChildObjects.push_back(newChild);
    }
    else if (propName == "DisplayAsTerrain")
    {
		reader >> m_DisplayAsTerrain;
	}
    else
        return SceneObject::ReadProperty(propName, reader);

    return 0;
}


//////////////////////////////////////////////////////////////////////////////////////////
// Virtual method:  Save
//////////////////////////////////////////////////////////////////////////////////////////
// Description:     Saves the complete state of this TerrainObject with a Writer for
//                  later recreation with Create(Reader &reader);

int TerrainObject::Save(Writer &writer) const
{
    SceneObject::Save(writer);

    writer.NewProperty("FGColorFile");
    writer << m_FGColorFile;
    writer.NewProperty("MaterialFile");
    writer << m_MaterialFile;
    writer.NewProperty("BGColorFile");
    writer << m_BGColorFile;
    if (m_OffsetDefined)
    {
        writer.NewProperty("BitmapOffset");
        writer << m_TextureOffset;
    }
    for (list<SOPlacer>::const_iterator itr = m_ChildObjects.begin(); itr != m_ChildObjects.end(); ++itr)
    {
        writer.NewProperty("AddChildObject");
        writer << (*itr);
    }

    return 0;
}


//////////////////////////////////////////////////////////////////////////////////////////
// Method:          Destroy
//////////////////////////////////////////////////////////////////////////////////////////
// Description:     Destroys and resets (through Clear()) the TerrainObject object.

void TerrainObject::Destroy(bool notInherited)
{
/* None of these owned by this
    delete m_pFGColor;
    delete m_pMaterial;
    if (m_pBGColor)
        delete m_pBGColor;
*/

    if (!notInherited)
        SceneObject::Destroy();
    Clear();
}


//////////////////////////////////////////////////////////////////////////////////////////
// Method:          GetGraphicalIcon
//////////////////////////////////////////////////////////////////////////////////////////
// Description:     Gets a bitmap showing a good identifyable icon of this, for use in
//                  GUI lists etc.

<<<<<<< HEAD
const std::shared_ptr<Texture> TerrainObject::GetGraphicalIcon() const
=======
BITMAP * TerrainObject::GetGraphicalIcon() const
>>>>>>> a712c192
{
    if (!m_pFGColor)
        return m_pBGColor;

    // Checking if the FG has anything to show, if not, show the bg layer isntead
    int piece = m_pFGColor->getW() / 10;
    if (m_pFGColor->getPixel(m_pFGColor->getW() / 2, m_pFGColor->getH() / 2) != g_MaskColor ||
        m_pFGColor->getPixel(piece, piece) != g_MaskColor ||
        m_pFGColor->getPixel(m_pFGColor->getW() - piece, piece) != g_MaskColor ||
        m_pFGColor->getPixel(piece, m_pFGColor->getH() - piece) != g_MaskColor)
        return m_pFGColor;
    else
        return m_pBGColor;
}


//////////////////////////////////////////////////////////////////////////////////////////
// Virtual method:  IsOnScenePoint
//////////////////////////////////////////////////////////////////////////////////////////
// Description:     Indicates whether this' current graphical representation overlaps
//                  a point in absolute scene coordinates.

bool TerrainObject::IsOnScenePoint(Vector &scenePoint) const
{
    if (!m_pFGColor)
        return false;
// TODO: TAKE CARE OF WRAPPING
/*
    // Take care of wrapping situations
    bitmapPos = m_Pos + m_TextureOffset;
    Vector aScenePoint[4];
    aScenePoint[0] = scenePoint;
    int passes = 1;

    // See if need to double draw this across the scene seam if we're being drawn onto a scenewide bitmap
    if (targetPos.IsZero())
    {
        if (g_SceneMan.SceneWrapsX())
        {
            if (bitmapPos.m_X < m_pFGColor->getW())
            {
                aScenePoint[passes] = aScenePoint[0];
                aScenePoint[passes].m_X += g_SceneMan.GetSceneWidth();
                passes++;
            }
            else if (aScenePoint[0].m_X > viewport.w - m_pFGColor->getW())
            {
                aScenePoint[passes] = aScenePoint[0];
                aScenePoint[passes].m_X -= g_SceneMan.GetSceneWidth();
                passes++;
            }
        }
        if (g_SceneMan.SceneWrapsY())
        {
            
        }
    }

    // Check all the passes needed
    for (int i = 0; i < passes; ++i)
    {

        if (IsWithinBox(aScenePoint[i], m_Pos + m_TextureOffset, m_pFGColor->getW(), m_pFGColor->getH()))
        {
            if (getpixel(m_pFGColor, aScenePoint[i].m_X, aScenePoint[i].m_Y) != g_MaskColor ||
               (m_pBGColor && getpixel(m_pBGColor, aScenePoint[i].m_X, aScenePoint[i].m_Y) != g_MaskColor) ||
               (m_pMaterial && getpixel(m_pMaterial, aScenePoint[i].m_X, aScenePoint[i].m_Y) != g_MaterialAir))
               return true;
        }
    }
*/
    Vector bitmapPos = m_Pos + m_TextureOffset;
    if (WithinBox(scenePoint, bitmapPos, m_pFGColor->getW(), m_pFGColor->getH()))
    {
        // Scene point on the bitmap
        Vector bitmapPoint = scenePoint - bitmapPos;
        if (m_pFGColor->getPixel(bitmapPoint.m_X, bitmapPoint.m_Y) != g_MaskColor ||
			(m_pBGColor && m_pBGColor->getPixel(bitmapPoint.m_X, bitmapPoint.m_Y) != g_MaskColor) ||
			(m_pMaterial && m_pMaterial->getPixel(bitmapPoint.m_X, bitmapPoint.m_Y) != g_MaterialAir))
           return true;
    }

    return false;
}


//////////////////////////////////////////////////////////////////////////////////////////
// Virtual method:  SetTeam
//////////////////////////////////////////////////////////////////////////////////////////
// Description:     Sets which team this Actor belongs to.

void TerrainObject::SetTeam(int team)
{
    SceneObject::SetTeam(team);

    // Make sure all the objects to be placed will be of the same team
    for (list<SOPlacer>::iterator itr = m_ChildObjects.begin(); itr != m_ChildObjects.end(); ++itr)
        (*itr).SetTeam(team);
}


//////////////////////////////////////////////////////////////////////////////////////////
// Virtual method:  Draw
//////////////////////////////////////////////////////////////////////////////////////////
// Description:     Draws this TerrainObject's current graphical representation to a
//                  BITMAP of choice.

void TerrainObject::Draw(SDL_Renderer* renderer, const Vector &targetPos, DrawMode mode, bool onlyPhysical, int alphaMod) const
{
    if (!m_pFGColor)
        RTEAbort("TerrainObject's bitmaps are null when drawing!");

    // Take care of wrapping situations
    Vector aDrawPos[4];
    aDrawPos[0] = m_Pos + m_TextureOffset - targetPos;
    int passes = 1;

	SDL_Rect viewport;
	SDL_RenderGetViewport(renderer, &viewport);

    // See if need to double draw this across the scene seam if we're being drawn onto a scenewide bitmap
	if (targetPos.IsZero() && g_SceneMan.GetSceneWidth() <= viewport.w)
    {
        if (aDrawPos[0].m_X < m_pFGColor->getW())
        {
            aDrawPos[passes] = aDrawPos[0];
            aDrawPos[passes].m_X += viewport.w;
            passes++;
        }
        else if (aDrawPos[0].m_X > viewport.w - m_pFGColor->getW())
        {
            aDrawPos[passes] = aDrawPos[0];
            aDrawPos[passes].m_X -= viewport.w;
            passes++;
        }
    }
    // Only screenwide target bitmap, so double draw within the screen if the screen is straddling a scene seam
    else
    {
        if (g_SceneMan.SceneWrapsX())
        {
            int sceneWidth = g_SceneMan.GetSceneWidth();
            if (targetPos.m_X < 0)
            {
                aDrawPos[passes] = aDrawPos[0];
                aDrawPos[passes].m_X -= sceneWidth;
                passes++;
            }
            if (targetPos.m_X + viewport.w > sceneWidth)
            {
                aDrawPos[passes] = aDrawPos[0];
                aDrawPos[passes].m_X += sceneWidth;
                passes++;
            }
        }
    }

    // Draw all the passes needed
    for (int i = 0; i < passes; ++i)
    {
        if (mode == g_DrawColor)
        {
			m_pBGColor->render(renderer, aDrawPos[i].m_X, aDrawPos[i].m_Y);
			m_pFGColor->render(renderer, aDrawPos[i].m_X, aDrawPos[i].m_Y);
        }
        else if (mode == g_DrawMaterial)
        {
			m_pMaterial->render(renderer, aDrawPos[i].m_X, aDrawPos[i].m_Y);
        }
        else if (mode == g_DrawLess)
        {
			m_pFGColor->render(renderer, aDrawPos[i].m_X, aDrawPos[i].m_Y);
        }
        else if (mode == g_DrawTrans)
        {
			m_pBGColor->setAlphaMod(alphaMod);
			m_pFGColor->setAlphaMod(alphaMod);
			m_pBGColor->render(renderer, aDrawPos[i].m_X, aDrawPos[i].m_Y);
			m_pFGColor->render(renderer, aDrawPos[i].m_X, aDrawPos[i].m_Y);
			m_pBGColor->setAlphaMod(255);
			m_pFGColor->setAlphaMod(255);
        }
    }
}



} // namespace RTE<|MERGE_RESOLUTION|>--- conflicted
+++ resolved
@@ -263,11 +263,7 @@
 // Description:     Gets a bitmap showing a good identifyable icon of this, for use in
 //                  GUI lists etc.
 
-<<<<<<< HEAD
 const std::shared_ptr<Texture> TerrainObject::GetGraphicalIcon() const
-=======
-BITMAP * TerrainObject::GetGraphicalIcon() const
->>>>>>> a712c192
 {
     if (!m_pFGColor)
         return m_pBGColor;
@@ -322,7 +318,7 @@
         }
         if (g_SceneMan.SceneWrapsY())
         {
-            
+
         }
     }
 

--- conflicted
+++ resolved
@@ -313,7 +313,6 @@
     // Get the background texture
 	std::shared_ptr<Texture> m_pBGTexture = m_BGTextureFile.GetAsTexture();
     // Get the material palette for quicker access
-<<<<<<< HEAD
 	const robin_hood::unordered_map<MID, Material *> apMaterials = g_SceneMan.GetMaterialPalette();
     // Get the Material palette ID mappings local to the DataModule this SLTerrain is loaded from
     const robin_hood::unordered_map<MID, MID> materialMappings = g_PresetMan.GetDataModule(m_TextureFile.GetDataModuleID())->GetAllMaterialMappings();
@@ -338,12 +337,6 @@
 
 	// Create list of materials
 	SharedTexture materialTexture;
-=======
-	const std::array<Material *, c_PaletteEntriesNumber> &apMaterials = g_SceneMan.GetMaterialPalette();
-    // Get the Material palette ID mappings local to the DataModule this SLTerrain is loaded from
-	const std::array<unsigned char, c_PaletteEntriesNumber> &materialMappings = g_PresetMan.GetDataModule(m_BitmapFile.GetDataModuleID())->GetAllMaterialMappings();
-    Material *pMaterial = 0;
->>>>>>> 59b8fb57
 
 	uint32_t materialColor;
 
@@ -354,7 +347,6 @@
         for (yPos = 0; yPos < m_pMainTexture->getH(); ++yPos)
         {
             // Read which material the current pixel represents
-<<<<<<< HEAD
             matIndex = m_pMainTexture->getPixelLower(xPos, yPos);
 			if(matIndex != lastMatIndex) {
 				matHasTexture = false;
@@ -366,22 +358,6 @@
 				materialTexture = pMaterial->GetTexture();
 				materialColor = pMaterial->GetColor().GetRGBA();
 			}
-=======
-            matIndex = _getpixel(m_pMainBitmap, xPos, yPos);
-            // Map any materials defined in this data module but initially collided with other material ID's and thus were displaced to other ID's
-            if (materialMappings.at(matIndex) != 0)
-            {
-                // Assign the mapping and put it onto the material bitmap too
-                matIndex = materialMappings.at(matIndex);
-                _putpixel(m_pMainBitmap, xPos, yPos, matIndex);
-            }
-
-            // Validate the material, or default to default material
-            if (matIndex >= 0 && matIndex < c_PaletteEntriesNumber && apMaterials.at(matIndex))
-                pMaterial = apMaterials.at(matIndex);
-            else
-                pMaterial = apMaterials.at(g_MaterialDefault);
->>>>>>> 59b8fb57
 
 
             // If actually no texture for the material, then use the material's solid color instead

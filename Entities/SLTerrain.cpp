--- conflicted
+++ resolved
@@ -11,8 +11,7 @@
 
 namespace RTE {
 
-<<<<<<< HEAD
-	ConcreteClassInfo(SLTerrain, SceneLayer, 0)
+	ConcreteClassInfo(SLTerrain, SceneLayer, 0);
 
 /////////////////////////////////////////////////////////////////////////////////////////////////////////////////////////////
 
@@ -306,584 +305,6 @@
 			default:
 				RTEAbort("Invalid LayerType passed into SLTerrain::GetPixelFromLayer!");
 				break;
-=======
-ConcreteClassInfo(SLTerrain, SceneLayer, 0);
-
-const string SLTerrain::TerrainFrosting::c_ClassName = "TerrainFrosting";
-BITMAP * SLTerrain::m_spTempBitmap16 = 0;
-BITMAP * SLTerrain::m_spTempBitmap32 = 0;
-BITMAP * SLTerrain::m_spTempBitmap64 = 0;
-BITMAP * SLTerrain::m_spTempBitmap128 = 0;
-BITMAP * SLTerrain::m_spTempBitmap256 = 0;
-BITMAP * SLTerrain::m_spTempBitmap512 = 0;
-
-
-//////////////////////////////////////////////////////////////////////////////////////////
-// Method:          Clear
-//////////////////////////////////////////////////////////////////////////////////////////
-// Description:     Clears all the member variables of this TerrainFrosting, effectively
-//                  resetting the members of this abstraction level only.
-
-void SLTerrain::TerrainFrosting::Clear()
-{
-    m_TargetMaterial.Reset();
-    m_FrostingMaterial.Reset();
-    m_MinThickness = 5;
-    m_MaxThickness = 5;
-    m_InAirOnly = true;
-}
-
-/*
-//////////////////////////////////////////////////////////////////////////////////////////
-// Virtual method:  Create
-//////////////////////////////////////////////////////////////////////////////////////////
-// Description:     Makes the TerrainFrosting object ready for use.
-
-int SLTerrain::TerrainFrosting::Create()
-{
-    if (Serializable::Create() < 0)
-        return -1;
-
-    return 0;
-}
-*/
-
-//////////////////////////////////////////////////////////////////////////////////////////
-// Method:          Create
-//////////////////////////////////////////////////////////////////////////////////////////
-// Description:     Creates a TerrainFrosting to be identical to another, by deep copy.
-
-int SLTerrain::TerrainFrosting::Create(const TerrainFrosting &reference)
-{
-    m_TargetMaterial = reference.m_TargetMaterial;
-    m_FrostingMaterial = reference.m_FrostingMaterial;
-    m_MinThickness = reference.m_MinThickness;
-    m_MaxThickness = reference.m_MaxThickness;
-    m_InAirOnly = reference.m_InAirOnly;
-
-    return 0;
-}
-
-
-//////////////////////////////////////////////////////////////////////////////////////////
-// Virtual method:  ReadProperty
-//////////////////////////////////////////////////////////////////////////////////////////
-// Description:     Reads a property value from a reader stream. If the name isn't
-//                  recognized by this class, then ReadProperty of the parent class
-//                  is called. If the property isn't recognized by any of the base classes,
-//                  false is returned, and the reader's position is untouched.
-
-int SLTerrain::TerrainFrosting::ReadProperty(const std::string_view &propName, Reader &reader)
-{
-    if (propName == "TargetMaterial")
-        reader >> m_TargetMaterial;
-    else if (propName == "FrostingMaterial")
-        reader >> m_FrostingMaterial;
-    else if (propName == "MinThickness")
-        reader >> m_MinThickness;
-    else if (propName == "MaxThickness")
-        reader >> m_MaxThickness;
-    else if (propName == "InAirOnly")
-        reader >> m_InAirOnly;
-    else
-        return Serializable::ReadProperty(propName, reader);
-
-    return 0;
-}
-
-
-//////////////////////////////////////////////////////////////////////////////////////////
-// Virtual method:  Save
-//////////////////////////////////////////////////////////////////////////////////////////
-// Description:     Saves the complete state of this TerrainFrosting with a Writer for
-//                  later recreation with Create(Reader &reader);
-
-int SLTerrain::TerrainFrosting::Save(Writer &writer) const
-{
-    Serializable::Save(writer);
-
-    writer.NewProperty("TargetMaterial");
-    writer << m_TargetMaterial;
-    writer.NewProperty("FrostingMaterial");
-    writer << m_FrostingMaterial;
-    writer.NewProperty("MinThickness");
-    writer << m_MinThickness;
-    writer.NewProperty("MaxThickness");
-    writer << m_MaxThickness;
-    writer.NewProperty("InAirOnly");
-    writer << m_InAirOnly;
-
-    return 0;
-}
-
-
-//////////////////////////////////////////////////////////////////////////////////////////
-// Method:          Clear
-//////////////////////////////////////////////////////////////////////////////////////////
-// Description:     Clears all the member variables of this SLTerrain, effectively
-//                  resetting the members of this abstraction level only.
-
-void SLTerrain::Clear()
-{
-    m_pFGColor = 0;
-    m_pBGColor = 0;
-    m_pStructural = 0;
-    m_BGTextureFile.Reset();
-    m_TerrainFrostings.clear();
-    m_TerrainDebris.clear();
-    m_TerrainObjects.clear();
-    m_UpdatedMateralAreas.clear();
-    m_DrawMaterial = false;
-	m_NeedToClearFrostings = false;
-	m_NeedToClearDebris = false;
-}
-
-
-//////////////////////////////////////////////////////////////////////////////////////////
-// Virtual method:  Create
-//////////////////////////////////////////////////////////////////////////////////////////
-// Description:     Makes the SLTerrain object ready for use.
-
-int SLTerrain::Create()
-{
-    if (SceneLayer::Create() < 0)
-        return -1;
-
-    if (!m_pFGColor)
-        m_pFGColor = new SceneLayer();
-    if (!m_pBGColor)
-        m_pBGColor = new SceneLayer();
-
-    // Can't create these earlier in the static declaration because allegro_init needs to be called before create_bitmap
-    if (!m_spTempBitmap16)
-        m_spTempBitmap16 = create_bitmap_ex(8, 16, 16);
-    if (!m_spTempBitmap32)
-        m_spTempBitmap32 = create_bitmap_ex(8, 32, 32);
-    if (!m_spTempBitmap64)
-        m_spTempBitmap64 = create_bitmap_ex(8, 64, 64);
-    if (!m_spTempBitmap128)
-        m_spTempBitmap128 = create_bitmap_ex(8, 128, 128);
-    if (!m_spTempBitmap256)
-        m_spTempBitmap256 = create_bitmap_ex(8, 256, 256);
-    if (!m_spTempBitmap512)
-        m_spTempBitmap512 = create_bitmap_ex(8, 512, 512);
-
-    return 0;
-}
-
-/*
-//////////////////////////////////////////////////////////////////////////////////////////
-// Method:          Create
-//////////////////////////////////////////////////////////////////////////////////////////
-// Description:     Makes the SLTerrain object ready for use.
-
-int SLTerrain::Create(char *filename,
-                    bool drawTrans,
-                    Vector offset,
-                    bool wrapX,
-                    bool wrapY,
-                    Vector scrollInfo)
-{
-    //SceneLayer::Create();
-
-    return 0;
-}
-*/
-
-//////////////////////////////////////////////////////////////////////////////////////////
-// Method:          Create
-//////////////////////////////////////////////////////////////////////////////////////////
-// Description:     Creates a SLTerrain to be identical to another, by deep copy.
-
-int SLTerrain::Create(const SLTerrain &reference)
-{
-    SceneLayer::Create(reference);
-
-    // Leave these because they are loaded late by LoadData
-    m_pFGColor = dynamic_cast<SceneLayer *>(reference.m_pFGColor->Clone());
-    m_pBGColor = dynamic_cast<SceneLayer *>(reference.m_pBGColor->Clone());
-//    m_pStructural;
-    m_BGTextureFile = reference.m_BGTextureFile;
-
-    ////////////////////////////
-    // Frostings
-    m_TerrainFrostings.clear();
-    for (list<TerrainFrosting>::const_iterator tfItr = reference.m_TerrainFrostings.begin(); tfItr != reference.m_TerrainFrostings.end(); ++tfItr)
-        m_TerrainFrostings.push_back(TerrainFrosting((*tfItr)));
-
-    //////////////////////
-    // Debris
-    // First have to clear out what we've got
-    for (list<TerrainDebris *>::iterator tdItr = m_TerrainDebris.begin(); tdItr != m_TerrainDebris.end(); ++tdItr)
-        delete (*tdItr);
-    m_TerrainDebris.clear();
-    // Then add the copies
-    for (list<TerrainDebris *>::const_iterator tdItr = reference.m_TerrainDebris.begin(); tdItr != reference.m_TerrainDebris.end(); ++tdItr)
-        m_TerrainDebris.push_back(dynamic_cast<TerrainDebris *>((*tdItr)->Clone()));
-
-    /////////////////
-    // Objects
-    // First clear out what we've got
-    for (list<TerrainObject *>::iterator toItr = m_TerrainObjects.begin(); toItr != m_TerrainObjects.end(); ++toItr)
-        delete (*toItr);
-    m_TerrainObjects.clear();
-    // Then add the copies
-    for (list<TerrainObject *>::const_iterator toItr = reference.m_TerrainObjects.begin(); toItr != reference.m_TerrainObjects.end(); ++toItr)
-        m_TerrainObjects.push_back(dynamic_cast<TerrainObject *>((*toItr)->Clone()));
-
-    m_DrawMaterial = reference.m_DrawMaterial;
-
-	m_NeedToClearFrostings = true;
-	m_NeedToClearDebris = true;
-
-    return 0;
-}
-
-
-//////////////////////////////////////////////////////////////////////////////////////////
-// Virtual method:  LoadData
-//////////////////////////////////////////////////////////////////////////////////////////
-// Description:     Actually loads previously specified/created data into memory. Has
-//                  to be done before using this SceneLayer.
-
-int SLTerrain::LoadData()
-{
-    // Load the materials bitmap into the main bitmap
-    if (SceneLayer::LoadData())
-        return -1;
-
-    RTEAssert(m_pFGColor, "Terrain's foreground layer not instantiated before trying to load its data!");
-    RTEAssert(m_pBGColor, "Terrain's background layer not instantiated before trying to load its data!");
-
-    // Check if our color layers' BITMAP data is also to be loaded from disk, and not be generated from the material bitmap!
-    if (m_pFGColor->IsFileData() && m_pBGColor->IsFileData())
-    {
-        if (m_pFGColor->LoadData() < 0)
-        {
-            RTEAbort("Could not load the Foreground Color SceneLayer data from file, when a path was specified for it!");
-            return -1;
-        }
-        if (m_pBGColor->LoadData() < 0)
-        {
-            RTEAbort("Could not load the Background Color SceneLayer data from file, when a path was specified for it!");
-            return -1;
-        }
-        // Ok, we have now loaded the layers in from files, don't need to generate them from the material layer
-        InitScrollRatios();
-        return 0;
-    }
-
-    // Create blank foreground layer
-    m_pFGColor->Destroy();
-    BITMAP *pFGBitmap = create_bitmap_ex(8, m_pMainBitmap->w, m_pMainBitmap->h);
-    if (!pFGBitmap || m_pFGColor->Create(pFGBitmap, true, m_Offset, m_WrapX, m_WrapY, m_ScrollRatio))
-    {
-        RTEAbort("Failed to create terrain's foreground layer's bitmap!");
-        return -1;
-    }
-
-    // Create blank background layer
-    m_pBGColor->Destroy();
-    BITMAP *pBGBitmap = create_bitmap_ex(8, m_pMainBitmap->w, m_pMainBitmap->h);
-    if (!pBGBitmap || m_pBGColor->Create(pBGBitmap, true, m_Offset, m_WrapX, m_WrapY, m_ScrollRatio))
-    {
-        RTEAbort("Failed to create terrain's background layer's bitmap!");
-        return -1;
-    }
-
-    // Structural integrity calc buffer bitmap
-    destroy_bitmap(m_pStructural);
-    m_pStructural = create_bitmap_ex(8, m_pMainBitmap->w, m_pMainBitmap->h);
-    RTEAssert(m_pStructural, "Failed to allocate BITMAP in Terrain::Create");
-    clear_bitmap(m_pStructural);
-
-    ///////////////////////////////////////////////
-    // Load and texturize the FG color bitmap, based on the materials defined in the recently loaded (main) material layer!
-
-    int xPos, yPos, matIndex, pixelColor;
-
-    // Temporary references for all the materials' textures and colors, since we'll access them a lot
-    BITMAP *apTexBitmaps[256];
-    int aColors[256];
-    // Null em out so we can tell which ones we've already got once so far
-    for (matIndex = 0; matIndex < 256; ++matIndex)
-    {
-        apTexBitmaps[matIndex] = 0;
-        aColors[matIndex] = 0;
-    }
-
-    // Get the background texture
-    BITMAP *m_pBGTexture = m_BGTextureFile.GetAsBitmap();
-    // Get the material palette for quicker access
-	const std::array<Material *, c_PaletteEntriesNumber> &apMaterials = g_SceneMan.GetMaterialPalette();
-    // Get the Material palette ID mappings local to the DataModule this SLTerrain is loaded from
-	const std::array<unsigned char, c_PaletteEntriesNumber> &materialMappings = g_PresetMan.GetDataModule(m_BitmapFile.GetDataModuleID())->GetAllMaterialMappings();
-    Material *pMaterial = 0;
-
-    // Lock all involved bitmaps
-    acquire_bitmap(m_pMainBitmap);
-    acquire_bitmap(pFGBitmap);
-    acquire_bitmap(pBGBitmap);
-    acquire_bitmap(m_pBGTexture);
-
-    // Go through each pixel on the main bitmap, which contains all the material pixels loaded from the bitmap
-    // Place texture pixels on the FG layer corresponding to the materials on the main material bitmap
-    for (xPos = 0; xPos < m_pMainBitmap->w; ++xPos)
-    {
-        for (yPos = 0; yPos < m_pMainBitmap->h; ++yPos)
-        {
-            // Read which material the current pixel represents
-            matIndex = _getpixel(m_pMainBitmap, xPos, yPos);
-            // Map any materials defined in this data module but initially collided with other material ID's and thus were displaced to other ID's
-            if (materialMappings.at(matIndex) != 0)
-            {
-                // Assign the mapping and put it onto the material bitmap too
-                matIndex = materialMappings.at(matIndex);
-                _putpixel(m_pMainBitmap, xPos, yPos, matIndex);
-            }
-
-            // Validate the material, or default to default material
-            if (matIndex >= 0 && matIndex < c_PaletteEntriesNumber && apMaterials.at(matIndex))
-                pMaterial = apMaterials.at(matIndex);
-            else
-                pMaterial = apMaterials.at(g_MaterialDefault);
-
-            // If haven't read a pixel of this material before, then get its texture so we can quickly access it
-            if (!apTexBitmaps[matIndex])
-            {
-                // Get, and acquire the texture bitmap if material has any
-                if (apTexBitmaps[matIndex] = pMaterial->GetTexture())
-                    acquire_bitmap(apTexBitmaps[matIndex]);
-            }
-
-            // If actually no texture for the material, then use the material's solid color instead
-            if (!apTexBitmaps[matIndex])
-            {
-                // If the color hasn't been retrieved yet, then do so
-                if (!aColors[matIndex])
-                    aColors[matIndex] = pMaterial->GetColor().GetIndex();
-                // Use the color
-                pixelColor = aColors[matIndex];
-            }
-            // Use the texture's color
-            else
-            {
-//                acquire_bitmap(apTexBitmaps[matIndex]);
-                pixelColor = _getpixel(apTexBitmaps[matIndex], xPos % apTexBitmaps[matIndex]->w, yPos % apTexBitmaps[matIndex]->h);
-            }
-
-            // Draw the correct color pixel on the foreground
-            _putpixel(pFGBitmap, xPos, yPos, pixelColor);
-
-            // Draw background texture on the background where this is stuff on the foreground
-            if (m_pBGTexture && pixelColor != g_MaskColor)
-            {
-                pixelColor = _getpixel(m_pBGTexture, xPos % m_pBGTexture->w, yPos % m_pBGTexture->h);
-                _putpixel(pBGBitmap, xPos, yPos, pixelColor);
-            }
-            // Put a keycolor pixel in the bg otherwise
-            else
-                _putpixel(pBGBitmap, xPos, yPos, g_MaskColor);
-        }
-    }
-
-    ///////////////////////////////////////
-    // Material frostings application!
-
-    bool targetFound = false, applyingFrosting = false;
-    int targetId, frostingId, thickness, thicknessGoal;
-    BITMAP *pFrostingTex = 0;
-    for (list<TerrainFrosting>::iterator tfItr = m_TerrainFrostings.begin(); tfItr != m_TerrainFrostings.end(); ++tfItr)
-    {
-        targetId = (*tfItr).GetTargetMaterial().GetIndex();
-        frostingId = (*tfItr).GetFrostingMaterial().GetIndex();
-        // Try to get the color texture of the frosting material. If fail, we'll use the color isntead
-        pFrostingTex = (*tfItr).GetFrostingMaterial().GetTexture();
-        if (pFrostingTex)
-            acquire_bitmap(pFrostingTex);
-
-        // Loop through all columns
-        for (xPos = 0; xPos < m_pMainBitmap->w; ++xPos)
-        {
-            // Get the thickness for this column
-            thicknessGoal = (*tfItr).GetThicknessSample();
-
-            // Work upward from the bottom of each column
-            for (yPos = m_pMainBitmap->h - 1; yPos >= 0; --yPos)
-            {
-                // Read which material the current pixel represents
-                matIndex = _getpixel(m_pMainBitmap, xPos, yPos);
-
-                // We've encountered the target material! Prepare to apply frosting as soon as it ends!
-                if (!targetFound && matIndex == targetId)
-                {
-                    targetFound = true;
-                    thickness = 0;
-                }
-                // Target material has ended! See if we shuold start putting on the frosting
-                else if (targetFound && matIndex != targetId && thickness <= thicknessGoal)
-                {
-                    applyingFrosting = true;
-                    targetFound = false;
-                }
-
-                // If time to put down frosting pixels, then do so IF there is air, OR we're set to ignore what we're overwriting
-                if (applyingFrosting && (matIndex == g_MaterialAir || !(*tfItr).InAirOnly()) && thickness <= thicknessGoal)
-                {
-                    // Get the color either from the frosting material's texture or the solid color
-                    if (pFrostingTex)
-                        pixelColor = _getpixel(pFrostingTex, xPos % pFrostingTex->w, yPos % pFrostingTex->h);
-                    else
-                        pixelColor = (*tfItr).GetFrostingMaterial().GetColor().GetIndex();
-
-                    // Put the frosting pixel color on the FG color layer
-                    _putpixel(pFGBitmap, xPos, yPos, pixelColor);
-                    // Put the material ID pixel on the material layer
-                    _putpixel(m_pMainBitmap, xPos, yPos, frostingId);
-
-                    // Keep track of the applied thickness
-                    thickness++;
-                }
-                else
-                    applyingFrosting = false;
-            }
-        }
-
-        if (pFrostingTex)
-            release_bitmap(pFrostingTex);
-    }
-
-    // Release all involved bitmaps
-    release_bitmap(m_pMainBitmap);
-    release_bitmap(pFGBitmap);
-    release_bitmap(pBGBitmap);
-    release_bitmap(m_pBGTexture);
-
-    for (matIndex = 0; matIndex < 256; ++matIndex)
-    {
-        if (apTexBitmaps[matIndex])
-            release_bitmap(apTexBitmaps[matIndex]);
-    }
-
-    ///////////////////////////////////////////////
-    // TerrainDebris application
-
-    for (list<TerrainDebris *>::iterator tdItr = m_TerrainDebris.begin(); tdItr != m_TerrainDebris.end(); ++tdItr)
-    {
-        (*tdItr)->ApplyDebris(this);
-    }
-
-    ///////////////////////////////////////////////
-    // Now take care of the TerrainObjects
-
-    for (list<TerrainObject *>::iterator toItr = m_TerrainObjects.begin(); toItr != m_TerrainObjects.end(); ++toItr)
-    {
-        ApplyTerrainObject(*toItr);
-    }
-    CleanAir();
-
-    InitScrollRatios();
-
-    return 0;
-}
-
-
-//////////////////////////////////////////////////////////////////////////////////////////
-// Virtual method:  SaveData
-//////////////////////////////////////////////////////////////////////////////////////////
-// Description:     Saves currently data in memory to disk.
-
-int SLTerrain::SaveData(string pathBase)
-{
-    if (pathBase.empty())
-        return -1;
-
-    // Save the bitmap of the material bitmap
-    if (SceneLayer::SaveData(pathBase + " Mat.bmp") < 0)
-    {
-        RTEAbort("Failed to write the material bitmap data saving an SLTerrain!");
-        return -1;
-    }
-    // Then the foreground color layer
-    if (m_pFGColor->SaveData(pathBase + " FG.bmp") < 0)
-    {
-        RTEAbort("Failed to write the FG color bitmap data saving an SLTerrain!");
-        return -1;
-    }
-    // Then the background color layer
-    if (m_pBGColor->SaveData(pathBase + " BG.bmp") < 0)
-    {
-        RTEAbort("Failed to write the BG color bitmap data saving an SLTerrain!");
-        return -1;
-    }
-
-    return 0;
-}
-
-
-//////////////////////////////////////////////////////////////////////////////////////////
-// Virtual method:  ClearData
-//////////////////////////////////////////////////////////////////////////////////////////
-// Description:     Clears out any previously loaded bitmap data from memory.
-
-int SLTerrain::ClearData()
-{
-    // Clear the material layer
-    if (SceneLayer::ClearData() < 0)
-    {
-        RTEAbort("Failed to clear material bitmap data of an SLTerrain!");
-        return -1;
-    }
-    // Clear the foreground color layer
-    if (m_pFGColor && m_pFGColor->ClearData() < 0)
-    {
-        RTEAbort("Failed to clear the foreground color bitmap data of an SLTerrain!");
-        return -1;
-    }
-    // Clear the background color layer
-    if (m_pBGColor && m_pBGColor->ClearData() < 0)
-    {
-        RTEAbort("Failed to clear the background color bitmap data of an SLTerrain!");
-        return -1;
-    }
-
-    return 0;
-}
-
-
-//////////////////////////////////////////////////////////////////////////////////////////
-// Virtual method:  ReadProperty
-//////////////////////////////////////////////////////////////////////////////////////////
-// Description:     Reads a property value from a reader stream. If the name isn't
-//                  recognized by this class, then ReadProperty of the parent class
-//                  is called. If the property isn't recognized by any of the base classes,
-//                  false is returned, and the reader's position is untouched.
-
-int SLTerrain::ReadProperty(const std::string_view &propName, Reader &reader)
-{
-    if (propName == "BackgroundTexture")
-        reader >> m_BGTextureFile;
-    else if (propName == "FGColorLayer")
-    {
-        delete m_pFGColor;
-        m_pFGColor = new SceneLayer();
-        reader >> m_pFGColor;
-    }
-    else if (propName == "BGColorLayer")
-    {
-        delete m_pBGColor;
-        m_pBGColor = new SceneLayer();
-        reader >> m_pBGColor;
-    }
-    else if (propName == "AddTerrainFrosting")
-    {
-		// Clear frostings if we derived them from some other SLTerrain object
-		// and then read another set from explicit terrain definition
-		if (m_NeedToClearFrostings)
-		{
-			m_NeedToClearFrostings = false;
-			m_TerrainFrostings.clear();
->>>>>>> 4a210bc3
 		}
 		int posX = pixelX;
 		int posY = pixelY;

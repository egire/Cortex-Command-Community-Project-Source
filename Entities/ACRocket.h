--- conflicted
+++ resolved
@@ -161,7 +161,7 @@
 //////////////////////////////////////////////////////////////////////////////////////////
 // Virtual method:  ResetEmissionTimers
 //////////////////////////////////////////////////////////////////////////////////////////
-// Description:     Reset the timers of all emissions so they will start/stop at the 
+// Description:     Reset the timers of all emissions so they will start/stop at the
 //                  correct relative offsets from now.
 // Arguments:       None.
 // Return value:    None.
@@ -181,12 +181,8 @@
 //                  indicator arrows or hovering HUD text and so on.
 // Return value:    None.
 
-<<<<<<< HEAD
     void Draw(SDL_Renderer* renderer, const Vector &targetPos = Vector(), DrawMode mode = g_DrawColor, bool onlyPhysical = false) const override;
 #endif
-=======
-    void Draw(BITMAP *pTargetBitmap, const Vector &targetPos = Vector(), DrawMode mode = g_DrawColor, bool onlyPhysical = false) const override;
->>>>>>> 346dcc1b
 
 
 //////////////////////////////////////////////////////////////////////////////////////////

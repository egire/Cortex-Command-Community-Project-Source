--- conflicted
+++ resolved
@@ -792,24 +792,7 @@
             MOPixel *pPixel;
             float shake, particleSpread, shellSpread, lethalRange;
 
-<<<<<<< HEAD
-			int player = -1;
-			Controller * pController = 0;
-			if (m_Parent)
-			{
-				Actor * pActor = dynamic_cast<Actor *>(m_Parent);
-				if (pActor)
-				{
-					pController = pActor->GetController();
-					if (pController)
-						player = pController->GetPlayer();
-				}
-			}
-
             lethalRange = m_MaxSharpLength * m_SharpAim + max(g_FrameMan.GetPlayerFrameBufferWidth(-1), g_FrameMan.GetPlayerFrameBufferHeight(-1)) * 0.52;
-=======
-            lethalRange = m_MaxSharpLength + max(g_FrameMan.GetPlayerFrameBufferWidth(-1), g_FrameMan.GetPlayerFrameBufferHeight(-1)) * 0.52;
->>>>>>> e52044a9
             Actor *pUser = dynamic_cast<Actor *>(pRootParent);
             if (pUser)
                 lethalRange += pUser->GetAimDistance();

//////////////////////////////////////////////////////////////////////////////////////////
// File:            HDFirearm.cpp
//////////////////////////////////////////////////////////////////////////////////////////
// Description:     Source file for the HDFirearm class.
// Project:         Retro Terrain Engine
// Author(s):       Daniel Tabar
//                  data@datarealms.com
//                  http://www.datarealms.com


//////////////////////////////////////////////////////////////////////////////////////////
// Inclusions of header files

#include "HDFirearm.h"
#include "PresetMan.h"
#include "Magazine.h"
#include "ThrownDevice.h"
#include "MOPixel.h"
#include "Actor.h"

namespace RTE {

ConcreteClassInfo(HDFirearm, HeldDevice, 50)


//////////////////////////////////////////////////////////////////////////////////////////
// Method:          Clear
//////////////////////////////////////////////////////////////////////////////////////////
// Description:     Clears all the member variables of this HDFirearm, effectively
//                  resetting the members of this abstraction level only.

void HDFirearm::Clear()
{
    m_pMagazineReference = 0;
    m_pMagazine = 0;

    m_pFlash = 0;
    m_PreFireSound.Reset();
    m_FireSound = nullptr;
    m_FireEchoSound.Reset();
    m_ActiveSound = nullptr;
    m_DeactivationSound = nullptr;
    m_EmptySound = nullptr;
	m_ReloadStartSound = nullptr;
    m_ReloadEndSound = nullptr;
    m_RateOfFire = 0;
    m_ActivationDelay = 0;
    m_DeactivationDelay = 0;
    m_Reloading = false;
    m_DoneReloading = false;
    m_ReloadTime = 0;
    m_FullAuto = false;
    m_FireIgnoresThis = true;
    m_ShakeRange = 0;
    m_SharpShakeRange = 0;
    m_NoSupportFactor = 0;
    m_ParticleSpreadRange = 0;
    m_ShellSpreadRange = 0;
    m_ShellAngVelRange = 0;
    m_AIFireVel = -1;
    m_AIBulletLifeTime = 0;
    m_AIBulletAccScalar = -1;
    m_LastFireTmr.Reset();
    m_ReloadTmr.Reset();
    m_MuzzleOff.Reset();
    m_EjectOff.Reset();
    m_MagOff.Reset();
    m_FiredOnce = false;
    m_FireFrame = false;
    m_FiredLastFrame = false;
    m_AlreadyClicked = false;
	m_RoundsFired = 0;
	m_IsAnimatedManually = false;
}


//////////////////////////////////////////////////////////////////////////////////////////
// Virtual method:  Create
//////////////////////////////////////////////////////////////////////////////////////////
// Description:     Makes the Round object ready for use.

int HDFirearm::Create()
{
    if (HeldDevice::Create() < 0)
        return -1;

    if (m_pFlash)
        m_pFlash->SetParentOffset(m_MuzzleOff);

    return 0;
}


//////////////////////////////////////////////////////////////////////////////////////////
// Method:          Create
//////////////////////////////////////////////////////////////////////////////////////////
// Description:     Creates a HDFirearm to be identical to another, by deep copy.

int HDFirearm::Create(const HDFirearm &reference) {
    if (reference.m_pMagazine) {
        m_ReferenceHardcodedAttachableUniqueIDs.insert(reference.m_pMagazine->GetUniqueID());
        SetMagazine(dynamic_cast<Magazine *>(reference.m_pMagazine->Clone()));
    }
    if (reference.m_pFlash) {
        m_ReferenceHardcodedAttachableUniqueIDs.insert(reference.m_pFlash->GetUniqueID());
        SetFlash(dynamic_cast<Attachable *>(reference.m_pFlash->Clone()));
    }
    HeldDevice::Create(reference);

    m_pMagazineReference = reference.m_pMagazineReference;
    m_PreFireSound = reference.m_PreFireSound;
	if (reference.m_FireSound) { m_FireSound = dynamic_cast<SoundContainer *>(reference.m_FireSound->Clone()); }
	m_FireEchoSound = reference.m_FireEchoSound;
	if (reference.m_ActiveSound) { m_ActiveSound = dynamic_cast<SoundContainer *>(reference.m_ActiveSound->Clone()); }
	if (reference.m_DeactivationSound) { m_DeactivationSound = dynamic_cast<SoundContainer *>(reference.m_DeactivationSound->Clone()); }
	if (reference.m_EmptySound) { m_EmptySound = dynamic_cast<SoundContainer *>(reference.m_EmptySound->Clone()); }
	if (reference.m_ReloadStartSound) { m_ReloadStartSound = dynamic_cast<SoundContainer *>(reference.m_ReloadStartSound->Clone()); }
	if (reference.m_ReloadEndSound) { m_ReloadEndSound = dynamic_cast<SoundContainer *>(reference.m_ReloadEndSound->Clone()); }
	m_RateOfFire = reference.m_RateOfFire;
    m_ActivationDelay = reference.m_ActivationDelay;
    m_DeactivationDelay = reference.m_DeactivationDelay;
    m_Reloading = reference.m_Reloading;
    m_DoneReloading = reference.m_DoneReloading;
    m_ReloadTime = reference.m_ReloadTime;
    m_FullAuto = reference.m_FullAuto;
    m_FireIgnoresThis = reference.m_FireIgnoresThis;
    m_ShakeRange = reference.m_ShakeRange;
    m_SharpShakeRange = reference.m_SharpShakeRange;
    m_NoSupportFactor = reference.m_NoSupportFactor;
    m_ParticleSpreadRange = reference.m_ParticleSpreadRange;
    m_ShellSpreadRange = reference.m_ShellSpreadRange;
    m_ShellAngVelRange = reference.m_ShellAngVelRange;
    m_MuzzleOff = reference.m_MuzzleOff;
    m_EjectOff = reference.m_EjectOff;
    m_MagOff = reference.m_MagOff;
	m_RoundsFired = reference.m_RoundsFired;
	m_IsAnimatedManually = reference.m_IsAnimatedManually;

    return 0;
}


//////////////////////////////////////////////////////////////////////////////////////////
// Virtual method:  ReadProperty
//////////////////////////////////////////////////////////////////////////////////////////
// Description:     Reads a property value from a reader stream. If the name isn't
//                  recognized by this class, then ReadProperty of the parent class
//                  is called. If the property isn't recognized by any of the base classes,
//                  false is returned, and the reader's position is untouched.

int HDFirearm::ReadProperty(const std::string_view &propName, Reader &reader) {
    if (propName == "Magazine") {
        RemoveAttachable(m_pMagazine);
        const Entity *magazineEntity = g_PresetMan.GetEntityPreset(reader);
        if (magazineEntity) {
            m_pMagazineReference = dynamic_cast<const Magazine *>(magazineEntity);
            m_pMagazine = dynamic_cast<Magazine *>(magazineEntity->Clone());
            AddAttachable(m_pMagazine);
        }
    } else if (propName == "Flash") {
        RemoveAttachable(m_pFlash);
        const Entity *flashEntity = g_PresetMan.GetEntityPreset(reader);
        if (flashEntity) {
            m_pFlash = dynamic_cast<Attachable *>(flashEntity->Clone());
            AddAttachable(m_pFlash);
            m_pFlash->SetDrawnNormallyByParent(false);
            m_pFlash->SetDeleteWhenRemovedFromParent(true);
            m_pFlash->SetCollidesWithTerrainWhileAttached(false);
        }
    } else if (propName == "PreFireSound") {
        reader >> m_PreFireSound;
	} else if (propName == "FireSound") {
		m_FireSound = new SoundContainer;
		reader >> m_FireSound;
	} else if (propName == "FireEchoSound") {
		reader >> m_FireEchoSound;
		m_FireEchoSound.SetSoundOverlapMode(SoundContainer::SoundOverlapMode::RESTART);
    } else if (propName == "ActiveSound") {
		m_ActiveSound = new SoundContainer;
		reader >> m_ActiveSound;
	} else if (propName == "DeactivationSound") {
		m_DeactivationSound = new SoundContainer;
        reader >> m_DeactivationSound;
        m_DeactivationSound->SetSoundOverlapMode(SoundContainer::SoundOverlapMode::IGNORE_PLAY);
    } else if (propName == "EmptySound") {
		m_EmptySound = new SoundContainer;
		reader >> m_EmptySound;
	} else if (propName == "ReloadStartSound") {
		m_ReloadStartSound = new SoundContainer;
		reader >> m_ReloadStartSound;
	} else if (propName == "ReloadEndSound") {
		m_ReloadEndSound = new SoundContainer;
		reader >> m_ReloadEndSound;
	} else if (propName == "RateOfFire") {
        reader >> m_RateOfFire;
    } else if (propName == "ActivationDelay") {
        reader >> m_ActivationDelay;
    } else if (propName == "DeactivationDelay") {
        reader >> m_DeactivationDelay;
    } else if (propName == "ReloadTime") {
        reader >> m_ReloadTime;
    } else if (propName == "FullAuto") {
        reader >> m_FullAuto;
    } else if (propName == "FireIgnoresThis") {
        reader >> m_FireIgnoresThis;
    } else if (propName == "RecoilTransmission") {
        reader >> m_JointStiffness;
    } else if (propName == "IsAnimatedManually") {
		reader >> m_IsAnimatedManually;
    } else if (propName == "ShakeRange") {
        reader >> m_ShakeRange;
        m_ShakeRange /= 2;
    } else if (propName == "SharpShakeRange") {
        reader >> m_SharpShakeRange;
        m_SharpShakeRange /= 2;
    } else if (propName == "NoSupportFactor") {
        reader >> m_NoSupportFactor;
    } else if (propName == "ParticleSpreadRange") {
        reader >> m_ParticleSpreadRange;
        m_ParticleSpreadRange /= 2;
    } else if (propName == "ShellSpreadRange") {
        reader >> m_ShellSpreadRange;
        m_ShellSpreadRange /= 2;
    } else if (propName == "ShellAngVelRange") {
        reader >> m_ShellAngVelRange;
        m_ShellAngVelRange /= 2;
    } else if (propName == "MuzzleOffset") {
        reader >> m_MuzzleOff;
    } else if (propName == "EjectionOffset") {
        reader >> m_EjectOff;
    } else {
        return HeldDevice::ReadProperty(propName, reader);
    }

    return 0;
}


//////////////////////////////////////////////////////////////////////////////////////////
// Virtual method:  Save
//////////////////////////////////////////////////////////////////////////////////////////
// Description:     Saves the complete state of this HDFirearm with a Writer for
//                  later recreation with Create(Reader &reader);

int HDFirearm::Save(Writer &writer) const
{
    HeldDevice::Save(writer);

    writer.NewProperty("Magazine");
    writer << m_pMagazine;
    writer.NewProperty("Flash");
    writer << m_pFlash;
    writer.NewProperty("PreFireSound");
    writer << m_PreFireSound;
    writer.NewProperty("FireSound");
    writer << m_FireSound;
    writer.NewProperty("FireEchoSound");
    writer << m_FireEchoSound;
    writer.NewProperty("ActiveSound");
    writer << m_ActiveSound;
    writer.NewProperty("DeactivationSound");
    writer << m_DeactivationSound;
    writer.NewProperty("EmptySound");
    writer << m_EmptySound;
    writer.NewProperty("ReloadStartSound");
    writer << m_ReloadStartSound;
    writer.NewProperty("ReloadEndSound");
    writer << m_ReloadEndSound;
    writer.NewProperty("RateOfFire");
    writer << m_RateOfFire;
    writer.NewProperty("ActivationDelay");
    writer << m_ActivationDelay;
    writer.NewProperty("DeactivationDelay");
    writer << m_DeactivationDelay;
    writer.NewProperty("ReloadTime");
    writer << m_ReloadTime;
    writer.NewProperty("FullAuto");
    writer << m_FullAuto;
    writer.NewProperty("FireIgnoresThis");
    writer << m_FireIgnoresThis;
    writer.NewProperty("RecoilTransmission");
    writer << m_JointStiffness;
	writer.NewProperty("IsAnimatedManually");
	writer << m_IsAnimatedManually;
	writer.NewProperty("ShakeRange");
    writer << m_ShakeRange * 2;
    writer.NewProperty("SharpShakeRange");
    writer << m_SharpShakeRange * 2;
    writer.NewProperty("NoSupportFactor");
    writer << m_NoSupportFactor;
    writer.NewProperty("ParticleSpreadRange");
    writer << m_ParticleSpreadRange * 2;
    writer.NewProperty("ShellSpreadRange");
    writer << m_ShellSpreadRange * 2;
    writer.NewProperty("ShellAngVelRange");
    writer << m_ShellAngVelRange * 2;
    writer.NewProperty("MuzzleOffset");
    writer << m_MuzzleOff;
    writer.NewProperty("EjectionOffset");
    writer << m_EjectOff;

    return 0;
}


//////////////////////////////////////////////////////////////////////////////////////////
// Method:          Destroy
//////////////////////////////////////////////////////////////////////////////////////////
// Description:     Destroys and resets (through Clear()) the HDFirearm object.

void HDFirearm::Destroy(bool notInherited)
{
    m_PreFireSound.Stop();
	if (m_FireSound) {
		m_FireSound->Stop();
		delete m_FireSound;
	}
    m_FireEchoSound.Stop();
	if (m_ActiveSound) {
		m_ActiveSound->Stop();
		delete m_ActiveSound;
	}
	if (m_DeactivationSound) {
		m_DeactivationSound->Stop();
		delete m_DeactivationSound;
	}
	if (m_EmptySound) {
		m_EmptySound->Stop();
		delete m_EmptySound;
	}
	if (m_ReloadStartSound) {
		m_ReloadStartSound->Stop();
		delete m_ReloadStartSound;
	}
	if (m_ReloadEndSound) {
		m_ReloadEndSound->Stop();
		delete m_ReloadEndSound;
	}

    if (!notInherited)
        HeldDevice::Destroy();
    Clear();
}

/////////////////////////////////////////////////////////////////////////////////////////////////////////////////////////////

void HDFirearm::SetMagazine(Magazine *newMagazine) {
    if (newMagazine == nullptr) {
        if (m_pMagazine && m_pMagazine->IsAttached()) { RemoveAttachable(m_pMagazine); }
        m_pMagazine = nullptr;
    } else {
        if (m_pMagazine && m_pMagazine->IsAttached()) { RemoveAttachable(m_pMagazine); }
        m_pMagazine = newMagazine;
        AddAttachable(newMagazine);

        m_HardcodedAttachableUniqueIDsAndSetters.insert({newMagazine->GetUniqueID(), [](MOSRotating *parent, Attachable *attachable) {
            Magazine *castedAttachable = dynamic_cast<Magazine *>(attachable);
            RTEAssert(!attachable || castedAttachable, "Tried to pass incorrect Attachable subtype " + (attachable ? attachable->GetClassName() : "") + " to SetMagazine");
            dynamic_cast<HDFirearm *>(parent)->SetMagazine(castedAttachable);
        }});
    }
}

/////////////////////////////////////////////////////////////////////////////////////////////////////////////////////////////

void HDFirearm::SetFlash(Attachable *newFlash) {
    if (newFlash == nullptr) {
        if (m_pFlash && m_pFlash->IsAttached()) { RemoveAttachable(m_pFlash); }
        m_pFlash = nullptr;
    } else {
        if (m_pFlash && m_pFlash->IsAttached()) { RemoveAttachable(m_pFlash); }
        m_pFlash = newFlash;
        AddAttachable(newFlash);

        m_HardcodedAttachableUniqueIDsAndSetters.insert({newFlash->GetUniqueID(), [](MOSRotating *parent, Attachable *attachable) {
            dynamic_cast<HDFirearm *>(parent)->SetFlash(attachable);
        }});
    }
}

/////////////////////////////////////////////////////////////////////////////////////////////////////////////////////////////

bool HDFirearm::SetNextMagazineName(string magName)
{
    const Magazine * pNewMag = dynamic_cast<const Magazine *>(g_PresetMan.GetEntityPreset("Magazine", magName));
    if (pNewMag)
    {
        m_pMagazineReference = pNewMag;
        m_AIFireVel = -1;
        m_AIBulletLifeTime = 0;
        m_AIBulletAccScalar = -1;

        return true;
    }
    return false;
}


//////////////////////////////////////////////////////////////////////////////////////////
// Virtual method:  GetRoundInMagCount
//////////////////////////////////////////////////////////////////////////////////////////
// Description:     Gets the number of rounds still in the loaded magazine.

int HDFirearm::GetRoundInMagCount() const
{
    return m_pMagazine ? m_pMagazine->GetRoundCount() : 0;
}


//////////////////////////////////////////////////////////////////////////////////////////
// Method:          GetAIFireVel
//////////////////////////////////////////////////////////////////////////////////////////
// Description:     Gets the velocity the AI use when aiming this weapon

float HDFirearm::GetAIFireVel()
{
    if (m_AIFireVel < 0 && m_pMagazine)
        m_AIFireVel = m_pMagazine->GetAIAimVel();

    return m_AIFireVel;
}


//////////////////////////////////////////////////////////////////////////////////////////
// Method:          GetAIBulletLifeTime
//////////////////////////////////////////////////////////////////////////////////////////
// Description:     Gets the bullet life time the AI use when aiming this weapon.

unsigned long HDFirearm::GetAIBulletLifeTime()
{
    if (m_AIBulletLifeTime == 0 && m_pMagazine)
    {
        const Round * pRound = m_pMagazine->GetNextRound();
        if (pRound)
        {
            m_AIBulletLifeTime = pRound->GetAILifeTime();

            // Set a default if the lifetime is zero (i.e. infinite)
            if (m_AIBulletLifeTime == 0)
                m_AIBulletLifeTime = 20000;
        }
    }

    return m_AIBulletLifeTime;   
}


//////////////////////////////////////////////////////////////////////////////////////////
// Method:          GetBulletAccScalar
//////////////////////////////////////////////////////////////////////////////////////////
// Description:     Gets the bullet acceleration scalar the AI use when aiming this weapon.

float HDFirearm::GetBulletAccScalar()
{
    if (m_AIBulletAccScalar < 0 && m_pMagazine)
        m_AIBulletAccScalar = m_pMagazine->GetBulletAccScalar();

    return m_AIBulletAccScalar;
}


//////////////////////////////////////////////////////////////////////////////////////////
// Method:          GetAIBlastRadius
//////////////////////////////////////////////////////////////////////////////////////////
// Description:     Gets the blast radius the AI use when aiming this weapon

float HDFirearm::GetAIBlastRadius() const
{
    int radius = -1;
    if (m_pMagazine)
        radius = m_pMagazine->GetAIAimBlastRadius();

    if (radius < 0)
    {
        // Set default value
        if (m_IsExplosiveWeapon)
            radius = 100;
        else
            radius = 0;
    }

    return radius;
}


//////////////////////////////////////////////////////////////////////////////////////////
// Method:          GetAIPenetration
//////////////////////////////////////////////////////////////////////////////////////////
// Description:     Gets how much material the projectiles from this weapon can destory.

float HDFirearm::GetAIPenetration() const
{
    if (m_pMagazine)
        return m_pMagazine->GetAIAimPenetration();

    return 0;
}


//////////////////////////////////////////////////////////////////////////////////////////
// Method:          CompareTrajectories
//////////////////////////////////////////////////////////////////////////////////////////
// Description:     Estimates how close the projectiles from two weapons will land.

float HDFirearm::CompareTrajectories(HDFirearm * pWeapon)
{
    if (pWeapon)
    {
        // Get AI aim data and cap life time to one second
        unsigned long LifeTime1 = GetAIBulletLifeTime();
        if (LifeTime1 == 0 || LifeTime1 > 1000)
            LifeTime1 = 1000;

        unsigned long LifeTime2 = GetAIBulletLifeTime();
        if (LifeTime2 == 0 || LifeTime2 > 1000)
            LifeTime2 = 1000;

        float time = max(min(LifeTime1, LifeTime2) / 1000.0f, 0.5f);
        Vector Vel1 = Vector(GetAIFireVel(), 0);
        Vector Vel2 = Vector(pWeapon->GetAIFireVel(), 0);

        // Estimate the hit pos according to: FuturePos=Pos+Vel+Accel*(t*t*0.5)
        time = time * time * 0.5;
        Vector FuturePos1 = GetMuzzlePos();
        g_SceneMan.WrapPosition(FuturePos1);
        FuturePos1 = FuturePos1 * c_MPP + RotateOffset(Vel1) + g_SceneMan.GetGlobalAcc() * GetBulletAccScalar() * time;

        Vector FuturePos2 = GetMuzzlePos();
        g_SceneMan.WrapPosition(FuturePos2);
        FuturePos2 = pWeapon->GetMuzzlePos() * c_MPP + RotateOffset(Vel2) + g_SceneMan.GetGlobalAcc() * pWeapon->GetBulletAccScalar() * time;

        return (FuturePos2 - FuturePos1).GetMagnitude() * c_PPM;
    }

    return 100000;
}


//////////////////////////////////////////////////////////////////////////////////////////
// Virtual method:  GetMagazinePos
//////////////////////////////////////////////////////////////////////////////////////////
// Description:     Gets the absolute position of the magazine or other equivalent point of
//                  this.

Vector HDFirearm::GetMagazinePos() const
{
    return m_Pos + RotateOffset(m_MagOff);
}


//////////////////////////////////////////////////////////////////////////////////////////
// Virutal method:  GetMuzzlePos
//////////////////////////////////////////////////////////////////////////////////////////
// Description:     Gets the absolute position of the muzzle or other equivalent point of
//                  this.

Vector HDFirearm::GetMuzzlePos() const
{
    return m_Pos + RotateOffset(m_MuzzleOff);
}


//////////////////////////////////////////////////////////////////////////////////////////
// Virtual method:  RestDetection
//////////////////////////////////////////////////////////////////////////////////////////
// Description:     Does the calculations necessary to detect whether this MO appears to
//                  have has settled in the world and is at rest or not. IsAtRest()
//                  retreves the answer.

void HDFirearm::RestDetection()
{
    HeldDevice::RestDetection();

    if (m_FiredOnce)
        m_RestTimer.Reset();
}


//////////////////////////////////////////////////////////////////////////////////////////
// Virtual method:  Activate
//////////////////////////////////////////////////////////////////////////////////////////
// Description:     Activates one of this HDFirearm's features. Analogous to 'pulling
//                  the trigger'.

void HDFirearm::Activate() {
    bool wasActivated = m_Activated;
    HeldDevice::Activate();

    if (!IsReloading()) {
        if (m_ActiveSound && !m_ActiveSound->IsBeingPlayed()) { m_ActiveSound->Play(this->m_Pos); }
        if (!wasActivated && !m_PreFireSound.IsBeingPlayed()) { m_PreFireSound.Play(this->m_Pos); }
    }
}


//////////////////////////////////////////////////////////////////////////////////////////
// Virtual method:  Deactivate
//////////////////////////////////////////////////////////////////////////////////////////
// Description:     Deactivates one of this HDFirearm's features. Analogous to 'releasing
//                  the trigger'.

void HDFirearm::Deactivate() {
    bool wasActivated = m_Activated;
    HeldDevice::Deactivate();
    m_FiredOnce = false;

    m_PreFireSound.Stop();
    if (m_FireSound && m_FireSound->GetLoopSetting() == -1) { m_FireSound->Stop(); }
    if (m_DeactivationSound && wasActivated && m_pMagazine && !m_pMagazine->IsEmpty()) { m_DeactivationSound->Play(m_Pos); }
}

//////////////////////////////////////////////////////////////////////////////////////////
// Method:			StopActivationSound
//////////////////////////////////////////////////////////////////////////////////////////
// Description:     Aborts playing of active sound no matter what. Used to silence spinning 
//                  weapons when weapons swapped

void HDFirearm::StopActivationSound()
{
    if (m_ActiveSound && m_ActiveSound->IsBeingPlayed())
        m_ActiveSound->Stop();

	//TODO: Also stop any animation
	//Those don't work really, at least we stopped it from making noise
	//m_Frame = 0;
	//m_Activated = false;
	//m_LastFireTmr.SetElapsedSimTimeMS(m_DeactivationDelay + 1);
}


//////////////////////////////////////////////////////////////////////////////////////////
// Virtual method:  Reload
//////////////////////////////////////////////////////////////////////////////////////////
// Description:     Throws out the currently used Magazine, if any, and puts in a new one
//                  after the reload delay is up.

void HDFirearm::Reload()
{
    if (!m_Reloading)
    {
        if (m_pMagazine)
        {
            m_pMagazine->SetVel(m_Vel + Vector(m_HFlipped ? -3 : 3, 0.3));
            m_pMagazine->SetAngularVel(6.0F + (-RandomNum(0.0F, 6.0F)));
            if (!m_pMagazine->IsDiscardable()) { m_pMagazine->SetToDelete(); }
            RemoveAttachable(m_pMagazine, m_pMagazine->IsDiscardable(), false);
            m_pMagazine = 0;
        }

        // Stop any activation
        m_Activated = false;
        if (m_FireSound && m_FireSound->GetLoopSetting() == -1 && m_FireSound->IsBeingPlayed())
            m_FireSound->Stop();

		if (m_ReloadStartSound) { m_ReloadStartSound->Play(m_Pos); }
        m_ReloadTmr.Reset();
        m_Reloading = true;
    }
}


//////////////////////////////////////////////////////////////////////////////////////////
// Virtual method:  NeedsReloading
//////////////////////////////////////////////////////////////////////////////////////////
// Description:     Tells whether the device is curtrently in need of being reloaded.

bool HDFirearm::NeedsReloading() const
{
    if (!m_Reloading)
    {
        if (m_pMagazine)
        {
            // If we've used over half the rounds, we can profitably go ahead and reload
            return !m_pMagazine->IsOverHalfFull();
        }
        return true;
    }
    // We're currently reloading
    return false;
}


//////////////////////////////////////////////////////////////////////////////////////////
// Virtual method:  IsFull
//////////////////////////////////////////////////////////////////////////////////////////
// Description:     Tells whether the device is curtrently full and reloading won't have
//                  any effect.

bool HDFirearm::IsFull()
{
    if (!m_Reloading)
    {
        if (m_pMagazine)
        {
            // If we've used over half the rounds, we can profitably go ahead and reload
            return m_pMagazine->GetRoundCount() == m_pMagazine->GetCapacity() || m_pMagazine->GetCapacity() < 0;
        }
        return false;
    }
    // We're currently reloading
    return true;
}


//////////////////////////////////////////////////////////////////////////////////////////
// Virtual method:  Update
//////////////////////////////////////////////////////////////////////////////////////////
// Description:     Updates this HDFirearm. Supposed to be done every frame.

void HDFirearm::Update()
{
    HeldDevice::Update();

    if (m_PreFireSound.IsBeingPlayed()) { m_PreFireSound.SetPosition(m_Pos); }
    if (m_FireSound && m_FireSound->IsBeingPlayed()) { m_FireSound->SetPosition(m_Pos); }
    if (m_ActiveSound && m_ActiveSound->IsBeingPlayed()) { m_ActiveSound->SetPosition(m_Pos); }
    if (m_DeactivationSound && m_DeactivationSound->IsBeingPlayed()) { m_DeactivationSound->SetPosition(m_Pos); }

    /////////////////////////////////
    // Activation/firing logic

    int roundsFired = 0;
	m_RoundsFired = 0;
    float degAimAngle = m_Rotation.GetDegAngle();
    degAimAngle = m_HFlipped ? (180 + degAimAngle) : degAimAngle;
    float totalFireForce = 0;
    m_FireFrame = false;
    m_DoneReloading = false;
    bool playedRoundFireSound = false;

    if (m_pMagazine && !m_pMagazine->IsEmpty())
    {
        if (m_Activated && !m_PreFireSound.IsBeingPlayed()) {

            // Get the parent root of this AEmitter
// TODO: Potentially get this once outside instead, like in attach/detach")
            MovableObject *pRootParent = GetRootParent();

            // Full auto
            if (m_FullAuto)
            {
                // ms per Round.
                double mspr = (long double)60000 / (long double)m_RateOfFire;
                // First round should fly as soon as activated and the delays are taken into account
                if (!m_FiredOnce && (m_LastFireTmr.GetElapsedSimTimeMS() - m_DeactivationDelay - m_ActivationDelay) > mspr)
                {
                    roundsFired = 1;
                    // Wind back the last fire timer appropriately for the first round, but not farther back than 0
                    m_LastFireTmr.SetElapsedSimTimeMS(MAX(m_LastFireTmr.GetElapsedSimTimeMS() - mspr, 0));
                }
                // How many rounds are going to fly since holding down activation. Make sure gun can't be fired faster by tapping activation fast
                if (m_LastFireTmr.GetElapsedSimTimeMS() > (m_ActivationTimer.GetElapsedSimTimeMS() - m_ActivationDelay))
                    roundsFired += (m_ActivationTimer.GetElapsedSimTimeMS() - m_ActivationDelay) / mspr;
                else
                    roundsFired += m_LastFireTmr.GetElapsedSimTimeMS() / mspr;
            }
            // Semi-auto
            else
            {
                double mspr = (long double)60000 / (long double)m_RateOfFire;
// TODO: Confirm that the delays work properly in semi-auto!
                if (!m_FiredOnce && (m_LastFireTmr.GetElapsedSimTimeMS() - m_ActivationDelay - m_DeactivationDelay) > mspr)
                    roundsFired = 1;
                else
                    roundsFired = 0;
            }

            if (roundsFired >= 1)
            {
				m_FiredOnce = true;
				m_FireFrame = true;
                m_LastFireTmr.Reset();
            }

            Vector roundVel;
            Vector shellVel;

            Round *pRound = 0;
            Vector tempNozzle;
            Vector tempEject;
            MOPixel *pPixel;
            float shake, particleSpread, shellSpread, lethalRange;

			int player = -1;
			Controller * pController = 0;
			if (m_Parent)
			{
				Actor * pActor = dynamic_cast<Actor *>(m_Parent);
				if (pActor)
				{
					pController = pActor->GetController();
					if (pController)
						player = pController->GetPlayer();
				}
			}

            lethalRange = m_MaxSharpLength + max(g_FrameMan.GetPlayerFrameBufferWidth(-1), g_FrameMan.GetPlayerFrameBufferHeight(-1)) * 0.52;
            Actor *pUser = dynamic_cast<Actor *>(pRootParent);
            if (pUser)
                lethalRange += pUser->GetAimDistance();

            // Fire all rounds that were fired this frame.
            for (int i = 0; i < roundsFired && !m_pMagazine->IsEmpty(); ++i)
            {
				m_RoundsFired++;

                pRound = m_pMagazine->PopNextRound();
                shake = (m_ShakeRange - ((m_ShakeRange - m_SharpShakeRange) * m_SharpAim)) *
                        (m_Supported ? 1.0F : m_NoSupportFactor) * RandomNormalNum();
                tempNozzle = m_MuzzleOff.GetYFlipped(m_HFlipped);
                tempNozzle.DegRotate(degAimAngle + shake);
                roundVel.SetXY(pRound->GetFireVel(), 0);
                roundVel.DegRotate(degAimAngle + shake);

                Vector particlePos;
                Vector particleVel;

                // Launch all particles in round
                MovableObject *pParticle = 0;
                while (!pRound->IsEmpty())
                {
                    pParticle = pRound->PopNextParticle();

                    // Only make the particles separate back behind the nozzle, not in front. THis is to avoid silly penetration firings
					particlePos = tempNozzle + (roundVel.GetNormalized() * (-RandomNum()) * pRound->GetSeparation());
                    pParticle->SetPos(m_Pos + particlePos);

                    particleVel = roundVel;
                    particleSpread = m_ParticleSpreadRange * RandomNormalNum();
                    particleVel.DegRotate(particleSpread);
                    pParticle->SetVel(m_Vel + particleVel);
                    pParticle->SetRotAngle(particleVel.GetAbsRadAngle());
                    // F = m * a
                    totalFireForce += pParticle->GetMass() * pParticle->GetVel().GetMagnitude();

                    // Detach if it's an attachable
                    Attachable *pAttachable = dynamic_cast<Attachable *>(pParticle);
                    if (pAttachable)
                    {
                        if (pAttachable->IsAttached()) { dynamic_cast<MOSRotating *>(pAttachable->GetParent())->RemoveAttachable(pAttachable); }
                        // Activate if it is some kind of grenade or whatnot.
                        ThrownDevice *pTD = dynamic_cast<ThrownDevice *>(pAttachable);
                        if (pTD)
                            pTD->Activate();
                    }

                    // Set the fired particle to not hit this HeldDevice's parent, if applicable
                    if (m_FireIgnoresThis)
                        pParticle->SetWhichMOToNotHit(this, 1.0f);

                    // Set the team so alarm events that happen if these gib won't freak out the guy firing
                    pParticle->SetTeam(m_Team);

                    // Also make this not hit team members
                    pParticle->SetIgnoresTeamHits(true);

                    // Decide for how long until the bullet tumble and start to lose lethality
                    pPixel = dynamic_cast<MOPixel *>(pParticle);
                    if (pPixel)
                        pPixel->SetLethalRange(lethalRange);

                    g_MovableMan.AddParticle(pParticle);
                }
                pParticle = 0;

                // Launch shell, if there is one.
                MovableObject *pShell = pRound->GetShell() ? dynamic_cast<MovableObject *>(pRound->GetShell()->Clone()) : 0;
                if (pShell)
                {
                    tempEject = m_EjectOff.GetYFlipped(m_HFlipped);
                    shellSpread = m_ShellSpreadRange * RandomNormalNum();
                    tempEject.DegRotate(degAimAngle + shellSpread);
                    pShell->SetPos(m_Pos + tempEject);

                    // ##@#@@$ TEMP
                    shellVel.SetXY(pRound->GetShellVel(), 0);
                    shellVel.DegRotate(degAimAngle + 150 * (m_HFlipped ? -1 : 1) + shellSpread);
                    pShell->SetVel(m_Vel + shellVel);
                    pShell->SetRotAngle(m_Rotation.GetRadAngle());
                    pShell->SetAngularVel(pShell->GetAngularVel() + (m_ShellAngVelRange * RandomNormalNum()));
					pShell->SetHFlipped(m_HFlipped);
//                  // Set the ejected shell to not hit this HeldDevice's parent, if applicable
//                  if (m_FireIgnoresThis)
//                      pParticle->SetWhichMOToNotHit(pRootParent, 1.0f);
                    // Set the team so alarm events that happen if these gib won't freak out the guy firing
                    pShell->SetTeam(m_Team);
                    g_MovableMan.AddParticle(pShell);
                    pShell = 0;
                }

                // Sound the extra Round firing sound, if any is defined
                if (!playedRoundFireSound && pRound->HasFireSound())
                {
                    pRound->GetFireSound()->Play(m_Pos);
                    playedRoundFireSound = true;
                }

                delete pRound;
            }
            pRound = 0;
        }
    }

    // No or empty magazine, so just click.
    else if (((m_pMagazine && m_pMagazine->IsEmpty()) || !m_pMagazine) && m_Activated && !m_AlreadyClicked )
    {
        // Play empty pin click sound.
		if (m_EmptySound) { m_EmptySound->Play(m_Pos); }
        // Indicate that we have clicked once during the current activation. 
        m_AlreadyClicked = true;

        // Auto-reload
        Reload();
    }

    // No magazine, have started to reload, so put new mag in when done
<<<<<<< HEAD
    if (m_Reloading && !m_pMagazine && m_pMagazineReference && m_ReloadTmr.IsPastSimMS(m_ReloadTime))
    {
        m_pMagazine = dynamic_cast<Magazine *>(m_pMagazineReference->Clone());
        if (m_pMagazine)
        {
            AddAttachable(m_pMagazine);
			if (m_ReloadEndSound) { m_ReloadEndSound->Play(m_Pos); }
=======
    if (m_Reloading && !m_pMagazine && m_pMagazineReference && m_ReloadTmr.IsPastSimMS(m_ReloadTime)) {
        SetMagazine(dynamic_cast<Magazine *>(m_pMagazineReference->Clone()));
        m_ReloadEndSound.Play(m_Pos);
>>>>>>> de70c9ca

        m_ActivationTimer.Reset();
        m_LastFireTmr.Reset();

        if (m_Activated) { m_PreFireSound.Play(); }

        m_Reloading = false;
        m_DoneReloading = true;
    }

    // Do stuff to deactivate after being activated
    if (!m_Activated)
    {
		if (m_AlreadyClicked && m_FiredLastFrame && m_DeactivationSound) { m_DeactivationSound->Play(m_Pos); }
        // Reset the click indicator.
        m_AlreadyClicked = false;

        m_PreFireSound.Stop();
        // Stop any looping activation sounds
        if (m_FireSound && m_FireSound->GetLoopSetting() == -1)// && m_FireSound->IsBeingPlayed())
            m_FireSound->Stop();
    }

    //////////////////////////////////////////////
    // Recoil and other activation effects logic.

    if (roundsFired > 0) {
        // Alternate to get that shake effect!
        m_Recoiled = !m_Recoiled;

        // Set up the recoil force and shake offsets
        if (m_Recoiled)
        {
            m_RecoilForce.SetXY(totalFireForce * m_JointStiffness, 0);
            m_RecoilForce = RotateOffset(m_RecoilForce);
            m_RecoilForce = -m_RecoilForce;

            // Set up the recoil shake offset
            m_RecoilOffset = m_RecoilForce;
            m_RecoilOffset.SetMagnitude(1.25);
        }

        AddImpulseForce(m_RecoilForce, m_RecoilOffset);

        // Display gun animation
		if (!m_IsAnimatedManually)
		{
			if (m_FrameCount > 1)
				m_Frame = 1;
		}

        // Display gun flame frame.
        if (m_pFlash) {
            m_pFlash->SetParentOffset(m_MuzzleOff);
            m_pFlash->SetFrame(RandomNum(0, m_pFlash->GetFrameCount() - 1));
        }

        // Play firing sound
        // Only start playing if it's not a looping fire sound that is already playing, and if there's a mag
        if (m_pMagazine) {
            if (m_FireSound && !(m_FireSound->GetLoopSetting() == -1 && m_FireSound->IsBeingPlayed())) {
                m_FireSound->Play(m_Pos);
            }
            m_FireEchoSound.Play(m_Pos);
        }
    }
    else {
        m_Recoiled = false;
		if (!m_IsAnimatedManually)
	        m_Frame = 0;
    }

    // Display and override gun animation if there's a special one
    if (m_FrameCount > 1)
    {
        if (m_SpriteAnimMode == LOOPWHENMOVING)
        {
            if (m_Activated || m_LastFireTmr.GetElapsedSimTimeMS() < m_DeactivationDelay) {
                // Max rate of the animation when fully activated and firing
                int animDuration = m_SpriteAnimDuration;
                // Spin up - can only spin up if mag is inserted
                if (m_Activated && !m_Reloading && m_ActivationTimer.GetElapsedSimTimeMS() < m_ActivationDelay)
                {
                    animDuration = (int)LERP(0, m_ActivationDelay, (float)(m_SpriteAnimDuration * 10), (float)m_SpriteAnimDuration, m_ActivationTimer.GetElapsedSimTimeMS());
					if (m_ActiveSound) { m_ActiveSound->SetPitch(LERP(0, m_ActivationDelay, 0, 1.0, m_ActivationTimer.GetElapsedSimTimeMS())); }
                }
                // Spin down
                if ((!m_Activated || m_Reloading) && m_LastFireTmr.GetElapsedSimTimeMS() < m_DeactivationDelay)
                {
                    animDuration = (int)LERP(0, m_DeactivationDelay, (float)m_SpriteAnimDuration, (float)(m_SpriteAnimDuration * 10), m_LastFireTmr.GetElapsedSimTimeMS());
					if (m_ActiveSound) { m_ActiveSound->SetPitch(LERP(0, m_DeactivationDelay, 1.0, 0, m_LastFireTmr.GetElapsedSimTimeMS())); }
                }

                if (animDuration > 0 && !(m_Reloading && m_LastFireTmr.GetElapsedSimTimeMS() >= m_DeactivationDelay)) {
                    float cycleTime = ((long)m_SpriteAnimTimer.GetElapsedSimTimeMS()) % animDuration;
					if (!m_IsAnimatedManually)
	                    m_Frame = std::floor((cycleTime / (float)animDuration) * (float)m_FrameCount);
				} else {
					StopActivationSound();
				}
            } else {
				if (!m_IsAnimatedManually)
					m_Frame = 0;
				StopActivationSound();
            }
        }
    }

    /////////////////////////////////
    // Update fitted Magazine.

    if (m_pMagazine) {
        // Recoil offset has to be applied after the Update or it'll get reset within the update
        m_pMagazine->SetRecoil(m_RecoilForce, m_RecoilOffset, m_Recoiled);
    }

    m_FiredLastFrame = m_FireFrame;
}


//////////////////////////////////////////////////////////////////////////////////////////
// Method:  EstimateDigStrenght
//////////////////////////////////////////////////////////////////////////////////////////
// Description:     Estimates what material strength the rounds in the magazine can destroy. 

float HDFirearm::EstimateDigStrenght()
{
    if (m_pMagazine)
        return m_pMagazine->EstimateDigStrenght();

    return 1;
}


//////////////////////////////////////////////////////////////////////////////////////////
// Virtual method:  Draw
//////////////////////////////////////////////////////////////////////////////////////////
// Description:     Draws this HDFirearm's current graphical representation to a
//                  BITMAP of choice.

void HDFirearm::Draw(BITMAP *pTargetBitmap, const Vector &targetPos, DrawMode mode, bool onlyPhysical) const {
    if (m_pFlash && m_FireFrame && !m_pFlash->IsDrawnAfterParent() && mode == g_DrawColor && !onlyPhysical) {
        m_pFlash->Draw(pTargetBitmap, targetPos, mode, onlyPhysical);
    }

    HeldDevice::Draw(pTargetBitmap, targetPos, mode, onlyPhysical);

    if (m_pFlash && m_FireFrame && m_pFlash->IsDrawnAfterParent() && mode == g_DrawColor && !onlyPhysical) {
        m_pFlash->Draw(pTargetBitmap, targetPos, mode, onlyPhysical);
    }

    // Fudge the muzzle pos forward a little bit so the glow aligns nicely
    Vector muzzlePos = m_MuzzleOff;
    muzzlePos.m_X += 4;
    muzzlePos = m_Pos + RotateOffset(muzzlePos);
    // Set the screen flash effect to draw at the final post processing stage
    if (m_FireFrame && m_pFlash && m_pFlash->GetScreenEffect() && mode == g_DrawColor && !onlyPhysical && !g_SceneMan.ObscuredPoint(muzzlePos)) {
        g_PostProcessMan.RegisterPostEffect(muzzlePos, m_pFlash->GetScreenEffect(), m_pFlash->GetScreenEffectHash(), 55.0F + RandomNum(0.0F, 200.0F), m_pFlash->GetEffectRotAngle());
    }
}


//////////////////////////////////////////////////////////////////////////////////////////
// Virtual method:  DrawHUD
//////////////////////////////////////////////////////////////////////////////////////////
// Description:     Draws an aiming aid in front of this HeldDevice.

void HDFirearm::DrawHUD(BITMAP *pTargetBitmap, const Vector &targetPos, int whichScreen, bool playerControlled)
{
    if (!m_HUDVisible)
        return;

    // Only draw if the team viewing this is on the same team OR has seen the space where this is located
    int viewingTeam = g_ActivityMan.GetActivity()->GetTeamOfPlayer(g_ActivityMan.GetActivity()->PlayerOfScreen(whichScreen));
    if (viewingTeam != m_Team && viewingTeam != Activity::NoTeam)
    {
        if (g_SceneMan.IsUnseen(m_Pos.m_X, m_Pos.m_Y, viewingTeam))
            return;
    }

    HeldDevice::DrawHUD(pTargetBitmap, targetPos, whichScreen);

    // Don't bother if the aim distance is really short, or not held
    if (!m_Parent || m_SharpAim < 0.15)
        return;

    float sharpLength = m_MaxSharpLength * m_SharpAim;

    if (playerControlled)
    {
        Vector aimPoint1(sharpLength - 9, 0);
        Vector aimPoint2(sharpLength - 3, 0);
        Vector aimPoint3(sharpLength + 3, 0);
        Vector aimPoint4(sharpLength + 9, 0);
        aimPoint1 += m_MuzzleOff;
        aimPoint2 += m_MuzzleOff;
        aimPoint3 += m_MuzzleOff;
        aimPoint4 += m_MuzzleOff;
        Matrix aimMatrix(m_Rotation);
        aimMatrix.SetXFlipped(m_HFlipped);
        aimPoint1 *= aimMatrix;
        aimPoint2 *= aimMatrix;
        aimPoint3 *= aimMatrix;
        aimPoint4 *= aimMatrix;
        aimPoint1 += m_Pos;
        aimPoint2 += m_Pos;
        aimPoint3 += m_Pos;
        aimPoint4 += m_Pos;

        // Put the flickering glows on the reticule dots, in absolute scene coordinates
		int glow = (155 + RandomNum(0, 100));
		g_PostProcessMan.RegisterGlowDotEffect(aimPoint1, YellowDot, glow);
		g_PostProcessMan.RegisterGlowDotEffect(aimPoint2, YellowDot, glow);
		g_PostProcessMan.RegisterGlowDotEffect(aimPoint3, YellowDot, glow);
		g_PostProcessMan.RegisterGlowDotEffect(aimPoint4, YellowDot, glow);

        // Make into target frame coordinates
        aimPoint1 -= targetPos;
        aimPoint2 -= targetPos;
        aimPoint3 -= targetPos;
        aimPoint4 -= targetPos;

        // Wrap the points
        g_SceneMan.WrapPosition(aimPoint1);
        g_SceneMan.WrapPosition(aimPoint2);
        g_SceneMan.WrapPosition(aimPoint3);
        g_SceneMan.WrapPosition(aimPoint4);

        acquire_bitmap(pTargetBitmap);
        putpixel(pTargetBitmap, aimPoint1.m_X, aimPoint1.m_Y, g_YellowGlowColor);
        putpixel(pTargetBitmap, aimPoint2.m_X, aimPoint2.m_Y, g_YellowGlowColor);
        putpixel(pTargetBitmap, aimPoint3.m_X, aimPoint3.m_Y, g_YellowGlowColor);
        putpixel(pTargetBitmap, aimPoint4.m_X, aimPoint4.m_Y, g_YellowGlowColor);
        release_bitmap(pTargetBitmap);
    }
    else
    {
        Vector aimPoint2(sharpLength - 3, 0);
        Vector aimPoint3(sharpLength + 3, 0);
        aimPoint2 += m_MuzzleOff;
        aimPoint3 += m_MuzzleOff;
        Matrix aimMatrix(m_Rotation);
        aimMatrix.SetXFlipped(m_HFlipped);
        aimPoint2 *= aimMatrix;
        aimPoint3 *= aimMatrix;
        aimPoint2 += m_Pos;
        aimPoint3 += m_Pos;

        // Put the flickering glows on the reticule dots, in absolute scene coordinates
        int glow = (55 + RandomNum(0, 100));
		g_PostProcessMan.RegisterGlowDotEffect(aimPoint2, YellowDot, glow);
		g_PostProcessMan.RegisterGlowDotEffect(aimPoint3, YellowDot, glow);

        // Make into target frame coordinates
        aimPoint2 -= targetPos;
        aimPoint3 -= targetPos;

        // Wrap the points
        g_SceneMan.WrapPosition(aimPoint2);
        g_SceneMan.WrapPosition(aimPoint3);

        acquire_bitmap(pTargetBitmap);
        putpixel(pTargetBitmap, aimPoint2.m_X, aimPoint2.m_Y, g_YellowGlowColor);
        putpixel(pTargetBitmap, aimPoint3.m_X, aimPoint3.m_Y, g_YellowGlowColor);
        release_bitmap(pTargetBitmap);
    }
}

} // namespace RTE<|MERGE_RESOLUTION|>--- conflicted
+++ resolved
@@ -914,19 +914,9 @@
     }
 
     // No magazine, have started to reload, so put new mag in when done
-<<<<<<< HEAD
-    if (m_Reloading && !m_pMagazine && m_pMagazineReference && m_ReloadTmr.IsPastSimMS(m_ReloadTime))
-    {
-        m_pMagazine = dynamic_cast<Magazine *>(m_pMagazineReference->Clone());
-        if (m_pMagazine)
-        {
-            AddAttachable(m_pMagazine);
-			if (m_ReloadEndSound) { m_ReloadEndSound->Play(m_Pos); }
-=======
     if (m_Reloading && !m_pMagazine && m_pMagazineReference && m_ReloadTmr.IsPastSimMS(m_ReloadTime)) {
         SetMagazine(dynamic_cast<Magazine *>(m_pMagazineReference->Clone()));
-        m_ReloadEndSound.Play(m_Pos);
->>>>>>> de70c9ca
+		if (m_ReloadEndSound) { m_ReloadEndSound->Play(m_Pos); }
 
         m_ActivationTimer.Reset();
         m_LastFireTmr.Reset();

//////////////////////////////////////////////////////////////////////////////////////////
// File:            HDFirearm.cpp
//////////////////////////////////////////////////////////////////////////////////////////
// Description:     Source file for the HDFirearm class.
// Project:         Retro Terrain Engine
// Author(s):       Daniel Tabar
//                  data@datarealms.com
//                  http://www.datarealms.com


//////////////////////////////////////////////////////////////////////////////////////////
// Inclusions of header files

#include "HDFirearm.h"
#include "PresetMan.h"
#include "Magazine.h"
#include "ThrownDevice.h"
#include "MOPixel.h"
#include "Actor.h"

namespace RTE {

ConcreteClassInfo(HDFirearm, HeldDevice, 50)


//////////////////////////////////////////////////////////////////////////////////////////
// Method:          Clear
//////////////////////////////////////////////////////////////////////////////////////////
// Description:     Clears all the member variables of this HDFirearm, effectively
//                  resetting the members of this abstraction level only.

void HDFirearm::Clear()
{
    m_pMagazineReference = 0;
    m_pMagazine = 0;

    m_pFlash = 0;
    m_PreFireSound.Reset();
    m_FireSound.Reset();
    m_FireEchoSound.Reset();
    m_ActiveSound.Reset();
    m_DeactivationSound.Reset();
    m_EmptySound.Reset();
    m_ReloadStartSound.Reset();
    m_ReloadEndSound.Reset();
    m_RateOfFire = 0;
    m_ActivationDelay = 0;
    m_DeactivationDelay = 0;
    m_Reloading = false;
    m_DoneReloading = false;
    m_ReloadTime = 0;
    m_FullAuto = false;
    m_FireIgnoresThis = true;
    m_ShakeRange = 0;
    m_SharpShakeRange = 0;
    m_NoSupportFactor = 0;
    m_ParticleSpreadRange = 0;
    m_ShellSpreadRange = 0;
    m_ShellAngVelRange = 0;
    m_AIFireVel = -1;
    m_AIBulletLifeTime = 0;
    m_AIBulletAccScalar = -1;
    m_LastFireTmr.Reset();
    m_ReloadTmr.Reset();
    m_MuzzleOff.Reset();
    m_EjectOff.Reset();
    m_MagOff.Reset();
    m_FiredOnce = false;
    m_FireFrame = false;
    m_FiredLastFrame = false;
    m_AlreadyClicked = false;
	m_RoundsFired = 0;
	m_IsAnimatedManually = false;
}


//////////////////////////////////////////////////////////////////////////////////////////
// Virtual method:  Create
//////////////////////////////////////////////////////////////////////////////////////////
// Description:     Makes the Round object ready for use.

int HDFirearm::Create()
{
    if (HeldDevice::Create() < 0)
        return -1;

    if (m_pFlash)
        m_pFlash->SetParentOffset(m_MuzzleOff);

    return 0;
}


//////////////////////////////////////////////////////////////////////////////////////////
// Method:          Create
//////////////////////////////////////////////////////////////////////////////////////////
// Description:     Creates a HDFirearm to be identical to another, by deep copy.

int HDFirearm::Create(const HDFirearm &reference) {
    if (reference.m_pMagazine) {
        m_ReferenceHardcodedAttachableUniqueIDs.insert(reference.m_pMagazine->GetUniqueID());
        SetMagazine(dynamic_cast<Magazine *>(reference.m_pMagazine->Clone()));
    }
    if (reference.m_pFlash) {
        m_ReferenceHardcodedAttachableUniqueIDs.insert(reference.m_pFlash->GetUniqueID());
        SetFlash(dynamic_cast<Attachable *>(reference.m_pFlash->Clone()));
    }
    HeldDevice::Create(reference);

    m_pMagazineReference = reference.m_pMagazineReference;
    m_PreFireSound = reference.m_PreFireSound;
    m_FireSound = reference.m_FireSound;
    m_FireEchoSound = reference.m_FireEchoSound;
    m_ActiveSound = reference.m_ActiveSound;
    m_DeactivationSound = reference.m_DeactivationSound;
    m_EmptySound = reference.m_EmptySound;
    m_ReloadStartSound = reference.m_ReloadStartSound;
    m_ReloadEndSound = reference.m_ReloadEndSound;
    m_RateOfFire = reference.m_RateOfFire;
    m_ActivationDelay = reference.m_ActivationDelay;
    m_DeactivationDelay = reference.m_DeactivationDelay;
    m_Reloading = reference.m_Reloading;
    m_DoneReloading = reference.m_DoneReloading;
    m_ReloadTime = reference.m_ReloadTime;
    m_FullAuto = reference.m_FullAuto;
    m_FireIgnoresThis = reference.m_FireIgnoresThis;
    m_ShakeRange = reference.m_ShakeRange;
    m_SharpShakeRange = reference.m_SharpShakeRange;
    m_NoSupportFactor = reference.m_NoSupportFactor;
    m_ParticleSpreadRange = reference.m_ParticleSpreadRange;
    m_ShellSpreadRange = reference.m_ShellSpreadRange;
    m_ShellAngVelRange = reference.m_ShellAngVelRange;
    m_MuzzleOff = reference.m_MuzzleOff;
    m_EjectOff = reference.m_EjectOff;
    m_MagOff = reference.m_MagOff;
	m_RoundsFired = reference.m_RoundsFired;
	m_IsAnimatedManually = reference.m_IsAnimatedManually;

    return 0;
}


//////////////////////////////////////////////////////////////////////////////////////////
// Virtual method:  ReadProperty
//////////////////////////////////////////////////////////////////////////////////////////
// Description:     Reads a property value from a reader stream. If the name isn't
//                  recognized by this class, then ReadProperty of the parent class
//                  is called. If the property isn't recognized by any of the base classes,
//                  false is returned, and the reader's position is untouched.

<<<<<<< HEAD
int HDFirearm::ReadProperty(const std::string_view &propName, Reader &reader)
{
    if (propName == "Magazine")
    {
        const Entity *pObj = g_PresetMan.GetEntityPreset(reader);
        if (pObj)
        {
            m_pMagazineReference = dynamic_cast<const Magazine *>(pObj);

            delete m_pMagazine;
            m_pMagazine = dynamic_cast<Magazine *>(m_pMagazineReference->Clone());
=======
int HDFirearm::ReadProperty(std::string propName, Reader &reader) {
    if (propName == "Magazine") {
        RemoveAttachable(m_pMagazine);
        const Entity *magazineEntity = g_PresetMan.GetEntityPreset(reader);
        if (magazineEntity) {
            m_pMagazineReference = dynamic_cast<const Magazine *>(magazineEntity);
            m_pMagazine = dynamic_cast<Magazine *>(magazineEntity->Clone());
            AddAttachable(m_pMagazine);
>>>>>>> 9e7109fe
        }
    } else if (propName == "Flash") {
        RemoveAttachable(m_pFlash);
        const Entity *flashEntity = g_PresetMan.GetEntityPreset(reader);
        if (flashEntity) {
            m_pFlash = dynamic_cast<Attachable *>(flashEntity->Clone());
            AddAttachable(m_pFlash);
            m_pFlash->SetDrawnNormallyByParent(false);
            m_pFlash->SetDeleteWhenRemovedFromParent(true);
            m_pFlash->SetCollidesWithTerrainWhileAttached(false);
        }
    } else if (propName == "PreFireSound") {
        reader >> m_PreFireSound;
        m_DeactivationSound.SetSoundOverlapMode(SoundContainer::SoundOverlapMode::IGNORE_PLAY);
    } else if (propName == "FireSound")
        reader >> m_FireSound;
    else if (propName == "FireEchoSound") {
        reader >> m_FireEchoSound;
        m_FireEchoSound.SetSoundOverlapMode(SoundContainer::SoundOverlapMode::RESTART);
    } else if (propName == "ActiveSound") {
        reader >> m_ActiveSound;
    } else if (propName == "DeactivationSound") {
        reader >> m_DeactivationSound;
        m_DeactivationSound.SetSoundOverlapMode(SoundContainer::SoundOverlapMode::IGNORE_PLAY);
    } else if (propName == "EmptySound") {
        reader >> m_EmptySound;
    } else if (propName == "ReloadStartSound") {
        reader >> m_ReloadStartSound;
    } else if (propName == "ReloadEndSound") {
        reader >> m_ReloadEndSound;
    } else if (propName == "RateOfFire") {
        reader >> m_RateOfFire;
    } else if (propName == "ActivationDelay") {
        reader >> m_ActivationDelay;
    } else if (propName == "DeactivationDelay") {
        reader >> m_DeactivationDelay;
    } else if (propName == "ReloadTime") {
        reader >> m_ReloadTime;
    } else if (propName == "FullAuto") {
        reader >> m_FullAuto;
    } else if (propName == "FireIgnoresThis") {
        reader >> m_FireIgnoresThis;
    } else if (propName == "RecoilTransmission") {
        reader >> m_JointStiffness;
    } else if (propName == "IsAnimatedManually") {
		reader >> m_IsAnimatedManually;
    } else if (propName == "ShakeRange") {
        reader >> m_ShakeRange;
        m_ShakeRange /= 2;
    } else if (propName == "SharpShakeRange") {
        reader >> m_SharpShakeRange;
        m_SharpShakeRange /= 2;
    } else if (propName == "NoSupportFactor") {
        reader >> m_NoSupportFactor;
    } else if (propName == "ParticleSpreadRange") {
        reader >> m_ParticleSpreadRange;
        m_ParticleSpreadRange /= 2;
    } else if (propName == "ShellSpreadRange") {
        reader >> m_ShellSpreadRange;
        m_ShellSpreadRange /= 2;
    } else if (propName == "ShellAngVelRange") {
        reader >> m_ShellAngVelRange;
        m_ShellAngVelRange /= 2;
    } else if (propName == "MuzzleOffset") {
        reader >> m_MuzzleOff;
    } else if (propName == "EjectionOffset") {
        reader >> m_EjectOff;
    } else {
        return HeldDevice::ReadProperty(propName, reader);
    }

    return 0;
}


//////////////////////////////////////////////////////////////////////////////////////////
// Virtual method:  Save
//////////////////////////////////////////////////////////////////////////////////////////
// Description:     Saves the complete state of this HDFirearm with a Writer for
//                  later recreation with Create(Reader &reader);

int HDFirearm::Save(Writer &writer) const
{
    HeldDevice::Save(writer);

    writer.NewProperty("Magazine");
    writer << m_pMagazine;
    writer.NewProperty("Flash");
    writer << m_pFlash;
    writer.NewProperty("PreFireSound");
    writer << m_PreFireSound;
    writer.NewProperty("FireSound");
    writer << m_FireSound;
    writer.NewProperty("FireEchoSound");
    writer << m_FireEchoSound;
    writer.NewProperty("ActiveSound");
    writer << m_ActiveSound;
    writer.NewProperty("DeactivationSound");
    writer << m_DeactivationSound;
    writer.NewProperty("EmptySound");
    writer << m_EmptySound;
    writer.NewProperty("ReloadStartSound");
    writer << m_ReloadStartSound;
    writer.NewProperty("ReloadEndSound");
    writer << m_ReloadEndSound;
    writer.NewProperty("RateOfFire");
    writer << m_RateOfFire;
    writer.NewProperty("ActivationDelay");
    writer << m_ActivationDelay;
    writer.NewProperty("DeactivationDelay");
    writer << m_DeactivationDelay;
    writer.NewProperty("ReloadTime");
    writer << m_ReloadTime;
    writer.NewProperty("FullAuto");
    writer << m_FullAuto;
    writer.NewProperty("FireIgnoresThis");
    writer << m_FireIgnoresThis;
    writer.NewProperty("RecoilTransmission");
    writer << m_JointStiffness;
	writer.NewProperty("IsAnimatedManually");
	writer << m_IsAnimatedManually;
	writer.NewProperty("ShakeRange");
    writer << m_ShakeRange * 2;
    writer.NewProperty("SharpShakeRange");
    writer << m_SharpShakeRange * 2;
    writer.NewProperty("NoSupportFactor");
    writer << m_NoSupportFactor;
    writer.NewProperty("ParticleSpreadRange");
    writer << m_ParticleSpreadRange * 2;
    writer.NewProperty("ShellSpreadRange");
    writer << m_ShellSpreadRange * 2;
    writer.NewProperty("ShellAngVelRange");
    writer << m_ShellAngVelRange * 2;
    writer.NewProperty("MuzzleOffset");
    writer << m_MuzzleOff;
    writer.NewProperty("EjectionOffset");
    writer << m_EjectOff;

    return 0;
}


//////////////////////////////////////////////////////////////////////////////////////////
// Method:          Destroy
//////////////////////////////////////////////////////////////////////////////////////////
// Description:     Destroys and resets (through Clear()) the HDFirearm object.

void HDFirearm::Destroy(bool notInherited)
{
    m_PreFireSound.Stop();
    m_FireSound.Stop();
    m_FireEchoSound.Stop();
    m_ActiveSound.Stop();
    m_DeactivationSound.Stop();
    m_EmptySound.Stop();
    m_ReloadStartSound.Stop();
    m_ReloadEndSound.Stop();

    if (!notInherited)
        HeldDevice::Destroy();
    Clear();
}

/////////////////////////////////////////////////////////////////////////////////////////////////////////////////////////////

void HDFirearm::SetMagazine(Magazine *newMagazine) {
    if (newMagazine == nullptr) {
        if (m_pMagazine && m_pMagazine->IsAttached()) { RemoveAttachable(m_pMagazine); }
        m_pMagazine = nullptr;
    } else {
        if (m_pMagazine && m_pMagazine->IsAttached()) { RemoveAttachable(m_pMagazine); }
        m_pMagazine = newMagazine;
        AddAttachable(newMagazine);

        m_HardcodedAttachableUniqueIDsAndSetters.insert({newMagazine->GetUniqueID(), [](MOSRotating *parent, Attachable *attachable) {
            Magazine *castedAttachable = dynamic_cast<Magazine *>(attachable);
            RTEAssert(!attachable || castedAttachable, "Tried to pass incorrect Attachable subtype " + (attachable ? attachable->GetClassName() : "") + " to SetMagazine");
            dynamic_cast<HDFirearm *>(parent)->SetMagazine(castedAttachable);
        }});
    }
}

/////////////////////////////////////////////////////////////////////////////////////////////////////////////////////////////

void HDFirearm::SetFlash(Attachable *newFlash) {
    if (newFlash == nullptr) {
        if (m_pFlash && m_pFlash->IsAttached()) { RemoveAttachable(m_pFlash); }
        m_pFlash = nullptr;
    } else {
        if (m_pFlash && m_pFlash->IsAttached()) { RemoveAttachable(m_pFlash); }
        m_pFlash = newFlash;
        AddAttachable(newFlash);

        m_HardcodedAttachableUniqueIDsAndSetters.insert({newFlash->GetUniqueID(), [](MOSRotating *parent, Attachable *attachable) {
            dynamic_cast<HDFirearm *>(parent)->SetFlash(attachable);
        }});
    }
}

/////////////////////////////////////////////////////////////////////////////////////////////////////////////////////////////

bool HDFirearm::SetNextMagazineName(string magName)
{
    const Magazine * pNewMag = dynamic_cast<const Magazine *>(g_PresetMan.GetEntityPreset("Magazine", magName));
    if (pNewMag)
    {
        m_pMagazineReference = pNewMag;
        m_AIFireVel = -1;
        m_AIBulletLifeTime = 0;
        m_AIBulletAccScalar = -1;

        return true;
    }
    return false;
}


//////////////////////////////////////////////////////////////////////////////////////////
// Virtual method:  GetRoundInMagCount
//////////////////////////////////////////////////////////////////////////////////////////
// Description:     Gets the number of rounds still in the loaded magazine.

int HDFirearm::GetRoundInMagCount() const
{
    return m_pMagazine ? m_pMagazine->GetRoundCount() : 0;
}


//////////////////////////////////////////////////////////////////////////////////////////
// Method:          GetAIFireVel
//////////////////////////////////////////////////////////////////////////////////////////
// Description:     Gets the velocity the AI use when aiming this weapon

float HDFirearm::GetAIFireVel()
{
    if (m_AIFireVel < 0 && m_pMagazine)
        m_AIFireVel = m_pMagazine->GetAIAimVel();

    return m_AIFireVel;
}


//////////////////////////////////////////////////////////////////////////////////////////
// Method:          GetAIBulletLifeTime
//////////////////////////////////////////////////////////////////////////////////////////
// Description:     Gets the bullet life time the AI use when aiming this weapon.

unsigned long HDFirearm::GetAIBulletLifeTime()
{
    if (m_AIBulletLifeTime == 0 && m_pMagazine)
    {
        const Round * pRound = m_pMagazine->GetNextRound();
        if (pRound)
        {
            m_AIBulletLifeTime = pRound->GetAILifeTime();

            // Set a default if the lifetime is zero (i.e. infinite)
            if (m_AIBulletLifeTime == 0)
                m_AIBulletLifeTime = 20000;
        }
    }

    return m_AIBulletLifeTime;   
}


//////////////////////////////////////////////////////////////////////////////////////////
// Method:          GetBulletAccScalar
//////////////////////////////////////////////////////////////////////////////////////////
// Description:     Gets the bullet acceleration scalar the AI use when aiming this weapon.

float HDFirearm::GetBulletAccScalar()
{
    if (m_AIBulletAccScalar < 0 && m_pMagazine)
        m_AIBulletAccScalar = m_pMagazine->GetBulletAccScalar();

    return m_AIBulletAccScalar;
}


//////////////////////////////////////////////////////////////////////////////////////////
// Method:          GetAIBlastRadius
//////////////////////////////////////////////////////////////////////////////////////////
// Description:     Gets the blast radius the AI use when aiming this weapon

float HDFirearm::GetAIBlastRadius() const
{
    int radius = -1;
    if (m_pMagazine)
        radius = m_pMagazine->GetAIAimBlastRadius();

    if (radius < 0)
    {
        // Set default value
        if (m_IsExplosiveWeapon)
            radius = 100;
        else
            radius = 0;
    }

    return radius;
}


//////////////////////////////////////////////////////////////////////////////////////////
// Method:          GetAIPenetration
//////////////////////////////////////////////////////////////////////////////////////////
// Description:     Gets how much material the projectiles from this weapon can destory.

float HDFirearm::GetAIPenetration() const
{
    if (m_pMagazine)
        return m_pMagazine->GetAIAimPenetration();

    return 0;
}


//////////////////////////////////////////////////////////////////////////////////////////
// Method:          CompareTrajectories
//////////////////////////////////////////////////////////////////////////////////////////
// Description:     Estimates how close the projectiles from two weapons will land.

float HDFirearm::CompareTrajectories(HDFirearm * pWeapon)
{
    if (pWeapon)
    {
        // Get AI aim data and cap life time to one second
        unsigned long LifeTime1 = GetAIBulletLifeTime();
        if (LifeTime1 == 0 || LifeTime1 > 1000)
            LifeTime1 = 1000;

        unsigned long LifeTime2 = GetAIBulletLifeTime();
        if (LifeTime2 == 0 || LifeTime2 > 1000)
            LifeTime2 = 1000;

        float time = max(min(LifeTime1, LifeTime2) / 1000.0f, 0.5f);
        Vector Vel1 = Vector(GetAIFireVel(), 0);
        Vector Vel2 = Vector(pWeapon->GetAIFireVel(), 0);

        // Estimate the hit pos according to: FuturePos=Pos+Vel+Accel*(t*t*0.5)
        time = time * time * 0.5;
        Vector FuturePos1 = GetMuzzlePos();
        g_SceneMan.WrapPosition(FuturePos1);
        FuturePos1 = FuturePos1 * c_MPP + RotateOffset(Vel1) + g_SceneMan.GetGlobalAcc() * GetBulletAccScalar() * time;

        Vector FuturePos2 = GetMuzzlePos();
        g_SceneMan.WrapPosition(FuturePos2);
        FuturePos2 = pWeapon->GetMuzzlePos() * c_MPP + RotateOffset(Vel2) + g_SceneMan.GetGlobalAcc() * pWeapon->GetBulletAccScalar() * time;

        return (FuturePos2 - FuturePos1).GetMagnitude() * c_PPM;
    }

    return 100000;
}


//////////////////////////////////////////////////////////////////////////////////////////
// Virtual method:  GetMagazinePos
//////////////////////////////////////////////////////////////////////////////////////////
// Description:     Gets the absolute position of the magazine or other equivalent point of
//                  this.

Vector HDFirearm::GetMagazinePos() const
{
    return m_Pos + RotateOffset(m_MagOff);
}


//////////////////////////////////////////////////////////////////////////////////////////
// Virutal method:  GetMuzzlePos
//////////////////////////////////////////////////////////////////////////////////////////
// Description:     Gets the absolute position of the muzzle or other equivalent point of
//                  this.

Vector HDFirearm::GetMuzzlePos() const
{
    return m_Pos + RotateOffset(m_MuzzleOff);
}


//////////////////////////////////////////////////////////////////////////////////////////
// Virtual method:  RestDetection
//////////////////////////////////////////////////////////////////////////////////////////
// Description:     Does the calculations necessary to detect whether this MO appears to
//                  have has settled in the world and is at rest or not. IsAtRest()
//                  retreves the answer.

void HDFirearm::RestDetection()
{
    HeldDevice::RestDetection();

    if (m_FiredOnce)
        m_RestTimer.Reset();
}


//////////////////////////////////////////////////////////////////////////////////////////
// Virtual method:  Activate
//////////////////////////////////////////////////////////////////////////////////////////
// Description:     Activates one of this HDFirearm's features. Analogous to 'pulling
//                  the trigger'.

void HDFirearm::Activate() {
    bool wasActivated = m_Activated;
    HeldDevice::Activate();

    if (!IsReloading()) {
        if (!m_ActiveSound.IsBeingPlayed()) { m_ActiveSound.Play(this->m_Pos); }
        if (!wasActivated && !m_PreFireSound.IsBeingPlayed()) { m_PreFireSound.Play(this->m_Pos); }
    }
}


//////////////////////////////////////////////////////////////////////////////////////////
// Virtual method:  Deactivate
//////////////////////////////////////////////////////////////////////////////////////////
// Description:     Deactivates one of this HDFirearm's features. Analogous to 'releasing
//                  the trigger'.

void HDFirearm::Deactivate() {
    bool wasActivated = m_Activated;
    HeldDevice::Deactivate();
    m_FiredOnce = false;

    m_PreFireSound.Stop();
    if (m_FireSound.GetLoopSetting() == -1) { m_FireSound.Stop(); }
    if (wasActivated && m_pMagazine && !m_pMagazine->IsEmpty()) { m_DeactivationSound.Play(m_Pos); }
}

//////////////////////////////////////////////////////////////////////////////////////////
// Method:			StopActivationSound
//////////////////////////////////////////////////////////////////////////////////////////
// Description:     Aborts playing of active sound no matter what. Used to silence spinning 
//                  weapons when weapons swapped

void HDFirearm::StopActivationSound()
{
    if (m_ActiveSound.IsBeingPlayed())
        m_ActiveSound.Stop();

	//TODO: Also stop any animation
	//Those don't work really, at least we stopped it from making noise
	//m_Frame = 0;
	//m_Activated = false;
	//m_LastFireTmr.SetElapsedSimTimeMS(m_DeactivationDelay + 1);
}


//////////////////////////////////////////////////////////////////////////////////////////
// Virtual method:  Reload
//////////////////////////////////////////////////////////////////////////////////////////
// Description:     Throws out the currently used Magazine, if any, and puts in a new one
//                  after the reload delay is up.

void HDFirearm::Reload()
{
    if (!m_Reloading)
    {
        if (m_pMagazine)
        {
            m_pMagazine->SetVel(m_Vel + Vector(m_HFlipped ? -3 : 3, 0.3));
            m_pMagazine->SetAngularVel(6.0F + (-RandomNum(0.0F, 6.0F)));
            if (!m_pMagazine->IsDiscardable()) { m_pMagazine->SetToDelete(); }
            RemoveAttachable(m_pMagazine, m_pMagazine->IsDiscardable(), false);
            m_pMagazine = 0;
        }

        // Stop any activation
        m_Activated = false;
        if (m_FireSound.GetLoopSetting() == -1 && m_FireSound.IsBeingPlayed())
            m_FireSound.Stop();

        m_ReloadStartSound.Play(m_Pos);
        m_ReloadTmr.Reset();
        m_Reloading = true;
    }
}


//////////////////////////////////////////////////////////////////////////////////////////
// Virtual method:  NeedsReloading
//////////////////////////////////////////////////////////////////////////////////////////
// Description:     Tells whether the device is curtrently in need of being reloaded.

bool HDFirearm::NeedsReloading() const
{
    if (!m_Reloading)
    {
        if (m_pMagazine)
        {
            // If we've used over half the rounds, we can profitably go ahead and reload
            return !m_pMagazine->IsOverHalfFull();
        }
        return true;
    }
    // We're currently reloading
    return false;
}


//////////////////////////////////////////////////////////////////////////////////////////
// Virtual method:  IsFull
//////////////////////////////////////////////////////////////////////////////////////////
// Description:     Tells whether the device is curtrently full and reloading won't have
//                  any effect.

bool HDFirearm::IsFull()
{
    if (!m_Reloading)
    {
        if (m_pMagazine)
        {
            // If we've used over half the rounds, we can profitably go ahead and reload
            return m_pMagazine->GetRoundCount() == m_pMagazine->GetCapacity() || m_pMagazine->GetCapacity() < 0;
        }
        return false;
    }
    // We're currently reloading
    return true;
}


//////////////////////////////////////////////////////////////////////////////////////////
// Virtual method:  Update
//////////////////////////////////////////////////////////////////////////////////////////
// Description:     Updates this HDFirearm. Supposed to be done every frame.

void HDFirearm::Update()
{
    HeldDevice::Update();

    if (m_PreFireSound.IsBeingPlayed()) { m_PreFireSound.SetPosition(m_Pos); }
    if (m_FireSound.IsBeingPlayed()) { m_FireSound.SetPosition(m_Pos); }
    if (m_ActiveSound.IsBeingPlayed()) { m_ActiveSound.SetPosition(m_Pos); }
    if (m_DeactivationSound.IsBeingPlayed()) { m_DeactivationSound.SetPosition(m_Pos); }

    /////////////////////////////////
    // Activation/firing logic

    int roundsFired = 0;
	m_RoundsFired = 0;
    float degAimAngle = m_Rotation.GetDegAngle();
    degAimAngle = m_HFlipped ? (180 + degAimAngle) : degAimAngle;
    float totalFireForce = 0;
    m_FireFrame = false;
    m_DoneReloading = false;
    bool playedRoundFireSound = false;

    if (m_pMagazine && !m_pMagazine->IsEmpty())
    {
        if (m_Activated && !m_PreFireSound.IsBeingPlayed()) {

            // Get the parent root of this AEmitter
// TODO: Potentially get this once outside instead, like in attach/detach")
            MovableObject *pRootParent = GetRootParent();

            // Full auto
            if (m_FullAuto)
            {
                // ms per Round.
                double mspr = (long double)60000 / (long double)m_RateOfFire;
                // First round should fly as soon as activated and the delays are taken into account
                if (!m_FiredOnce && (m_LastFireTmr.GetElapsedSimTimeMS() - m_DeactivationDelay - m_ActivationDelay) > mspr)
                {
                    roundsFired = 1;
                    // Wind back the last fire timer appropriately for the first round, but not farther back than 0
                    m_LastFireTmr.SetElapsedSimTimeMS(MAX(m_LastFireTmr.GetElapsedSimTimeMS() - mspr, 0));
                }
                // How many rounds are going to fly since holding down activation. Make sure gun can't be fired faster by tapping activation fast
                if (m_LastFireTmr.GetElapsedSimTimeMS() > (m_ActivationTimer.GetElapsedSimTimeMS() - m_ActivationDelay))
                    roundsFired += (m_ActivationTimer.GetElapsedSimTimeMS() - m_ActivationDelay) / mspr;
                else
                    roundsFired += m_LastFireTmr.GetElapsedSimTimeMS() / mspr;
            }
            // Semi-auto
            else
            {
                double mspr = (long double)60000 / (long double)m_RateOfFire;
// TODO: Confirm that the delays work properly in semi-auto!
                if (!m_FiredOnce && (m_LastFireTmr.GetElapsedSimTimeMS() - m_ActivationDelay - m_DeactivationDelay) > mspr)
                    roundsFired = 1;
                else
                    roundsFired = 0;
            }

            if (roundsFired >= 1)
            {
                m_FiredOnce = m_FireFrame = true;
                m_LastFireTmr.Reset();
            }

            Vector roundVel;
            Vector shellVel;

            Round *pRound = 0;
            Vector tempNozzle;
            Vector tempEject;
            MOPixel *pPixel;
            float shake, particleSpread, shellSpread, lethalRange;

			int player = -1;
			Controller * pController = 0;
			if (m_Parent)
			{
				Actor * pActor = dynamic_cast<Actor *>(m_Parent);
				if (pActor)
				{
					pController = pActor->GetController();
					if (pController)
						player = pController->GetPlayer();
				}
			}

            lethalRange = m_MaxSharpLength + max(g_FrameMan.GetPlayerFrameBufferWidth(-1), g_FrameMan.GetPlayerFrameBufferHeight(-1)) * 0.52;
            Actor *pUser = dynamic_cast<Actor *>(pRootParent);
            if (pUser)
                lethalRange += pUser->GetAimDistance();

            // Fire all rounds that were fired this frame.
            for (int i = 0; i < roundsFired && !m_pMagazine->IsEmpty(); ++i)
            {
				m_RoundsFired++;

                pRound = m_pMagazine->PopNextRound();
                shake = (m_ShakeRange - ((m_ShakeRange - m_SharpShakeRange) * m_SharpAim)) *
                        (m_Supported ? 1.0F : m_NoSupportFactor) * RandomNormalNum();
                tempNozzle = m_MuzzleOff.GetYFlipped(m_HFlipped);
                tempNozzle.DegRotate(degAimAngle + shake);
                roundVel.SetXY(pRound->GetFireVel(), 0);
                roundVel.DegRotate(degAimAngle + shake);

                Vector particlePos;
                Vector particleVel;

                // Launch all particles in round
                MovableObject *pParticle = 0;
                while (!pRound->IsEmpty())
                {
                    pParticle = pRound->PopNextParticle();

                    // Only make the particles separate back behind the nozzle, not in front. THis is to avoid silly penetration firings
					particlePos = tempNozzle + (roundVel.GetNormalized() * (-RandomNum()) * pRound->GetSeparation());
                    pParticle->SetPos(m_Pos + particlePos);

                    particleVel = roundVel;
                    particleSpread = m_ParticleSpreadRange * RandomNormalNum();
                    particleVel.DegRotate(particleSpread);
                    pParticle->SetVel(m_Vel + particleVel);
                    pParticle->SetRotAngle(particleVel.GetAbsRadAngle());
                    // F = m * a
                    totalFireForce += pParticle->GetMass() * pParticle->GetVel().GetMagnitude();

                    // Detach if it's an attachable
                    Attachable *pAttachable = dynamic_cast<Attachable *>(pParticle);
                    if (pAttachable)
                    {
                        if (pAttachable->IsAttached()) { dynamic_cast<MOSRotating *>(pAttachable->GetParent())->RemoveAttachable(pAttachable); }
                        // Activate if it is some kind of grenade or whatnot.
                        ThrownDevice *pTD = dynamic_cast<ThrownDevice *>(pAttachable);
                        if (pTD)
                            pTD->Activate();
                    }

                    // Set the fired particle to not hit this HeldDevice's parent, if applicable
                    if (m_FireIgnoresThis)
                        pParticle->SetWhichMOToNotHit(this, 1.0f);

                    // Set the team so alarm events that happen if these gib won't freak out the guy firing
                    pParticle->SetTeam(m_Team);

                    // Also make this not hit team members
                    pParticle->SetIgnoresTeamHits(true);

                    // Decide for how long until the bullet tumble and start to lose lethality
                    pPixel = dynamic_cast<MOPixel *>(pParticle);
                    if (pPixel)
                        pPixel->SetLethalRange(lethalRange);

                    g_MovableMan.AddParticle(pParticle);
                }
                pParticle = 0;

                // Launch shell, if there is one.
                MovableObject *pShell = pRound->GetShell() ? dynamic_cast<MovableObject *>(pRound->GetShell()->Clone()) : 0;
                if (pShell)
                {
                    tempEject = m_EjectOff.GetYFlipped(m_HFlipped);
                    shellSpread = m_ShellSpreadRange * RandomNormalNum();
                    tempEject.DegRotate(degAimAngle + shellSpread);
                    pShell->SetPos(m_Pos + tempEject);

                    // ##@#@@$ TEMP
                    shellVel.SetXY(pRound->GetShellVel(), 0);
                    shellVel.DegRotate(degAimAngle + 150 * (m_HFlipped ? -1 : 1) + shellSpread);
                    pShell->SetVel(m_Vel + shellVel);
                    pShell->SetRotAngle(m_Rotation.GetRadAngle());
                    pShell->SetAngularVel(pShell->GetAngularVel() + (m_ShellAngVelRange * RandomNormalNum()));
					pShell->SetHFlipped(m_HFlipped);
//                  // Set the ejected shell to not hit this HeldDevice's parent, if applicable
//                  if (m_FireIgnoresThis)
//                      pParticle->SetWhichMOToNotHit(pRootParent, 1.0f);
                    // Set the team so alarm events that happen if these gib won't freak out the guy firing
                    pShell->SetTeam(m_Team);
                    g_MovableMan.AddParticle(pShell);
                    pShell = 0;
                }

                // Sound the extra Round firing sound, if any is defined
                if (!playedRoundFireSound && pRound->HasFireSound())
                {
                    pRound->GetFireSound()->Play(m_Pos);
                    playedRoundFireSound = true;
                }

                delete pRound;
            }
            pRound = 0;
        }
    }
/* This is done when manually reloading now
    // No rounds left in current mag, so eject mag and reload!
// TODO: Implemetn reloading and multiple mags etc
    else if (m_pMagazine)
    {
        // Do something with mag if empty
        if (roundsFired <= 0 && m_pMagazine->IsEmpty())
        {
            m_pMagazine->SetVel(m_Vel + Vector(m_HFlipped ? -3 : 3, 0.3));
            m_pMagazine->SetAngularVel(6 + (-6 * RandomNum()));
            m_pMagazine->Detach();
            g_MovableMan.AddParticle(m_pMagazine);
            m_pMagazine = 0;
            m_Activated = false;

            // Stop any looping activation sounds
            if (m_FireSound.GetLoopSetting() == -1 && m_FireSound.IsBeingPlayed())
                m_FireSound.Stop();

            m_ReloadStartSound.Play(m_Pos);

            m_ReloadTmr.Reset();
        }
    }
*/
    // No or empty magazine, so just click.
    else if (((m_pMagazine && m_pMagazine->IsEmpty()) || !m_pMagazine) && m_Activated && !m_AlreadyClicked )
    {
        // Play empty pin click sound.
        m_EmptySound.Play(m_Pos);
        m_DeactivationSound.Play(m_Pos);
        // Indicate that we have clicked once during the current activation. 
        m_AlreadyClicked = true;

        // Auto-reload
        Reload();
    }

    // No magazine, have started to reload, so put new mag in when done
    if (m_Reloading && !m_pMagazine && m_pMagazineReference && m_ReloadTmr.IsPastSimMS(m_ReloadTime))
    {
        m_pMagazine = dynamic_cast<Magazine *>(m_pMagazineReference->Clone());
        if (m_pMagazine)
        {
            AddAttachable(m_pMagazine);
            m_ReloadEndSound.Play(m_Pos);

            m_ActivationTimer.Reset();
            m_ActivationTimer.Reset();
            m_LastFireTmr.Reset();

            if (m_Activated) { m_PreFireSound.Play(); }
        }

        m_Reloading = false;
        m_DoneReloading = true;
    }

    // Do stuff to deactivate after being activated
    if (!m_Activated)
    {
        // Reset the click indicator.
        m_AlreadyClicked = false;

        m_PreFireSound.Stop();
        // Stop any looping activation sounds
        if (m_FireSound.GetLoopSetting() == -1)// && m_FireSound.IsBeingPlayed())
            m_FireSound.Stop();
    }

    //////////////////////////////////////////////
    // Recoil and other activation effects logic.

    if (roundsFired > 0) {
        // Alternate to get that shake effect!
        m_Recoiled = !m_Recoiled;

        // Set up the recoil force and shake offsets
        if (m_Recoiled)
        {
            m_RecoilForce.SetXY(totalFireForce * m_JointStiffness, 0);
            m_RecoilForce = RotateOffset(m_RecoilForce);
            m_RecoilForce = -m_RecoilForce;

            // Set up the recoil shake offset
            m_RecoilOffset = m_RecoilForce;
            m_RecoilOffset.SetMagnitude(1.25);
        }

        AddImpulseForce(m_RecoilForce, m_RecoilOffset);

        // Display gun animation
		if (!m_IsAnimatedManually)
		{
			if (m_FrameCount > 1)
				m_Frame = 1;
		}

        // Display gun flame frame.
        if (m_pFlash) {
            m_pFlash->SetParentOffset(m_MuzzleOff);
            m_pFlash->SetFrame(RandomNum(0, m_pFlash->GetFrameCount() - 1));
        }

        // Play firing sound
        // Only start playing if it's not a looping fire sound that is already playing, and if there's a mag
        if (m_pMagazine) {
            if (!(m_FireSound.GetLoopSetting() == -1 && m_FireSound.IsBeingPlayed())) {
                m_FireSound.Play(m_Pos);
            }
            m_FireEchoSound.Play(m_Pos);
        }
    }
    else {
        m_Recoiled = false;
		if (!m_IsAnimatedManually)
	        m_Frame = 0;
    }

    // Display and override gun animation if there's a special one
    if (m_FrameCount > 1)
    {
        if (m_SpriteAnimMode == LOOPWHENMOVING)
        {
            if (m_Activated || m_LastFireTmr.GetElapsedSimTimeMS() < m_DeactivationDelay)
            {
                // Max rate of the animation when fully activated and firing
                int animDuration = m_SpriteAnimDuration;
                // Spin up - can only spin up if mag is inserted
                if (m_Activated && !m_Reloading && m_ActivationTimer.GetElapsedSimTimeMS() < m_ActivationDelay)
                {
                    animDuration = (int)LERP(0, m_ActivationDelay, (float)(m_SpriteAnimDuration * 10), (float)m_SpriteAnimDuration, m_ActivationTimer.GetElapsedSimTimeMS());
                    m_ActiveSound.SetPitch(LERP(0, m_ActivationDelay, 0, 1.0, m_ActivationTimer.GetElapsedSimTimeMS()));
                }
                // Spin down
                if ((!m_Activated || m_Reloading) && m_LastFireTmr.GetElapsedSimTimeMS() < m_DeactivationDelay)
                {
                    animDuration = (int)LERP(0, m_DeactivationDelay, (float)m_SpriteAnimDuration, (float)(m_SpriteAnimDuration * 10), m_LastFireTmr.GetElapsedSimTimeMS());
                    m_ActiveSound.SetPitch(LERP(0, m_DeactivationDelay, 1.0, 0, m_LastFireTmr.GetElapsedSimTimeMS()));
                }

                if (animDuration > 0 && !(m_Reloading && m_LastFireTmr.GetElapsedSimTimeMS() >= m_DeactivationDelay))
                {
                    float cycleTime = ((long)m_SpriteAnimTimer.GetElapsedSimTimeMS()) % animDuration;
					if (!m_IsAnimatedManually)
	                    m_Frame = std::floor((cycleTime / (float)animDuration) * (float)m_FrameCount);
                }
                else
                    m_ActiveSound.Stop();
            }
            else
            {
				if (!m_IsAnimatedManually)
					m_Frame = 0;
                m_ActiveSound.Stop();
            }
        }
    }

    /////////////////////////////////
    // Update fitted Magazine.

    if (m_pMagazine) {
        // Recoil offset has to be applied after the Update or it'll get reset within the update
        m_pMagazine->SetRecoil(m_RecoilForce, m_RecoilOffset, m_Recoiled);
    }

    m_FiredLastFrame = m_FireFrame;
}


//////////////////////////////////////////////////////////////////////////////////////////
// Method:  EstimateDigStrenght
//////////////////////////////////////////////////////////////////////////////////////////
// Description:     Estimates what material strength the rounds in the magazine can destroy. 

float HDFirearm::EstimateDigStrenght()
{
    if (m_pMagazine)
        return m_pMagazine->EstimateDigStrenght();

    return 1;
}


//////////////////////////////////////////////////////////////////////////////////////////
// Virtual method:  Draw
//////////////////////////////////////////////////////////////////////////////////////////
// Description:     Draws this HDFirearm's current graphical representation to a
//                  BITMAP of choice.

void HDFirearm::Draw(BITMAP *pTargetBitmap, const Vector &targetPos, DrawMode mode, bool onlyPhysical) const {
    if (m_pFlash && m_FireFrame && !m_pFlash->IsDrawnAfterParent() && mode == g_DrawColor && !onlyPhysical) {
        m_pFlash->Draw(pTargetBitmap, targetPos, mode, onlyPhysical);
    }

    HeldDevice::Draw(pTargetBitmap, targetPos, mode, onlyPhysical);

    if (m_pFlash && m_FireFrame && m_pFlash->IsDrawnAfterParent() && mode == g_DrawColor && !onlyPhysical) {
        m_pFlash->Draw(pTargetBitmap, targetPos, mode, onlyPhysical);
    }

    // Fudge the muzzle pos forward a little bit so the glow aligns nicely
    Vector muzzlePos = m_MuzzleOff;
    muzzlePos.m_X += 4;
    muzzlePos = m_Pos + RotateOffset(muzzlePos);
    // Set the screen flash effect to draw at the final post processing stage
    if (m_FireFrame && m_pFlash && m_pFlash->GetScreenEffect() && mode == g_DrawColor && !onlyPhysical && !g_SceneMan.ObscuredPoint(muzzlePos)) {
        g_PostProcessMan.RegisterPostEffect(muzzlePos, m_pFlash->GetScreenEffect(), m_pFlash->GetScreenEffectHash(), 55.0F + RandomNum(0.0F, 200.0F), m_pFlash->GetEffectRotAngle());
    }
}


//////////////////////////////////////////////////////////////////////////////////////////
// Virtual method:  DrawHUD
//////////////////////////////////////////////////////////////////////////////////////////
// Description:     Draws an aiming aid in front of this HeldDevice.

void HDFirearm::DrawHUD(BITMAP *pTargetBitmap, const Vector &targetPos, int whichScreen, bool playerControlled)
{
    if (!m_HUDVisible)
        return;

    // Only draw if the team viewing this is on the same team OR has seen the space where this is located
    int viewingTeam = g_ActivityMan.GetActivity()->GetTeamOfPlayer(g_ActivityMan.GetActivity()->PlayerOfScreen(whichScreen));
    if (viewingTeam != m_Team && viewingTeam != Activity::NoTeam)
    {
        if (g_SceneMan.IsUnseen(m_Pos.m_X, m_Pos.m_Y, viewingTeam))
            return;
    }

    HeldDevice::DrawHUD(pTargetBitmap, targetPos, whichScreen);

    // Don't bother if the aim distance is really short, or not held
    if (!m_Parent || m_SharpAim < 0.15)
        return;

    float sharpLength = m_MaxSharpLength * m_SharpAim;

    if (playerControlled)
    {
        Vector aimPoint1(sharpLength - 9, 0);
        Vector aimPoint2(sharpLength - 3, 0);
        Vector aimPoint3(sharpLength + 3, 0);
        Vector aimPoint4(sharpLength + 9, 0);
        aimPoint1 += m_MuzzleOff;
        aimPoint2 += m_MuzzleOff;
        aimPoint3 += m_MuzzleOff;
        aimPoint4 += m_MuzzleOff;
        Matrix aimMatrix(m_Rotation);
        aimMatrix.SetXFlipped(m_HFlipped);
        aimPoint1 *= aimMatrix;
        aimPoint2 *= aimMatrix;
        aimPoint3 *= aimMatrix;
        aimPoint4 *= aimMatrix;
        aimPoint1 += m_Pos;
        aimPoint2 += m_Pos;
        aimPoint3 += m_Pos;
        aimPoint4 += m_Pos;

        // Put the flickering glows on the reticule dots, in absolute scene coordinates
		int glow = (155 + RandomNum(0, 100));
		g_PostProcessMan.RegisterGlowDotEffect(aimPoint1, YellowDot, glow);
		g_PostProcessMan.RegisterGlowDotEffect(aimPoint2, YellowDot, glow);
		g_PostProcessMan.RegisterGlowDotEffect(aimPoint3, YellowDot, glow);
		g_PostProcessMan.RegisterGlowDotEffect(aimPoint4, YellowDot, glow);

        // Make into target frame coordinates
        aimPoint1 -= targetPos;
        aimPoint2 -= targetPos;
        aimPoint3 -= targetPos;
        aimPoint4 -= targetPos;

        // Wrap the points
        g_SceneMan.WrapPosition(aimPoint1);
        g_SceneMan.WrapPosition(aimPoint2);
        g_SceneMan.WrapPosition(aimPoint3);
        g_SceneMan.WrapPosition(aimPoint4);

        acquire_bitmap(pTargetBitmap);
        putpixel(pTargetBitmap, aimPoint1.m_X, aimPoint1.m_Y, g_YellowGlowColor);
        putpixel(pTargetBitmap, aimPoint2.m_X, aimPoint2.m_Y, g_YellowGlowColor);
        putpixel(pTargetBitmap, aimPoint3.m_X, aimPoint3.m_Y, g_YellowGlowColor);
        putpixel(pTargetBitmap, aimPoint4.m_X, aimPoint4.m_Y, g_YellowGlowColor);
        release_bitmap(pTargetBitmap);
    }
    else
    {
        Vector aimPoint2(sharpLength - 3, 0);
        Vector aimPoint3(sharpLength + 3, 0);
        aimPoint2 += m_MuzzleOff;
        aimPoint3 += m_MuzzleOff;
        Matrix aimMatrix(m_Rotation);
        aimMatrix.SetXFlipped(m_HFlipped);
        aimPoint2 *= aimMatrix;
        aimPoint3 *= aimMatrix;
        aimPoint2 += m_Pos;
        aimPoint3 += m_Pos;

        // Put the flickering glows on the reticule dots, in absolute scene coordinates
        int glow = (55 + RandomNum(0, 100));
		g_PostProcessMan.RegisterGlowDotEffect(aimPoint2, YellowDot, glow);
		g_PostProcessMan.RegisterGlowDotEffect(aimPoint3, YellowDot, glow);

        // Make into target frame coordinates
        aimPoint2 -= targetPos;
        aimPoint3 -= targetPos;

        // Wrap the points
        g_SceneMan.WrapPosition(aimPoint2);
        g_SceneMan.WrapPosition(aimPoint3);

        acquire_bitmap(pTargetBitmap);
        putpixel(pTargetBitmap, aimPoint2.m_X, aimPoint2.m_Y, g_YellowGlowColor);
        putpixel(pTargetBitmap, aimPoint3.m_X, aimPoint3.m_Y, g_YellowGlowColor);
        release_bitmap(pTargetBitmap);
    }
}

} // namespace RTE<|MERGE_RESOLUTION|>--- conflicted
+++ resolved
@@ -148,20 +148,7 @@
 //                  is called. If the property isn't recognized by any of the base classes,
 //                  false is returned, and the reader's position is untouched.
 
-<<<<<<< HEAD
-int HDFirearm::ReadProperty(const std::string_view &propName, Reader &reader)
-{
-    if (propName == "Magazine")
-    {
-        const Entity *pObj = g_PresetMan.GetEntityPreset(reader);
-        if (pObj)
-        {
-            m_pMagazineReference = dynamic_cast<const Magazine *>(pObj);
-
-            delete m_pMagazine;
-            m_pMagazine = dynamic_cast<Magazine *>(m_pMagazineReference->Clone());
-=======
-int HDFirearm::ReadProperty(std::string propName, Reader &reader) {
+int HDFirearm::ReadProperty(const std::string_view &propName, Reader &reader) {
     if (propName == "Magazine") {
         RemoveAttachable(m_pMagazine);
         const Entity *magazineEntity = g_PresetMan.GetEntityPreset(reader);
@@ -169,7 +156,6 @@
             m_pMagazineReference = dynamic_cast<const Magazine *>(magazineEntity);
             m_pMagazine = dynamic_cast<Magazine *>(magazineEntity->Clone());
             AddAttachable(m_pMagazine);
->>>>>>> 9e7109fe
         }
     } else if (propName == "Flash") {
         RemoveAttachable(m_pFlash);

//////////////////////////////////////////////////////////////////////////////////////////
// File:            HDFirearm.cpp
//////////////////////////////////////////////////////////////////////////////////////////
// Description:     Source file for the HDFirearm class.
// Project:         Retro Terrain Engine
// Author(s):       Daniel Tabar
//                  data@datarealms.com
//                  http://www.datarealms.com


//////////////////////////////////////////////////////////////////////////////////////////
// Inclusions of header files

#include "HDFirearm.h"
#include "PresetMan.h"
#include "Magazine.h"
#include "ThrownDevice.h"
#include "MOPixel.h"
#include "Actor.h"

namespace RTE {

ConcreteClassInfo(HDFirearm, HeldDevice, 50)


//////////////////////////////////////////////////////////////////////////////////////////
// Method:          Clear
//////////////////////////////////////////////////////////////////////////////////////////
// Description:     Clears all the member variables of this HDFirearm, effectively
//                  resetting the members of this abstraction level only.

void HDFirearm::Clear()
{
    m_pMagazineReference = 0;
    m_pMagazine = 0;

    m_pFlash = 0;
    m_FireSound.Reset();
    m_ActiveSound.Reset();
    m_DeactivationSound.Reset();
    m_EmptySound.Reset();
    m_ReloadStartSound.Reset();
    m_ReloadEndSound.Reset();
    m_RateOfFire = 0;
    m_ActivationDelay = 0;
    m_DeactivationDelay = 0;
    m_Reloading = false;
    m_DoneReloading = false;
    m_ReloadTime = 0;
    m_FullAuto = false;
    m_FireIgnoresThis = true;
    m_RecoilTransmission = 1.0;
    m_ShakeRange = 0;
    m_SharpShakeRange = 0;
    m_NoSupportFactor = 0;
    m_ParticleSpreadRange = 0;
    m_ShellSpreadRange = 0;
    m_ShellAngVelRange = 0;
    m_AIFireVel = -1;
    m_AIBulletLifeTime = 0;
    m_AIBulletAccScalar = -1;
    m_LastFireTmr.Reset();
    m_ReloadTmr.Reset();
    m_MuzzleOff.Reset();
    m_EjectOff.Reset();
    m_MagOff.Reset();
    m_FiredOnce = false;
    m_FireFrame = false;
    m_FiredLastFrame = false;
    m_AlreadyClicked = false;
	m_RoundsFired = 0;
	m_IsAnimatedManually = false;
}


//////////////////////////////////////////////////////////////////////////////////////////
// Virtual method:  Create
//////////////////////////////////////////////////////////////////////////////////////////
// Description:     Makes the Round object ready for use.

int HDFirearm::Create()
{
    if (HeldDevice::Create() < 0)
        return -1;

    if (m_pFlash)
        m_pFlash->SetParentOffset(m_MuzzleOff);

    return 0;
}


//////////////////////////////////////////////////////////////////////////////////////////
// Method:          Create
//////////////////////////////////////////////////////////////////////////////////////////
// Description:     Creates a HDFirearm to be identical to another, by deep copy.

int HDFirearm::Create(const HDFirearm &reference)
{
    HeldDevice::Create(reference);

    m_pMagazineReference = reference.m_pMagazineReference;

    if (reference.m_pMagazine)
    {
        m_pMagazine = dynamic_cast<Magazine *>(reference.m_pMagazine->Clone());
        AddAttachable(m_pMagazine, m_pMagazine->GetParentOffset(), true);
    }
    if (reference.m_pFlash)
    {
        m_pFlash = dynamic_cast<Attachable *>(reference.m_pFlash->Clone());
        m_pFlash->Attach(this, m_pFlash->GetParentOffset());
    }
    m_FireSound = reference.m_FireSound;
    m_ActiveSound = reference.m_ActiveSound;
    m_DeactivationSound = reference.m_DeactivationSound;
    m_EmptySound = reference.m_EmptySound;
    m_ReloadStartSound = reference.m_ReloadStartSound;
    m_ReloadEndSound = reference.m_ReloadEndSound;
    m_RateOfFire = reference.m_RateOfFire;
    m_ActivationDelay = reference.m_ActivationDelay;
    m_DeactivationDelay = reference.m_DeactivationDelay;
    m_Reloading = reference.m_Reloading;
    m_DoneReloading = reference.m_DoneReloading;
    m_ReloadTime = reference.m_ReloadTime;
    m_FullAuto = reference.m_FullAuto;
    m_FireIgnoresThis = reference.m_FireIgnoresThis;
    m_RecoilTransmission = reference.m_RecoilTransmission;
    m_ShakeRange = reference.m_ShakeRange;
    m_SharpShakeRange = reference.m_SharpShakeRange;
    m_NoSupportFactor = reference.m_NoSupportFactor;
    m_ParticleSpreadRange = reference.m_ParticleSpreadRange;
    m_ShellSpreadRange = reference.m_ShellSpreadRange;
    m_ShellAngVelRange = reference.m_ShellAngVelRange;
    m_MuzzleOff = reference.m_MuzzleOff;
    m_EjectOff = reference.m_EjectOff;
    m_MagOff = reference.m_MagOff;
	m_RoundsFired = reference.m_RoundsFired;
	m_IsAnimatedManually = reference.m_IsAnimatedManually;

    return 0;
}


//////////////////////////////////////////////////////////////////////////////////////////
// Virtual method:  ReadProperty
//////////////////////////////////////////////////////////////////////////////////////////
// Description:     Reads a property value from a reader stream. If the name isn't
//                  recognized by this class, then ReadProperty of the parent class
//                  is called. If the property isn't recognized by any of the base classes,
//                  false is returned, and the reader's position is untouched.

int HDFirearm::ReadProperty(std::string propName, Reader &reader)
{
    if (propName == "Magazine")
    {
        const Entity *pObj = g_PresetMan.GetEntityPreset(reader);
        if (pObj)
        {
            m_pMagazineReference = dynamic_cast<const Magazine *>(pObj);

            delete m_pMagazine;
            m_pMagazine = dynamic_cast<Magazine *>(m_pMagazineReference->Clone());
        }
    }
    else if (propName == "Flash")
    {
        const Entity *pObj = g_PresetMan.GetEntityPreset(reader);
        if (pObj)
        {
            m_pFlash = dynamic_cast<Attachable *>(pObj->Clone());
            if (m_pFlash)
                m_pFlash->Attach(this);
        }
    }
    else if (propName == "FireSound")
        reader >> m_FireSound;
    else if (propName == "ActiveSound") {
        reader >> m_ActiveSound;
        m_ActiveSound.SetAffectedByGlobalPitch(false); //Active sound (i.e. weapon spinup) modifies its pitch, so it has to account for global pitch on its own.
    } else if (propName == "DeactivationSound")
        reader >> m_DeactivationSound;
    else if (propName == "EmptySound")
        reader >> m_EmptySound;
    else if (propName == "ReloadStartSound")
        reader >> m_ReloadStartSound;
    else if (propName == "ReloadEndSound")
        reader >> m_ReloadEndSound;
    else if (propName == "RateOfFire")
        reader >> m_RateOfFire;
    else if (propName == "ActivationDelay")
        reader >> m_ActivationDelay;
    else if (propName == "DeactivationDelay")
        reader >> m_DeactivationDelay;
    else if (propName == "ReloadTime")
        reader >> m_ReloadTime;
    else if (propName == "FullAuto")
        reader >> m_FullAuto;
    else if (propName == "FireIgnoresThis")
        reader >> m_FireIgnoresThis;
    else if (propName == "RecoilTransmission")
        reader >> m_RecoilTransmission;
	else if (propName == "IsAnimatedManually")
		reader >> m_IsAnimatedManually;
	else if (propName == "ShakeRange")
    {
        reader >> m_ShakeRange;
        m_ShakeRange /= 2;
    }
    else if (propName == "SharpShakeRange")
    {
        reader >> m_SharpShakeRange;
        m_SharpShakeRange /= 2;
    }
    else if (propName == "NoSupportFactor")
        reader >> m_NoSupportFactor;
    else if (propName == "ParticleSpreadRange")
    {
        reader >> m_ParticleSpreadRange;
        m_ParticleSpreadRange /= 2;
    }
    else if (propName == "ShellSpreadRange")
    {
        reader >> m_ShellSpreadRange;
        m_ShellSpreadRange /= 2;
    }
    else if (propName == "ShellAngVelRange")
    {
        reader >> m_ShellAngVelRange;
        m_ShellAngVelRange /= 2;
    }
    else if (propName == "MuzzleOffset")
        reader >> m_MuzzleOff;
    else if (propName == "EjectionOffset")
        reader >> m_EjectOff;
    else
        return HeldDevice::ReadProperty(propName, reader);

    return 0;
}


//////////////////////////////////////////////////////////////////////////////////////////
// Virtual method:  Save
//////////////////////////////////////////////////////////////////////////////////////////
// Description:     Saves the complete state of this HDFirearm with a Writer for
//                  later recreation with Create(Reader &reader);

int HDFirearm::Save(Writer &writer) const
{
    HeldDevice::Save(writer);

    writer.NewProperty("Magazine");
    writer << m_pMagazine;
    writer.NewProperty("Flash");
    writer << m_pFlash;
    writer.NewProperty("FireSound");
    writer << m_FireSound;
    writer.NewProperty("ActiveSound");
    writer << m_ActiveSound;
    writer.NewProperty("DeactivationSound");
    writer << m_DeactivationSound;
    writer.NewProperty("EmptySound");
    writer << m_EmptySound;
    writer.NewProperty("ReloadStartSound");
    writer << m_ReloadStartSound;
    writer.NewProperty("ReloadEndSound");
    writer << m_ReloadEndSound;
    writer.NewProperty("RateOfFire");
    writer << m_RateOfFire;
    writer.NewProperty("ActivationDelay");
    writer << m_ActivationDelay;
    writer.NewProperty("DeactivationDelay");
    writer << m_DeactivationDelay;
    writer.NewProperty("ReloadTime");
    writer << m_ReloadTime;
    writer.NewProperty("FullAuto");
    writer << m_FullAuto;
    writer.NewProperty("FireIgnoresThis");
    writer << m_FireIgnoresThis;
    writer.NewProperty("RecoilTransmission");
    writer << m_RecoilTransmission;
	writer.NewProperty("IsAnimatedManually");
	writer << m_IsAnimatedManually;
	writer.NewProperty("ShakeRange");
    writer << m_ShakeRange * 2;
    writer.NewProperty("SharpShakeRange");
    writer << m_SharpShakeRange * 2;
    writer.NewProperty("NoSupportFactor");
    writer << m_NoSupportFactor;
    writer.NewProperty("ParticleSpreadRange");
    writer << m_ParticleSpreadRange * 2;
    writer.NewProperty("ShellSpreadRange");
    writer << m_ShellSpreadRange * 2;
    writer.NewProperty("ShellAngVelRange");
    writer << m_ShellAngVelRange * 2;
    writer.NewProperty("MuzzleOffset");
    writer << m_MuzzleOff;
    writer.NewProperty("EjectionOffset");
    writer << m_EjectOff;

    return 0;
}


//////////////////////////////////////////////////////////////////////////////////////////
// Method:          Destroy
//////////////////////////////////////////////////////////////////////////////////////////
// Description:     Destroys and resets (through Clear()) the HDFirearm object.

void HDFirearm::Destroy(bool notInherited)
{
    delete m_pMagazine;
    delete m_pFlash;
    m_FireSound.Stop();
    m_ActiveSound.Stop();
    m_DeactivationSound.Stop();

    if (!notInherited)
        HeldDevice::Destroy();
    Clear();
}


//////////////////////////////////////////////////////////////////////////////////////////
// Virtual method:  GetMass
//////////////////////////////////////////////////////////////////////////////////////////
// Description:     Gets the mass value of this HDFirearm, including the mass of Magazine
//                  may have inserted.

float HDFirearm::GetMass() const
{
    return m_pMagazine ? m_Mass + m_pMagazine->GetMass() : m_Mass;
}


//////////////////////////////////////////////////////////////////////////////////////////
// Virtual method:  SetNextMagazineName
//////////////////////////////////////////////////////////////////////////////////////////
// Description:     Sets the Preset name of the next Magazine that will be loaded into
//                  this gun. This changes all future mags that will be reloaded.

bool HDFirearm::SetNextMagazineName(string magName)
{
    const Magazine * pNewMag = dynamic_cast<const Magazine *>(g_PresetMan.GetEntityPreset("Magazine", magName));
    if (pNewMag)
    {
        m_pMagazineReference = pNewMag;
        m_AIFireVel = -1;
        m_AIBulletLifeTime = 0;
        m_AIBulletAccScalar = -1;

        return true;
    }
    return false;
}


//////////////////////////////////////////////////////////////////////////////////////////
// Virtual method:  GetRoundInMagCount
//////////////////////////////////////////////////////////////////////////////////////////
// Description:     Gets the number of rounds still in the loaded magazine.

int HDFirearm::GetRoundInMagCount() const
{
    return m_pMagazine ? m_pMagazine->GetRoundCount() : 0;
}


//////////////////////////////////////////////////////////////////////////////////////////
// Method:          GetAIFireVel
//////////////////////////////////////////////////////////////////////////////////////////
// Description:     Gets the velocity the AI use when aiming this weapon

float HDFirearm::GetAIFireVel()
{
    if (m_AIFireVel < 0 && m_pMagazine)
        m_AIFireVel = m_pMagazine->GetAIAimVel();

    return m_AIFireVel;
}


//////////////////////////////////////////////////////////////////////////////////////////
// Method:          GetAIBulletLifeTime
//////////////////////////////////////////////////////////////////////////////////////////
// Description:     Gets the bullet life time the AI use when aiming this weapon.

unsigned long HDFirearm::GetAIBulletLifeTime()
{
    if (m_AIBulletLifeTime == 0 && m_pMagazine)
    {
        const Round * pRound = m_pMagazine->GetNextRound();
        if (pRound)
        {
            m_AIBulletLifeTime = pRound->GetAILifeTime();

            // Set a default if the lifetime is zero (i.e. infinite)
            if (m_AIBulletLifeTime == 0)
                m_AIBulletLifeTime = 20000;
        }
    }

    return m_AIBulletLifeTime;   
}


//////////////////////////////////////////////////////////////////////////////////////////
// Method:          GetBulletAccScalar
//////////////////////////////////////////////////////////////////////////////////////////
// Description:     Gets the bullet acceleration scalar the AI use when aiming this weapon.

float HDFirearm::GetBulletAccScalar()
{
    if (m_AIBulletAccScalar < 0 && m_pMagazine)
        m_AIBulletAccScalar = m_pMagazine->GetBulletAccScalar();

    return m_AIBulletAccScalar;
}


//////////////////////////////////////////////////////////////////////////////////////////
// Method:          GetAIBlastRadius
//////////////////////////////////////////////////////////////////////////////////////////
// Description:     Gets the blast radius the AI use when aiming this weapon

float HDFirearm::GetAIBlastRadius() const
{
    int radius = -1;
    if (m_pMagazine)
        radius = m_pMagazine->GetAIAimBlastRadius();

    if (radius < 0)
    {
        // Set default value
        if (m_IsExplosiveWeapon)
            radius = 100;
        else
            radius = 0;
    }

    return radius;
}


//////////////////////////////////////////////////////////////////////////////////////////
// Method:          GetAIPenetration
//////////////////////////////////////////////////////////////////////////////////////////
// Description:     Gets how much material the projectiles from this weapon can destory.

float HDFirearm::GetAIPenetration() const
{
    if (m_pMagazine)
        return m_pMagazine->GetAIAimPenetration();

    return 0;
}


//////////////////////////////////////////////////////////////////////////////////////////
// Method:          CompareTrajectories
//////////////////////////////////////////////////////////////////////////////////////////
// Description:     Estimates how close the projectiles from two weapons will land.

float HDFirearm::CompareTrajectories(HDFirearm * pWeapon)
{
    if (pWeapon)
    {
        // Get AI aim data and cap life time to one second
        unsigned long LifeTime1 = GetAIBulletLifeTime();
        if (LifeTime1 == 0 || LifeTime1 > 1000)
            LifeTime1 = 1000;

        unsigned long LifeTime2 = GetAIBulletLifeTime();
        if (LifeTime2 == 0 || LifeTime2 > 1000)
            LifeTime2 = 1000;

        float time = max(min(LifeTime1, LifeTime2) / 1000.0f, 0.5f);
        Vector Vel1 = Vector(GetAIFireVel(), 0);
        Vector Vel2 = Vector(pWeapon->GetAIFireVel(), 0);

        // Estimate the hit pos according to: FuturePos=Pos+Vel+Accel*(t*t*0.5)
        time = time * time * 0.5;
        Vector FuturePos1 = GetMuzzlePos();
        g_SceneMan.WrapPosition(FuturePos1);
        FuturePos1 = FuturePos1 * c_MPP + RotateOffset(Vel1) + g_SceneMan.GetGlobalAcc() * GetBulletAccScalar() * time;

        Vector FuturePos2 = GetMuzzlePos();
        g_SceneMan.WrapPosition(FuturePos2);
        FuturePos2 = pWeapon->GetMuzzlePos() * c_MPP + RotateOffset(Vel2) + g_SceneMan.GetGlobalAcc() * pWeapon->GetBulletAccScalar() * time;

        return (FuturePos2 - FuturePos1).GetMagnitude() * c_PPM;
    }

    return 100000;
}


//////////////////////////////////////////////////////////////////////////////////////////
// Virtual method:  GetMagazinePos
//////////////////////////////////////////////////////////////////////////////////////////
// Description:     Gets the absolute position of the magazine or other equivalent point of
//                  this.

Vector HDFirearm::GetMagazinePos() const
{
    return m_Pos + RotateOffset(m_MagOff);
}


//////////////////////////////////////////////////////////////////////////////////////////
// Virutal method:  GetMuzzlePos
//////////////////////////////////////////////////////////////////////////////////////////
// Description:     Gets the absolute position of the muzzle or other equivalent point of
//                  this.

Vector HDFirearm::GetMuzzlePos() const
{
    return m_Pos + RotateOffset(m_MuzzleOff);
}


//////////////////////////////////////////////////////////////////////////////////////////
// Virtual method:  RestDetection
//////////////////////////////////////////////////////////////////////////////////////////
// Description:     Does the calculations necessary to detect whether this MO appears to
//                  have has settled in the world and is at rest or not. IsAtRest()
//                  retreves the answer.

void HDFirearm::RestDetection()
{
    HeldDevice::RestDetection();

    if (m_FiredOnce)
        m_RestTimer.Reset();
}


//////////////////////////////////////////////////////////////////////////////////////////
// Virtual method:  SetID
//////////////////////////////////////////////////////////////////////////////////////////
// Description:     Sets the MOID of this MovableObject for this frame.

void HDFirearm::SetID(const MOID newID)
{
    MovableObject::SetID(newID);
    if (m_pMagazine)
        m_pMagazine->SetID(newID);
}


//////////////////////////////////////////////////////////////////////////////////////////
// Virtual method:  Activate
//////////////////////////////////////////////////////////////////////////////////////////
// Description:     Activates one of this HDFirearm's features. Analogous to 'pulling
//                  the trigger'.

void HDFirearm::Activate()
{
    HeldDevice::Activate();

    // Play the pre-fire sound
    if (!IsReloading() && !m_ActiveSound.IsBeingPlayed())
        m_ActiveSound.Play(this->m_Pos);
}


//////////////////////////////////////////////////////////////////////////////////////////
// Virtual method:  Deactivate
//////////////////////////////////////////////////////////////////////////////////////////
// Description:     Deactivates one of this HDFirearm's features. Analogous to 'releasing
//                  the trigger'.

void HDFirearm::Deactivate()
{
    HeldDevice::Deactivate();
    m_FiredOnce = false;

    // Stop any looping fire sounds
    if (m_FireSound.GetLoopSetting() == -1 && m_FireSound.IsBeingPlayed())
        m_FireSound.Stop();

    // Play the post-fire sound
    if (!m_DeactivationSound.IsBeingPlayed())
        m_DeactivationSound.Play(m_Pos);
}

//////////////////////////////////////////////////////////////////////////////////////////
// Method:			StopActivationSound
//////////////////////////////////////////////////////////////////////////////////////////
// Description:     Aborts playing of active sound no matter what. Used to silence spinning 
//                  weapons when weapons swapped

void HDFirearm::StopActivationSound()
{
    if (m_ActiveSound.IsBeingPlayed())
        m_ActiveSound.Stop();

	//TODO: Also stop any animation
	//Those don't work really, at least we stopped it from making noise
	//m_Frame = 0;
	//m_Activated = false;
	//m_LastFireTmr.SetElapsedSimTimeMS(m_DeactivationDelay + 1);
}


//////////////////////////////////////////////////////////////////////////////////////////
// Virtual method:  Reload
//////////////////////////////////////////////////////////////////////////////////////////
// Description:     Throws out the currently used Magazine, if any, and puts in a new one
//                  after the reload delay is up.

void HDFirearm::Reload()
{
    if (!m_Reloading)
    {
        if (m_pMagazine)
        {
            m_pMagazine->SetVel(m_Vel + Vector(m_HFlipped ? -3 : 3, 0.3));
			m_pMagazine->SetAngularVel(6.0F + (-RandomNum(0.0F, 6.0F)));
            m_pMagazine->Detach();
            // Whether the magazine is ok to release into scene
            if (m_pMagazine->IsDiscardable())
                g_MovableMan.AddParticle(m_pMagazine);
            else
                delete m_pMagazine;
            m_pMagazine = 0;
        }

        // Stop any activation
        m_Activated = false;
        if (m_FireSound.GetLoopSetting() == -1 && m_FireSound.IsBeingPlayed())
            m_FireSound.Stop();

        m_ReloadStartSound.Play(m_Pos);
        m_ReloadTmr.Reset();
        m_Reloading = true;
    }
}


//////////////////////////////////////////////////////////////////////////////////////////
// Virtual method:  NeedsReloading
//////////////////////////////////////////////////////////////////////////////////////////
// Description:     Tells whether the device is curtrently in need of being reloaded.

bool HDFirearm::NeedsReloading() const
{
    if (!m_Reloading)
    {
        if (m_pMagazine)
        {
            // If we've used over half the rounds, we can profitably go ahead and reload
            return !m_pMagazine->IsOverHalfFull();
        }
        return true;
    }
    // We're currently reloading
    return false;
}


//////////////////////////////////////////////////////////////////////////////////////////
// Virtual method:  IsFull
//////////////////////////////////////////////////////////////////////////////////////////
// Description:     Tells whether the device is curtrently full and reloading won't have
//                  any effect.

bool HDFirearm::IsFull()
{
    if (!m_Reloading)
    {
        if (m_pMagazine)
        {
            // If we've used over half the rounds, we can profitably go ahead and reload
            return m_pMagazine->GetRoundCount() == m_pMagazine->GetCapacity() || m_pMagazine->GetCapacity() < 0;
        }
        return false;
    }
    // We're currently reloading
    return true;
}


//////////////////////////////////////////////////////////////////////////////////////////
// Virtual method:  Update
//////////////////////////////////////////////////////////////////////////////////////////
// Description:     Updates this HDFirearm. Supposed to be done every frame.

void HDFirearm::Update()
{
    HeldDevice::Update();

    if (m_ActiveSound.IsBeingPlayed()) { m_ActiveSound.SetPosition(m_Pos); }
    if (m_DeactivationSound.IsBeingPlayed()) { m_DeactivationSound.SetPosition(m_Pos); }

    /////////////////////////////////
    // Activation/firing logic

    int roundsFired = 0;
	m_RoundsFired = 0;
    float degAimAngle = m_Rotation.GetDegAngle();
    degAimAngle = m_HFlipped ? (180 + degAimAngle) : degAimAngle;
    float totalFireForce = 0;
    m_FireFrame = false;
    m_DoneReloading = false;
    bool playedRoundFireSound = false;

    if (m_pMagazine && !m_pMagazine->IsEmpty())
    {
        if (m_Activated)
        {

            // Get the parent root of this AEmitter
// TODO: Potentially get this once outside instead, like in attach/detach")
            MovableObject *pRootParent = GetRootParent();

            // Full auto
            if (m_FullAuto)
            {
                // ms per Round.
                double mspr = (long double)60000 / (long double)m_RateOfFire;
                // First round should fly as soon as activated and the delays are taken into account
                if (!m_FiredOnce && (m_LastFireTmr.GetElapsedSimTimeMS() - m_DeactivationDelay - m_ActivationDelay) > mspr)
                {
                    roundsFired = 1;
                    // Wind back the last fire timer appropriately for the first round, but not farther back than 0
                    m_LastFireTmr.SetElapsedSimTimeMS(MAX(m_LastFireTmr.GetElapsedSimTimeMS() - mspr, 0));
                }
                // How many rounds are going to fly since holding down activation. Make sure gun can't be fired faster by tapping activation fast
                if (m_LastFireTmr.GetElapsedSimTimeMS() > (m_ActivationTimer.GetElapsedSimTimeMS() - m_ActivationDelay))
                    roundsFired += (m_ActivationTimer.GetElapsedSimTimeMS() - m_ActivationDelay) / mspr;
                else
                    roundsFired += m_LastFireTmr.GetElapsedSimTimeMS() / mspr;
            }
            // Semi-auto
            else
            {
                double mspr = (long double)60000 / (long double)m_RateOfFire;
// TODO: Confirm that the delays work properly in semi-auto!
                if (!m_FiredOnce && (m_LastFireTmr.GetElapsedSimTimeMS() - m_ActivationDelay - m_DeactivationDelay) > mspr)
                    roundsFired = 1;
                else
                    roundsFired = 0;
            }

            if (roundsFired >= 1)
            {
                m_FiredOnce = m_FireFrame = true;
                m_LastFireTmr.Reset();
            }

            Vector roundVel;
            Vector shellVel;

            Round *pRound = 0;
            Vector tempNozzle;
            Vector tempEject;
            MOPixel *pPixel;
            float shake, particleSpread, shellSpread, lethalRange;

			int player = -1;
			Controller * pController = 0;
			if (m_pParent)
			{
				Actor * pActor = dynamic_cast<Actor *>(m_pParent);
				if (pActor)
				{
					pController = pActor->GetController();
					if (pController)
						player = pController->GetPlayer();
				}
			}

            lethalRange = m_MaxSharpLength + max(g_FrameMan.GetPlayerFrameBufferWidth(-1), g_FrameMan.GetPlayerFrameBufferHeight(-1)) * 0.52;
            Actor *pUser = dynamic_cast<Actor *>(pRootParent);
            if (pUser)
                lethalRange += pUser->GetAimDistance();

            // Fire all rounds that were fired this frame.
            for (int i = 0; i < roundsFired && !m_pMagazine->IsEmpty(); ++i)
            {
				m_RoundsFired++;

                pRound = m_pMagazine->PopNextRound();
                shake = (m_ShakeRange - ((m_ShakeRange - m_SharpShakeRange) * m_SharpAim)) *
                        (m_Supported ? 1.0F : m_NoSupportFactor) * RandomNormalNum();
                tempNozzle = m_MuzzleOff.GetYFlipped(m_HFlipped);
                tempNozzle.DegRotate(degAimAngle + shake);
                roundVel.SetIntXY(pRound->GetFireVel(), 0);
                roundVel.DegRotate(degAimAngle + shake);

                Vector particlePos;
                Vector particleVel;

                // Launch all particles in round
                MovableObject *pParticle = 0;
                while (!pRound->IsEmpty())
                {
                    pParticle = pRound->PopNextParticle();

                    // Only make the particles separate back behind the nozzle, not in front. THis is to avoid silly penetration firings
					particlePos = tempNozzle + (roundVel.GetNormalized() * (-RandomNum()) * pRound->GetSeparation());
                    pParticle->SetPos(m_Pos + particlePos);

                    particleVel = roundVel;
                    particleSpread = m_ParticleSpreadRange * RandomNormalNum();
                    particleVel.DegRotate(particleSpread);
                    pParticle->SetVel(m_Vel + particleVel);
                    pParticle->SetRotAngle(particleVel.GetAbsRadAngle());
                    // F = m * a
                    totalFireForce += pParticle->GetMass() * pParticle->GetVel().GetMagnitude();

                    // Detach if it's an attachable
                    Attachable *pAttachable = dynamic_cast<Attachable *>(pParticle);
                    if (pAttachable)
                    {
                        pAttachable->Detach();
                        // Activate if it is some kind of grenade or whatnot.
                        ThrownDevice *pTD = dynamic_cast<ThrownDevice *>(pAttachable);
                        if (pTD)
                            pTD->Activate();
                    }

                    // Set the fired particle to not hit this HeldDevice's parent, if applicable
                    if (m_FireIgnoresThis)
                        pParticle->SetWhichMOToNotHit(pRootParent, 1.0f);

                    // Set the team so alarm events that happen if these gib won't freak out the guy firing
                    pParticle->SetTeam(m_Team);

                    // Also make this not hit team members
                    pParticle->SetIgnoresTeamHits(true);

                    // Decide for how long until the bullet tumble and start to lose lethality
                    pPixel = dynamic_cast<MOPixel *>(pParticle);
                    if (pPixel)
                        pPixel->SetLethalRange(lethalRange);

                    g_MovableMan.AddParticle(pParticle);
                }
                pParticle = 0;

                // Launch shell, if there is one.
                MovableObject *pShell = pRound->GetShell() ? dynamic_cast<MovableObject *>(pRound->GetShell()->Clone()) : 0;
                if (pShell)
                {
                    tempEject = m_EjectOff.GetYFlipped(m_HFlipped);
                    shellSpread = m_ShellSpreadRange * RandomNormalNum();
                    tempEject.DegRotate(degAimAngle + shellSpread);
                    pShell->SetPos(m_Pos + tempEject);

                    // ##@#@@$ TEMP
                    shellVel.SetIntXY(pRound->GetShellVel(), 0);
                    shellVel.DegRotate(degAimAngle + 150 * (m_HFlipped ? -1 : 1) + shellSpread);
                    pShell->SetVel(m_Vel + shellVel);
                    pShell->SetRotAngle(m_Rotation.GetRadAngle());
                    pShell->SetAngularVel(pShell->GetAngularVel() + (m_ShellAngVelRange * RandomNormalNum()));
//                  // Set the ejected shell to not hit this HeldDevice's parent, if applicable
//                  if (m_FireIgnoresThis)
//                      pParticle->SetWhichMOToNotHit(pRootParent, 1.0f);
                    // Set the team so alarm events that happen if these gib won't freak out the guy firing
                    pShell->SetTeam(m_Team);
                    g_MovableMan.AddParticle(pShell);
                    pShell = 0;
                }

                // Sound the extra Round firing sound, if any is defined
                if (!playedRoundFireSound && pRound->HasFireSound())
                {
                    pRound->GetFireSound()->Play(m_Pos);
                    playedRoundFireSound = true;
                }

                delete pRound;
            }
            pRound = 0;
        }
    }
/* This is done when manually reloading now
    // No rounds left in current mag, so eject mag and reload!
// TODO: Implemetn reloading and multiple mags etc
    else if (m_pMagazine)
    {
        // Do something with mag if empty
        if (roundsFired <= 0 && m_pMagazine->IsEmpty())
        {
            m_pMagazine->SetVel(m_Vel + Vector(m_HFlipped ? -3 : 3, 0.3));
            m_pMagazine->SetAngularVel(6 + (-6 * RandomNum()));
            m_pMagazine->Detach();
            g_MovableMan.AddParticle(m_pMagazine);
            m_pMagazine = 0;
            m_Activated = false;

            // Stop any looping activation sounds
            if (m_FireSound.GetLoopSetting() == -1 && m_FireSound.IsBeingPlayed())
                m_FireSound.Stop();

            m_ReloadStartSound.Play(m_Pos);

            m_ReloadTmr.Reset();
        }
    }
*/
    // No or empty magazine, so just click.
    else if (((m_pMagazine && m_pMagazine->IsEmpty()) || !m_pMagazine) && m_Activated && !m_AlreadyClicked )
    {
        // Play empty pin click sound.
        m_EmptySound.Play(m_Pos);
        // Indicate that we have clicked once during the current activation. 
        m_AlreadyClicked = true;

        // Auto-reload
        Reload();
    }

    // No magazine, have started to reload, so put new mag in when done
    if (m_Reloading && !m_pMagazine && m_pMagazineReference && m_ReloadTmr.IsPastSimMS(m_ReloadTime))
    {
        m_pMagazine = dynamic_cast<Magazine *>(m_pMagazineReference->Clone());
        if (m_pMagazine)
        {
            m_pMagazine->Attach(this);
            m_ReloadEndSound.Play(m_Pos);

            m_ActivationTimer.Reset();
            m_ActivationTimer.Reset();
            m_LastFireTmr.Reset();
        }

        m_Reloading = false;
        m_DoneReloading = true;
    }

    // Do stuff to deactivate after being activated
    if (!m_Activated)
    {
        // Reset the click indicator.
        m_AlreadyClicked = false;

        // Stop any looping activation sounds
        if (m_FireSound.GetLoopSetting() == -1)// && m_FireSound.IsBeingPlayed())
            m_FireSound.Stop();
    }

    //////////////////////////////////////////////
    // Recoil and other activation effects logic.

    if (roundsFired > 0) {
        // Alternate to get that shake effect!
        m_Recoiled = !m_Recoiled;

        // Set up the recoil force and shake offsets
        if (m_Recoiled)
        {
            m_RecoilForce.SetXY(totalFireForce * m_RecoilTransmission, 0);
            m_RecoilForce = RotateOffset(m_RecoilForce);
            m_RecoilForce = -m_RecoilForce;

            // Set up the recoil shake offset
            m_RecoilOffset = m_RecoilForce;
            m_RecoilOffset.SetMagnitude(1.25);
        }

// TODO: This is broken, revise")
        if (m_pParent)
            m_pParent->SetRecoil(m_RecoilForce, m_RecoilOffset, m_Recoiled);
        else
            m_ImpulseForces.push_back(make_pair(m_RecoilForce, m_RecoilOffset));

        // Display gun animation
		if (!m_IsAnimatedManually)
		{
			if (m_FrameCount > 1)
				m_Frame = 1;
		}

        // Display gun flame frame.
        if (m_pFlash) {
            m_pFlash->SetHFlipped(m_HFlipped);
            m_pFlash->SetJointPos(m_Pos + (m_MuzzleOff.GetXFlipped(m_HFlipped) * m_Rotation));
            m_pFlash->SetRotAngle(m_Rotation.GetRadAngle());
<<<<<<< HEAD
            m_pFlash->SetFrame(std::floor((m_pFlash->GetFrameCount()/* - 1*/) * PosRand() - 0.001));
=======
			m_pFlash->SetFrame(RandomNum(0, m_pFlash->GetFrameCount() - 1));
>>>>>>> 3ef1e430
            m_pFlash->Update();
        }

        // Play firing sound
        // Only start playing if it's not a looping fire sound that is already playing, and if there's a mag
        if (!(m_FireSound.GetLoopSetting() == -1 && m_FireSound.IsBeingPlayed()) && m_pMagazine)
            m_FireSound.Play(m_Pos);
    }
    else {
        m_Recoiled = false;
		if (!m_IsAnimatedManually)
	        m_Frame = 0;
    }

    // Display and override gun animation if there's a special one
    if (m_FrameCount > 1)
    {
        if (m_SpriteAnimMode == LOOPWHENMOVING)
        {
            if (m_Activated || m_LastFireTmr.GetElapsedSimTimeMS() < m_DeactivationDelay)
            {
                // Max rate of the animation when fully activated and firing
                int animDuration = m_SpriteAnimDuration;
                // Spin up - can only spin up if mag is inserted
                if (m_Activated && !m_Reloading && m_ActivationTimer.GetElapsedSimTimeMS() < m_ActivationDelay)
                {
                    animDuration = (int)LERP(0, m_ActivationDelay, (float)(m_SpriteAnimDuration * 10), (float)m_SpriteAnimDuration, m_ActivationTimer.GetElapsedSimTimeMS());
                    g_AudioMan.SetSoundPitch(&m_ActiveSound, LERP(0, m_ActivationDelay, 0, 1.0, m_ActivationTimer.GetElapsedSimTimeMS()) * g_AudioMan.GetGlobalPitch());
                }
                // Spin down
                if ((!m_Activated || m_Reloading) && m_LastFireTmr.GetElapsedSimTimeMS() < m_DeactivationDelay)
                {
                    animDuration = (int)LERP(0, m_DeactivationDelay, (float)m_SpriteAnimDuration, (float)(m_SpriteAnimDuration * 10), m_LastFireTmr.GetElapsedSimTimeMS());
                    g_AudioMan.SetSoundPitch(&m_ActiveSound, LERP(0, m_DeactivationDelay, 1.0, 0, m_LastFireTmr.GetElapsedSimTimeMS()) * g_AudioMan.GetGlobalPitch());
                }

                if (animDuration > 0 && !(m_Reloading && m_LastFireTmr.GetElapsedSimTimeMS() >= m_DeactivationDelay))
                {
                    float cycleTime = ((long)m_SpriteAnimTimer.GetElapsedSimTimeMS()) % animDuration;
					if (!m_IsAnimatedManually)
	                    m_Frame = std::floor((cycleTime / (float)animDuration) * (float)m_FrameCount);
                }
                else
                    m_ActiveSound.Stop();
            }
            else
            {
				if (!m_IsAnimatedManually)
					m_Frame = 0;
                m_ActiveSound.Stop();
            }
        }
    }

    /////////////////////////////////
    // Update fitted Magazine.

    if (m_pMagazine) {
        m_pMagazine->SetHFlipped(m_HFlipped);
        m_pMagazine->SetJointPos(m_Pos + RotateOffset(m_pMagazine->GetParentOffset()));
        m_pMagazine->SetRotAngle(m_Rotation.GetRadAngle());
        m_pMagazine->Update();
        // Recoil offset has to be applied after the Update or it'll get reset within the update
        m_pMagazine->SetRecoil(m_RecoilForce, m_RecoilOffset, m_Recoiled);
    }

    if (!ApplyAttachableForces(m_pMagazine))
        m_pMagazine = 0;

    m_FiredLastFrame = m_FireFrame;
}


//////////////////////////////////////////////////////////////////////////////////////////
// Virtual method:  UpdateChildMOIDs
//////////////////////////////////////////////////////////////////////////////////////////
// Description:     Makes this MO register itself and all its attached children in the
//                  MOID register and get ID:s for itself and its children for this frame.

void HDFirearm::UpdateChildMOIDs(vector<MovableObject *> &MOIDIndex,
                                 MOID rootMOID,
                                 bool makeNewMOID)
{
    if (m_pMagazine && m_pMagazine->GetsHitByMOs())
        m_pMagazine->UpdateMOID(MOIDIndex, m_RootMOID, false);

    HeldDevice::UpdateChildMOIDs(MOIDIndex, m_RootMOID, makeNewMOID);
}


//////////////////////////////////////////////////////////////////////////////////////////
// Virtual method:  GetMOIDs
//////////////////////////////////////////////////////////////////////////////////////////
// Description:     Puts all MOIDs associated with this MO and all it's descendants into MOIDs vector
// Arguments:       Vector to store MOIDs
// Return value:    None.

void HDFirearm::GetMOIDs(std::vector<MOID> &MOIDs) const
{
	if (m_pMagazine && m_pMagazine->GetsHitByMOs())
		m_pMagazine->GetMOIDs(MOIDs);

	HeldDevice::GetMOIDs(MOIDs);
}


//////////////////////////////////////////////////////////////////////////////////////////
// Method:  EstimateDigStrenght
//////////////////////////////////////////////////////////////////////////////////////////
// Description:     Estimates what material strength the rounds in the magazine can destroy. 

float HDFirearm::EstimateDigStrenght()
{
    if (m_pMagazine)
        return m_pMagazine->EstimateDigStrenght();

    return 1;
}


//////////////////////////////////////////////////////////////////////////////////////////
// Virtual method:  Draw
//////////////////////////////////////////////////////////////////////////////////////////
// Description:     Draws this HDFirearm's current graphical representation to a
//                  BITMAP of choice.

void HDFirearm::Draw(BITMAP *pTargetBitmap,
                     const Vector &targetPos,
                     DrawMode mode,
                     bool onlyPhysical) const
{
    if (m_pMagazine && !m_pMagazine->IsDrawnAfterParent())
        m_pMagazine->Draw(pTargetBitmap, targetPos, mode, onlyPhysical);

    if (m_pFlash && m_FireFrame && !m_pFlash->IsDrawnAfterParent() && mode == g_DrawColor && !onlyPhysical)
        m_pFlash->Draw(pTargetBitmap, targetPos, mode, onlyPhysical);

    HeldDevice::Draw(pTargetBitmap, targetPos, mode, onlyPhysical);

    if (m_pMagazine && m_pMagazine->IsDrawnAfterParent())
        m_pMagazine->Draw(pTargetBitmap, targetPos, mode, onlyPhysical);

    if (m_pFlash && m_FireFrame && m_pFlash->IsDrawnAfterParent() && mode == g_DrawColor && !onlyPhysical)
        m_pFlash->Draw(pTargetBitmap, targetPos, mode, onlyPhysical);

    // Fudge the muzzle pos forward a little bit so the glow aligns nicely
    Vector muzzlePos = m_MuzzleOff;
    muzzlePos.m_X += 4;
    muzzlePos = m_Pos + RotateOffset(muzzlePos);
    // Set the screen flash effect to draw at the final post processing stage
    if (m_FireFrame && m_pFlash && m_pFlash->GetScreenEffect() && mode == g_DrawColor && !onlyPhysical && !g_SceneMan.ObscuredPoint(muzzlePos))
		g_PostProcessMan.RegisterPostEffect(muzzlePos, m_pFlash->GetScreenEffect(), m_pFlash->GetScreenEffectHash(), 55.0F + RandomNum(0.0F,200.0F), m_pFlash->GetEffectRotAngle());
}


//////////////////////////////////////////////////////////////////////////////////////////
// Virtual method:  DrawHUD
//////////////////////////////////////////////////////////////////////////////////////////
// Description:     Draws an aiming aid in front of this HeldDevice.

void HDFirearm::DrawHUD(BITMAP *pTargetBitmap, const Vector &targetPos, int whichScreen, bool playerControlled)
{
    if (!m_HUDVisible)
        return;

    // Only draw if the team viewing this is on the same team OR has seen the space where this is located
    int viewingTeam = g_ActivityMan.GetActivity()->GetTeamOfPlayer(g_ActivityMan.GetActivity()->PlayerOfScreen(whichScreen));
    if (viewingTeam != m_Team && viewingTeam != Activity::NoTeam)
    {
        if (g_SceneMan.IsUnseen(m_Pos.m_X, m_Pos.m_Y, viewingTeam))
            return;
    }

    HeldDevice::DrawHUD(pTargetBitmap, targetPos, whichScreen);

    // Don't bother if the aim distance is really short, or not held
    if (!m_pParent || m_SharpAim < 0.15)
        return;

    float sharpLength = m_MaxSharpLength * m_SharpAim;

    if (playerControlled)
    {
        Vector aimPoint1(sharpLength - 9, 0);
        Vector aimPoint2(sharpLength - 3, 0);
        Vector aimPoint3(sharpLength + 3, 0);
        Vector aimPoint4(sharpLength + 9, 0);
        aimPoint1 += m_MuzzleOff;
        aimPoint2 += m_MuzzleOff;
        aimPoint3 += m_MuzzleOff;
        aimPoint4 += m_MuzzleOff;
        Matrix aimMatrix(m_Rotation);
        aimMatrix.SetXFlipped(m_HFlipped);
        aimPoint1 *= aimMatrix;
        aimPoint2 *= aimMatrix;
        aimPoint3 *= aimMatrix;
        aimPoint4 *= aimMatrix;
        aimPoint1 += m_Pos;
        aimPoint2 += m_Pos;
        aimPoint3 += m_Pos;
        aimPoint4 += m_Pos;

        // Put the flickering glows on the reticule dots, in absolute scene coordinates
		int glow = (155 + RandomNum(0, 100));
		g_PostProcessMan.RegisterGlowDotEffect(aimPoint1, YellowDot, glow);
		g_PostProcessMan.RegisterGlowDotEffect(aimPoint2, YellowDot, glow);
		g_PostProcessMan.RegisterGlowDotEffect(aimPoint3, YellowDot, glow);
		g_PostProcessMan.RegisterGlowDotEffect(aimPoint4, YellowDot, glow);

        // Make into target frame coordinates
        aimPoint1 -= targetPos;
        aimPoint2 -= targetPos;
        aimPoint3 -= targetPos;
        aimPoint4 -= targetPos;

        // Wrap the points
        g_SceneMan.WrapPosition(aimPoint1);
        g_SceneMan.WrapPosition(aimPoint2);
        g_SceneMan.WrapPosition(aimPoint3);
        g_SceneMan.WrapPosition(aimPoint4);

        acquire_bitmap(pTargetBitmap);
        putpixel(pTargetBitmap, aimPoint1.m_X, aimPoint1.m_Y, g_YellowGlowColor);
        putpixel(pTargetBitmap, aimPoint2.m_X, aimPoint2.m_Y, g_YellowGlowColor);
        putpixel(pTargetBitmap, aimPoint3.m_X, aimPoint3.m_Y, g_YellowGlowColor);
        putpixel(pTargetBitmap, aimPoint4.m_X, aimPoint4.m_Y, g_YellowGlowColor);
        release_bitmap(pTargetBitmap);
    }
    else
    {
        Vector aimPoint2(sharpLength - 3, 0);
        Vector aimPoint3(sharpLength + 3, 0);
        aimPoint2 += m_MuzzleOff;
        aimPoint3 += m_MuzzleOff;
        Matrix aimMatrix(m_Rotation);
        aimMatrix.SetXFlipped(m_HFlipped);
        aimPoint2 *= aimMatrix;
        aimPoint3 *= aimMatrix;
        aimPoint2 += m_Pos;
        aimPoint3 += m_Pos;

        // Put the flickering glows on the reticule dots, in absolute scene coordinates
        int glow = (55 + RandomNum(0, 100));
		g_PostProcessMan.RegisterGlowDotEffect(aimPoint2, YellowDot, glow);
		g_PostProcessMan.RegisterGlowDotEffect(aimPoint3, YellowDot, glow);

        // Make into target frame coordinates
        aimPoint2 -= targetPos;
        aimPoint3 -= targetPos;

        // Wrap the points
        g_SceneMan.WrapPosition(aimPoint2);
        g_SceneMan.WrapPosition(aimPoint3);

        acquire_bitmap(pTargetBitmap);
        putpixel(pTargetBitmap, aimPoint2.m_X, aimPoint2.m_Y, g_YellowGlowColor);
        putpixel(pTargetBitmap, aimPoint3.m_X, aimPoint3.m_Y, g_YellowGlowColor);
        release_bitmap(pTargetBitmap);
    }
}

} // namespace RTE<|MERGE_RESOLUTION|>--- conflicted
+++ resolved
@@ -980,11 +980,7 @@
             m_pFlash->SetHFlipped(m_HFlipped);
             m_pFlash->SetJointPos(m_Pos + (m_MuzzleOff.GetXFlipped(m_HFlipped) * m_Rotation));
             m_pFlash->SetRotAngle(m_Rotation.GetRadAngle());
-<<<<<<< HEAD
-            m_pFlash->SetFrame(std::floor((m_pFlash->GetFrameCount()/* - 1*/) * PosRand() - 0.001));
-=======
 			m_pFlash->SetFrame(RandomNum(0, m_pFlash->GetFrameCount() - 1));
->>>>>>> 3ef1e430
             m_pFlash->Update();
         }
 

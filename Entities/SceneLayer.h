#ifndef _RTESCENELAYER_
#define _RTESCENELAYER_

#include "Entity.h"
#include "ContentFile.h"
#include "Box.h"
<<<<<<< HEAD
=======
#include "FrameMan.h"
#include "SceneMan.h"

namespace RTE
{

class ContentFile;


//////////////////////////////////////////////////////////////////////////////////////////
// Class:           SceneLayer
//////////////////////////////////////////////////////////////////////////////////////////
// Description:     A scrolling layer of the scene.
// Parent(s):       Entity.
// Class history:   12/31/2001 SceneLayer created.

class SceneLayer:
    public Entity
{
	friend class NetworkServer;

//////////////////////////////////////////////////////////////////////////////////////////
// Public member variable, method and friend function declarations

public:


// Concrete allocation and cloning definitions
EntityAllocation(SceneLayer);
SerializableOverrideMethods;
ClassInfoGetters;


//////////////////////////////////////////////////////////////////////////////////////////
// Constructor:     SceneLayer
//////////////////////////////////////////////////////////////////////////////////////////
// Description:     Constructor method used to instantiate a SceneLayer object in system
//                  memory. Create() should be called before using the object.
// Arguments:       None.

    SceneLayer() { Clear(); }


//////////////////////////////////////////////////////////////////////////////////////////
// Destructor:      ~SceneLayer
//////////////////////////////////////////////////////////////////////////////////////////
// Description:     Destructor method used to clean up a SceneLayer object before deletion
//                  from system memory.
// Arguments:       None.

	~SceneLayer() override { Destroy(true); }


//////////////////////////////////////////////////////////////////////////////////////////
// Method:          Create
//////////////////////////////////////////////////////////////////////////////////////////
// Description:     Makes the SceneLayer object ready for use.
// Arguments:       None.
// Return value:    An error return value signaling sucess or any particular failure.
//                  Anything below 0 is an error signal.

   int Create() override;


//////////////////////////////////////////////////////////////////////////////////////////
// Virtual method:  Create
//////////////////////////////////////////////////////////////////////////////////////////
// Description:     Makes the SceneLayer object ready for use.
// Arguments:       The ContentFile representing the bitmap file to load as this
//                  SceneLayer's graphical representation.
//                  Whether to draw transperently using a color key specified by the pixel
//                  in the upper left corner of the loaded bitmap.
//                  The initial scroll offset.
//                  Two bools that define whether the layer should wrap around or stop when
//                  scrolling beyond its bitmap's boundries.
//                  A vector whose components define two different things, depending on
//                  wrapX/Y arguments. If a wrap argument is set to false, the
//                  corresponding component here will be interpreted as the width (X) or
//                  height (Y) (in pixels) of the total bitmap area that this layer is
//                  allowed to scroll across before stopping at an edge. If wrapping is
//                  set to true, the value in scrollInfo is simply the ratio of offset at
//                  which any scroll operations will be done in. A special command is if
//                  wrap is false and the corresponding component is -1.0, that signals
//                  that the own width or height should be used as scrollInfo input.
// Return value:    An error return value signaling sucess or any particular failure.
//                  Anything below 0 is an error signal.

// TODO: streamline interface")
	int Create(ContentFile bitmapFile, bool drawTrans, Vector offset, bool wrapX, bool wrapY, Vector scrollInfo);


//////////////////////////////////////////////////////////////////////////////////////////
// Virtual method:  Create
//////////////////////////////////////////////////////////////////////////////////////////
// Description:     Makes the SceneLayer object ready for use.
// Arguments:       The prepared BITMAP to use as for this SceneLayer. Ownership IS
//                  transferred!
//                  Whether to draw transperently using a color key specified by the pixel
//                  in the upper left corner of the loaded bitmap.
//                  The initial scroll offset.
//                  Two bools that define whether the layer should wrap around or stop when
//                  scrolling beyond its bitmap's boundries.
//                  A vector whose components define two different things, depending on
//                  wrapX/Y arguments. If a wrap argument is set to false, the
//                  corresponding component here will be interpreted as the width (X) or
//                  height (Y) (in pixels) of the total bitmap area that this layer is
//                  allowed to scroll across before stopping at an edge. If wrapping is
//                  set to true, the value in scrollInfo is simply the ratio of offset at
//                  which any scroll operations will be done in. A special command is if
//                  wrap is false and the corresponding component is -1.0, that signals
//                  that the own width or height should be used as scrollInfo input.
// Return value:    An error return value signaling sucess or any particular failure.
//                  Anything below 0 is an error signal.

// TODO: streamline interface")
	int Create(BITMAP *pBitmap, bool drawTrans, Vector offset, bool wrapX, bool wrapY, Vector scrollInfo);


//////////////////////////////////////////////////////////////////////////////////////////
// Method:          Create
//////////////////////////////////////////////////////////////////////////////////////////
// Description:     Creates a SceneLayer to be identical to another, by deep copy.
// Arguments:       A reference to the SceneLayer to deep copy.
// Return value:    An error return value signaling success or any particular failure.
//                  Anything below 0 is an error signal.

    int Create(const SceneLayer &reference);


//////////////////////////////////////////////////////////////////////////////////////////
// Virtual method:  LoadData
//////////////////////////////////////////////////////////////////////////////////////////
// Description:     Actually loads previously specified/created data into memory. Has
//                  to be done before using this SceneLayer.
// Arguments:       None.
// Return value:    An error return value signaling success or any particular failure.
//                  Anything below 0 is an error signal.

    virtual int LoadData();


//////////////////////////////////////////////////////////////////////////////////////////
// Virtual method:  SaveData
//////////////////////////////////////////////////////////////////////////////////////////
// Description:     Saves data currently in memory to disk.
// Arguments:       The filepath to the where to save the Bitmap data.
// Return value:    An error return value signaling success or any particular failure.
//                  Anything below 0 is an error signal.

    virtual int SaveData(std::string bitmapPath);


//////////////////////////////////////////////////////////////////////////////////////////
// Virtual method:  ClearData
//////////////////////////////////////////////////////////////////////////////////////////
// Description:     Clears out any previously loaded bitmap data from memory.
// Arguments:       None.
// Return value:    An error return value signaling success or any particular failure.
//                  Anything below 0 is an error signal.

    virtual int ClearData();


//////////////////////////////////////////////////////////////////////////////////////////
// Virtual method:  IsFileData
//////////////////////////////////////////////////////////////////////////////////////////
// Description:     Whether this' bitmap data is loaded from a file or was generated.
// Arguments:       None.
// Return value:    Whether the data in this' bitmap was loaded from a datafile, or generated.

    virtual bool IsFileData() const { return !m_BitmapFile.GetDataPath().empty();  }


//////////////////////////////////////////////////////////////////////////////////////////
// Virtual method:  Reset
//////////////////////////////////////////////////////////////////////////////////////////
// Description:     Resets the entire SLTerrain, including its inherited members, to their
//                  default settings or values.
// Arguments:       None.
// Return value:    None.

    void Reset() override { Clear(); Entity::Reset(); }


//////////////////////////////////////////////////////////////////////////////////////////
// Method:          Destroy
//////////////////////////////////////////////////////////////////////////////////////////
// Description:     Destroys and resets (through Clear()) the SceneLayer object.
// Arguments:       Whether to only destroy the members defined in this derived class, or
//                  to destroy all inherited members also.
// Return value:    None.

    void Destroy(bool notInherited = false) override;


//////////////////////////////////////////////////////////////////////////////////////////
// Method:          GetBitmap
//////////////////////////////////////////////////////////////////////////////////////////
// Description:     Gets the BITMAP object that this SceneLayer uses.
// Arguments:       None.
// Return value:    A pointer to the BITMAP object. Ownership is NOT transferred!

    BITMAP * GetBitmap() const { return m_pMainBitmap; }

	size_t GetBitmapHash() const { return m_BitmapFile.GetHash(); }


//////////////////////////////////////////////////////////////////////////////////////////
// Method:          GetOffset
//////////////////////////////////////////////////////////////////////////////////////////
// Description:     Gets the scroll offset.
// Arguments:       None.
// Return value:    A copy of the offset.

    Vector GetOffset() const { return m_Offset; }


//////////////////////////////////////////////////////////////////////////////////////////
// Method:          GetScrollRatio
//////////////////////////////////////////////////////////////////////////////////////////
// Description:     Gets the scroll ratio that modifies the offset.
// Arguments:       None.
// Return value:    A copy of the ratio.

    Vector GetScrollRatio() const { return m_ScrollRatio; }


//////////////////////////////////////////////////////////////////////////////////////////
// Method:          GetScaleFactor
//////////////////////////////////////////////////////////////////////////////////////////
// Description:     Gets the scale factor that this is drawn in.
// Arguments:       None.
// Return value:    The scale factor of this to the target it is drawn to. (2x if this is
//                  half the res, etc.)

    Vector GetScaleFactor() const { return m_ScaleFactor; }


//////////////////////////////////////////////////////////////////////////////////////////
// Method:          GetScaleInverse
//////////////////////////////////////////////////////////////////////////////////////////
// Description:     Gets the inverse scale factor that this is drawn in.
// Arguments:       None.
// Return value:    The scale factor of this to the target it is drawn to. (1/2x if this is
//                  half the res, etc.)

    Vector GetScaleInverse() const { return m_ScaleInverse; }


//////////////////////////////////////////////////////////////////////////////////////////
// Method:          WrapsX
//////////////////////////////////////////////////////////////////////////////////////////
// Description:     Indicates whether the layer is set to wrap around the Y axis when
//                  scrolled out of bounds.
// Arguments:       None.
// Return value:    Whether this SceneLayer wraps or not in the Y axis.

    bool WrapsX() const { return m_WrapX; }


//////////////////////////////////////////////////////////////////////////////////////////
// Method:          WrapsY
//////////////////////////////////////////////////////////////////////////////////////////
// Description:     Indicates whether the layer is set to wrap around the Y axis when
//                  scrolled out of bounds.
// Arguments:       None.
// Return value:    Whether this SceneLayer wraps or not in the Y axis.

    bool WrapsY() const { return m_WrapY; }


//////////////////////////////////////////////////////////////////////////////////////////
// Method:          SetOffset
//////////////////////////////////////////////////////////////////////////////////////////
// Description:     Sets the offset of this SceneLayer. Observe that this offset will be
//                  modified by the scroll ratio before applied.
// Arguments:       The new offset vector.
// Return value:    None.

    void SetOffset(const Vector newOffset) { m_Offset = newOffset; }


//////////////////////////////////////////////////////////////////////////////////////////
// Method:          SetScrollRatio
//////////////////////////////////////////////////////////////////////////////////////////
// Description:     Sets the scroll ratio of this SceneLayer. This modifies the offset
//                  before any actual scrolling occurs.
// Arguments:       The new scroll ratio vector.
// Return value:    None.

    void SetScrollRatio(const Vector newRatio) { m_ScrollRatio = newRatio; }


//////////////////////////////////////////////////////////////////////////////////////////
// Method:          SetScaleFactor
//////////////////////////////////////////////////////////////////////////////////////////
// Description:     Sets the scale that this should be drawn at when using DrawScaled.
// Arguments:       The new scale factor vector.
// Return value:    None.

    void SetScaleFactor(const Vector newScale);


//////////////////////////////////////////////////////////////////////////////////////////
// Virtual method:  LockBitmaps
//////////////////////////////////////////////////////////////////////////////////////////
// Description:     Lock the internal bitmaps so it can be accessed by GetColorPixel() etc.
//                  Doing it in a separate method like this is more efficient because
//                  many bitmap accesses can be performed between a lock and unlock.
//                  UnlockBitmaps() should always be called after accesses are completed.
// Arguments:       None.
// Return value:    None.

    virtual void LockBitmaps() { acquire_bitmap(m_pMainBitmap); }


//////////////////////////////////////////////////////////////////////////////////////////
// Virtual method:  UnlockBitmaps
//////////////////////////////////////////////////////////////////////////////////////////
// Description:     Unlocks the internal bitmaps and prevents access to display memory.
//                  Doing it in a separate method like this is more efficient because
//                  many bitmap accesses can be performed between a lock and an unlock.
//                  UnlockBitmaps() should only be called after LockBitmaps().
// Arguments:       None.
// Return value:    None.

    virtual void UnlockBitmaps() { release_bitmap(m_pMainBitmap); }


//////////////////////////////////////////////////////////////////////////////////////////
// Method:          GetPixel
//////////////////////////////////////////////////////////////////////////////////////////
// Description:     Gets a specific pixel from the main bitmap of this SceneLayer.
//                  LockColorBitmap() must be called before using this method.
// Arguments:       The X and Y coordinates of which pixel to get.
// Return value:    An unsigned char specifying the requested pixel's value.

    unsigned char GetPixel(const int pixelX, const int pixelY);


//////////////////////////////////////////////////////////////////////////////////////////
// Method:          SetPixel
//////////////////////////////////////////////////////////////////////////////////////////
// Description:     Sets a specific pixel on the main bitmap of this SceneLayer to a
//                  specific value. LockColorBitmap() must be called before using this
//                  method.
// Arguments:       The X and Y coordinates of which pixel to set.
//                  The value to set the pixel to.
// Return value:    None.

    void SetPixel(const int pixelX, const int pixelY, const unsigned char value);


//////////////////////////////////////////////////////////////////////////////////////////
// Method:          IsWithinBounds
//////////////////////////////////////////////////////////////////////////////////////////
// Description:     Returns whether the integer coordinates passed in are within the
//                  bounds of this SceneLayer.
// Arguments:       Int coordinates.
// Return value:    Whether within bounds or not.

    bool IsWithinBounds(const int pixelX, const int pixelY, const int margin = 0)
    {
// TODO: This doesn't take Y wrapping into acocunt!$@#$
        return (m_WrapX || (pixelX >= -margin) && pixelX < (m_pMainBitmap->w + margin)) && pixelY >= -1000 && pixelY < (m_pMainBitmap->h + margin);
    }


//////////////////////////////////////////////////////////////////////////////////////////
// Method:          ForceBounds
//////////////////////////////////////////////////////////////////////////////////////////
// Description:     Wraps or bounds a position coordinate if it is off bounds of the
//                  SceneLayer, depending on the wrap settings of this SceneLayer.
// Arguments:       The X and Y coordinates of the position to wrap, if needed.
//                  Whether the coordinates above are of this' scale factor, or in its
//                  native pixels.
// Return value:    Whether wrapping was performed or not. (Does not report on bounding)

    bool ForceBounds(int &posX, int &posY, bool scaled = true) const;


//////////////////////////////////////////////////////////////////////////////////////////
// Method:          ForceBounds
//////////////////////////////////////////////////////////////////////////////////////////
// Description:     Wraps or bounds a position coordinate if it is off bounds of the
//                  SceneLayer, depending on the wrap settings of this SceneLayer.
// Arguments:       The vector coordinates of the position to wrap, if needed.
//                  Whether the coordinates above are of this' scale factor, or in its
//                  native pixels.
// Return value:    Whether wrapping was performed or not. (Does not report on bounding)

    bool ForceBounds(Vector &pos, bool scaled = true) const;


//////////////////////////////////////////////////////////////////////////////////////////
// Method:          WrapPosition
//////////////////////////////////////////////////////////////////////////////////////////
// Description:     Only wraps a position coordinate if it is off bounds of the SceneLayer
//                  and wrapping in the corresponding axes are turned on.
// Arguments:       The X and Y coordinates of the position to wrap, if needed.
//                  Whether the coordinates above are of this' scale factor, or in its
//                  native pixels.
// Return value:    Whether wrapping was performed or not.

    bool WrapPosition(int &posX, int &posY, bool scaled = true) const;


//////////////////////////////////////////////////////////////////////////////////////////
// Method:          WrapPosition
//////////////////////////////////////////////////////////////////////////////////////////
// Description:     Only wraps a position coordinate if it is off bounds of the SceneLayer
//                  and wrapping in the corresponding axes are turned on.
// Arguments:       The vector coordinates of the position to wrap, if needed.
//                  Whether the coordinates above are of this' scale factor, or in its
//                  native pixels.
// Return value:    Whether wrapping was performed or not.

    bool WrapPosition(Vector &pos, bool scaled = true) const;


//////////////////////////////////////////////////////////////////////////////////////////
// Virtual Method:  Update
//////////////////////////////////////////////////////////////////////////////////////////
// Description:     Updates the state of this SceneLayer. Supposed to be done every frame.
// Arguments:       None.
// Return value:    None.

	void Update();


//////////////////////////////////////////////////////////////////////////////////////////
// Virtual method:  Draw
//////////////////////////////////////////////////////////////////////////////////////////
// Description:     Draws this SceneLayer's current scrolled position to a bitmap.
// Arguments:       The bitmap to draw to.
//                  The box on the target bitmap to limit drawing to, with the corner of
//                  box being where the scroll position lines up.
//                  If a non-{-1,-1} vector is passed, the internal scroll offset of this
//                  is overridder with it. It becomes the new source coordinates.
// Return value:    None.

    virtual void Draw(BITMAP *pTargetBitmap, Box &targetBox, const Vector &scrollOverride = Vector(-1, -1)) const;


//////////////////////////////////////////////////////////////////////////////////////////
// Virtual method:  DrawScaled
//////////////////////////////////////////////////////////////////////////////////////////
// Description:     Draws this SceneLayer's current scrolled position to a bitmap, but also
//                  scaled according to what has been set with SetScaleFactor.
// Arguments:       The bitmap to draw to.
//                  The box on the target bitmap to limit drawing to, with the corner of
//                  box being where the scroll position lines up.
//                  If a non-{-1,-1} vector is passed, the internal scroll offset of this
//                  is overridder with it. It becomes the new source coordinates.
// Return value:    None.

    virtual void DrawScaled(BITMAP *pTargetBitmap, Box &targetBox, const Vector &scrollOverride = Vector(-1, -1)) const;


//////////////////////////////////////////////////////////////////////////////////////////
// Protected member variable and method declarations

protected:


//////////////////////////////////////////////////////////////////////////////////////////
// Virtual method:  InitScrollRatios
//////////////////////////////////////////////////////////////////////////////////////////
// Description:     Initialize the scroll ratios from the encoded scroll info. Must be
//                  done after the bitmap has been created in the derived concrete classes.
// Arguments:       None.
// Return value:    None.

	void InitScrollRatios();

	void UpdateScrollRatiosForNetworkPlayer(int player);


    // Member variables
    static Entity::ClassInfo m_sClass;

    ContentFile m_BitmapFile;

    BITMAP *m_pMainBitmap;
    // Whether main bitmap is owned by this
    bool m_MainBitmapOwned;
    bool m_DrawTrans;
    Vector m_Offset;
    // The original scrollinfo with special encoded info that is then made into the actual scroll ratios
    Vector m_ScrollInfo;
    Vector m_ScrollRatio;
    Vector m_ScaleFactor;
    Vector m_ScaleInverse;
    Vector m_ScaledDimensions;

    bool m_WrapX;
    bool m_WrapY;
    int m_FillLeftColor;
    int m_FillRightColor;
    int m_FillUpColor;
    int m_FillDownColor;


//////////////////////////////////////////////////////////////////////////////////////////
// Private member variable and method declarations

private:

//////////////////////////////////////////////////////////////////////////////////////////
// Method:          Clear
//////////////////////////////////////////////////////////////////////////////////////////
// Description:     Clears all the member variables of this SceneLayer, effectively
//                  resetting the members of this abstraction level only.
// Arguments:       None.
// Return value:    None.

    void Clear();


    // Disallow the use of some implicit methods.
    SceneLayer(const SceneLayer &reference) = delete;
    void operator=(const SceneLayer &rhs) = delete;

};

} // namespace RTE
>>>>>>> 4a210bc3

namespace RTE {

	/// <summary>
	/// A scrolling layer of the Scene.
	/// </summary>
	class SceneLayer : public Entity {
		friend class NetworkServer;

	public:

		EntityAllocation(SceneLayer)
		SerializableOverrideMethods
		ClassInfoGetters

#pragma region Creation
		/// <summary>
		/// Constructor method used to instantiate a SceneLayer object in system memory. Create() should be called before using the object.
		/// </summary>
		SceneLayer() { Clear(); }

		/// <summary>
		/// Makes the SceneLayer object ready for use.
		/// </summary>
		/// <returns>An error return value signaling success or any particular failure. Anything below 0 is an error signal.</returns>
		int Create() override { return Entity::Create(); }

		/// <summary>
		/// Makes the SceneLayer object ready for use.
		/// </summary>
		/// <param name="bitmapFile">The ContentFile representing the bitmap file to load as this SceneLayer's graphical representation.</param>
		/// <param name="drawTrans">Whether to draw masked (transparent) or not.</param>
		/// <param name="offset">The initial scroll offset.</param>
		/// <param name="wrapX">Whether the layer should wrap around or stop when scrolling beyond its bitmap's boundaries on the X axis.</param>
		/// <param name="wrapY">Whether the layer should wrap around or stop when scrolling beyond its bitmap's boundaries on the Y axis.</param>
		/// <param name="scrollInfo">
		/// A vector whose components define two different things, depending on wrap arguments.
		/// If a wrap argument is set to false, the corresponding component here will be interpreted as the width (X) or height (Y) (in pixels) of the total bitmap area that this layer is allowed to scroll across before stopping at an edge.
		/// If wrapping is set to true, the value in scrollInfo is simply the ratio of offset at which any scroll operations will be done in.
		/// A special command is if wrap is false and the corresponding component is -1.0, that signals that the own width or height should be used as scrollInfo input.
		/// </param>
		/// <returns>An error return value signaling success or any particular failure. Anything below 0 is an error signal.</returns>
		int Create(const ContentFile &bitmapFile, bool drawTrans, const Vector &offset, bool wrapX, bool wrapY, const Vector &scrollInfo);

		/// <summary>
		/// Makes the SceneLayer object ready for use.
		/// </summary>
		/// <param name="bitmap">The prepared BITMAP to use as for this SceneLayer. Ownership IS transferred!</param>
		/// <param name="drawTrans">Whether to draw masked (transparent) or not.</param>
		/// <param name="offset">The initial scroll offset.</param>
		/// <param name="wrapX">Whether the layer should wrap around or stop when scrolling beyond its bitmap's boundaries on the X axis.</param>
		/// <param name="wrapY">Whether the layer should wrap around or stop when scrolling beyond its bitmap's boundaries on the Y axis.</param>
		/// <param name="scrollInfo">
		/// A vector whose components define two different things, depending on wrap arguments.
		/// If a wrap argument is set to false, the corresponding component here will be interpreted as the width (X) or height (Y) (in pixels) of the total bitmap area that this layer is allowed to scroll across before stopping at an edge.
		/// If wrapping is set to true, the value in scrollInfo is simply the ratio of offset at which any scroll operations will be done in.
		/// A special command is if wrap is false and the corresponding component is -1.0, that signals that the own width or height should be used as scrollInfo input.
		/// </param>
		/// <returns>An error return value signaling success or any particular failure. Anything below 0 is an error signal.</returns>
		int Create(BITMAP *bitmap, bool drawTrans, const Vector &offset, bool wrapX, bool wrapY, const Vector &scrollInfo);

		/// <summary>
		/// Creates a SceneLayer to be identical to another, by deep copy.
		/// </summary>
		/// <param name="reference">A reference to the SceneLayer to deep copy.</param>
		/// <returns>An error return value signaling success or any particular failure. Anything below 0 is an error signal.</returns>
		int Create(const SceneLayer &reference);
#pragma endregion

#pragma region Destruction
		/// <summary>
		/// Destructor method used to clean up a SceneLayer object before deletion from system memory.
		/// </summary>
		~SceneLayer() override { Destroy(true); }

		/// <summary>
		/// Destroys and resets (through Clear()) the SceneLayer object.
		/// </summary>
		/// <param name="notInherited">Whether to only destroy the members defined in this derived class, or to destroy all inherited members also.</param>
		void Destroy(bool notInherited = false) override;
#pragma endregion

#pragma region Data Handling
		/// <summary>
		/// Whether this SceneLayer's bitmap data is loaded from a file or was generated at runtime.
		/// </summary>
		/// <returns>Whether this SceneLayer's bitmap data was loaded from a file or not.</returns>
		virtual bool IsFileData() const { return !m_BitmapFile.GetDataPath().empty(); }

		/// <summary>
		/// Loads previously specified/created data into memory. Has to be done before using this SceneLayer if the bitmap was not generated at runtime.
		/// </summary>
		/// <returns>An error return value signaling success or any particular failure. Anything below 0 is an error signal.</returns>
		virtual int LoadData();

		/// <summary>
		/// Saves data currently in memory to disk.
		/// </summary>
		/// <param name="bitmapPath">The filepath to the where to save the Bitmap data.</param>
		/// <returns>An error return value signaling success or any particular failure. Anything below 0 is an error signal.</returns>
		virtual int SaveData(const std::string &bitmapPath);

		/// <summary>
		/// Clears out any previously loaded bitmap data from memory.
		/// </summary>
		/// <returns>An error return value signaling success or any particular failure. Anything below 0 is an error signal.</returns>
		virtual int ClearData();
#pragma endregion

#pragma region Getters and Setters
		/// <summary>
		/// Gets the BITMAP object that this SceneLayer uses.
		/// </summary>
		/// <returns>A pointer to the BITMAP object. Ownership is NOT transferred!</returns>
		BITMAP * GetBitmap() const { return m_MainBitmap; }

		/// <summary>
		/// 
		/// </summary>
		/// <returns></returns>
		size_t GetBitmapHash() const { return m_BitmapFile.GetHash(); }

		/// <summary>
		/// Gets the scroll offset.
		/// </summary>
		/// <returns>A copy of the offset.</returns>
		Vector GetOffset() const { return m_Offset; }

		/// <summary>
		/// Sets the offset of this SceneLayer. Observe that this offset will be modified by the scroll ratio before applied.
		/// </summary>
		/// <param name="newOffset">The new offset vector.</param>
		void SetOffset(const Vector &newOffset) { m_Offset = newOffset; }

		/// <summary>
		/// Gets the scroll ratio that modifies the offset.
		/// </summary>
		/// <returns>A copy of the ratio.</returns>
		Vector GetScrollRatio() const { return m_ScrollRatio; }

		/// <summary>
		/// Sets the scroll ratio of this SceneLayer. This modifies the offset before any actual scrolling occurs.
		/// </summary>
		/// <param name="newRatio">The new scroll ratio vector.</param>
		void SetScrollRatio(const Vector &newRatio) { m_ScrollRatio = newRatio; }

		/// <summary>
		/// Gets the scale factor that this is drawn in.
		/// </summary>
		/// <returns>The scale factor of this to the target it is drawn to. (2x if this is half the res, etc.)</returns>
		Vector GetScaleFactor() const { return m_ScaleFactor; }

		/// <summary>
		/// Sets the scale that this should be drawn at when using DrawScaled.
		/// </summary>
		/// <param name="newScale">The new scale factor vector.</param>
		void SetScaleFactor(const Vector &newScale);

		/// <summary>
		/// Gets the inverse scale factor that this is drawn in.
		/// </summary>
		/// <returns>The scale factor of this to the target it is drawn to. (1/2x if this is half the res, etc.)</returns>
		Vector GetScaleInverse() const { return m_ScaleInverse; }

		/// <summary>
		/// Indicates whether the layer is set to wrap around the X axis when scrolled out of bounds.
		/// </summary>
		/// <returns>Whether this SceneLayer wraps on the X axis or not.</returns>
		bool WrapsX() const { return m_WrapX; }

		/// <summary>
		/// Indicates whether the layer is set to wrap around the Y axis when scrolled out of bounds.
		/// </summary>
		/// <returns>Whether this SceneLayer wraps on the Y axis or not.</returns>
		bool WrapsY() const { return m_WrapY; }

		/// <summary>
		/// Gets a specific pixel from the main bitmap of this SceneLayer. LockBitmaps() must be called before using this method.
		/// </summary>
		/// <param name="pixelX">The X coordinates of which pixel to get.</param>
		/// <param name="pixelY">The Y coordinates of which pixel to get.</param>
		/// <returns>An int specifying the requested pixel's value.</returns>
		int GetPixel(const int pixelX, const int pixelY);

		/// <summary>
		/// Sets a specific pixel on the main bitmap of this SceneLayer to a specific value. LockBitmaps() must be called before using this method.
		/// </summary>
		/// <param name="pixelX">The X coordinates of which pixel to set.</param>
		/// <param name="pixelY">The Y coordinates of which pixel to set.</param>
		/// <param name="value">The value to set the pixel to.</param>
		void SetPixel(const int pixelX, const int pixelY, const int value);

		/// <summary>
		/// Returns whether the integer coordinates passed in are within the bounds of this SceneLayer.
		/// </summary>
		/// <param name="pixelX">The X coordinates of the pixel.</param>
		/// <param name="pixelY">The Y coordinates of the pixel.</param>
		/// <param name="margin"></param>
		/// <returns>Whether within bounds or not.</returns>
		// TODO: This doesn't take Y wrapping into account!$@#$
		bool IsWithinBounds(const int pixelX, const int pixelY, const int margin = 0) const;
#pragma endregion

#pragma region Concrete Methods
		/// <summary>
		/// Lock the internal bitmap so it can be accessed by GetPixel() etc. UnlockBitmaps() should always be called after accesses are completed.
		/// Doing it in a separate method like this is more efficient because many bitmap accesses can be performed between a lock and unlock.
		/// </summary>
		void LockBitmaps() { /*acquire_bitmap(m_MainBitmap);*/ }

		/// <summary>
		/// Unlocks the internal bitmaps and prevents access to display memory. UnlockBitmaps() should only be called after LockBitmaps().
		/// Doing it in a separate method like this is more efficient because many bitmap accesses can be performed between a lock and an unlock.
		/// </summary>
		void UnlockBitmaps() { /*release_bitmap(m_MainBitmap);*/ }

		/// <summary>
		/// Only wraps a position coordinate if it is off bounds of the SceneLayer and wrapping in the corresponding axes are turned on.
		/// </summary>
		/// <param name="posX">The X coordinates of the position to wrap.</param>
		/// <param name="posY">The Y coordinates of the position to wrap.</param>
		/// <returns>Whether wrapping was performed or not.</returns>
		bool WrapPosition(int &posX, int &posY) const;

		/// <summary>
		/// Only wraps a position coordinate if it is off bounds of the SceneLayer and wrapping in the corresponding axes are turned on.
		/// </summary>
		/// <param name="pos">The vector coordinates of the position to wrap.</param>
		/// <returns>Whether wrapping was performed or not.</returns>
		bool WrapPosition(Vector &pos) const { return ForceBoundsOrWrapPosition(pos, false); }

		/// <summary>
		/// Wraps or bounds a position coordinate if it is off bounds of the SceneLayer, depending on the wrap settings of this SceneLayer.
		/// </summary>
		/// <param name="posX">The X coordinates of the position to wrap.</param>
		/// <param name="posY">The Y coordinates of the position to wrap.</param>
		/// <returns>Whether wrapping was performed or not. Does not report on bounding.</returns>
		bool ForceBounds(int &posX, int &posY) const;

		/// <summary>
		/// Wraps or bounds a position coordinate if it is off bounds of the SceneLayer, depending on the wrap settings of this SceneLayer.
		/// </summary>
		/// <param name="pos">The Vector coordinates of the position to wrap.</param>
		/// <returns>Whether wrapping was performed or not. Does not report on bounding.</returns>
		bool ForceBounds(Vector &pos) const { return ForceBoundsOrWrapPosition(pos, true); }
#pragma endregion

#pragma region Virtual Override Methods
		/// <summary>
		/// Updates the state of this SceneLayer. Supposed to be done every frame.
		/// </summary>
		virtual void Update() {}

		/// <summary>
		/// Draws this SceneLayer's current scrolled position to a bitmap.
		/// </summary>
		/// <param name="targetBitmap">The bitmap to draw to.</param>
		/// <param name="targetBox">The box on the target bitmap to limit drawing to, with the corner of box being where the scroll position lines up.</param>
		/// <param name="offsetNeedsScrollRatioAdjustment">Whether the offset of this SceneLayer or the passed in offset override need to be adjusted to scroll ratio.</param>
		virtual void Draw(BITMAP *targetBitmap, Box &targetBox, bool offsetNeedsScrollRatioAdjustment = false);
#pragma endregion

	protected:

		static Entity::ClassInfo m_sClass; //!< ClassInfo for this class.

		ContentFile m_BitmapFile; //!< 
		BITMAP *m_MainBitmap; //!< 
		bool m_MainBitmapOwned; //!< Whether the main bitmap is owned by this.
		bool m_DrawTrans; //!< Whether pixels marked as transparent (index 0, magenta) are skipped when drawing or not (masked drawing).

		bool m_WrapX; //!< Whether wrapping is enabled on the X axis.
		bool m_WrapY; //!< Whether wrapping is enable on the Y axis.

		Vector m_OriginOffset; //!< 
		Vector m_Offset; //!< 

		// The original ScrollInfo with special encoded info that is then made into the actual scroll ratios
		Vector m_ScrollInfo; //!< 
		Vector m_ScrollRatio; //!< 
		Vector m_ScaleFactor; //!< 
		Vector m_ScaleInverse; //!< 
		Vector m_ScaledDimensions; //!< 

		/// <summary>
		/// Initialize the scroll ratios from the encoded scroll info. Must be done after the bitmap has been created in the derived concrete classes.
		/// </summary>
		/// <param name="initForNetworkPlayer"></param>
		/// <param name="player"></param>
		void InitScrollRatios(bool initForNetworkPlayer = false, int player = Players::NoPlayer);

	private:

		/// <summary>
		/// Wraps or bounds a position coordinate if it is off bounds of the SceneLayer, depending on the wrap settings of this SceneLayer.
		/// </summary>
		/// <param name="pos">The Vector coordinates of the position to wrap.</param>
		/// <param name="forceBounds">Whether to attempt bounding or wrapping, or just wrapping.</param>
		/// <returns>Whether wrapping was performed or not. Does not report on bounding.</returns>
		bool ForceBoundsOrWrapPosition(Vector &pos, bool forceBounds) const;

#pragma region Draw Breakdown
		/// <summary>
		/// Performs wrapped drawing of this SceneLayer's bitmap to the screen in cases where it is both wider and taller than the target bitmap.
		/// </summary>
		/// <param name="targetBitmap">The bitmap to draw to.</param>
		/// <param name="targetBox">The box on the target bitmap to limit drawing to, with the corner of box being where the scroll position lines up.</param>
		/// <param name="drawScaled">Whether to use scaled drawing routines or not.</param>
		void DrawWrapped(BITMAP *targetBitmap, const Box &targetBox, bool drawScaled) const;

		/// <summary>
		/// Performs tiled drawing of this SceneLayer's bitmap to the screen in cases where the target bitmap is larger in some dimension.
		/// </summary>
		/// <param name="targetBitmap">The bitmap to draw to.</param>
		/// <param name="targetBox">The box on the target bitmap to limit drawing to, with the corner of box being where the scroll position lines up.</param>
		/// <param name="drawScaled">Whether to use scaled drawing routines or not.</param>
		void DrawTiled(BITMAP *targetBitmap, const Box &targetBox, bool drawScaled) const;
#pragma endregion

		/// <summary>
		/// Clears all the member variables of this SceneLayer, effectively resetting the members of this abstraction level only.
		/// </summary>
		void Clear();

		// Disallow the use of some implicit methods.
		SceneLayer(const SceneLayer &reference) = delete;
		void operator=(const SceneLayer &rhs) = delete;
	};
}
#endif<|MERGE_RESOLUTION|>--- conflicted
+++ resolved
@@ -4,535 +4,6 @@
 #include "Entity.h"
 #include "ContentFile.h"
 #include "Box.h"
-<<<<<<< HEAD
-=======
-#include "FrameMan.h"
-#include "SceneMan.h"
-
-namespace RTE
-{
-
-class ContentFile;
-
-
-//////////////////////////////////////////////////////////////////////////////////////////
-// Class:           SceneLayer
-//////////////////////////////////////////////////////////////////////////////////////////
-// Description:     A scrolling layer of the scene.
-// Parent(s):       Entity.
-// Class history:   12/31/2001 SceneLayer created.
-
-class SceneLayer:
-    public Entity
-{
-	friend class NetworkServer;
-
-//////////////////////////////////////////////////////////////////////////////////////////
-// Public member variable, method and friend function declarations
-
-public:
-
-
-// Concrete allocation and cloning definitions
-EntityAllocation(SceneLayer);
-SerializableOverrideMethods;
-ClassInfoGetters;
-
-
-//////////////////////////////////////////////////////////////////////////////////////////
-// Constructor:     SceneLayer
-//////////////////////////////////////////////////////////////////////////////////////////
-// Description:     Constructor method used to instantiate a SceneLayer object in system
-//                  memory. Create() should be called before using the object.
-// Arguments:       None.
-
-    SceneLayer() { Clear(); }
-
-
-//////////////////////////////////////////////////////////////////////////////////////////
-// Destructor:      ~SceneLayer
-//////////////////////////////////////////////////////////////////////////////////////////
-// Description:     Destructor method used to clean up a SceneLayer object before deletion
-//                  from system memory.
-// Arguments:       None.
-
-	~SceneLayer() override { Destroy(true); }
-
-
-//////////////////////////////////////////////////////////////////////////////////////////
-// Method:          Create
-//////////////////////////////////////////////////////////////////////////////////////////
-// Description:     Makes the SceneLayer object ready for use.
-// Arguments:       None.
-// Return value:    An error return value signaling sucess or any particular failure.
-//                  Anything below 0 is an error signal.
-
-   int Create() override;
-
-
-//////////////////////////////////////////////////////////////////////////////////////////
-// Virtual method:  Create
-//////////////////////////////////////////////////////////////////////////////////////////
-// Description:     Makes the SceneLayer object ready for use.
-// Arguments:       The ContentFile representing the bitmap file to load as this
-//                  SceneLayer's graphical representation.
-//                  Whether to draw transperently using a color key specified by the pixel
-//                  in the upper left corner of the loaded bitmap.
-//                  The initial scroll offset.
-//                  Two bools that define whether the layer should wrap around or stop when
-//                  scrolling beyond its bitmap's boundries.
-//                  A vector whose components define two different things, depending on
-//                  wrapX/Y arguments. If a wrap argument is set to false, the
-//                  corresponding component here will be interpreted as the width (X) or
-//                  height (Y) (in pixels) of the total bitmap area that this layer is
-//                  allowed to scroll across before stopping at an edge. If wrapping is
-//                  set to true, the value in scrollInfo is simply the ratio of offset at
-//                  which any scroll operations will be done in. A special command is if
-//                  wrap is false and the corresponding component is -1.0, that signals
-//                  that the own width or height should be used as scrollInfo input.
-// Return value:    An error return value signaling sucess or any particular failure.
-//                  Anything below 0 is an error signal.
-
-// TODO: streamline interface")
-	int Create(ContentFile bitmapFile, bool drawTrans, Vector offset, bool wrapX, bool wrapY, Vector scrollInfo);
-
-
-//////////////////////////////////////////////////////////////////////////////////////////
-// Virtual method:  Create
-//////////////////////////////////////////////////////////////////////////////////////////
-// Description:     Makes the SceneLayer object ready for use.
-// Arguments:       The prepared BITMAP to use as for this SceneLayer. Ownership IS
-//                  transferred!
-//                  Whether to draw transperently using a color key specified by the pixel
-//                  in the upper left corner of the loaded bitmap.
-//                  The initial scroll offset.
-//                  Two bools that define whether the layer should wrap around or stop when
-//                  scrolling beyond its bitmap's boundries.
-//                  A vector whose components define two different things, depending on
-//                  wrapX/Y arguments. If a wrap argument is set to false, the
-//                  corresponding component here will be interpreted as the width (X) or
-//                  height (Y) (in pixels) of the total bitmap area that this layer is
-//                  allowed to scroll across before stopping at an edge. If wrapping is
-//                  set to true, the value in scrollInfo is simply the ratio of offset at
-//                  which any scroll operations will be done in. A special command is if
-//                  wrap is false and the corresponding component is -1.0, that signals
-//                  that the own width or height should be used as scrollInfo input.
-// Return value:    An error return value signaling sucess or any particular failure.
-//                  Anything below 0 is an error signal.
-
-// TODO: streamline interface")
-	int Create(BITMAP *pBitmap, bool drawTrans, Vector offset, bool wrapX, bool wrapY, Vector scrollInfo);
-
-
-//////////////////////////////////////////////////////////////////////////////////////////
-// Method:          Create
-//////////////////////////////////////////////////////////////////////////////////////////
-// Description:     Creates a SceneLayer to be identical to another, by deep copy.
-// Arguments:       A reference to the SceneLayer to deep copy.
-// Return value:    An error return value signaling success or any particular failure.
-//                  Anything below 0 is an error signal.
-
-    int Create(const SceneLayer &reference);
-
-
-//////////////////////////////////////////////////////////////////////////////////////////
-// Virtual method:  LoadData
-//////////////////////////////////////////////////////////////////////////////////////////
-// Description:     Actually loads previously specified/created data into memory. Has
-//                  to be done before using this SceneLayer.
-// Arguments:       None.
-// Return value:    An error return value signaling success or any particular failure.
-//                  Anything below 0 is an error signal.
-
-    virtual int LoadData();
-
-
-//////////////////////////////////////////////////////////////////////////////////////////
-// Virtual method:  SaveData
-//////////////////////////////////////////////////////////////////////////////////////////
-// Description:     Saves data currently in memory to disk.
-// Arguments:       The filepath to the where to save the Bitmap data.
-// Return value:    An error return value signaling success or any particular failure.
-//                  Anything below 0 is an error signal.
-
-    virtual int SaveData(std::string bitmapPath);
-
-
-//////////////////////////////////////////////////////////////////////////////////////////
-// Virtual method:  ClearData
-//////////////////////////////////////////////////////////////////////////////////////////
-// Description:     Clears out any previously loaded bitmap data from memory.
-// Arguments:       None.
-// Return value:    An error return value signaling success or any particular failure.
-//                  Anything below 0 is an error signal.
-
-    virtual int ClearData();
-
-
-//////////////////////////////////////////////////////////////////////////////////////////
-// Virtual method:  IsFileData
-//////////////////////////////////////////////////////////////////////////////////////////
-// Description:     Whether this' bitmap data is loaded from a file or was generated.
-// Arguments:       None.
-// Return value:    Whether the data in this' bitmap was loaded from a datafile, or generated.
-
-    virtual bool IsFileData() const { return !m_BitmapFile.GetDataPath().empty();  }
-
-
-//////////////////////////////////////////////////////////////////////////////////////////
-// Virtual method:  Reset
-//////////////////////////////////////////////////////////////////////////////////////////
-// Description:     Resets the entire SLTerrain, including its inherited members, to their
-//                  default settings or values.
-// Arguments:       None.
-// Return value:    None.
-
-    void Reset() override { Clear(); Entity::Reset(); }
-
-
-//////////////////////////////////////////////////////////////////////////////////////////
-// Method:          Destroy
-//////////////////////////////////////////////////////////////////////////////////////////
-// Description:     Destroys and resets (through Clear()) the SceneLayer object.
-// Arguments:       Whether to only destroy the members defined in this derived class, or
-//                  to destroy all inherited members also.
-// Return value:    None.
-
-    void Destroy(bool notInherited = false) override;
-
-
-//////////////////////////////////////////////////////////////////////////////////////////
-// Method:          GetBitmap
-//////////////////////////////////////////////////////////////////////////////////////////
-// Description:     Gets the BITMAP object that this SceneLayer uses.
-// Arguments:       None.
-// Return value:    A pointer to the BITMAP object. Ownership is NOT transferred!
-
-    BITMAP * GetBitmap() const { return m_pMainBitmap; }
-
-	size_t GetBitmapHash() const { return m_BitmapFile.GetHash(); }
-
-
-//////////////////////////////////////////////////////////////////////////////////////////
-// Method:          GetOffset
-//////////////////////////////////////////////////////////////////////////////////////////
-// Description:     Gets the scroll offset.
-// Arguments:       None.
-// Return value:    A copy of the offset.
-
-    Vector GetOffset() const { return m_Offset; }
-
-
-//////////////////////////////////////////////////////////////////////////////////////////
-// Method:          GetScrollRatio
-//////////////////////////////////////////////////////////////////////////////////////////
-// Description:     Gets the scroll ratio that modifies the offset.
-// Arguments:       None.
-// Return value:    A copy of the ratio.
-
-    Vector GetScrollRatio() const { return m_ScrollRatio; }
-
-
-//////////////////////////////////////////////////////////////////////////////////////////
-// Method:          GetScaleFactor
-//////////////////////////////////////////////////////////////////////////////////////////
-// Description:     Gets the scale factor that this is drawn in.
-// Arguments:       None.
-// Return value:    The scale factor of this to the target it is drawn to. (2x if this is
-//                  half the res, etc.)
-
-    Vector GetScaleFactor() const { return m_ScaleFactor; }
-
-
-//////////////////////////////////////////////////////////////////////////////////////////
-// Method:          GetScaleInverse
-//////////////////////////////////////////////////////////////////////////////////////////
-// Description:     Gets the inverse scale factor that this is drawn in.
-// Arguments:       None.
-// Return value:    The scale factor of this to the target it is drawn to. (1/2x if this is
-//                  half the res, etc.)
-
-    Vector GetScaleInverse() const { return m_ScaleInverse; }
-
-
-//////////////////////////////////////////////////////////////////////////////////////////
-// Method:          WrapsX
-//////////////////////////////////////////////////////////////////////////////////////////
-// Description:     Indicates whether the layer is set to wrap around the Y axis when
-//                  scrolled out of bounds.
-// Arguments:       None.
-// Return value:    Whether this SceneLayer wraps or not in the Y axis.
-
-    bool WrapsX() const { return m_WrapX; }
-
-
-//////////////////////////////////////////////////////////////////////////////////////////
-// Method:          WrapsY
-//////////////////////////////////////////////////////////////////////////////////////////
-// Description:     Indicates whether the layer is set to wrap around the Y axis when
-//                  scrolled out of bounds.
-// Arguments:       None.
-// Return value:    Whether this SceneLayer wraps or not in the Y axis.
-
-    bool WrapsY() const { return m_WrapY; }
-
-
-//////////////////////////////////////////////////////////////////////////////////////////
-// Method:          SetOffset
-//////////////////////////////////////////////////////////////////////////////////////////
-// Description:     Sets the offset of this SceneLayer. Observe that this offset will be
-//                  modified by the scroll ratio before applied.
-// Arguments:       The new offset vector.
-// Return value:    None.
-
-    void SetOffset(const Vector newOffset) { m_Offset = newOffset; }
-
-
-//////////////////////////////////////////////////////////////////////////////////////////
-// Method:          SetScrollRatio
-//////////////////////////////////////////////////////////////////////////////////////////
-// Description:     Sets the scroll ratio of this SceneLayer. This modifies the offset
-//                  before any actual scrolling occurs.
-// Arguments:       The new scroll ratio vector.
-// Return value:    None.
-
-    void SetScrollRatio(const Vector newRatio) { m_ScrollRatio = newRatio; }
-
-
-//////////////////////////////////////////////////////////////////////////////////////////
-// Method:          SetScaleFactor
-//////////////////////////////////////////////////////////////////////////////////////////
-// Description:     Sets the scale that this should be drawn at when using DrawScaled.
-// Arguments:       The new scale factor vector.
-// Return value:    None.
-
-    void SetScaleFactor(const Vector newScale);
-
-
-//////////////////////////////////////////////////////////////////////////////////////////
-// Virtual method:  LockBitmaps
-//////////////////////////////////////////////////////////////////////////////////////////
-// Description:     Lock the internal bitmaps so it can be accessed by GetColorPixel() etc.
-//                  Doing it in a separate method like this is more efficient because
-//                  many bitmap accesses can be performed between a lock and unlock.
-//                  UnlockBitmaps() should always be called after accesses are completed.
-// Arguments:       None.
-// Return value:    None.
-
-    virtual void LockBitmaps() { acquire_bitmap(m_pMainBitmap); }
-
-
-//////////////////////////////////////////////////////////////////////////////////////////
-// Virtual method:  UnlockBitmaps
-//////////////////////////////////////////////////////////////////////////////////////////
-// Description:     Unlocks the internal bitmaps and prevents access to display memory.
-//                  Doing it in a separate method like this is more efficient because
-//                  many bitmap accesses can be performed between a lock and an unlock.
-//                  UnlockBitmaps() should only be called after LockBitmaps().
-// Arguments:       None.
-// Return value:    None.
-
-    virtual void UnlockBitmaps() { release_bitmap(m_pMainBitmap); }
-
-
-//////////////////////////////////////////////////////////////////////////////////////////
-// Method:          GetPixel
-//////////////////////////////////////////////////////////////////////////////////////////
-// Description:     Gets a specific pixel from the main bitmap of this SceneLayer.
-//                  LockColorBitmap() must be called before using this method.
-// Arguments:       The X and Y coordinates of which pixel to get.
-// Return value:    An unsigned char specifying the requested pixel's value.
-
-    unsigned char GetPixel(const int pixelX, const int pixelY);
-
-
-//////////////////////////////////////////////////////////////////////////////////////////
-// Method:          SetPixel
-//////////////////////////////////////////////////////////////////////////////////////////
-// Description:     Sets a specific pixel on the main bitmap of this SceneLayer to a
-//                  specific value. LockColorBitmap() must be called before using this
-//                  method.
-// Arguments:       The X and Y coordinates of which pixel to set.
-//                  The value to set the pixel to.
-// Return value:    None.
-
-    void SetPixel(const int pixelX, const int pixelY, const unsigned char value);
-
-
-//////////////////////////////////////////////////////////////////////////////////////////
-// Method:          IsWithinBounds
-//////////////////////////////////////////////////////////////////////////////////////////
-// Description:     Returns whether the integer coordinates passed in are within the
-//                  bounds of this SceneLayer.
-// Arguments:       Int coordinates.
-// Return value:    Whether within bounds or not.
-
-    bool IsWithinBounds(const int pixelX, const int pixelY, const int margin = 0)
-    {
-// TODO: This doesn't take Y wrapping into acocunt!$@#$
-        return (m_WrapX || (pixelX >= -margin) && pixelX < (m_pMainBitmap->w + margin)) && pixelY >= -1000 && pixelY < (m_pMainBitmap->h + margin);
-    }
-
-
-//////////////////////////////////////////////////////////////////////////////////////////
-// Method:          ForceBounds
-//////////////////////////////////////////////////////////////////////////////////////////
-// Description:     Wraps or bounds a position coordinate if it is off bounds of the
-//                  SceneLayer, depending on the wrap settings of this SceneLayer.
-// Arguments:       The X and Y coordinates of the position to wrap, if needed.
-//                  Whether the coordinates above are of this' scale factor, or in its
-//                  native pixels.
-// Return value:    Whether wrapping was performed or not. (Does not report on bounding)
-
-    bool ForceBounds(int &posX, int &posY, bool scaled = true) const;
-
-
-//////////////////////////////////////////////////////////////////////////////////////////
-// Method:          ForceBounds
-//////////////////////////////////////////////////////////////////////////////////////////
-// Description:     Wraps or bounds a position coordinate if it is off bounds of the
-//                  SceneLayer, depending on the wrap settings of this SceneLayer.
-// Arguments:       The vector coordinates of the position to wrap, if needed.
-//                  Whether the coordinates above are of this' scale factor, or in its
-//                  native pixels.
-// Return value:    Whether wrapping was performed or not. (Does not report on bounding)
-
-    bool ForceBounds(Vector &pos, bool scaled = true) const;
-
-
-//////////////////////////////////////////////////////////////////////////////////////////
-// Method:          WrapPosition
-//////////////////////////////////////////////////////////////////////////////////////////
-// Description:     Only wraps a position coordinate if it is off bounds of the SceneLayer
-//                  and wrapping in the corresponding axes are turned on.
-// Arguments:       The X and Y coordinates of the position to wrap, if needed.
-//                  Whether the coordinates above are of this' scale factor, or in its
-//                  native pixels.
-// Return value:    Whether wrapping was performed or not.
-
-    bool WrapPosition(int &posX, int &posY, bool scaled = true) const;
-
-
-//////////////////////////////////////////////////////////////////////////////////////////
-// Method:          WrapPosition
-//////////////////////////////////////////////////////////////////////////////////////////
-// Description:     Only wraps a position coordinate if it is off bounds of the SceneLayer
-//                  and wrapping in the corresponding axes are turned on.
-// Arguments:       The vector coordinates of the position to wrap, if needed.
-//                  Whether the coordinates above are of this' scale factor, or in its
-//                  native pixels.
-// Return value:    Whether wrapping was performed or not.
-
-    bool WrapPosition(Vector &pos, bool scaled = true) const;
-
-
-//////////////////////////////////////////////////////////////////////////////////////////
-// Virtual Method:  Update
-//////////////////////////////////////////////////////////////////////////////////////////
-// Description:     Updates the state of this SceneLayer. Supposed to be done every frame.
-// Arguments:       None.
-// Return value:    None.
-
-	void Update();
-
-
-//////////////////////////////////////////////////////////////////////////////////////////
-// Virtual method:  Draw
-//////////////////////////////////////////////////////////////////////////////////////////
-// Description:     Draws this SceneLayer's current scrolled position to a bitmap.
-// Arguments:       The bitmap to draw to.
-//                  The box on the target bitmap to limit drawing to, with the corner of
-//                  box being where the scroll position lines up.
-//                  If a non-{-1,-1} vector is passed, the internal scroll offset of this
-//                  is overridder with it. It becomes the new source coordinates.
-// Return value:    None.
-
-    virtual void Draw(BITMAP *pTargetBitmap, Box &targetBox, const Vector &scrollOverride = Vector(-1, -1)) const;
-
-
-//////////////////////////////////////////////////////////////////////////////////////////
-// Virtual method:  DrawScaled
-//////////////////////////////////////////////////////////////////////////////////////////
-// Description:     Draws this SceneLayer's current scrolled position to a bitmap, but also
-//                  scaled according to what has been set with SetScaleFactor.
-// Arguments:       The bitmap to draw to.
-//                  The box on the target bitmap to limit drawing to, with the corner of
-//                  box being where the scroll position lines up.
-//                  If a non-{-1,-1} vector is passed, the internal scroll offset of this
-//                  is overridder with it. It becomes the new source coordinates.
-// Return value:    None.
-
-    virtual void DrawScaled(BITMAP *pTargetBitmap, Box &targetBox, const Vector &scrollOverride = Vector(-1, -1)) const;
-
-
-//////////////////////////////////////////////////////////////////////////////////////////
-// Protected member variable and method declarations
-
-protected:
-
-
-//////////////////////////////////////////////////////////////////////////////////////////
-// Virtual method:  InitScrollRatios
-//////////////////////////////////////////////////////////////////////////////////////////
-// Description:     Initialize the scroll ratios from the encoded scroll info. Must be
-//                  done after the bitmap has been created in the derived concrete classes.
-// Arguments:       None.
-// Return value:    None.
-
-	void InitScrollRatios();
-
-	void UpdateScrollRatiosForNetworkPlayer(int player);
-
-
-    // Member variables
-    static Entity::ClassInfo m_sClass;
-
-    ContentFile m_BitmapFile;
-
-    BITMAP *m_pMainBitmap;
-    // Whether main bitmap is owned by this
-    bool m_MainBitmapOwned;
-    bool m_DrawTrans;
-    Vector m_Offset;
-    // The original scrollinfo with special encoded info that is then made into the actual scroll ratios
-    Vector m_ScrollInfo;
-    Vector m_ScrollRatio;
-    Vector m_ScaleFactor;
-    Vector m_ScaleInverse;
-    Vector m_ScaledDimensions;
-
-    bool m_WrapX;
-    bool m_WrapY;
-    int m_FillLeftColor;
-    int m_FillRightColor;
-    int m_FillUpColor;
-    int m_FillDownColor;
-
-
-//////////////////////////////////////////////////////////////////////////////////////////
-// Private member variable and method declarations
-
-private:
-
-//////////////////////////////////////////////////////////////////////////////////////////
-// Method:          Clear
-//////////////////////////////////////////////////////////////////////////////////////////
-// Description:     Clears all the member variables of this SceneLayer, effectively
-//                  resetting the members of this abstraction level only.
-// Arguments:       None.
-// Return value:    None.
-
-    void Clear();
-
-
-    // Disallow the use of some implicit methods.
-    SceneLayer(const SceneLayer &reference) = delete;
-    void operator=(const SceneLayer &rhs) = delete;
-
-};
-
-} // namespace RTE
->>>>>>> 4a210bc3
 
 namespace RTE {
 
@@ -544,9 +15,9 @@
 
 	public:
 
-		EntityAllocation(SceneLayer)
-		SerializableOverrideMethods
-		ClassInfoGetters
+		EntityAllocation(SceneLayer);
+		SerializableOverrideMethods;
+		ClassInfoGetters;
 
 #pragma region Creation
 		/// <summary>

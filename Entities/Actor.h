#ifndef _RTEACTOR_
#define _RTEACTOR_

//////////////////////////////////////////////////////////////////////////////////////////
// File:            Actor.h
//////////////////////////////////////////////////////////////////////////////////////////
// Description:     Header file for the Actor class.
// Project:         Retro Terrain Engine
// Author(s):       Daniel Tabar
//                  data@datarealms.com
//                  http://www.datarealms.com


//////////////////////////////////////////////////////////////////////////////////////////
// Inclusions of header files

#include "MOSRotating.h"
#include "PieMenuGUI.h"

namespace RTE
{

class AtomGroup;
class HeldDevice;
class PieMenuGUI;

#define AILINEDOTSPACING 16

//////////////////////////////////////////////////////////////////////////////////////////
// Class:           Actor
//////////////////////////////////////////////////////////////////////////////////////////
// Description:     A sprite movable object that is autonomous.
// Parent(s):       MOSRotating.
// Class history:   04/13/2001 Actor created.

class Actor:
    public MOSRotating
{
    friend class LuaMan;

//////////////////////////////////////////////////////////////////////////////////////////
// Public member variable, method and friend function declarations

public:

    enum Status
    {
        STABLE = 0,
        UNSTABLE,
        INACTIVE,
        DYING,
        DEAD,
        StatusCount
    };

    enum AIMode
    {
        AIMODE_NONE = 0,
        AIMODE_SENTRY,
        AIMODE_PATROL,
        AIMODE_GOTO,
        AIMODE_BRAINHUNT,
        AIMODE_GOLDDIG,
        AIMODE_RETURN,
        AIMODE_STAY,
        AIMODE_SCUTTLE,
        AIMODE_DELIVER,
        AIMODE_BOMB,
        AIMODE_SQUAD,
        AIMODE_COUNT
    };

// Concrete allocation and cloning definitions
EntityAllocation(Actor)
AddScriptFunctionNames(MOSRotating, "UpdateAI")
SerializableOverrideMethods
ClassInfoGetters

//////////////////////////////////////////////////////////////////////////////////////////
// Constructor:     Actor
//////////////////////////////////////////////////////////////////////////////////////////
// Description:     Constructor method used to instantiate a Actor object in system
//                  memory. Create() should be called before using the object.
// Arguments:       None.

    Actor() { Clear(); }


//////////////////////////////////////////////////////////////////////////////////////////
// Destructor:      ~Actor
//////////////////////////////////////////////////////////////////////////////////////////
// Description:     Destructor method used to clean up a Actor object before deletion
//                  from system memory.
// Arguments:       None.

	~Actor() override { Destroy(true); }


//////////////////////////////////////////////////////////////////////////////////////////
// Virtual method:  Create
//////////////////////////////////////////////////////////////////////////////////////////
// Description:     Makes the Actor object ready for use.
// Arguments:       None.
// Return value:    An error return value signaling sucess or any particular failure.
//                  Anything below 0 is an error signal.

   int Create() override;


//////////////////////////////////////////////////////////////////////////////////////////
// Virtual method:  Create
//////////////////////////////////////////////////////////////////////////////////////////
// Description:     Creates a Actor to be identical to another, by deep copy.
// Arguments:       A reference to the Actor to deep copy.
// Return value:    An error return value signaling sucess or any particular failure.
//                  Anything below 0 is an error signal.

	int Create(const Actor &reference);


//////////////////////////////////////////////////////////////////////////////////////////
// Virtual method:  Reset
//////////////////////////////////////////////////////////////////////////////////////////
// Description:     Resets the entire Actor, including its inherited members, to their
//                  default settings or values.
// Arguments:       None.
// Return value:    None.

    void Reset() override { Clear(); MOSRotating::Reset(); m_MOType = MovableObject::TypeActor; }


//////////////////////////////////////////////////////////////////////////////////////////
// Virtual method:  Destroy
//////////////////////////////////////////////////////////////////////////////////////////
// Description:     Destroys and resets (through Clear()) the SceneLayer object.
// Arguments:       Whether to only destroy the members defined in this derived class, or
//                  to destroy all inherited members also.
// Return value:    None.

    void Destroy(bool notInherited = false) override;

    /// <summary>
    /// Loads the script at the given script path onto the object, checking for appropriately named functions within it.
    /// </summary>
    /// <param name="scriptPath">The path to the script to load.</param>
    /// <param name="loadAsEnabledScript">Whether or not the script should load as enabled. Defaults to true.</param>
    /// <returns>An error return value signaling success or any particular failure. Anything below 0 is an error signal.</returns>
	int LoadScript(std::string const &scriptPath, bool loadAsEnabledScript = false) override;

    /// <summary>
    /// Gets the mass of this Actor's inventory. Does not include any equipped item (for actor subtypes that have that).
    /// </summary>
    /// <returns>The mass of this Actor's inventory.</returns>
    float GetInventoryMass() const;

    /// <summary>
    /// Gets the mass of this Actor, including the mass of its Attachables, wounds and inventory.
    /// </summary>
    /// <returns>The mass of this Actor, its inventory and all its Attachables and wounds in Kilograms (kg).</returns>
    float GetMass() const override { return MOSRotating::GetMass() + GetInventoryMass() + (m_GoldCarried * g_SceneMan.GetKgPerOz()); }


//////////////////////////////////////////////////////////////////////////////////////////
// Method:          GetController
//////////////////////////////////////////////////////////////////////////////////////////
// Description:     Gets this Actor's Controller. Ownership IS NOT transferred!
// Arguments:       None.
// Return value:    A const pointer to this Actor's Controller.

    Controller * GetController() { return &m_Controller; }


//////////////////////////////////////////////////////////////////////////////////////////
// Method:          IsPlayerControlled
//////////////////////////////////////////////////////////////////////////////////////////
// Description:     Tells whether a player is currently controlling this.
// Arguments:       None.
// Return value:    Whether a player is controlling this.

    bool IsPlayerControlled() const;


//////////////////////////////////////////////////////////////////////////////////////////
// Method:          IsControllable
//////////////////////////////////////////////////////////////////////////////////////////
// Description:     Tells wheter the player can switch control to this at all
// Arguments:       None.
// Return value:    Whether a player can control this at all.

    virtual bool IsControllable() const { return true; }


//////////////////////////////////////////////////////////////////////////////////////////
// Method:          GetStatus
//////////////////////////////////////////////////////////////////////////////////////////
// Description:     Returns the current Status of this.
// Arguments:       None.
// Return value:    The status.

    int GetStatus() const { return m_Status; }


//////////////////////////////////////////////////////////////////////////////////////////
// Method:          GetHealth
//////////////////////////////////////////////////////////////////////////////////////////
// Description:     Gets this Actor's health value.
// Arguments:       None.
// Return value:    A const int describing this Actor's health.

    int GetHealth() const { return m_Health; }

//////////////////////////////////////////////////////////////////////////////////////////
// Method:          GetMaxHealth
//////////////////////////////////////////////////////////////////////////////////////////
// Description:     Gets this Actor's maximum health value.
// Arguments:       None.
// Return value:    A const int describing this Actor's max health.

    int GetMaxHealth() const { return m_MaxHealth; }

//////////////////////////////////////////////////////////////////////////////////////////
// Method:          SetMaxHealth
//////////////////////////////////////////////////////////////////////////////////////////
// Description:     Gets this Actor's maximum health value.
// Arguments:       New max health value.
// Return value:    None.

    void SetMaxHealth(int newValue) { m_MaxHealth = newValue; }

//////////////////////////////////////////////////////////////////////////////////////////
// Method:          GetAimDistance
//////////////////////////////////////////////////////////////////////////////////////////
// Description:     Gets the distance between the actor and the view point when not
//                  sharp aiming.
// Arguments:       None.
// Return value:    A const int describing how far this actor aims/looks by default.

    int GetAimDistance() const { return m_AimDistance; }


//////////////////////////////////////////////////////////////////////////////////////////
// Method:          SetAimDistance
//////////////////////////////////////////////////////////////////////////////////////////
// Description:     Gets the distance between the actor and the view point when not
//                  sharp aiming.
// Arguments:       None.
// Return value:    A const int describing how far this actor aims/looks by default.

	void SetAimDistance( int newValue ) { m_AimDistance = newValue; }


//////////////////////////////////////////////////////////////////////////////////////////
// Method:          GetGoldCarried
//////////////////////////////////////////////////////////////////////////////////////////
// Description:     Gets how many ounces of gold this Actor is carrying.
// Arguments:       None.
// Return value:    The current amount of carried gold, in Oz.

    virtual float GetGoldCarried() const { return m_GoldCarried; }


//////////////////////////////////////////////////////////////////////////////////////////
// Method:          GetTotalValue
//////////////////////////////////////////////////////////////////////////////////////////
// Description:     Gets the total liquidation value of this Actor and all its carried
//                  gold and inventory.
// Arguments:       If this is supposed to be adjusted for a specific Tech's subjective
//                  value, then pass in the native DataModule ID of that tech. 0 means
//                  no Tech is specified and the base value is returned.
//                  How much to multiply the value if this happens to be a foreign Tech.
// Return value:    The current value of this Actor and all his carried assets.

	float GetTotalValue(int nativeModule = 0, float foreignMult = 1.0, float nativeMult = 1.0) const override;

//////////////////////////////////////////////////////////////////////////////////////////
// Method:          GetTotalValueOld
//////////////////////////////////////////////////////////////////////////////////////////
// Description:     DOES THE SAME THING AS GetTotalValue, USED ONLY TO PRESERVE LUA COMPATIBILITY

	float GetTotalValueOld(int nativeModule = 0, float foreignMult = 1.0) const override { return GetTotalValue(nativeModule, foreignMult, 1.0); }


//////////////////////////////////////////////////////////////////////////////////////////
// Method:          HasObject
//////////////////////////////////////////////////////////////////////////////////////////
// Description:     Shows whether this is or carries a specifically named object in its
//                  inventory. Also looks through the inventories of potential passengers,
//                  as applicable.
// Arguments:       The Preset name of the object to look for.
// Return value:    Whetehr the object was found carried by this.

	bool HasObject(std::string objectName) const override;


//////////////////////////////////////////////////////////////////////////////////////////
// Method:          HasObjectInGroup
//////////////////////////////////////////////////////////////////////////////////////////
// Description:     Shows whether this is or carries a specifically grouped object in its
//                  inventory. Also looks through the inventories of potential passengers,
//                  as applicable.
// Arguments:       The name of the group to look for.
// Return value:    Whetehr the object in the group was found carried by this.

	bool HasObjectInGroup(std::string groupName) const override;


//////////////////////////////////////////////////////////////////////////////////////////
// Method:          GetAimAngle
//////////////////////////////////////////////////////////////////////////////////////////
// Description:     Gets this Actor's aim angle.
// Arguments:       Whether to adjust the angle for flipping or not.
// Return value:    The angle, in radians.

    float GetAimAngle(bool adjustForFlipped = true) const { return adjustForFlipped ? FacingAngle(m_AimAngle) : m_AimAngle; }

//////////////////////////////////////////////////////////////////////////////////////////
// Method:          GetPassengerSlots
//////////////////////////////////////////////////////////////////////////////////////////
// Description:     Gets this Actor's passenger slots.
// Arguments:       None.
// Return value:    The Actor's passenger plots

    int GetPassengerSlots() const { return m_PassengerSlots; }


//////////////////////////////////////////////////////////////////////////////////////////
// Virtual method:  GetCPUPos
//////////////////////////////////////////////////////////////////////////////////////////
// Description:     Gets the absoltue position of this' brain, or equivalent.
// Arguments:       None.
// Return value:    A Vector with the absolute position of this' brain.

    virtual Vector GetCPUPos() const { return m_Pos; }


//////////////////////////////////////////////////////////////////////////////////////////
// Virtual method:  GetEyePos
//////////////////////////////////////////////////////////////////////////////////////////
// Description:     Gets the absoltue position of this' eye, or equivalent, where look
//                  vector starts from.
// Arguments:       None.
// Return value:    A Vector with the absolute position of this' eye or view point.

    virtual Vector GetEyePos() const { return m_Pos; }


//////////////////////////////////////////////////////////////////////////////////////////
// Virtual method:  GetAboveHUDPos
//////////////////////////////////////////////////////////////////////////////////////////
// Description:     Gets the absoltue position of the top of this' HUD stack.
// Arguments:       None.
// Return value:    A Vector with the absolute position of this' HUD stack top point.

	Vector GetAboveHUDPos() const override { return m_Pos + Vector(0, m_HUDStack + 6); }


//////////////////////////////////////////////////////////////////////////////////////////
// Method:          GetViewPoint
//////////////////////////////////////////////////////////////////////////////////////////
// Description:     Gets the point at which this actor is viewing, or that the scene frame
//                  should be centered on if tracking this Actor's view. In absolute scene
//                  coordinates.
// Arguments:       None.
// Return value:    The point in absolute scene coordinates.

    Vector GetViewPoint() const { return m_ViewPoint.IsZero() ? m_Pos : m_ViewPoint; }


//////////////////////////////////////////////////////////////////////////////////////////
// Virtual method:  GetLookVector
//////////////////////////////////////////////////////////////////////////////////////////
// Description:     Gets the direction where this is looking/aiming.
// Arguments:       None.
// Return value:    A Vector with the direction in which this is looking along.

	Vector GetLookVector() const { return m_ViewPoint - GetEyePos(); }


//////////////////////////////////////////////////////////////////////////////////////////
// Method:          GetSharpAimProgress
//////////////////////////////////////////////////////////////////////////////////////////
// Description:     Gets the normalized amount of sharp aim that has been achieved by this. 
// Arguments:       None.
// Return value:    Sharp aim progress between 0 - 1.0. 1.0 is fully aimed.

    float GetSharpAimProgress() const { return m_SharpAimProgress; }


//////////////////////////////////////////////////////////////////////////////////////////
// Virtual method:  GetHeight
//////////////////////////////////////////////////////////////////////////////////////////
// Description:     Gets the approximate height of this Actor, standing up.
// Arguments:       None.
// Return value:    A float with the approximate height, in pixels.

	float GetHeight() const { return m_CharHeight; }


//////////////////////////////////////////////////////////////////////////////////////////
// Method:          SetControllerMode
//////////////////////////////////////////////////////////////////////////////////////////
// Description:     Sets this Actor's new Controller input mode.
// Arguments:       The new input mode.
//                  The player which will control this if the input mode was set to player.
// Return value:    None.

    void SetControllerMode(Controller::InputMode newMode, int newPlayer = -1);


//////////////////////////////////////////////////////////////////////////////////////////
// Method:          SwapControllerModes
//////////////////////////////////////////////////////////////////////////////////////////
// Description:     Sets this Actor's Controller mode and gives back what it used to be.
// Arguments:       The new mode to set to.
//                  The player which will control this if the input mode was set to player.
// Return value:    The old mode that it had before.

    Controller::InputMode SwapControllerModes(Controller::InputMode newMode, int newPlayer = -1);


//////////////////////////////////////////////////////////////////////////////////////////
// Method:          SetStatus
//////////////////////////////////////////////////////////////////////////////////////////
// Description:     Sets this Actor's status.
// Arguments:       A Status enumeration.
// Return value:    None.

    void SetStatus(Actor::Status newStatus) { m_Status = newStatus; }


//////////////////////////////////////////////////////////////////////////////////////////
// Virtual method:  SetTeam
//////////////////////////////////////////////////////////////////////////////////////////
// Description:     Sets which team this Actor belongs to.
// Arguments:       The assigned team number.
// Return value:    None.

	void SetTeam(int team) override;


//////////////////////////////////////////////////////////////////////////////////////////
// Method:          SetGoldCarried
//////////////////////////////////////////////////////////////////////////////////////////
// Description:     Sets how many ounces of gold this Actor is carrying.
// Arguments:       The new amount of carried gold, in Oz.
// Return value:    None.

    void SetGoldCarried(float goldOz) { m_GoldCarried = goldOz; }


//////////////////////////////////////////////////////////////////////////////////////////
// Method:          SetAimAngle
//////////////////////////////////////////////////////////////////////////////////////////
// Description:     Sets this Actor's aim angle.
// Arguments:       A new angle, in radians.
// Return value:    None.

    void SetAimAngle(float newAngle) { m_AimAngle = newAngle; Clamp(m_AimAngle, m_AimRange, -m_AimRange); }

//////////////////////////////////////////////////////////////////////////////////////////
// Method:          SetPassengerSlots
//////////////////////////////////////////////////////////////////////////////////////////
// Description:     Sets this Actor's passenger slots.
// Arguments:       A new amount of passenger slots.
// Return value:    None.

    void SetPassengerSlots(int newPassengerSlots) { m_PassengerSlots = newPassengerSlots;; }


//////////////////////////////////////////////////////////////////////////////////////////
// Method:          SetViewPoint
//////////////////////////////////////////////////////////////////////////////////////////
// Description:     Sets the point at which this actor is viewing, or that the scene frame
//                  should be centered on if tracking this Actor's view. In absolute scene
//                  coordinates.
// Arguments:       A new point in absolute scene coords.
// Return value:    None.

    void SetViewPoint(Vector newPoint) { m_ViewPoint = newPoint; }


//////////////////////////////////////////////////////////////////////////////////////////
// Method:          SetItemInReach
//////////////////////////////////////////////////////////////////////////////////////////
// Description:     Sets the item that is within reach of the Actor at this frame, so that
//                  it may be picked up. Ownership is NOT transferred!
// Arguments:       A pointer to the item that has been determined to be within reach of
//                  this Actor. Ownership is NOT transferred!
// Return value:    None.

    void SetItemInReach(HeldDevice *pItem) { m_pItemInReach = pItem; }


//////////////////////////////////////////////////////////////////////////////////////////
// Virtual method:  IsWithinRange
//////////////////////////////////////////////////////////////////////////////////////////
// Description:     Tells whether a point on the scene is within range of the currently
//                  used device and aiming status, if applicable.
// Arguments:       A Vector witht he aboslute coordinates of a point to check.
// Return value:    Whether the point is within range of this.

    virtual bool IsWithinRange(Vector &point) const { return false; }


//////////////////////////////////////////////////////////////////////////////////////////
// Virtual method:  Look
//////////////////////////////////////////////////////////////////////////////////////////
// Description:     Casts an unseen-revealing ray in the direction of where this is facing.
// Arguments:       The degree angle to deviate from the current view point in the ray
//                  casting. A random ray will be chosen out of this +-range.
//                  The range, in pixels, that the ray will have.
// Return value:    Whether any unseen pixels were revealed by this look.

    virtual bool Look(float FOVSpread, float range);

/* Old version, we don't let the actors carry gold anymore, goes directly to the team funds instead
//////////////////////////////////////////////////////////////////////////////////////////
// Method:          AddGold
//////////////////////////////////////////////////////////////////////////////////////////
// Description:     Adds a certain amount of ounces of gold to teh currently carried
//                  amount.
// Arguments:       The amount in Oz with which to change the current gol dtally of this
//                  Actor.
// Return value:    None.

    void AddGold(float goldOz) { m_GoldCarried += std::ceil(goldOz); m_GoldPicked = true; }
*/

//////////////////////////////////////////////////////////////////////////////////////////
// Method:          AddGold
//////////////////////////////////////////////////////////////////////////////////////////
// Description:     Adds a certain amount of ounces of gold to this' team's total funds.
// Arguments:       The amount in Oz with which to change this' team's gold tally.
// Return value:    None.

    void AddGold(float goldOz);


//////////////////////////////////////////////////////////////////////////////////////////
// Virtual method:  RestDetection
//////////////////////////////////////////////////////////////////////////////////////////
// Description:     Does the calculations necessary to detect whether this MO appears to
//                  have has settled in the world and is at rest or not. IsAtRest()
//                  retreves the answer.
// Arguments:       None.
// Return value:    None.

    void RestDetection() override;


//////////////////////////////////////////////////////////////////////////////////////////
// Method:          AddHealth
//////////////////////////////////////////////////////////////////////////////////////////
// Description:     Adds health points to this Actor's current health value.
// Arguments:       An int specifying the value to add.
// Return value:    The resulting total health of this Actor.

    const int AddHealth(const int addedHealth) { return m_Health += addedHealth; }


//////////////////////////////////////////////////////////////////////////////////////////
// Method:          SetHealth
//////////////////////////////////////////////////////////////////////////////////////////
// Description:     Sets this Actor's current health value.
// Arguments:       An int specifying the value to set to.
// Return value:    The resulting total health of this Actor.

    void SetHealth(const int setHealth) { m_Health = setHealth; }


//////////////////////////////////////////////////////////////////////////////////////////
// Method:          IsStatus
//////////////////////////////////////////////////////////////////////////////////////////
// Description:     Checks if this Actor is in a specific status.
// Arguments:       Which status to check for.
// Return value:    A bool with the answer.

    bool IsStatus(Status which) const { return m_Status == which; }


//////////////////////////////////////////////////////////////////////////////////////////
// Method:          IsDead
//////////////////////////////////////////////////////////////////////////////////////////
// Description:     Checks if this Actor is dead.
// Arguments:       None.
// Return value:    A const bool with the answer.

    bool IsDead() const { return m_Status == DEAD; }


//////////////////////////////////////////////////////////////////////////////////////////
// Virtual method:  PieNeedsUpdate
//////////////////////////////////////////////////////////////////////////////////////////
// Description:     Indicates that the pie menu associated with this Actor needs updating.
// Arguments:       None.
// Return value:    Whether the pie menu needs updating.

    bool PieNeedsUpdate() { return m_PieNeedsUpdate; };


//////////////////////////////////////////////////////////////////////////////////////////
// Virtual method:  AddPieMenuSlices
//////////////////////////////////////////////////////////////////////////////////////////
// Description:     Adds all slices this needs on a pie menu.
// Arguments:       The pie menu to add slices to. Ownership is NOT transferred!
// Return value:    Whether any slices were added.

	virtual bool AddPieMenuSlices(PieMenuGUI *pPieMenu);


//////////////////////////////////////////////////////////////////////////////////////////
// Virtual method:  HandlePieCommand
//////////////////////////////////////////////////////////////////////////////////////////
// Description:     Handles and does whatever a specific activated Pie Menu slice does to
//                  this.
// Arguments:       The pie menu command to handle. See the PieSliceIndex enum.
// Return value:    Whetehr any slice was handled. False if no matching slice handler was
//                  found, or there was no slice currently activated by the pie menu.

    virtual bool HandlePieCommand(int pieSliceIndex);

/*
//////////////////////////////////////////////////////////////////////////////////////////
// Virtual method:  ResetAI
//////////////////////////////////////////////////////////////////////////////////////////
// Description:     Resets the AI states for this.
// Arguments:       None.
// Return value:    None.

    void ResetAI() { m_AIMode; }
*/

//////////////////////////////////////////////////////////////////////////////////////////
// Virtual method:  GetAIMode
//////////////////////////////////////////////////////////////////////////////////////////
// Description:     Gets this' AI mode.
// Arguments:       None.
// Return value:    The current AI mode.

	int GetAIMode() const { return m_AIMode; }


//////////////////////////////////////////////////////////////////////////////////////////
// Virtual method:  GetAIModeIcon
//////////////////////////////////////////////////////////////////////////////////////////
// Description:     Gets the icon bitmap associated with this' current AI mode and team.
// Arguments:       None.
// Return value:    The current AI mode icon of this. Ownership is NOT transferred!

	BITMAP * GetAIModeIcon();


//////////////////////////////////////////////////////////////////////////////////////////
// Virtual method:  SetAIMode
//////////////////////////////////////////////////////////////////////////////////////////
// Description:     Sets this' AI mode.
// Arguments:       The new AI mode.
// Return value:    None.

	void SetAIMode(AIMode newMode = AIMODE_SENTRY) { m_AIMode = newMode; }


//////////////////////////////////////////////////////////////////////////////////////////
// Virtual method:  AddAISceneWaypoint
//////////////////////////////////////////////////////////////////////////////////////////
// Description:     Adds an absolute scene point to the list of waypoints this is going to
//                  go to, in order
// Arguments:       The new scene point this should try to get to after all other waypoints
//                  are reached.
// Return value:    None.

	void AddAISceneWaypoint(const Vector &waypoint) { m_Waypoints.push_back(std::pair<Vector, MovableObject *>(waypoint, (MovableObject*)NULL)); }


//////////////////////////////////////////////////////////////////////////////////////////
// Virtual method:  AddAIMOWaypoint
//////////////////////////////////////////////////////////////////////////////////////////
// Description:     Adds an MO in the scene as the next waypoint for this to go to, in order
// Arguments:       The new MO this should try to get to after all other waypoints are reached.
//                  OWNERSHIP IS NOT TRANSFERRED!
// Return value:    None.

	void AddAIMOWaypoint(const MovableObject *pMOWaypoint);


//////////////////////////////////////////////////////////////////////////////////////////
// Virtual method:  ClearAIWaypoints
//////////////////////////////////////////////////////////////////////////////////////////
// Description:     Removes all AI waypoints and clears the current path to the current
//                  waypoint. The AI Actor will stop in its tracks.
// Arguments:       None.
// Return value:    None.

	void ClearAIWaypoints() { m_pMOMoveTarget = 0; m_Waypoints.clear(); m_MovePath.clear(); m_MoveTarget = m_Pos; m_MoveVector.Reset(); }


//////////////////////////////////////////////////////////////////////////////////////////
// Virtual method:  GetLastAIWaypoint
//////////////////////////////////////////////////////////////////////////////////////////
// Description:     Gets the last or furthest set AI waypoint of this. If none, this' pos
//                  is returned.
// Arguments:       None.
// Return value:    The furthest set AI waypoint of this.

	Vector GetLastAIWaypoint() { if (!m_Waypoints.empty()) { return m_Waypoints.back().first; } else if (!m_MovePath.empty()) { return m_MovePath.back(); } return m_Pos; }


//////////////////////////////////////////////////////////////////////////////////////////
// Virtual method:  GetLastMOWaypointID
//////////////////////////////////////////////////////////////////////////////////////////
// Description:     Gets the ID of the last set AI MO waypoint of this. If none, g_NoMOID is returned.
// Arguments:       None.
// Return value:    The furthest set AI MO waypoint of this.

	MOID GetAIMOWaypointID();


//////////////////////////////////////////////////////////////////////////////////////////
// Virtual method:  GetWaypointsSize
//////////////////////////////////////////////////////////////////////////////////////////
// Description:     Gets how many waypoints this actor have.
// Arguments:       None.
// Return value:    How many waypoints.

	int GetWaypointsSize() { return m_Waypoints.size(); };


//////////////////////////////////////////////////////////////////////////////////////////
// Virtual method:  ClearMovePath
//////////////////////////////////////////////////////////////////////////////////////////
// Description:     Clears the list of coordinates in this' current MovePath, ie the path
//                  to the next Waypoint.
// Arguments:       None.
// Return value:    None.

	void ClearMovePath() { m_MovePath.clear(); m_MoveTarget = m_Pos; m_MoveVector.Reset(); }


//////////////////////////////////////////////////////////////////////////////////////////
// Virtual method:  AddToMovePathBeginning
//////////////////////////////////////////////////////////////////////////////////////////
// Description:     Adds a coordinate to the beginning of the MovePath, meaning the one
//                  closest to this Actor.
// Arguments:       The new coordinate to add to the front of the MovePath.
// Return value:    None.

	void AddToMovePathBeginning(Vector newCoordinate) { m_MovePath.push_front(newCoordinate); m_MoveTarget = newCoordinate; m_MoveVector.Reset(); }


//////////////////////////////////////////////////////////////////////////////////////////
// Virtual method:  AddToMovePathEnd
//////////////////////////////////////////////////////////////////////////////////////////
// Description:     Adds a coordinate to the end of the MovePath, meaning the one
//                  closest to this Actor's next waypoint.
// Arguments:       The new coordinate to add to the end of the MovePath.
// Return value:    None.

	void AddToMovePathEnd(Vector newCoordinate) { m_MovePath.push_back(newCoordinate); }


//////////////////////////////////////////////////////////////////////////////////////////
// Method:  RemoveMovePathBeginning
//////////////////////////////////////////////////////////////////////////////////////////
// Description:     Removes a coordinate from the beginning of the MovePath, meaning the
//                  one closest to this Actor.
// Arguments:       None.
// Return value:    Whether there was any coordinate to remove. If false, the MovePath
//                  is empty.

	bool RemoveMovePathBeginning() { if (!m_MovePath.empty()) { m_MovePath.pop_front(); m_MoveTarget = m_MovePath.empty() ? m_Pos : m_MovePath.front(); m_MoveVector.Reset(); return true; } return false; }


//////////////////////////////////////////////////////////////////////////////////////////
// Virtual method:  RemoveMovePathEnd
//////////////////////////////////////////////////////////////////////////////////////////
// Description:     Removes a coordinate from the end of the MovePath, meaning the
//                  one farthest from this Actor.
// Arguments:       None.
// Return value:    Whether there was any coordinate to remove. If false, the MovePath
//                  is empty.

	bool RemoveMovePathEnd() { if (!m_MovePath.empty()) { m_MovePath.pop_back(); return true; } return false; }


//////////////////////////////////////////////////////////////////////////////////////////
// Method:  SetPerceptiveness
//////////////////////////////////////////////////////////////////////////////////////////
// Description:     Sets this' perceptiveness to alarming events going on around him.
// Arguments:       The current perceptiveness, 0.0 - 1.0
// Return value:    None.

	void SetPerceptiveness(float newPerceptiveness) { m_Perceptiveness = newPerceptiveness; }


//////////////////////////////////////////////////////////////////////////////////////////
// Method:  GetPerceptiveness
//////////////////////////////////////////////////////////////////////////////////////////
// Description:     Gets this' perceptiveness to alarming events going on around him.
// Arguments:       None.
// Return value:    The current perceptiveness, 0.0 - 1.0

	float GetPerceptiveness() const { return m_Perceptiveness; }


//////////////////////////////////////////////////////////////////////////////////////////
// Method:  AlarmPoint
//////////////////////////////////////////////////////////////////////////////////////////
// Description:     Makes this alarmed about a certian point on in the scene, overriding
//                  the current AI mode until a certain time has passed.
// Arguments:       The new scene point this should look at and see if anything dangerous
//                  is there.
// Return value:    None.

	void AlarmPoint(const Vector &alarmPoint) { if (m_AlarmTimer.GetElapsedSimTimeMS() > 50) { m_AlarmTimer.Reset(); m_LastAlarmPos = m_PointingTarget = alarmPoint; m_AlarmSound.Play(alarmPoint); } }


//////////////////////////////////////////////////////////////////////////////////////////
// Method:  GetAlarmPoint
//////////////////////////////////////////////////////////////////////////////////////////
// Description:     Gets any point on the scene this actor should be alarmed about this frame.
// Arguments:       None.
// Return value:    The new scene point this should look at and see if anything dangerous
//                  is there or (0,0) if nothing is alarming.

	Vector GetAlarmPoint() { if (m_AlarmTimer.GetElapsedSimTimeMS() > g_TimerMan.GetDeltaTimeMS()) { return Vector(); } return m_LastAlarmPos; }


//////////////////////////////////////////////////////////////////////////////////////////
// Virtual Method:  AddInventoryItem
//////////////////////////////////////////////////////////////////////////////////////////
// Description:     Adds an inventory item to this Actor.
// Arguments:       An pointer to the new item to add. Ownership IS TRANSFERRED!
// Return value:    None..

    virtual void AddInventoryItem(MovableObject *pItemToAdd) { if (pItemToAdd) { m_Inventory.push_back(pItemToAdd); } }



//////////////////////////////////////////////////////////////////////////////////////////
// Method:  RemoveInventoryItem
//////////////////////////////////////////////////////////////////////////////////////////
// Description:     Removes a specified item from the actor's inventory. Only one item is removed at a time.
// Arguments:       Preset name of an item to remove.
// Return value:    None.

	void RemoveInventoryItem(string presetName);


//////////////////////////////////////////////////////////////////////////////////////////
// Method:  SwapNextInventory
//////////////////////////////////////////////////////////////////////////////////////////
// Description:     Swaps the next MovableObject carried by this Actor and puts one not
//                  currently carried into the into the back of the inventory of this.
// Arguments:       A pointer to the external MovableObject to trade in. Ownership IS xferred!
//                  If 0 is passed in, nothing will be added to the inventory.
//                  Whether to mute the sound on this event. Override for the loading screen hack.
// Return value:    The next MovableObject in this Actor's inventory. Ownership IS xferred!
//                  If there are no MovableObject:s in inventory, 0 will be returned.

	MovableObject * SwapNextInventory(MovableObject *pSwapIn = 0, bool muteSound = false);


//////////////////////////////////////////////////////////////////////////////////////////
// Method:  SwapPrevInventory
//////////////////////////////////////////////////////////////////////////////////////////
// Description:     Swaps the prev MovableObject carried by this Actor and puts one not
//                  currently carried into the into the back of the inventory of this.
// Arguments:       A pointer to the external MovableObject to trade in. Ownership IS xferred!
//                  If 0 is passed in, nothing will be added to the inventory.
// Return value:    The prev MovableObject in this Actor's inventory. Ownership IS xferred!
//                  If there are no MovableObject:s in inventory, 0 will be returned.

	MovableObject * SwapPrevInventory(MovableObject *pSwapIn = 0);


//////////////////////////////////////////////////////////////////////////////////////////
// Virtual method:  DropAllInventory
//////////////////////////////////////////////////////////////////////////////////////////
// Description:     Ejects all inventory items that this is carrying. It may not happen
//                  instantaneously, so check for ejection being complete with
//                  IsInventoryEmpty().
// Arguments:       None.
// Return value:    None.

    virtual void DropAllInventory();


//////////////////////////////////////////////////////////////////////////////////////////
// Method:  GetInventorySize
//////////////////////////////////////////////////////////////////////////////////////////
// Description:     Tells how many things are in the invetory
// Arguments:       None.
// Return value:    The number of things in the inventory

	int GetInventorySize() const { return m_Inventory.size(); }


//////////////////////////////////////////////////////////////////////////////////////////
// Method:  IsInventoryEmpty
//////////////////////////////////////////////////////////////////////////////////////////
// Description:     Tells whether inventory is completely empty
// Arguments:       None.
// Return value:    Whether inventory is completely empty.

	bool IsInventoryEmpty() { return m_Inventory.empty(); }


//////////////////////////////////////////////////////////////////////////////////////////
// Method:  GetInventory
//////////////////////////////////////////////////////////////////////////////////////////
// Description:     Gets the deque of inventory of this. Ownership is NOT transferred.
// Arguments:       None.
// Return value:    A const pointer to the inventory deque of this. OWNERSHIP IS NOT TRANSFERRED!

	const std::deque<MovableObject *> * GetInventory() { return &m_Inventory; }


//////////////////////////////////////////////////////////////////////////////////////////
// Method:  GetMaxMass
//////////////////////////////////////////////////////////////////////////////////////////
// Description:     Tells how much total mass (in kg) this Actor is recommended to weigh
//                  at most INCLUDING his own weight AND all his inventory!
// Arguments:       None.
// Return value:    The max recommend total mass for this Actor

	float GetMaxMass() const { return m_MaxMass; }


//////////////////////////////////////////////////////////////////////////////////////////
// Method:  GetAimRange
//////////////////////////////////////////////////////////////////////////////////////////
// Description:     The limit of this actors aiming angle, in each direction, in radians.
// Arguments:       None.
// Return value:    The arc range of the aiming angle in radians.
//                  Eg if HalfPI, it means full 180 degree range

	float GetAimRange() const { return m_AimRange; }


//////////////////////////////////////////////////////////////////////////////////////////
// Virtual method:  SetAimRange
//////////////////////////////////////////////////////////////////////////////////////////
// Description:     Sets the limit of this actors aiming angle, in each direction, in radians.
// Arguments:       The arc range of the aiming angle in radians.
//                  Eg if HalfPI, it means full 180 degree range
// Return value:    None.

	void SetAimRange(float range) { m_AimRange = range; }


//////////////////////////////////////////////////////////////////////////////////////////
// Method:          FlashWhite
//////////////////////////////////////////////////////////////////////////////////////////
// Description:     Tells to make this and all children get drawn as completely white, but
//                  only for a specified amount of time.
// Arguments:       For how long to flash the whiteness, in MS.
// Return value:    None.

    void FlashWhite(int howLongMS = 32) { m_FlashWhiteMS = howLongMS; m_WhiteFlashTimer.Reset(); }


//////////////////////////////////////////////////////////////////////////////////////////
// Method:          DrawWaypoints
//////////////////////////////////////////////////////////////////////////////////////////
// Description:     Makes this draw its current waypoints and related data on the scene in
//                  its HUD drawing stage.
// Arguments:       Whether to enable or disable the drawing of the waypoints.
// Return value:    None.

    void DrawWaypoints(bool drawWaypoints = true) { m_DrawWaypoints = drawWaypoints; }


<<<<<<< HEAD
//////////////////////////////////////////////////////////////////////////////////////////
// Virtual method:  GibThis
//////////////////////////////////////////////////////////////////////////////////////////
// Description:     Gibs this, effectively destroying it and creating multiple gibs or
//                  pieces in its place.
// Arguments:       The impulse (kg * m/s) of the impact causing the gibbing to happen.
//                  The internal blast impulse which will push the gibs away from the center.
//                  A pointer to an MO which the gibs shuold not be colliding with!
// Return value:    None.

    void GibThis(Vector impactImpulse = Vector(), float internalBlast = 10, MovableObject *pIgnoreMO = nullptr) override;
=======
    /// <summary>
    /// Destroys this MOSRotating and creates its specified Gibs in its place with appropriate velocities.
    /// Any Attachables are removed and also given appropriate velocities.
    /// </summary>
    /// <param name="impactImpulse">The impulse (kg * m/s) of the impact causing the gibbing to happen.</param>
    /// <param name="movableObjectToIgnore">A pointer to an MO which the Gibs and Attachables should not be colliding with.</param>
    void GibThis(const Vector &impactImpulse = Vector(), MovableObject *movableObjectToIgnore = nullptr) override;
>>>>>>> b32f2ff9


//////////////////////////////////////////////////////////////////////////////////////////
// Virtual method:  CollideAtPoint
//////////////////////////////////////////////////////////////////////////////////////////
// Description:     Calculates the collision response when another MO's Atom collides with
//                  this MO's physical representation. The effects will be applied
//                  directly to this MO, and also represented in the passed in HitData.
// Arguments:       Reference to the HitData struct which describes the collision. This
//                  will be modified to represent the results of the collision.
// Return value:    Whether the collision has been deemed valid. If false, then disregard
//                  any impulses in the Hitdata.

    bool CollideAtPoint(HitData &hitData) override;


//////////////////////////////////////////////////////////////////////////////////////////
// Virtual method:  ParticlePenetration
//////////////////////////////////////////////////////////////////////////////////////////
// Description:     Determines whether a particle which has hit this MO will penetrate,
//                  and if so, whether it gets lodged or exits on the other side of this
//                  MO. Appropriate effects will be determined and applied ONLY IF there
//                  was penetration! If not, nothing will be affected.
// Arguments:       The HitData describing the collision in detail, the impulses have to
//                  have been filled out!
// Return value:    Whether the particle managed to penetrate into this MO or not. If
//                  somehting but a MOPixel or MOSParticle is being passed in as hitor,
//                  false will trivially be returned here.

	bool ParticlePenetration(HitData &hd) override;


//////////////////////////////////////////////////////////////////////////////////////////
// Virtual method:  OnMOHit
//////////////////////////////////////////////////////////////////////////////////////////
// Description:     Defines what should happen when this MovableObject hits another MO.
//                  This is called by the owned Atom/AtomGroup of this MovableObject during
//                  travel.
// Arguments:       The other MO hit. Ownership is not transferred.
// Return value:    Wheter the MovableObject should immediately halt any travel going on
//                  after this hit.

	bool OnMOHit(MovableObject *pOtherMO) override;


//////////////////////////////////////////////////////////////////////////////////////////
// Virtual method:  PreTravel
//////////////////////////////////////////////////////////////////////////////////////////
// Description:     Does stuff that needs to be done before Travel(). Always call before
//                  calling Travel.
// Arguments:       None.
// Return value:    None.

	void PreTravel() override { MOSRotating::PreTravel(); m_GoldPicked = false; }


//////////////////////////////////////////////////////////////////////////////////////////
// Method:          SetMovePathToUpdate
//////////////////////////////////////////////////////////////////////////////////////////
// Description:     Sets this' AI's move path to be updated. Will update the path to the
//                  current waypoint, if any.
// Arguments:       None.
// Return value:    None.

	void SetMovePathToUpdate() { m_UpdateMovePath = true; }


//////////////////////////////////////////////////////////////////////////////////////////
// Method:          GetMovePathSize
//////////////////////////////////////////////////////////////////////////////////////////
// Description:     Gets how many waypoints there are in the MovePath currently
// Arguments:       None.
// Return value:    The number of waypoints in the MovePath.

	int GetMovePathSize() const { return m_MovePath.size(); }


//////////////////////////////////////////////////////////////////////////////////////////
// Virtual method:  UpdateMovePath
//////////////////////////////////////////////////////////////////////////////////////////
// Description:     Updates this' move path RIGHT NOW. Will update the path to the
//                  current waypoint, if any. CAVEAT: this only actually updates if a queue
//                  index number passed in is sufficiently close to 0 to allow this to
//                  compute, based on an internal global assessment of how often this very
//                  expensive computation is allowed to run.
// Arguments:       The queue number this was given the last time
// Return value:    Whether the update was performed, or if it should be tried again next
//                  frame.

    virtual bool UpdateMovePath();


//////////////////////////////////////////////////////////////////////////////////////////
// Method:  UpdateAIScripted
//////////////////////////////////////////////////////////////////////////////////////////
// Description:     Updates this' AI state with the provided scripted AI Update function.
// Arguments:       None.
// Return value:    Whether there was an AI Update function defined for this in its script,
//                  and if it was executed successfully.

	bool UpdateAIScripted();


//////////////////////////////////////////////////////////////////////////////////////////
// Virtual method:  UpdateAI
//////////////////////////////////////////////////////////////////////////////////////////
// Description:     Updates this' AI state. Supposed to be done every frame that this has
//                  a CAI controller controlling it.
// Arguments:       None.
// Return value:    None.

    virtual void UpdateAI();


//////////////////////////////////////////////////////////////////////////////////////////
// Virtual method:  Update
//////////////////////////////////////////////////////////////////////////////////////////
// Description:     Updates this MovableObject. Supposed to be done every frame.
// Arguments:       None.
// Return value:    None.

	void Update() override;


//////////////////////////////////////////////////////////////////////////////////////////
// Virtual method:  SetDeploymentID
//////////////////////////////////////////////////////////////////////////////////////////
// Description:		Sets deployment ID for this actor
// Arguments:       New deployment id.
// Return value:    None.

	void SetDeploymentID(unsigned int newID) { m_DeploymentID = newID; }


//////////////////////////////////////////////////////////////////////////////////////////
// Method:  GetDeploymentID
//////////////////////////////////////////////////////////////////////////////////////////
// Description:		Gets deployment ID of this actor
// Arguments:       None.
// Return value:    Returns deployment id of this actor.

	unsigned int GetDeploymentID() const { return m_DeploymentID; }


//////////////////////////////////////////////////////////////////////////////////////////
// Virtual method:  GetSightDistance
//////////////////////////////////////////////////////////////////////////////////////////
// Description:		Returns actor's sight distance.
// Arguments:       None.
// Return value:    Returns actor's sight distance.

	float GetSightDistance() const { return m_SightDistance; }

//////////////////////////////////////////////////////////////////////////////////////////
// Virtual method:  SetSightDistance
//////////////////////////////////////////////////////////////////////////////////////////
// Description:		Sets actor's sight distance.
// Arguments:       New sight distance value.
// Return value:    None.

	void SetSightDistance(float newValue) { m_SightDistance = newValue; }

//////////////////////////////////////////////////////////////////////////////////////////
// Virtual method:  Draw
//////////////////////////////////////////////////////////////////////////////////////////
// Description:     Draws this Actor's current graphical representation to a
//                  BITMAP of choice.
// Arguments:       A pointer to a BITMAP to draw on.
//                  The absolute position of the target bitmap's upper left corner in the Scene.
//                  In which mode to draw in. See the DrawMode enumeration for the modes.
//                  Whether to not draw any extra 'ghost' items of this MovableObject,
//                  indicator arrows or hovering HUD text and so on.
// Return value:    None.

    void Draw(BITMAP *pTargetBitmap, const Vector &targetPos = Vector(), DrawMode mode = g_DrawColor, bool onlyPhysical = false) const override;


//////////////////////////////////////////////////////////////////////////////////////////
// Virtual method:  DrawHUD
//////////////////////////////////////////////////////////////////////////////////////////
// Description:     Draws this Actor's current graphical HUD overlay representation to a
//                  BITMAP of choice.
// Arguments:       A pointer to a BITMAP to draw on.
//                  The absolute position of the target bitmap's upper left corner in the Scene.
//                  Which player's screen this is being drawn to. May affect what HUD elements
//                  get drawn etc.
// Return value:    None.

    void DrawHUD(BITMAP *pTargetBitmap, const Vector &targetPos = Vector(), int whichScreen = 0, bool playerControlled = false) override;


//////////////////////////////////////////////////////////////////////////////////////////
// Method:          VerifyMOIDIndex
//////////////////////////////////////////////////////////////////////////////////////////
// Description:     Verifieis whether all actor's MO has correct IDs. Should be used in Debug mode only.
// Arguments:       None.
// Return value:    None.

	void VerifyMOIDs();


//////////////////////////////////////////////////////////////////////////////////////////
// Method:          GetTravelImpulseDamage
//////////////////////////////////////////////////////////////////////////////////////////
// Description:     Returns Threshold for taking damage from travel impulses, in kg * m/s
// Arguments:       None.
// Return value:    Threshold for taking damage from travel impulses, in kg * m/s

	float GetTravelImpulseDamage() const { return m_TravelImpulseDamage; }


//////////////////////////////////////////////////////////////////////////////////////////
// Method:          SetTravelImpulseDamage
//////////////////////////////////////////////////////////////////////////////////////////
// Description:     Sets Threshold for taking damage from travel impulses, in kg * m/s
// Arguments:       Threshold for taking damage from travel impulses, in kg * m/s
// Return value:    None.

	void SetTravelImpulseDamage(float value) { m_TravelImpulseDamage = value; }


	/// <summary>
	/// Returns the defined sound to be played on death.
	/// </summary>
	/// <returns>A sound with the death sample of this actor.</returns>
	SoundContainer GetDeathSound() const { return m_DeathSound; }


	/// <summary>
	/// Sets new death sound sample from specified path or sets null.
	/// </summary>
	/// <param name="samplePath">Filepath to new sample or None/nil for no sound.</param>
	/// <returns>Updated DeathSound.</returns>
	void SetDeathSound(const char *samplePath) {
		if (samplePath == nullptr) {
			m_DeathSound.Reset();
		} else {
            SoundContainer newDeathSound;
			newDeathSound.Create(samplePath);
			m_DeathSound = newDeathSound;
		}
	}

	/// <summary>
	/// Gets the X and Y thresholds for how fast the actor can travel before losing stability.
	/// </summary>
	/// <returns>A Vector with the X and Y thresholds for how fast the actor can travel before losing stability.</returns>
	Vector GetStableVel() const { return m_StableVel; }

	/// <summary>
	/// Sets the X and Y thresholds for how fast the actor can travel before losing stability.
	/// </summary>
	/// <param name="newVelX">New value for how fast the actor can travel before losing stability on X axis.</param>
	/// <param name="newVelY">New value for how fast the actor can travel before losing stability on Y axis.</param>
	void SetStableVel(float newVelX, float newVelY) { m_StableVel.SetXY(newVelX, newVelY); }

	/// <summary>
	/// Sets the X and Y thresholds for how fast the actor can travel before losing stability.
	/// </summary>
	/// <param name="newVelVector">Vector with new values for how fast the actor can travel before losing stability on both axis.</param>
	void SetStableVel(Vector newVelVector) { m_StableVel = newVelVector; }

//////////////////////////////////////////////////////////////////////////////////////////
// Protected member variable and method declarations

protected:

    // Member variables
    static Entity::ClassInfo m_sClass;

    enum ActionState
    {
        MOVING = 0,
        MOVING_FAST,
        FIRING,
        ActionStateCount
    };

    enum AimState
    {
        AIMSTILL = 0,
        AIMUP,
        AIMDOWN,
        AimStateCount
    };

    AtomGroup *m_pHitBody;
    Controller m_Controller;

    // Sounds
    SoundContainer m_BodyHitSound;
    SoundContainer m_AlarmSound;
    SoundContainer m_PainSound;
    SoundContainer m_DeathSound;
    SoundContainer m_DeviceSwitchSound;

//    bool m_FacingRight;
    int m_Status;
    float m_Health;
    // Maximum health
    float m_MaxHealth;
    // The health of the previous frame, so we can track damage
    float m_PrevHealth;
    // Not owned by this!
    const Icon *m_pTeamIcon;
	// Not owned by this!
	const Icon *m_pControllerIcon;
    // Timing the last second to store the position each second so we can determine larger movement
    Timer m_LastSecondTimer;
    // This' position up to a second ago
    Vector m_LastSecondPos;
    // Movement since last whole second
    Vector m_RecentMovement;
    float m_RecentMovementMag;
    // Threshold for taking damage from travel impulses, in kg * m/s
    float m_TravelImpulseDamage;
    // Timer for timing the delay before regaining stability after losing it
    Timer m_StableRecoverTimer;
    // Thresholds in both x and y for how fast the actor can travel before losing stability. Meters per second (m/s).
    Vector m_StableVel;
    // Timer for the heartbeat of this Actor
    Timer m_HeartBeat;
    // Timer for timing how long this has been under Control
    Timer m_NewControlTmr;
    // Death timing timer
    Timer m_DeathTmr;
    // Amount of Gold carried, in ounces.
    float m_GoldCarried;
    // Whether or not any gold was picked up this frame.
    bool m_GoldPicked;
    // Aiming state
    char m_AimState;
    // The arc range of the aiming angle, in each direction, in radians. Eg if HalfPI, it means full 180 degree range
    float m_AimRange;
    // Current Aim angle within the AimRange
    float m_AimAngle;
    // How far the actor aims/looks by default
    float m_AimDistance;
    // Aiming timing timer
    Timer m_AimTmr;
    // For timing the transition between regular aim and sharp aim
    Timer m_SharpAimTimer;
    // The time it takes to achieve complete full sharp aiming
    int m_SharpAimDelay;
    // The velocity
    float m_SharpAimSpeed;
    // Normalzied scalar showing storing much sharp aim progress has been made
    float m_SharpAimProgress;
    // If sharp aim has been maxed out, ie it's either at its max, or being limited by some obstruction
    bool m_SharpAimMaxedOut;
    // Point at this target when devicestate is in POINTING mode
    Vector m_PointingTarget;
    // Last seen enemy target
    Vector m_SeenTargetPos;
    // Timer measuring how long this has been alarmed by a nearby gunshot etc.
    Timer m_AlarmTimer;
    // Position of the last thing that alarmed us
    Vector m_LastAlarmPos;
    // How far this guy's AI can see when he's just looking ahead
    float m_SightDistance;
    // How perceptive this is of alarming events going on around him, 0.0 - 1.0
    float m_Perceptiveness;
    // About How tall is the Actor, in pixels?
    float m_CharHeight;
    // Speed at which the m_AimAngle will change, in radians/s.
//    float
    // The offset position of the holster where this Actor draws his devices from.
    Vector m_HolsterOffset;
    // The point at which this actor is viewing, or the scene frame
    // should be centered on if tracking this Actor's view.
    // In absolute scene coordinates.
    Vector m_ViewPoint;
    // The inventory of carried MovableObjects of this Actor. They are also Owned by this.
    std::deque<MovableObject *> m_Inventory;
    // The max recommended weight of this Actor, including himself and all his inventory
    // If this is 0 or less, there's no recommended limit
    float m_MaxMass;
    // The device that can/will be picked up
    HeldDevice *m_pItemInReach;
    // Whether the pie menu associated with this needs updating
    bool m_PieNeedsUpdate;
    // HUD positioning aid
    int m_HUDStack;
    // For how much longer to draw this as white. 0 means don't draw as white
    int m_FlashWhiteMS;
    // The timer that measures and deducts past time from the remaining white flash time
    Timer m_WhiteFlashTimer;
    // Extra pie menu options that this should add to any Pie Menu that focuses on this
    std::list<PieMenuGUI::Slice> m_PieSlices;
    // What material strength this actor is capable of digging trough.
    float m_DigStrength;
	// ID of deployment which spawned this actor
	unsigned int m_DeploymentID;
    // How many passenger slots this actor will take in a craft
    int m_PassengerSlots;


    ////////////////////
    // AI States

    enum LateralMoveState
    {
        LAT_STILL = 0,
        LAT_LEFT,
        LAT_RIGHT
    };

    enum ObstacleState
    {
        PROCEEDING = 0,
        BACKSTEPPING,
        DIGPAUSING,
        JUMPING,
        SOFTLANDING
    };

    enum TeamBlockState
    {
         NOTBLOCKED = 0,
         BLOCKED,
         IGNORINGBLOCK,
         FOLLOWWAIT
    };
    // Unknown team icon
    static BITMAP **m_apNoTeamIcon;
    // The AI mode icons
    static BITMAP *m_apAIIcons[AIMODE_COUNT];
    // Selection arrow
    static BITMAP **m_apSelectArrow;
    // Selection arrow
    static BITMAP **m_apAlarmExclamation;
    // Whether the static icons have been loaded yet or not
    static bool m_sIconsLoaded;
    // Whether a Lua update AI function was provided in this' script file
    bool m_ScriptedAIUpdate;
    // The current mode the AI is set to perform as
    AIMode m_AIMode;
    // The list of waypoints remaining between which the paths are made. If this is empty, the last path is in teh MovePath
    // The MO pointer in the pair is nonzero if the waypoint is tied to an MO in the scene, and gets updated each UpdateAI. This needs to be checked for validity/existence each UpdateAI
    std::list<std::pair<Vector, const MovableObject *> > m_Waypoints;
    // Whether to draw the waypoints or not in the HUD
    bool m_DrawWaypoints;
    // Absolute target to move to on the scene; this is usually the point at the front of the movepath list
    Vector m_MoveTarget;
    // The MO we're currently following, if any. If still valid, this' position will update the MoveTarget each UpdateAI.
    const MovableObject *m_pMOMoveTarget;
    // The point previous on the path to the one currently assigned the move target
    Vector m_PrevPathTarget;
    // The relative, scene-wrapped difference between the current m_Pos and the m_MoveTarget.
    Vector m_MoveVector;
    // The calculated path to get to that move-to target
    std::list<Vector> m_MovePath;
    // Whether it's time to update the path
    bool m_UpdateMovePath;
    // The minimum range to consider having reached a move target is considered
    float m_MoveProximityLimit;
    // Whether the AI is trying to progress to the right, left, or stand still
    LateralMoveState m_LateralMoveState;
    // Timer for how long to keep going before switching directions when moving along a path
    Timer m_MoveOvershootTimer;
    // Whether the AI is in the process of proceeding, backstepping to get out of being stuck, or jumping over stuff
    ObstacleState m_ObstacleState;
    // Teammate is in the way of whatever we are doing; stop until he moves
    TeamBlockState m_TeamBlockState;
    // Times how long after an obstruction is cleared to start proceeding again
    Timer m_BlockTimer;
    // The closest the actor has ever come to the current waypoint it's going for. Used to checking if we shuold re-update the movepath
    // It's useful for when the path seems to be broken or unreachable
    float m_BestTargetProximity;
    // Timer used to check on larger movement progress toward the goal
    Timer m_ProgressTimer;
    // Timer used to time how long we've been stuck in the same spot.
    Timer m_StuckTimer;
    // Timer for measuring interval between height checks
    Timer m_FallTimer;

//////////////////////////////////////////////////////////////////////////////////////////
// Private member variable and method declarations

private:

//////////////////////////////////////////////////////////////////////////////////////////
// Method:          Clear
//////////////////////////////////////////////////////////////////////////////////////////
// Description:     Clears all the member variables of this Actor, effectively
//                  resetting the members of this abstraction level only.
// Arguments:       None.
// Return value:    None.

    void Clear();

    // Disallow the use of some implicit methods.
	Actor(const Actor &reference) = delete;
	Actor & operator=(const Actor &rhs) = delete;

};

} // namespace RTE

#endif // File<|MERGE_RESOLUTION|>--- conflicted
+++ resolved
@@ -970,19 +970,6 @@
     void DrawWaypoints(bool drawWaypoints = true) { m_DrawWaypoints = drawWaypoints; }
 
 
-<<<<<<< HEAD
-//////////////////////////////////////////////////////////////////////////////////////////
-// Virtual method:  GibThis
-//////////////////////////////////////////////////////////////////////////////////////////
-// Description:     Gibs this, effectively destroying it and creating multiple gibs or
-//                  pieces in its place.
-// Arguments:       The impulse (kg * m/s) of the impact causing the gibbing to happen.
-//                  The internal blast impulse which will push the gibs away from the center.
-//                  A pointer to an MO which the gibs shuold not be colliding with!
-// Return value:    None.
-
-    void GibThis(Vector impactImpulse = Vector(), float internalBlast = 10, MovableObject *pIgnoreMO = nullptr) override;
-=======
     /// <summary>
     /// Destroys this MOSRotating and creates its specified Gibs in its place with appropriate velocities.
     /// Any Attachables are removed and also given appropriate velocities.
@@ -990,7 +977,6 @@
     /// <param name="impactImpulse">The impulse (kg * m/s) of the impact causing the gibbing to happen.</param>
     /// <param name="movableObjectToIgnore">A pointer to an MO which the Gibs and Attachables should not be colliding with.</param>
     void GibThis(const Vector &impactImpulse = Vector(), MovableObject *movableObjectToIgnore = nullptr) override;
->>>>>>> b32f2ff9
 
 
 //////////////////////////////////////////////////////////////////////////////////////////

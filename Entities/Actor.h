--- conflicted
+++ resolved
@@ -394,7 +394,7 @@
 //////////////////////////////////////////////////////////////////////////////////////////
 // Method:          GetSharpAimProgress
 //////////////////////////////////////////////////////////////////////////////////////////
-// Description:     Gets the normalized amount of sharp aim that has been achieved by this. 
+// Description:     Gets the normalized amount of sharp aim that has been achieved by this.
 // Arguments:       None.
 // Return value:    Sharp aim progress between 0 - 1.0. 1.0 is fully aimed.
 
@@ -1476,23 +1476,13 @@
          FOLLOWWAIT
     };
     // Unknown team icon
-<<<<<<< HEAD
     static std::vector<std::shared_ptr<Texture>> m_apNoTeamIcon;
-=======
-    static std::vector<BITMAP *> m_apNoTeamIcon;
->>>>>>> 59b8fb57
     // The AI mode icons
     static std::array<std::shared_ptr<Texture>, AIMODE_COUNT> m_apAIIcons;
     // Selection arrow
-<<<<<<< HEAD
     static std::vector<std::shared_ptr<Texture>> m_apSelectArrow;
     // Selection arrow
     static std::vector<std::shared_ptr<Texture>> m_apAlarmExclamation;
-=======
-    static std::vector<BITMAP *> m_apSelectArrow;
-    // Selection arrow
-    static std::vector<BITMAP *> m_apAlarmExclamation;
->>>>>>> 59b8fb57
     // Whether the static icons have been loaded yet or not
     static bool m_sIconsLoaded;
     // Whether a Lua update AI function was provided in this' script file

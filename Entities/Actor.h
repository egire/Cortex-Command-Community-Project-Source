#ifndef _RTEACTOR_
#define _RTEACTOR_

//////////////////////////////////////////////////////////////////////////////////////////
// File:            Actor.h
//////////////////////////////////////////////////////////////////////////////////////////
// Description:     Header file for the Actor class.
// Project:         Retro Terrain Engine
// Author(s):       Daniel Tabar
//                  data@datarealms.com
//                  http://www.datarealms.com


//////////////////////////////////////////////////////////////////////////////////////////
// Inclusions of header files

#include "MOSRotating.h"
#include "PieMenuGUI.h"

namespace RTE
{


#pragma region Global Macro Definitions
#define DefaultPieMenuNameVirtual(DEFAULTPIEMENUNAME) \
        virtual std::string GetDefaultPieMenuName() const { return DEFAULTPIEMENUNAME; }

#define DefaultPieMenuName(DEFAULTPIEMENUNAME) \
        std::string GetDefaultPieMenuName() const override { return DEFAULTPIEMENUNAME; }
#pragma endregion

class AtomGroup;
class HeldDevice;

#define AILINEDOTSPACING 16

//////////////////////////////////////////////////////////////////////////////////////////
// Class:           Actor
//////////////////////////////////////////////////////////////////////////////////////////
// Description:     A sprite movable object that is autonomous.
// Parent(s):       MOSRotating.
// Class history:   04/13/2001 Actor created.

class Actor : public MOSRotating {
    friend struct EntityLuaBindings;

//////////////////////////////////////////////////////////////////////////////////////////
// Public member variable, method and friend function declarations

public:

    enum Status
    {
        STABLE = 0,
        UNSTABLE,
        INACTIVE,
        DYING,
        DEAD,
        StatusCount
    };

    enum AIMode
    {
        AIMODE_NONE = 0,
        AIMODE_SENTRY,
        AIMODE_PATROL,
        AIMODE_GOTO,
        AIMODE_BRAINHUNT,
        AIMODE_GOLDDIG,
        AIMODE_RETURN,
        AIMODE_STAY,
        AIMODE_SCUTTLE,
        AIMODE_DELIVER,
        AIMODE_BOMB,
        AIMODE_SQUAD,
        AIMODE_COUNT
    };

// Concrete allocation and cloning definitions
<<<<<<< HEAD
EntityAllocation(Actor)
AddScriptFunctionNames(MOSRotating, "UpdateAI", "OnPieMenuOpen", "OnPieMenuClose")
SerializableOverrideMethods
ClassInfoGetters
DefaultPieMenuNameVirtual("Empty Pie Menu")
=======
EntityAllocation(Actor);
AddScriptFunctionNames(MOSRotating, "UpdateAI");
SerializableOverrideMethods;
ClassInfoGetters;
>>>>>>> 8d5abb0e

//////////////////////////////////////////////////////////////////////////////////////////
// Constructor:     Actor
//////////////////////////////////////////////////////////////////////////////////////////
// Description:     Constructor method used to instantiate a Actor object in system
//                  memory. Create() should be called before using the object.
// Arguments:       None.

    Actor() { Clear(); }


//////////////////////////////////////////////////////////////////////////////////////////
// Destructor:      ~Actor
//////////////////////////////////////////////////////////////////////////////////////////
// Description:     Destructor method used to clean up a Actor object before deletion
//                  from system memory.
// Arguments:       None.

	~Actor() override { Destroy(true); }


//////////////////////////////////////////////////////////////////////////////////////////
// Virtual method:  Create
//////////////////////////////////////////////////////////////////////////////////////////
// Description:     Makes the Actor object ready for use.
// Arguments:       None.
// Return value:    An error return value signaling sucess or any particular failure.
//                  Anything below 0 is an error signal.

   int Create() override;


//////////////////////////////////////////////////////////////////////////////////////////
// Virtual method:  Create
//////////////////////////////////////////////////////////////////////////////////////////
// Description:     Creates a Actor to be identical to another, by deep copy.
// Arguments:       A reference to the Actor to deep copy.
// Return value:    An error return value signaling sucess or any particular failure.
//                  Anything below 0 is an error signal.

	int Create(const Actor &reference);


//////////////////////////////////////////////////////////////////////////////////////////
// Virtual method:  Reset
//////////////////////////////////////////////////////////////////////////////////////////
// Description:     Resets the entire Actor, including its inherited members, to their
//                  default settings or values.
// Arguments:       None.
// Return value:    None.

    void Reset() override { Clear(); MOSRotating::Reset(); m_MOType = MovableObject::TypeActor; }


//////////////////////////////////////////////////////////////////////////////////////////
// Virtual method:  Destroy
//////////////////////////////////////////////////////////////////////////////////////////
// Description:     Destroys and resets (through Clear()) the SceneLayer object.
// Arguments:       Whether to only destroy the members defined in this derived class, or
//                  to destroy all inherited members also.
// Return value:    None.

    void Destroy(bool notInherited = false) override;

    /// <summary>
    /// Loads the script at the given script path onto the object, checking for appropriately named functions within it.
    /// </summary>
    /// <param name="scriptPath">The path to the script to load.</param>
    /// <param name="loadAsEnabledScript">Whether or not the script should load as enabled. Defaults to true.</param>
    /// <returns>An error return value signaling success or any particular failure. Anything below 0 is an error signal.</returns>
	int LoadScript(std::string const &scriptPath, bool loadAsEnabledScript = false) override;

    /// <summary>
    /// Gets the mass of this Actor's inventory. Does not include any equipped item (for actor subtypes that have that).
    /// </summary>
    /// <returns>The mass of this Actor's inventory.</returns>
    float GetInventoryMass() const;

    /// <summary>
    /// Gets the mass of this Actor, including the mass of its Attachables, wounds and inventory.
    /// </summary>
    /// <returns>The mass of this Actor, its inventory and all its Attachables and wounds in Kilograms (kg).</returns>
    float GetMass() const override { return MOSRotating::GetMass() + GetInventoryMass() + (m_GoldCarried * g_SceneMan.GetKgPerOz()); }


//////////////////////////////////////////////////////////////////////////////////////////
// Method:          GetController
//////////////////////////////////////////////////////////////////////////////////////////
// Description:     Gets this Actor's Controller. Ownership IS NOT transferred!
// Arguments:       None.
// Return value:    A const pointer to this Actor's Controller.

    Controller * GetController() { return &m_Controller; }


//////////////////////////////////////////////////////////////////////////////////////////
// Method:          IsPlayerControlled
//////////////////////////////////////////////////////////////////////////////////////////
// Description:     Tells whether a player is currently controlling this.
// Arguments:       None.
// Return value:    Whether a player is controlling this.

    bool IsPlayerControlled() const;


//////////////////////////////////////////////////////////////////////////////////////////
// Method:          IsControllable
//////////////////////////////////////////////////////////////////////////////////////////
// Description:     Tells wheter the player can switch control to this at all
// Arguments:       None.
// Return value:    Whether a player can control this at all.

    virtual bool IsControllable() const { return true; }


//////////////////////////////////////////////////////////////////////////////////////////
// Method:          GetStatus
//////////////////////////////////////////////////////////////////////////////////////////
// Description:     Returns the current Status of this.
// Arguments:       None.
// Return value:    The status.

    int GetStatus() const { return m_Status; }


	/// <summary>
	/// Gets this Actor's health value.
	/// </summary>
	/// <returns>A float describing this Actor's health.</returns>
	float GetHealth() const { return m_Health; }

	/// <summary>
	/// Gets this Actor's previous health value, prior to this frame.
	/// </summary>
	/// <returns>A float describing this Actor's previous health.</returns>
	float GetPrevHealth() const { return m_PrevHealth; }

	/// <summary>
	/// Gets this Actor's maximum health value.
	/// </summary>
	/// <returns>A float describing this Actor's max health.</returns>
	float GetMaxHealth() const { return m_MaxHealth; }


//////////////////////////////////////////////////////////////////////////////////////////
// Method:          SetMaxHealth
//////////////////////////////////////////////////////////////////////////////////////////
// Description:     Gets this Actor's maximum health value.
// Arguments:       New max health value.
// Return value:    None.

    void SetMaxHealth(int newValue) { m_MaxHealth = newValue; }

//////////////////////////////////////////////////////////////////////////////////////////
// Method:          GetAimDistance
//////////////////////////////////////////////////////////////////////////////////////////
// Description:     Gets the distance between the actor and the view point when not
//                  sharp aiming.
// Arguments:       None.
// Return value:    A const int describing how far this actor aims/looks by default.

    int GetAimDistance() const { return m_AimDistance; }


//////////////////////////////////////////////////////////////////////////////////////////
// Method:          SetAimDistance
//////////////////////////////////////////////////////////////////////////////////////////
// Description:     Gets the distance between the actor and the view point when not
//                  sharp aiming.
// Arguments:       None.
// Return value:    A const int describing how far this actor aims/looks by default.

	void SetAimDistance( int newValue ) { m_AimDistance = newValue; }


//////////////////////////////////////////////////////////////////////////////////////////
// Method:          GetGoldCarried
//////////////////////////////////////////////////////////////////////////////////////////
// Description:     Gets how many ounces of gold this Actor is carrying.
// Arguments:       None.
// Return value:    The current amount of carried gold, in Oz.

    virtual float GetGoldCarried() const { return m_GoldCarried; }


//////////////////////////////////////////////////////////////////////////////////////////
// Method:          GetTotalValue
//////////////////////////////////////////////////////////////////////////////////////////
// Description:     Gets the total liquidation value of this Actor and all its carried
//                  gold and inventory.
// Arguments:       If this is supposed to be adjusted for a specific Tech's subjective
//                  value, then pass in the native DataModule ID of that tech. 0 means
//                  no Tech is specified and the base value is returned.
//                  How much to multiply the value if this happens to be a foreign Tech.
// Return value:    The current value of this Actor and all his carried assets.

	float GetTotalValue(int nativeModule = 0, float foreignMult = 1.0, float nativeMult = 1.0) const override;


//////////////////////////////////////////////////////////////////////////////////////////
// Method:          HasObject
//////////////////////////////////////////////////////////////////////////////////////////
// Description:     Shows whether this is or carries a specifically named object in its
//                  inventory. Also looks through the inventories of potential passengers,
//                  as applicable.
// Arguments:       The Preset name of the object to look for.
// Return value:    Whetehr the object was found carried by this.

	bool HasObject(std::string objectName) const override;


//////////////////////////////////////////////////////////////////////////////////////////
// Method:          HasObjectInGroup
//////////////////////////////////////////////////////////////////////////////////////////
// Description:     Shows whether this is or carries a specifically grouped object in its
//                  inventory. Also looks through the inventories of potential passengers,
//                  as applicable.
// Arguments:       The name of the group to look for.
// Return value:    Whetehr the object in the group was found carried by this.

	bool HasObjectInGroup(std::string groupName) const override;


//////////////////////////////////////////////////////////////////////////////////////////
// Method:          GetAimAngle
//////////////////////////////////////////////////////////////////////////////////////////
// Description:     Gets this Actor's aim angle.
// Arguments:       Whether to adjust the angle for flipping or not.
// Return value:    The angle, in radians.

    float GetAimAngle(bool adjustForFlipped = true) const { return adjustForFlipped ? FacingAngle(m_AimAngle) : m_AimAngle; }

//////////////////////////////////////////////////////////////////////////////////////////
// Method:          GetPassengerSlots
//////////////////////////////////////////////////////////////////////////////////////////
// Description:     Gets this Actor's passenger slots.
// Arguments:       None.
// Return value:    The Actor's passenger plots

    int GetPassengerSlots() const { return m_PassengerSlots; }


//////////////////////////////////////////////////////////////////////////////////////////
// Virtual method:  GetCPUPos
//////////////////////////////////////////////////////////////////////////////////////////
// Description:     Gets the absoltue position of this' brain, or equivalent.
// Arguments:       None.
// Return value:    A Vector with the absolute position of this' brain.

    virtual Vector GetCPUPos() const { return m_Pos; }


//////////////////////////////////////////////////////////////////////////////////////////
// Virtual method:  GetEyePos
//////////////////////////////////////////////////////////////////////////////////////////
// Description:     Gets the absoltue position of this' eye, or equivalent, where look
//                  vector starts from.
// Arguments:       None.
// Return value:    A Vector with the absolute position of this' eye or view point.

    virtual Vector GetEyePos() const { return m_Pos; }


//////////////////////////////////////////////////////////////////////////////////////////
// Virtual method:  GetAboveHUDPos
//////////////////////////////////////////////////////////////////////////////////////////
// Description:     Gets the absoltue position of the top of this' HUD stack.
// Arguments:       None.
// Return value:    A Vector with the absolute position of this' HUD stack top point.

	Vector GetAboveHUDPos() const override { return m_Pos + Vector(0, m_HUDStack + 6); }


	/// <summary>
	/// Gets the offset position of the holster where this Actor draws his devices from.
	/// </summary>
	/// <returns>The offset position of the holster.</returns>
	Vector GetHolsterOffset() const { return m_HolsterOffset; }

	/// <summary>
	/// Sets the offset position of the holster where this Actor draws his devices from.
	/// </summary>
	/// <param name="newOffset">A new holster offset.</param>
	void SetHolsterOffset(Vector newOffset) { m_HolsterOffset = newOffset; }


//////////////////////////////////////////////////////////////////////////////////////////
// Method:          GetViewPoint
//////////////////////////////////////////////////////////////////////////////////////////
// Description:     Gets the point at which this actor is viewing, or that the scene frame
//                  should be centered on if tracking this Actor's view. In absolute scene
//                  coordinates.
// Arguments:       None.
// Return value:    The point in absolute scene coordinates.

    Vector GetViewPoint() const { return m_ViewPoint.IsZero() ? m_Pos : m_ViewPoint; }


	/// <summary>
	/// Gets the item that is within reach of the Actor at this frame, ready to be be picked up. Ownership is NOT transferred!
	/// </summary>
	/// <returns>A pointer to the item that has been determined to be within reach of this Actor, if any.</returns>
	HeldDevice * GetItemInReach() const { return m_pItemInReach; }


//////////////////////////////////////////////////////////////////////////////////////////
// Virtual method:  GetLookVector
//////////////////////////////////////////////////////////////////////////////////////////
// Description:     Gets the direction where this is looking/aiming.
// Arguments:       None.
// Return value:    A Vector with the direction in which this is looking along.

	Vector GetLookVector() const { return m_ViewPoint - GetEyePos(); }


//////////////////////////////////////////////////////////////////////////////////////////
// Method:          GetSharpAimProgress
//////////////////////////////////////////////////////////////////////////////////////////
// Description:     Gets the normalized amount of sharp aim that has been achieved by this. 
// Arguments:       None.
// Return value:    Sharp aim progress between 0 - 1.0. 1.0 is fully aimed.

    float GetSharpAimProgress() const { return m_SharpAimProgress; }


//////////////////////////////////////////////////////////////////////////////////////////
// Virtual method:  GetHeight
//////////////////////////////////////////////////////////////////////////////////////////
// Description:     Gets the approximate height of this Actor, standing up.
// Arguments:       None.
// Return value:    A float with the approximate height, in pixels.

	float GetHeight() const { return m_CharHeight; }


//////////////////////////////////////////////////////////////////////////////////////////
// Method:          SetControllerMode
//////////////////////////////////////////////////////////////////////////////////////////
// Description:     Sets this Actor's new Controller input mode.
// Arguments:       The new input mode.
//                  The player which will control this if the input mode was set to player.
// Return value:    None.

    void SetControllerMode(Controller::InputMode newMode, int newPlayer = -1);


//////////////////////////////////////////////////////////////////////////////////////////
// Method:          SwapControllerModes
//////////////////////////////////////////////////////////////////////////////////////////
// Description:     Sets this Actor's Controller mode and gives back what it used to be.
// Arguments:       The new mode to set to.
//                  The player which will control this if the input mode was set to player.
// Return value:    The old mode that it had before.

    Controller::InputMode SwapControllerModes(Controller::InputMode newMode, int newPlayer = -1);


//////////////////////////////////////////////////////////////////////////////////////////
// Method:          SetStatus
//////////////////////////////////////////////////////////////////////////////////////////
// Description:     Sets this Actor's status.
// Arguments:       A Status enumeration.
// Return value:    None.

    void SetStatus(Actor::Status newStatus) { m_Status = newStatus; }


//////////////////////////////////////////////////////////////////////////////////////////
// Virtual method:  SetTeam
//////////////////////////////////////////////////////////////////////////////////////////
// Description:     Sets which team this Actor belongs to.
// Arguments:       The assigned team number.
// Return value:    None.

	void SetTeam(int team) override;


//////////////////////////////////////////////////////////////////////////////////////////
// Method:          SetGoldCarried
//////////////////////////////////////////////////////////////////////////////////////////
// Description:     Sets how many ounces of gold this Actor is carrying.
// Arguments:       The new amount of carried gold, in Oz.
// Return value:    None.

    void SetGoldCarried(float goldOz) { m_GoldCarried = goldOz; }


//////////////////////////////////////////////////////////////////////////////////////////
// Method:          SetAimAngle
//////////////////////////////////////////////////////////////////////////////////////////
// Description:     Sets this Actor's aim angle.
// Arguments:       A new angle, in radians.
// Return value:    None.

    void SetAimAngle(float newAngle) { m_AimAngle = newAngle; Clamp(m_AimAngle, m_AimRange, -m_AimRange); }

//////////////////////////////////////////////////////////////////////////////////////////
// Method:          SetPassengerSlots
//////////////////////////////////////////////////////////////////////////////////////////
// Description:     Sets this Actor's passenger slots.
// Arguments:       A new amount of passenger slots.
// Return value:    None.

    void SetPassengerSlots(int newPassengerSlots) { m_PassengerSlots = newPassengerSlots; }


//////////////////////////////////////////////////////////////////////////////////////////
// Method:          SetViewPoint
//////////////////////////////////////////////////////////////////////////////////////////
// Description:     Sets the point at which this actor is viewing, or that the scene frame
//                  should be centered on if tracking this Actor's view. In absolute scene
//                  coordinates.
// Arguments:       A new point in absolute scene coords.
// Return value:    None.

    void SetViewPoint(Vector newPoint) { m_ViewPoint = newPoint; }


//////////////////////////////////////////////////////////////////////////////////////////
// Method:          SetItemInReach
//////////////////////////////////////////////////////////////////////////////////////////
// Description:     Sets the item that is within reach of the Actor at this frame, so that
//                  it may be picked up. Ownership is NOT transferred!
// Arguments:       A pointer to the item that has been determined to be within reach of
//                  this Actor. Ownership is NOT transferred!
// Return value:    None.

    void SetItemInReach(HeldDevice *pItem) { m_pItemInReach = pItem; }


//////////////////////////////////////////////////////////////////////////////////////////
// Virtual method:  IsWithinRange
//////////////////////////////////////////////////////////////////////////////////////////
// Description:     Tells whether a point on the scene is within range of the currently
//                  used device and aiming status, if applicable.
// Arguments:       A Vector witht he aboslute coordinates of a point to check.
// Return value:    Whether the point is within range of this.

    virtual bool IsWithinRange(Vector &point) const { return false; }


//////////////////////////////////////////////////////////////////////////////////////////
// Virtual method:  Look
//////////////////////////////////////////////////////////////////////////////////////////
// Description:     Casts an unseen-revealing ray in the direction of where this is facing.
// Arguments:       The degree angle to deviate from the current view point in the ray
//                  casting. A random ray will be chosen out of this +-range.
//                  The range, in pixels, that the ray will have.
// Return value:    Whether any unseen pixels were revealed by this look.

    virtual bool Look(float FOVSpread, float range);

/* Old version, we don't let the actors carry gold anymore, goes directly to the team funds instead
//////////////////////////////////////////////////////////////////////////////////////////
// Method:          AddGold
//////////////////////////////////////////////////////////////////////////////////////////
// Description:     Adds a certain amount of ounces of gold to teh currently carried
//                  amount.
// Arguments:       The amount in Oz with which to change the current gol dtally of this
//                  Actor.
// Return value:    None.

    void AddGold(float goldOz) { m_GoldCarried += std::ceil(goldOz); m_GoldPicked = true; }
*/

//////////////////////////////////////////////////////////////////////////////////////////
// Method:          AddGold
//////////////////////////////////////////////////////////////////////////////////////////
// Description:     Adds a certain amount of ounces of gold to this' team's total funds.
// Arguments:       The amount in Oz with which to change this' team's gold tally.
// Return value:    None.

    void AddGold(float goldOz);


//////////////////////////////////////////////////////////////////////////////////////////
// Virtual method:  RestDetection
//////////////////////////////////////////////////////////////////////////////////////////
// Description:     Does the calculations necessary to detect whether this MO appears to
//                  have has settled in the world and is at rest or not. IsAtRest()
//                  retreves the answer.
// Arguments:       None.
// Return value:    None.

    void RestDetection() override;


	/// <summary>
	/// Adds health points to this Actor's current health value.
	/// </summary>
	/// <param name="setHealth">A float specifying the value to add.</param>
	/// <returns>The resulting total health of this Actor.</returns>
	const float AddHealth(const float addedHealth) { return m_Health += addedHealth; }

	/// <summary>
	/// Sets this Actor's current health value.
	/// </summary>
	/// <param name="setHealth">A float specifying the value to set to.</param>
	void SetHealth(const float setHealth) { m_Health = setHealth; }


//////////////////////////////////////////////////////////////////////////////////////////
// Method:          IsStatus
//////////////////////////////////////////////////////////////////////////////////////////
// Description:     Checks if this Actor is in a specific status.
// Arguments:       Which status to check for.
// Return value:    A bool with the answer.

    bool IsStatus(Status which) const { return m_Status == which; }


//////////////////////////////////////////////////////////////////////////////////////////
// Method:          IsDead
//////////////////////////////////////////////////////////////////////////////////////////
// Description:     Checks if this Actor is dead.
// Arguments:       None.
// Return value:    A const bool with the answer.

    bool IsDead() const { return m_Status == DEAD; }

    /// <summary>
    /// Tries to handle the activated PieSlice in this object's PieMenuGUI, if there is one, based on its Type.
    /// </summary>
    /// <param name="pieSliceType">The Type of the PieSlice being handled.</param>
    /// <returns>Whether or not the activated PieSlice Type was able to be handled.</returns>
    virtual bool HandlePieCommand(PieSlice::PieSliceIndex pieSliceType) { return false; }

/*
//////////////////////////////////////////////////////////////////////////////////////////
// Virtual method:  ResetAI
//////////////////////////////////////////////////////////////////////////////////////////
// Description:     Resets the AI states for this.
// Arguments:       None.
// Return value:    None.

    void ResetAI() { m_AIMode; }
*/

//////////////////////////////////////////////////////////////////////////////////////////
// Virtual method:  GetAIMode
//////////////////////////////////////////////////////////////////////////////////////////
// Description:     Gets this' AI mode.
// Arguments:       None.
// Return value:    The current AI mode.

	int GetAIMode() const { return m_AIMode; }


//////////////////////////////////////////////////////////////////////////////////////////
// Virtual method:  GetAIModeIcon
//////////////////////////////////////////////////////////////////////////////////////////
// Description:     Gets the icon bitmap associated with this' current AI mode and team.
// Arguments:       None.
// Return value:    The current AI mode icon of this. Ownership is NOT transferred!

	BITMAP * GetAIModeIcon();


//////////////////////////////////////////////////////////////////////////////////////////
// Virtual method:  SetAIMode
//////////////////////////////////////////////////////////////////////////////////////////
// Description:     Sets this' AI mode.
// Arguments:       The new AI mode.
// Return value:    None.

	void SetAIMode(AIMode newMode = AIMODE_SENTRY) { m_AIMode = newMode; }


//////////////////////////////////////////////////////////////////////////////////////////
// Virtual method:  AddAISceneWaypoint
//////////////////////////////////////////////////////////////////////////////////////////
// Description:     Adds an absolute scene point to the list of waypoints this is going to
//                  go to, in order
// Arguments:       The new scene point this should try to get to after all other waypoints
//                  are reached.
// Return value:    None.

	void AddAISceneWaypoint(const Vector &waypoint) { m_Waypoints.push_back(std::pair<Vector, MovableObject *>(waypoint, (MovableObject*)NULL)); }


//////////////////////////////////////////////////////////////////////////////////////////
// Virtual method:  AddAIMOWaypoint
//////////////////////////////////////////////////////////////////////////////////////////
// Description:     Adds an MO in the scene as the next waypoint for this to go to, in order
// Arguments:       The new MO this should try to get to after all other waypoints are reached.
//                  OWNERSHIP IS NOT TRANSFERRED!
// Return value:    None.

	void AddAIMOWaypoint(const MovableObject *pMOWaypoint);


//////////////////////////////////////////////////////////////////////////////////////////
// Virtual method:  ClearAIWaypoints
//////////////////////////////////////////////////////////////////////////////////////////
// Description:     Removes all AI waypoints and clears the current path to the current
//                  waypoint. The AI Actor will stop in its tracks.
// Arguments:       None.
// Return value:    None.

	void ClearAIWaypoints() { m_pMOMoveTarget = 0; m_Waypoints.clear(); m_MovePath.clear(); m_MoveTarget = m_Pos; m_MoveVector.Reset(); }


//////////////////////////////////////////////////////////////////////////////////////////
// Virtual method:  GetLastAIWaypoint
//////////////////////////////////////////////////////////////////////////////////////////
// Description:     Gets the last or furthest set AI waypoint of this. If none, this' pos
//                  is returned.
// Arguments:       None.
// Return value:    The furthest set AI waypoint of this.

	Vector GetLastAIWaypoint() { if (!m_Waypoints.empty()) { return m_Waypoints.back().first; } else if (!m_MovePath.empty()) { return m_MovePath.back(); } return m_Pos; }


//////////////////////////////////////////////////////////////////////////////////////////
// Virtual method:  GetLastMOWaypointID
//////////////////////////////////////////////////////////////////////////////////////////
// Description:     Gets the ID of the last set AI MO waypoint of this. If none, g_NoMOID is returned.
// Arguments:       None.
// Return value:    The furthest set AI MO waypoint of this.

	MOID GetAIMOWaypointID();


//////////////////////////////////////////////////////////////////////////////////////////
// Virtual method:  GetWaypointsSize
//////////////////////////////////////////////////////////////////////////////////////////
// Description:     Gets how many waypoints this actor have.
// Arguments:       None.
// Return value:    How many waypoints.

	int GetWaypointsSize() { return m_Waypoints.size(); };


//////////////////////////////////////////////////////////////////////////////////////////
// Virtual method:  ClearMovePath
//////////////////////////////////////////////////////////////////////////////////////////
// Description:     Clears the list of coordinates in this' current MovePath, ie the path
//                  to the next Waypoint.
// Arguments:       None.
// Return value:    None.

	void ClearMovePath() { m_MovePath.clear(); m_MoveTarget = m_Pos; m_MoveVector.Reset(); }


//////////////////////////////////////////////////////////////////////////////////////////
// Virtual method:  AddToMovePathBeginning
//////////////////////////////////////////////////////////////////////////////////////////
// Description:     Adds a coordinate to the beginning of the MovePath, meaning the one
//                  closest to this Actor.
// Arguments:       The new coordinate to add to the front of the MovePath.
// Return value:    None.

	void AddToMovePathBeginning(Vector newCoordinate) { m_MovePath.push_front(newCoordinate); m_MoveTarget = newCoordinate; m_MoveVector.Reset(); }


//////////////////////////////////////////////////////////////////////////////////////////
// Virtual method:  AddToMovePathEnd
//////////////////////////////////////////////////////////////////////////////////////////
// Description:     Adds a coordinate to the end of the MovePath, meaning the one
//                  closest to this Actor's next waypoint.
// Arguments:       The new coordinate to add to the end of the MovePath.
// Return value:    None.

	void AddToMovePathEnd(Vector newCoordinate) { m_MovePath.push_back(newCoordinate); }


//////////////////////////////////////////////////////////////////////////////////////////
// Method:  RemoveMovePathBeginning
//////////////////////////////////////////////////////////////////////////////////////////
// Description:     Removes a coordinate from the beginning of the MovePath, meaning the
//                  one closest to this Actor.
// Arguments:       None.
// Return value:    Whether there was any coordinate to remove. If false, the MovePath
//                  is empty.

	bool RemoveMovePathBeginning() { if (!m_MovePath.empty()) { m_MovePath.pop_front(); m_MoveTarget = m_MovePath.empty() ? m_Pos : m_MovePath.front(); m_MoveVector.Reset(); return true; } return false; }


//////////////////////////////////////////////////////////////////////////////////////////
// Virtual method:  RemoveMovePathEnd
//////////////////////////////////////////////////////////////////////////////////////////
// Description:     Removes a coordinate from the end of the MovePath, meaning the
//                  one farthest from this Actor.
// Arguments:       None.
// Return value:    Whether there was any coordinate to remove. If false, the MovePath
//                  is empty.

	bool RemoveMovePathEnd() { if (!m_MovePath.empty()) { m_MovePath.pop_back(); return true; } return false; }


//////////////////////////////////////////////////////////////////////////////////////////
// Method:  SetPerceptiveness
//////////////////////////////////////////////////////////////////////////////////////////
// Description:     Sets this' perceptiveness to alarming events going on around him.
// Arguments:       The current perceptiveness, 0.0 - 1.0
// Return value:    None.

	void SetPerceptiveness(float newPerceptiveness) { m_Perceptiveness = newPerceptiveness; }


//////////////////////////////////////////////////////////////////////////////////////////
// Method:  GetPerceptiveness
//////////////////////////////////////////////////////////////////////////////////////////
// Description:     Gets this' perceptiveness to alarming events going on around him.
// Arguments:       None.
// Return value:    The current perceptiveness, 0.0 - 1.0

	float GetPerceptiveness() const { return m_Perceptiveness; }


	/// <summary>
	/// Gets whether this actor is able to reveal unseen areas by looking.
	/// </summary>
	/// <returns>Whether this actor can reveal unseen areas.</returns>
	bool GetCanRevealUnseen() const { return m_CanRevealUnseen; }

	/// <summary>
	/// Sets whether this actor can reveal unseen areas by looking.
	/// </summary>
	/// <param name="newCanRevealUnseen">Whether this actor can reveal unseen areas.</param>
	void SetCanRevealUnseen(bool newCanRevealUnseen) { m_CanRevealUnseen = newCanRevealUnseen; }


//////////////////////////////////////////////////////////////////////////////////////////
// Method:  AlarmPoint
//////////////////////////////////////////////////////////////////////////////////////////
// Description:     Makes this alarmed about a certian point on in the scene, overriding
//                  the current AI mode until a certain time has passed.
// Arguments:       The new scene point this should look at and see if anything dangerous
//                  is there.
// Return value:    None.

	void AlarmPoint(const Vector &alarmPoint) { if (m_AlarmTimer.GetElapsedSimTimeMS() > 50) { m_AlarmTimer.Reset(); m_LastAlarmPos = m_PointingTarget = alarmPoint; if (m_AlarmSound) { m_AlarmSound->Play(alarmPoint); } } }


//////////////////////////////////////////////////////////////////////////////////////////
// Method:  GetAlarmPoint
//////////////////////////////////////////////////////////////////////////////////////////
// Description:     Gets any point on the scene this actor should be alarmed about this frame.
// Arguments:       None.
// Return value:    The new scene point this should look at and see if anything dangerous
//                  is there or (0,0) if nothing is alarming.

	Vector GetAlarmPoint() { if (m_AlarmTimer.GetElapsedSimTimeMS() > g_TimerMan.GetDeltaTimeMS()) { return Vector(); } return m_LastAlarmPos; }


//////////////////////////////////////////////////////////////////////////////////////////
// Virtual Method:  AddInventoryItem
//////////////////////////////////////////////////////////////////////////////////////////
// Description:     Adds an inventory item to this Actor.
// Arguments:       An pointer to the new item to add. Ownership IS TRANSFERRED!
// Return value:    None..

    virtual void AddInventoryItem(MovableObject *pItemToAdd) { if (pItemToAdd) { m_Inventory.emplace_back(pItemToAdd); } }



//////////////////////////////////////////////////////////////////////////////////////////
// Method:  RemoveInventoryItem
//////////////////////////////////////////////////////////////////////////////////////////
// Description:     Removes a specified item from the actor's inventory. Only one item is removed at a time.
// Arguments:       Preset name of an item to remove.
// Return value:    None.

	void RemoveInventoryItem(string presetName);

    /// <summary>
    /// Removes and returns the inventory item at the given index. Ownership IS transferred.
    /// </summary>
    /// <param name="inventoryIndex">The index of the inventory item to remove.</param>
    /// <returns>An owning pointer to the removed inventory item.</returns>
    MovableObject * RemoveInventoryItemAtIndex(int inventoryIndex);


//////////////////////////////////////////////////////////////////////////////////////////
// Method:  SwapNextInventory
//////////////////////////////////////////////////////////////////////////////////////////
// Description:     Swaps the next MovableObject carried by this Actor and puts one not
//                  currently carried into the into the back of the inventory of this.
// Arguments:       A pointer to the external MovableObject to trade in. Ownership IS xferred!
//                  If 0 is passed in, nothing will be added to the inventory.
//                  Whether to mute the sound on this event. Override for the loading screen hack.
// Return value:    The next MovableObject in this Actor's inventory. Ownership IS xferred!
//                  If there are no MovableObject:s in inventory, 0 will be returned.

	MovableObject * SwapNextInventory(MovableObject *pSwapIn = 0, bool muteSound = false);


//////////////////////////////////////////////////////////////////////////////////////////
// Method:  SwapPrevInventory
//////////////////////////////////////////////////////////////////////////////////////////
// Description:     Swaps the prev MovableObject carried by this Actor and puts one not
//                  currently carried into the into the back of the inventory of this.
// Arguments:       A pointer to the external MovableObject to trade in. Ownership IS xferred!
//                  If 0 is passed in, nothing will be added to the inventory.
// Return value:    The prev MovableObject in this Actor's inventory. Ownership IS xferred!
//                  If there are no MovableObject:s in inventory, 0 will be returned.

	MovableObject * SwapPrevInventory(MovableObject *pSwapIn = 0);

    /// <summary>
    /// Swaps the inventory items at the given indices. Will return false if a given index is invalid.
    /// </summary>
    /// <param name="inventoryIndex1">The index of one item.</param>
    /// <param name="inventoryIndex2">The index of the other item.</param>
    /// <returns>Whether or not the swap was successful.</returns>
    bool SwapInventoryItemsByIndex(int inventoryIndex1, int inventoryIndex2);

    /// <summary>
    /// Sets the inventory item at the given index as the new inventory item, and gives back the one that was originally there.
    /// If an invalid index is given, the new item will be put in the back of the inventory, and nullptr will be returned.
    /// </summary>
    /// <param name="newInventoryItem">The new item that should be at the given inventory index. Cannot be a nullptr. Ownership IS transferred.</param>
    /// <param name="inventoryIndex">The inventory index the new item should be placed at.</param>
    /// <returns>The inventory item that used to be at the inventory index. Ownership IS transferred.</returns>
    MovableObject * SetInventoryItemAtIndex(MovableObject *newInventoryItem, int inventoryIndex);


//////////////////////////////////////////////////////////////////////////////////////////
// Virtual method:  DropAllInventory
//////////////////////////////////////////////////////////////////////////////////////////
// Description:     Ejects all inventory items that this is carrying. It may not happen
//                  instantaneously, so check for ejection being complete with
//                  IsInventoryEmpty().
// Arguments:       None.
// Return value:    None.

    virtual void DropAllInventory();


//////////////////////////////////////////////////////////////////////////////////////////
// Method:  GetInventorySize
//////////////////////////////////////////////////////////////////////////////////////////
// Description:     Tells how many things are in the invetory
// Arguments:       None.
// Return value:    The number of things in the inventory

	int GetInventorySize() const { return m_Inventory.size(); }


//////////////////////////////////////////////////////////////////////////////////////////
// Method:  IsInventoryEmpty
//////////////////////////////////////////////////////////////////////////////////////////
// Description:     Tells whether inventory is completely empty
// Arguments:       None.
// Return value:    Whether inventory is completely empty.

	bool IsInventoryEmpty() { return m_Inventory.empty(); }


//////////////////////////////////////////////////////////////////////////////////////////
// Method:  GetInventory
//////////////////////////////////////////////////////////////////////////////////////////
// Description:     Gets the deque of inventory of this. Ownership is NOT transferred.
// Arguments:       None.
// Return value:    A const pointer to the inventory deque of this. OWNERSHIP IS NOT TRANSFERRED!

	const std::deque<MovableObject *> * GetInventory() { return &m_Inventory; }

	/// <summary>
	/// Returns the maximum total mass this Actor can carry in its inventory.
	/// </summary>
	/// <returns>The maximum carriable mass of this Actor.</returns>
	float GetMaxInventoryMass() const { return m_MaxInventoryMass; }


//////////////////////////////////////////////////////////////////////////////////////////
// Method:  GetAimRange
//////////////////////////////////////////////////////////////////////////////////////////
// Description:     The limit of this actors aiming angle, in each direction, in radians.
// Arguments:       None.
// Return value:    The arc range of the aiming angle in radians.
//                  Eg if HalfPI, it means full 180 degree range

	float GetAimRange() const { return m_AimRange; }


//////////////////////////////////////////////////////////////////////////////////////////
// Virtual method:  SetAimRange
//////////////////////////////////////////////////////////////////////////////////////////
// Description:     Sets the limit of this actors aiming angle, in each direction, in radians.
// Arguments:       The arc range of the aiming angle in radians.
//                  Eg if HalfPI, it means full 180 degree range
// Return value:    None.

	void SetAimRange(float range) { m_AimRange = range; }


//////////////////////////////////////////////////////////////////////////////////////////
// Method:          FlashWhite
//////////////////////////////////////////////////////////////////////////////////////////
// Description:     Tells to make this and all children get drawn as completely white, but
//                  only for a specified amount of time.
// Arguments:       For how long to flash the whiteness, in MS.
// Return value:    None.

    void FlashWhite(int howLongMS = 32) { m_FlashWhiteMS = howLongMS; m_WhiteFlashTimer.Reset(); }


//////////////////////////////////////////////////////////////////////////////////////////
// Method:          DrawWaypoints
//////////////////////////////////////////////////////////////////////////////////////////
// Description:     Makes this draw its current waypoints and related data on the scene in
//                  its HUD drawing stage.
// Arguments:       Whether to enable or disable the drawing of the waypoints.
// Return value:    None.

    void DrawWaypoints(bool drawWaypoints = true) { m_DrawWaypoints = drawWaypoints; }


    /// <summary>
    /// Destroys this MOSRotating and creates its specified Gibs in its place with appropriate velocities.
    /// Any Attachables are removed and also given appropriate velocities.
    /// </summary>
    /// <param name="impactImpulse">The impulse (kg * m/s) of the impact causing the gibbing to happen.</param>
    /// <param name="movableObjectToIgnore">A pointer to an MO which the Gibs and Attachables should not be colliding with.</param>
    void GibThis(const Vector &impactImpulse = Vector(), MovableObject *movableObjectToIgnore = nullptr) override;


//////////////////////////////////////////////////////////////////////////////////////////
// Virtual method:  CollideAtPoint
//////////////////////////////////////////////////////////////////////////////////////////
// Description:     Calculates the collision response when another MO's Atom collides with
//                  this MO's physical representation. The effects will be applied
//                  directly to this MO, and also represented in the passed in HitData.
// Arguments:       Reference to the HitData struct which describes the collision. This
//                  will be modified to represent the results of the collision.
// Return value:    Whether the collision has been deemed valid. If false, then disregard
//                  any impulses in the Hitdata.

    bool CollideAtPoint(HitData &hitData) override;


//////////////////////////////////////////////////////////////////////////////////////////
// Virtual method:  ParticlePenetration
//////////////////////////////////////////////////////////////////////////////////////////
// Description:     Determines whether a particle which has hit this MO will penetrate,
//                  and if so, whether it gets lodged or exits on the other side of this
//                  MO. Appropriate effects will be determined and applied ONLY IF there
//                  was penetration! If not, nothing will be affected.
// Arguments:       The HitData describing the collision in detail, the impulses have to
//                  have been filled out!
// Return value:    Whether the particle managed to penetrate into this MO or not. If
//                  somehting but a MOPixel or MOSParticle is being passed in as hitor,
//                  false will trivially be returned here.

	bool ParticlePenetration(HitData &hd) override;


//////////////////////////////////////////////////////////////////////////////////////////
// Virtual method:  OnMOHit
//////////////////////////////////////////////////////////////////////////////////////////
// Description:     Defines what should happen when this MovableObject hits another MO.
//                  This is called by the owned Atom/AtomGroup of this MovableObject during
//                  travel.
// Arguments:       The other MO hit. Ownership is not transferred.
// Return value:    Wheter the MovableObject should immediately halt any travel going on
//                  after this hit.

	bool OnMOHit(MovableObject *pOtherMO) override;


//////////////////////////////////////////////////////////////////////////////////////////
// Virtual method:  PreTravel
//////////////////////////////////////////////////////////////////////////////////////////
// Description:     Does stuff that needs to be done before Travel(). Always call before
//                  calling Travel.
// Arguments:       None.
// Return value:    None.

	void PreTravel() override { MOSRotating::PreTravel(); m_GoldPicked = false; }


//////////////////////////////////////////////////////////////////////////////////////////
// Method:          SetMovePathToUpdate
//////////////////////////////////////////////////////////////////////////////////////////
// Description:     Sets this' AI's move path to be updated. Will update the path to the
//                  current waypoint, if any.
// Arguments:       None.
// Return value:    None.

	void SetMovePathToUpdate() { m_UpdateMovePath = true; }


//////////////////////////////////////////////////////////////////////////////////////////
// Method:          GetMovePathSize
//////////////////////////////////////////////////////////////////////////////////////////
// Description:     Gets how many waypoints there are in the MovePath currently
// Arguments:       None.
// Return value:    The number of waypoints in the MovePath.

	int GetMovePathSize() const { return m_MovePath.size(); }


//////////////////////////////////////////////////////////////////////////////////////////
// Virtual method:  UpdateMovePath
//////////////////////////////////////////////////////////////////////////////////////////
// Description:     Updates this' move path RIGHT NOW. Will update the path to the
//                  current waypoint, if any. CAVEAT: this only actually updates if a queue
//                  index number passed in is sufficiently close to 0 to allow this to
//                  compute, based on an internal global assessment of how often this very
//                  expensive computation is allowed to run.
// Arguments:       The queue number this was given the last time
// Return value:    Whether the update was performed, or if it should be tried again next
//                  frame.

    virtual bool UpdateMovePath();


//////////////////////////////////////////////////////////////////////////////////////////
// Method:  UpdateAIScripted
//////////////////////////////////////////////////////////////////////////////////////////
// Description:     Updates this' AI state with the provided scripted AI Update function.
// Arguments:       None.
// Return value:    Whether there was an AI Update function defined for this in its script,
//                  and if it was executed successfully.

	bool UpdateAIScripted();


//////////////////////////////////////////////////////////////////////////////////////////
// Virtual method:  UpdateAI
//////////////////////////////////////////////////////////////////////////////////////////
// Description:     Updates this' AI state. Supposed to be done every frame that this has
//                  a CAI controller controlling it.
// Arguments:       None.
// Return value:    None.

    virtual void UpdateAI();


//////////////////////////////////////////////////////////////////////////////////////////
// Virtual method:  Update
//////////////////////////////////////////////////////////////////////////////////////////
// Description:     Updates this MovableObject. Supposed to be done every frame.
// Arguments:       None.
// Return value:    None.

	void Update() override;


//////////////////////////////////////////////////////////////////////////////////////////
// Virtual method:  SetDeploymentID
//////////////////////////////////////////////////////////////////////////////////////////
// Description:		Sets deployment ID for this actor
// Arguments:       New deployment id.
// Return value:    None.

	void SetDeploymentID(unsigned int newID) { m_DeploymentID = newID; }


//////////////////////////////////////////////////////////////////////////////////////////
// Method:  GetDeploymentID
//////////////////////////////////////////////////////////////////////////////////////////
// Description:		Gets deployment ID of this actor
// Arguments:       None.
// Return value:    Returns deployment id of this actor.

	unsigned int GetDeploymentID() const { return m_DeploymentID; }


//////////////////////////////////////////////////////////////////////////////////////////
// Virtual method:  GetSightDistance
//////////////////////////////////////////////////////////////////////////////////////////
// Description:		Returns actor's sight distance.
// Arguments:       None.
// Return value:    Returns actor's sight distance.

	float GetSightDistance() const { return m_SightDistance; }

//////////////////////////////////////////////////////////////////////////////////////////
// Virtual method:  SetSightDistance
//////////////////////////////////////////////////////////////////////////////////////////
// Description:		Sets actor's sight distance.
// Arguments:       New sight distance value.
// Return value:    None.

	void SetSightDistance(float newValue) { m_SightDistance = newValue; }

//////////////////////////////////////////////////////////////////////////////////////////
// Virtual method:  Draw
//////////////////////////////////////////////////////////////////////////////////////////
// Description:     Draws this Actor's current graphical representation to a
//                  BITMAP of choice.
// Arguments:       A pointer to a BITMAP to draw on.
//                  The absolute position of the target bitmap's upper left corner in the Scene.
//                  In which mode to draw in. See the DrawMode enumeration for the modes.
//                  Whether to not draw any extra 'ghost' items of this MovableObject,
//                  indicator arrows or hovering HUD text and so on.
// Return value:    None.

    void Draw(BITMAP *pTargetBitmap, const Vector &targetPos = Vector(), DrawMode mode = g_DrawColor, bool onlyPhysical = false) const override;


//////////////////////////////////////////////////////////////////////////////////////////
// Virtual method:  DrawHUD
//////////////////////////////////////////////////////////////////////////////////////////
// Description:     Draws this Actor's current graphical HUD overlay representation to a
//                  BITMAP of choice.
// Arguments:       A pointer to a BITMAP to draw on.
//                  The absolute position of the target bitmap's upper left corner in the Scene.
//                  Which player's screen this is being drawn to. May affect what HUD elements
//                  get drawn etc.
// Return value:    None.

    void DrawHUD(BITMAP *pTargetBitmap, const Vector &targetPos = Vector(), int whichScreen = 0, bool playerControlled = false) override;


//////////////////////////////////////////////////////////////////////////////////////////
// Method:          VerifyMOIDIndex
//////////////////////////////////////////////////////////////////////////////////////////
// Description:     Verifieis whether all actor's MO has correct IDs. Should be used in Debug mode only.
// Arguments:       None.
// Return value:    None.

	void VerifyMOIDs();


//////////////////////////////////////////////////////////////////////////////////////////
// Method:          GetTravelImpulseDamage
//////////////////////////////////////////////////////////////////////////////////////////
// Description:     Returns Threshold for taking damage from travel impulses, in kg * m/s
// Arguments:       None.
// Return value:    Threshold for taking damage from travel impulses, in kg * m/s

	float GetTravelImpulseDamage() const { return m_TravelImpulseDamage; }


//////////////////////////////////////////////////////////////////////////////////////////
// Method:          SetTravelImpulseDamage
//////////////////////////////////////////////////////////////////////////////////////////
// Description:     Sets Threshold for taking damage from travel impulses, in kg * m/s
// Arguments:       Threshold for taking damage from travel impulses, in kg * m/s
// Return value:    None.

	void SetTravelImpulseDamage(float value) { m_TravelImpulseDamage = value; }


	/// <summary>
	/// Gets this Actor's body hit sound. Ownership is NOT transferred!
	/// </summary>
	/// <returns>The SoundContainer for this Actor's body hit sound.</returns>
	SoundContainer * GetBodyHitSound() const { return m_BodyHitSound; }

	/// <summary>
	/// Sets this Actor's body hit sound. Ownership IS transferred!
	/// </summary>
	/// <param name="newSound">The new SoundContainer for this Actor's body hit sound.</param>
	void SetBodyHitSound(SoundContainer *newSound) { m_BodyHitSound = newSound; }

	/// <summary>
	/// Gets this Actor's alarm sound. Ownership is NOT transferred!
	/// </summary>
	/// <returns>The SoundContainer for this Actor's alarm sound.</returns>
	SoundContainer * GetAlarmSound() const { return m_AlarmSound; }

	/// <summary>
	/// Sets this Actor's alarm sound. Ownership IS transferred!
	/// </summary>
	/// <param name="newSound">The new SoundContainer for this Actor's alarm sound.</param>
	void SetAlarmSound(SoundContainer *newSound) { m_AlarmSound = newSound; }

	/// <summary>
	/// Gets this Actor's pain sound. Ownership is NOT transferred!
	/// </summary>
	/// <returns>The SoundContainer for this Actor's pain sound.</returns>
	SoundContainer * GetPainSound() const { return m_PainSound; }

	/// <summary>
	/// Sets this Actor's pain sound. Ownership IS transferred!
	/// </summary>
	/// <param name="newSound">The new SoundContainer for this Actor's pain sound.</param>
	void SetPainSound(SoundContainer *newSound) { m_PainSound = newSound; }

	/// <summary>
	/// Gets this Actor's death sound. Ownership is NOT transferred!
	/// </summary>
	/// <returns>The SoundContainer for this Actor's death sound.</returns>
	SoundContainer * GetDeathSound() const { return m_DeathSound; }

	/// <summary>
	/// Sets this Actor's death sound. Ownership IS transferred!
	/// </summary>
	/// <param name="newSound">The new SoundContainer for this Actor's death sound.</param>
	void SetDeathSound(SoundContainer *newSound) { m_DeathSound = newSound; }

	/// <summary>
	/// Gets this Actor's device switch sound. Ownership is NOT transferred!
	/// </summary>
	/// <returns>The SoundContainer for this Actor's device switch sound.</returns>
	SoundContainer * GetDeviceSwitchSound() const { return m_DeviceSwitchSound; }

	/// <summary>
	/// Sets this Actor's device switch sound. Ownership IS transferred!
	/// </summary>
	/// <param name="newSound">The new SoundContainer for this Actor's device switch sound.</param>
	void SetDeviceSwitchSound(SoundContainer *newSound) { m_DeviceSwitchSound = newSound; }

	/// <summary>
	/// Gets the X and Y thresholds for how fast the actor can travel before losing stability.
	/// </summary>
	/// <returns>A Vector with the X and Y thresholds for how fast the actor can travel before losing stability.</returns>
	Vector GetStableVel() const { return m_StableVel; }

	/// <summary>
	/// Sets the X and Y thresholds for how fast the actor can travel before losing stability.
	/// </summary>
	/// <param name="newVelX">New value for how fast the actor can travel before losing stability on X axis.</param>
	/// <param name="newVelY">New value for how fast the actor can travel before losing stability on Y axis.</param>
	void SetStableVel(float newVelX, float newVelY) { m_StableVel.SetXY(newVelX, newVelY); }

	/// <summary>
	/// Sets the X and Y thresholds for how fast the actor can travel before losing stability.
	/// </summary>
	/// <param name="newVelVector">Vector with new values for how fast the actor can travel before losing stability on both axis.</param>
	void SetStableVel(Vector newVelVector) { m_StableVel = newVelVector; }

<<<<<<< HEAD
    /// <summary>
    /// Gets a pointer to the PieMenuGUI for this Actor. Ownership is NOT transferred.
    /// </summary>
    /// <returns>The PieMenuGUI for this Actor.</returns>
    PieMenuGUI * GetPieMenu() const { return m_PieMenu.get(); }

	/// <summary>
	/// Sets the PieMenuGUI for this Actor. Ownership IS transferred.
	/// </summary>
	/// <param name="newPieMenu">The new PieMenuGUI for this Actor.</param>
	void SetPieMenu(PieMenuGUI *newPieMenu) { m_PieMenu = std::unique_ptr<PieMenuGUI>(newPieMenu); m_PieMenu->Create(this); }
=======
	/// <summary>
	/// Gets the recovery delay from UNSTABLE to STABLE, in MS.
	/// </summary>
	/// <returns>The recovery delay, in MS.</returns>
	int GetStableRecoverDelay() const { return m_StableRecoverDelay; }

	/// <summary>
	/// Sets the recovery delay from UNSTABLE to STABLE, in MS.
	/// </summary>
	/// <param name="newRecoverDelay">The recovery delay, in MS.</param>
	void SetStableRecoverDelay(int newRecoverDelay) { m_StableRecoverDelay = newRecoverDelay; }
>>>>>>> 8d5abb0e

//////////////////////////////////////////////////////////////////////////////////////////
// Protected member variable and method declarations

protected:

    // Member variables
    static Entity::ClassInfo m_sClass;

    enum ActionState
    {
        MOVING = 0,
        MOVING_FAST,
        FIRING,
        ActionStateCount
    };

    enum AimState
    {
        AIMSTILL = 0,
        AIMUP,
        AIMDOWN,
        AimStateCount
    };

    AtomGroup *m_pHitBody;
    Controller m_Controller;

    // Sounds
    SoundContainer *m_BodyHitSound;
    SoundContainer *m_AlarmSound;
    SoundContainer *m_PainSound;
    SoundContainer *m_DeathSound;
    SoundContainer *m_DeviceSwitchSound;

    int m_Status;
    float m_Health;
    // Maximum health
    float m_MaxHealth;
    // The health of the previous frame, so we can track damage
    float m_PrevHealth;
    // Not owned by this!
    const Icon *m_pTeamIcon;
	// Not owned by this!
	const Icon *m_pControllerIcon;
    // Timing the last second to store the position each second so we can determine larger movement
    Timer m_LastSecondTimer;
    // This' position up to a second ago
    Vector m_LastSecondPos;
    // Movement since last whole second
    Vector m_RecentMovement;
    float m_RecentMovementMag;
    // Threshold for taking damage from travel impulses, in kg * m/s
    float m_TravelImpulseDamage;
    // Timer for timing the delay before regaining stability after losing it
    Timer m_StableRecoverTimer;
    // Thresholds in both x and y for how fast the actor can travel before losing stability. Meters per second (m/s).
    Vector m_StableVel;
	int m_StableRecoverDelay; //!< The delay before regaining stability after losing it, in MS
    // Timer for the heartbeat of this Actor
    Timer m_HeartBeat;
    // Timer for timing how long this has been under Control
    Timer m_NewControlTmr;
    // Death timing timer
    Timer m_DeathTmr;
    // Amount of Gold carried, in ounces.
    float m_GoldCarried;
    // Whether or not any gold was picked up this frame.
    bool m_GoldPicked;
    // Aiming state
    char m_AimState;
    // The arc range of the aiming angle, in each direction, in radians. Eg if HalfPI, it means full 180 degree range
    float m_AimRange;
    // Current Aim angle within the AimRange
    float m_AimAngle;
    // How far the actor aims/looks by default
    float m_AimDistance;
    // Aiming timing timer
    Timer m_AimTmr;
    // For timing the transition from regular aim to sharp aim
    Timer m_SharpAimTimer;
    // The time it takes to achieve complete full sharp aiming
    int m_SharpAimDelay;
    // The velocity
    float m_SharpAimSpeed;
    // Normalzied scalar showing storing much sharp aim progress has been made
    float m_SharpAimProgress;
    // If sharp aim has been maxed out, ie it's either at its max, or being limited by some obstruction
    bool m_SharpAimMaxedOut;
    // Point at this target when devicestate is in POINTING mode
    Vector m_PointingTarget;
    // Last seen enemy target
    Vector m_SeenTargetPos;
    // Timer measuring how long this has been alarmed by a nearby gunshot etc.
    Timer m_AlarmTimer;
    // Position of the last thing that alarmed us
    Vector m_LastAlarmPos;
    // How far this guy's AI can see when he's just looking ahead
    float m_SightDistance;
    // How perceptive this is of alarming events going on around him, 0.0 - 1.0
    float m_Perceptiveness;
	// Whether or not this actor can reveal unseen areas by looking
	bool m_CanRevealUnseen;
    // About How tall is the Actor, in pixels?
    float m_CharHeight;
    // Speed at which the m_AimAngle will change, in radians/s.
//    float
    // The offset position of the holster where this Actor draws his devices from.
    Vector m_HolsterOffset;
    // The point at which this actor is viewing, or the scene frame
    // should be centered on if tracking this Actor's view.
    // In absolute scene coordinates.
    Vector m_ViewPoint;
    // The inventory of carried MovableObjects of this Actor. They are also Owned by this.
    std::deque<MovableObject *> m_Inventory;
    float m_MaxInventoryMass; //!< The mass limit for this Actor's inventory. -1 means there's no limit.
    // The device that can/will be picked up
    HeldDevice *m_pItemInReach;
    // HUD positioning aid
    int m_HUDStack;
    // For how much longer to draw this as white. 0 means don't draw as white
    int m_FlashWhiteMS;
    // The timer that measures and deducts past time from the remaining white flash time
    Timer m_WhiteFlashTimer;
    // What material strength this actor is capable of digging trough.
    float m_DigStrength;
	// ID of deployment which spawned this actor
	unsigned int m_DeploymentID;
    // How many passenger slots this actor will take in a craft
    int m_PassengerSlots;


    ////////////////////
    // AI States

    enum LateralMoveState
    {
        LAT_STILL = 0,
        LAT_LEFT,
        LAT_RIGHT
    };

    enum ObstacleState
    {
        PROCEEDING = 0,
        BACKSTEPPING,
        DIGPAUSING,
        JUMPING,
        SOFTLANDING
    };

    enum TeamBlockState
    {
         NOTBLOCKED = 0,
         BLOCKED,
         IGNORINGBLOCK,
         FOLLOWWAIT
    };
    // Unknown team icon
    static std::vector<BITMAP *> m_apNoTeamIcon;
    // The AI mode icons
    static BITMAP *m_apAIIcons[AIMODE_COUNT];
    // Selection arrow
    static std::vector<BITMAP *> m_apSelectArrow;
    // Selection arrow
    static std::vector<BITMAP *> m_apAlarmExclamation;
    // Whether the static icons have been loaded yet or not
    static bool m_sIconsLoaded;
    // Whether a Lua update AI function was provided in this' script file
    bool m_ScriptedAIUpdate;
    // The current mode the AI is set to perform as
    AIMode m_AIMode;
    // The list of waypoints remaining between which the paths are made. If this is empty, the last path is in teh MovePath
    // The MO pointer in the pair is nonzero if the waypoint is tied to an MO in the scene, and gets updated each UpdateAI. This needs to be checked for validity/existence each UpdateAI
    std::list<std::pair<Vector, const MovableObject *> > m_Waypoints;
    // Whether to draw the waypoints or not in the HUD
    bool m_DrawWaypoints;
    // Absolute target to move to on the scene; this is usually the point at the front of the movepath list
    Vector m_MoveTarget;
    // The MO we're currently following, if any. If still valid, this' position will update the MoveTarget each UpdateAI.
    const MovableObject *m_pMOMoveTarget;
    // The point previous on the path to the one currently assigned the move target
    Vector m_PrevPathTarget;
    // The relative, scene-wrapped difference between the current m_Pos and the m_MoveTarget.
    Vector m_MoveVector;
    // The calculated path to get to that move-to target
    std::list<Vector> m_MovePath;
    // Whether it's time to update the path
    bool m_UpdateMovePath;
    // The minimum range to consider having reached a move target is considered
    float m_MoveProximityLimit;
    // Whether the AI is trying to progress to the right, left, or stand still
    LateralMoveState m_LateralMoveState;
    // Timer for how long to keep going before switching directions when moving along a path
    Timer m_MoveOvershootTimer;
    // Whether the AI is in the process of proceeding, backstepping to get out of being stuck, or jumping over stuff
    ObstacleState m_ObstacleState;
    // Teammate is in the way of whatever we are doing; stop until he moves
    TeamBlockState m_TeamBlockState;
    // Times how long after an obstruction is cleared to start proceeding again
    Timer m_BlockTimer;
    // The closest the actor has ever come to the current waypoint it's going for. Used to checking if we shuold re-update the movepath
    // It's useful for when the path seems to be broken or unreachable
    float m_BestTargetProximity;
    // Timer used to check on larger movement progress toward the goal
    Timer m_ProgressTimer;
    // Timer used to time how long we've been stuck in the same spot.
    Timer m_StuckTimer;
    // Timer for measuring interval between height checks
    Timer m_FallTimer;

#pragma region Event Handling
	/// <summary>
	/// Event listener for when this Actor's PieMenuGUI is opened.
	/// </summary>
	virtual void PieMenuOpenListener() { RunScriptedFunctionInAppropriateScripts("OnPieMenuOpen"); }

	/// <summary>
	/// Event listener for when this Actor's PieMenuGUI is closed.
	/// </summary>
	virtual void PieMenuCloseListener() { RunScriptedFunctionInAppropriateScripts("OnPieMenuClose"); }
#pragma endregion

//////////////////////////////////////////////////////////////////////////////////////////
// Private member variable and method declarations

private:

    std::unique_ptr<PieMenuGUI> m_PieMenu;

//////////////////////////////////////////////////////////////////////////////////////////
// Method:          Clear
//////////////////////////////////////////////////////////////////////////////////////////
// Description:     Clears all the member variables of this Actor, effectively
//                  resetting the members of this abstraction level only.
// Arguments:       None.
// Return value:    None.

    void Clear();

    // Disallow the use of some implicit methods.
	Actor(const Actor &reference) = delete;
	Actor & operator=(const Actor &rhs) = delete;

};

} // namespace RTE

#endif // File<|MERGE_RESOLUTION|>--- conflicted
+++ resolved
@@ -77,18 +77,11 @@
     };
 
 // Concrete allocation and cloning definitions
-<<<<<<< HEAD
 EntityAllocation(Actor)
 AddScriptFunctionNames(MOSRotating, "UpdateAI", "OnPieMenuOpen", "OnPieMenuClose")
 SerializableOverrideMethods
 ClassInfoGetters
 DefaultPieMenuNameVirtual("Empty Pie Menu")
-=======
-EntityAllocation(Actor);
-AddScriptFunctionNames(MOSRotating, "UpdateAI");
-SerializableOverrideMethods;
-ClassInfoGetters;
->>>>>>> 8d5abb0e
 
 //////////////////////////////////////////////////////////////////////////////////////////
 // Constructor:     Actor
@@ -1306,31 +1299,29 @@
 	/// <param name="newVelVector">Vector with new values for how fast the actor can travel before losing stability on both axis.</param>
 	void SetStableVel(Vector newVelVector) { m_StableVel = newVelVector; }
 
-<<<<<<< HEAD
-    /// <summary>
-    /// Gets a pointer to the PieMenuGUI for this Actor. Ownership is NOT transferred.
-    /// </summary>
-    /// <returns>The PieMenuGUI for this Actor.</returns>
-    PieMenuGUI * GetPieMenu() const { return m_PieMenu.get(); }
+	/// <summary>
+	/// Gets the recovery delay from UNSTABLE to STABLE, in MS.
+	/// </summary>
+	/// <returns>The recovery delay, in MS.</returns>
+	int GetStableRecoverDelay() const { return m_StableRecoverDelay; }
+
+	/// <summary>
+	/// Sets the recovery delay from UNSTABLE to STABLE, in MS.
+	/// </summary>
+	/// <param name="newRecoverDelay">The recovery delay, in MS.</param>
+	void SetStableRecoverDelay(int newRecoverDelay) { m_StableRecoverDelay = newRecoverDelay; }
+
+	/// <summary>
+	/// Gets a pointer to the PieMenuGUI for this Actor. Ownership is NOT transferred.
+	/// </summary>
+	/// <returns>The PieMenuGUI for this Actor.</returns>
+	PieMenuGUI *GetPieMenu() const { return m_PieMenu.get(); }
 
 	/// <summary>
 	/// Sets the PieMenuGUI for this Actor. Ownership IS transferred.
 	/// </summary>
 	/// <param name="newPieMenu">The new PieMenuGUI for this Actor.</param>
 	void SetPieMenu(PieMenuGUI *newPieMenu) { m_PieMenu = std::unique_ptr<PieMenuGUI>(newPieMenu); m_PieMenu->Create(this); }
-=======
-	/// <summary>
-	/// Gets the recovery delay from UNSTABLE to STABLE, in MS.
-	/// </summary>
-	/// <returns>The recovery delay, in MS.</returns>
-	int GetStableRecoverDelay() const { return m_StableRecoverDelay; }
-
-	/// <summary>
-	/// Sets the recovery delay from UNSTABLE to STABLE, in MS.
-	/// </summary>
-	/// <param name="newRecoverDelay">The recovery delay, in MS.</param>
-	void SetStableRecoverDelay(int newRecoverDelay) { m_StableRecoverDelay = newRecoverDelay; }
->>>>>>> 8d5abb0e
 
 //////////////////////////////////////////////////////////////////////////////////////////
 // Protected member variable and method declarations

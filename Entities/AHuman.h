--- conflicted
+++ resolved
@@ -456,7 +456,7 @@
 // Virtual Method:  EquipDeviceInGroup
 //////////////////////////////////////////////////////////////////////////////////////////
 // Description:     Switches the currently held device (if any) to the first found device
-//                  of the specified group in the inventory. If the held device already 
+//                  of the specified group in the inventory. If the held device already
 //                  is of that group, or no device is in inventory, nothing happens.
 // Arguments:       The group the device must belong to.
 //                  Whether to actually equip any matching item found in the inventory,
@@ -470,7 +470,7 @@
 // Virtual Method:  EquipLoadedFirearmInGroup
 //////////////////////////////////////////////////////////////////////////////////////////
 // Description:     Switches the currently held device (if any) to the first loaded HDFirearm
-//                  of the specified group in the inventory. If no such weapon is in the 
+//                  of the specified group in the inventory. If no such weapon is in the
 //                  inventory, nothing happens.
 // Arguments:       The group the HDFirearm must belong to. "Any" for all groups.
 //                  The group the HDFirearm must *not* belong to. "None" for no group.
@@ -485,7 +485,7 @@
 // Virtual Method:  EquipNamedDevice
 //////////////////////////////////////////////////////////////////////////////////////////
 // Description:     Switches the currently held device (if any) to the first found device
-//                  of with the specified preset name in the inventory. If the held device already 
+//                  of with the specified preset name in the inventory. If the held device already
 //                  is of that preset name, or no device is in inventory, nothing happens.
 // Arguments:       The preset name the device must have.
 //                  Whether to actually equip any matching item found in the inventory,
@@ -732,11 +732,7 @@
 // Return value:    A good identifyable graphical representation of this in a BITMAP, if
 //                  available. If not, 0 is returned. Ownership is NOT TRANSFERRED!
 
-<<<<<<< HEAD
 	const std::shared_ptr<Texture> GetGraphicalIcon() const override { return GetHeadTexture(); }
-=======
-    BITMAP * GetGraphicalIcon() const override { return GetHeadBitmap(); }
->>>>>>> a712c192
 
 
 //////////////////////////////////////////////////////////////////////////////////////////
@@ -851,7 +847,7 @@
 // Method:  GetLimbPathPushForce
 //////////////////////////////////////////////////////////////////////////////////////////
 // Description:     Gets the default force that a limb traveling walking LimbPath can push against
-//                  stuff in the scene with. 
+//                  stuff in the scene with.
 // Arguments:       None.
 // Return value:    The default set force maximum, in kg * m/s^2.
 
@@ -862,7 +858,7 @@
 // Method:  SetLimbPathPushForce
 //////////////////////////////////////////////////////////////////////////////////////////
 // Description:     Sets the default force that a limb traveling walking LimbPath can push against
-//                  stuff in the scene with. 
+//                  stuff in the scene with.
 // Arguments:       The default set force maximum, in kg * m/s^2.
 // Return value:    None
 
@@ -995,10 +991,6 @@
     int m_GoldInInventoryChunk;
     // For timing throws
     Timer m_ThrowTmr;
-<<<<<<< HEAD
-
-    long m_ThrowPrepTime; //!< The duration it takes this AHuman to fully charge a throw.
-=======
 	// The duration it takes this AHuman to fully charge a throw.
     long m_ThrowPrepTime;
 	// For timing the transition from sharp aim back to regular aim
@@ -1007,7 +999,6 @@
 	float m_FGArmFlailScalar;
     // The rate at which this AHuman's BG Arm follows the the bodily rotation. Set to a negative value for a "counterweight" effect.
 	float m_BGArmFlailScalar;
->>>>>>> a712c192
 
     ////////////////
     // AI States

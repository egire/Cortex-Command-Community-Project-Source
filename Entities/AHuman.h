#ifndef _RTEAHUMAN_
#define _RTEAHUMAN_

//////////////////////////////////////////////////////////////////////////////////////////
// File:            AHuman.h
//////////////////////////////////////////////////////////////////////////////////////////
// Description:     Header file for the AHuman class.
// Project:         Retro Terrain Engine
// Author(s):       Daniel Tabar
//                  data@datarealms.com
//                  http://www.datarealms.com


//////////////////////////////////////////////////////////////////////////////////////////
// Inclusions of header files

#include "Actor.h"
#include "Leg.h"
#include "LimbPath.h"

struct BITMAP;

namespace RTE
{

class Attachable;
class Arm;
class Leg;
class AEmitter;
//class LimbPath;


//////////////////////////////////////////////////////////////////////////////////////////
// Class:           AHuman
//////////////////////////////////////////////////////////////////////////////////////////
// Description:     A humanoid actor.
// Parent(s):       Actor.
// Class history:   05/24/2001 AHuman created.

class AHuman:
    public Actor
{


enum UpperBodyState
{
    WEAPON_READY = 0,
    AIMING_SHARP,
    HOLSTERING_BACK,
    HOLSTERING_BELT,
    DEHOLSTERING_BACK,
    DEHOLSTERING_BELT,
    THROWING_PREP,
    THROWING_RELEASE
};

enum MovementState
{
    NOMOVE = 0,
    STAND,
    WALK,
    CROUCH,
    CRAWL,
    ARMCRAWL,
    CLIMB,
    JUMP,
    DISLODGE,
    MOVEMENTSTATECOUNT
};

enum ProneState
{
    NOTPRONE = 0,
    GOPRONE,
    PRONE,
    PRONESTATECOUNT
};

enum
{
    FGROUND = 0,
    BGROUND
};


//////////////////////////////////////////////////////////////////////////////////////////
// Public member variable, method and friend function declarations

public:


// Concrete allocation and cloning definitions
EntityAllocation(AHuman)
SerializableOverrideMethods
ClassInfoGetters

//////////////////////////////////////////////////////////////////////////////////////////
// Constructor:     AHuman
//////////////////////////////////////////////////////////////////////////////////////////
// Description:     Constructor method used to instantiate a AHuman object in system
//                  memory. Create() should be called before using the object.
// Arguments:       None.

    AHuman() { Clear(); }


//////////////////////////////////////////////////////////////////////////////////////////
// Destructor:      ~AHuman
//////////////////////////////////////////////////////////////////////////////////////////
// Description:     Destructor method used to clean up a AHuman object before deletion
//                  from system memory.
// Arguments:       None.

	~AHuman() override { Destroy(true); }


//////////////////////////////////////////////////////////////////////////////////////////
// Virtual method:  Create
//////////////////////////////////////////////////////////////////////////////////////////
// Description:     Makes the AHuman object ready for use.
// Arguments:       None.
// Return value:    An error return value signaling sucess or any particular failure.
//                  Anything below 0 is an error signal.

   int Create() override;


//////////////////////////////////////////////////////////////////////////////////////////
// Virtual method:  Create
//////////////////////////////////////////////////////////////////////////////////////////
// Description:     Creates a AHuman to be identical to another, by deep copy.
// Arguments:       A reference to the AHuman to deep copy.
// Return value:    An error return value signaling sucess or any particular failure.
//                  Anything below 0 is an error signal.

	int Create(const AHuman &reference);


//////////////////////////////////////////////////////////////////////////////////////////
// Virtual method:  Reset
//////////////////////////////////////////////////////////////////////////////////////////
// Description:     Resets the entire AHuman, including its inherited members, to their
//                  default settings or values.
// Arguments:       None.
// Return value:    None.

    void Reset() override { Clear(); Actor::Reset(); }


//////////////////////////////////////////////////////////////////////////////////////////
// Virtual method:  Destroy
//////////////////////////////////////////////////////////////////////////////////////////
// Description:     Destroys and resets (through Clear()) the SceneLayer object.
// Arguments:       Whether to only destroy the members defined in this derived class, or
//                  to destroy all inherited members also.
// Return value:    None.

    void Destroy(bool notInherited = false) override;


//////////////////////////////////////////////////////////////////////////////////////////
// Virtual method:  GetMass
//////////////////////////////////////////////////////////////////////////////////////////
// Description:     Gets the mass value of this AHuman, including the mass of its
//                  currently attached body parts and inventory.
// Arguments:       None.
// Return value:    A float describing the mass value in Kilograms (kg).

    float GetMass() const override;


//////////////////////////////////////////////////////////////////////////////////////////
// Method:          GetGoldCarried
//////////////////////////////////////////////////////////////////////////////////////////
// Description:     Gets how many ounces of gold this Actor is carrying.
// Arguments:       None.
// Return value:    The current amount of carried gold, in Oz.

    float GetGoldCarried() const override { return m_GoldCarried + m_GoldInInventoryChunk; }


//////////////////////////////////////////////////////////////////////////////////////////
// Method:          GetTotalValue
//////////////////////////////////////////////////////////////////////////////////////////
// Description:     Gets the total liquidation value of this Actor and all its carried
//                  gold and inventory.
// Arguments:       If this is supposed to be adjusted for a specific Tech's subjective
//                  value, then pass in the native DataModule ID of that tech. 0 means
//                  no Tech is specified and the base value is returned.
//                  How much to multiply the value if this happens to be a foreign Tech.
// Return value:    The current value of this Actor and all his carried assets.

	float GetTotalValue(int nativeModule = 0, float foreignMult = 1.0, float nativeMult = 1.0) const override;

//////////////////////////////////////////////////////////////////////////////////////////
// Method:          GetTotalValueOld
//////////////////////////////////////////////////////////////////////////////////////////
// Description:     DOES THE SAME THING AS GetTotalValue, USED ONLY TO PRESERVE LUA COMPATIBILITY

	float GetTotalValueOld(int nativeModule = 0, float foreignMult = 1.0) const override { return GetTotalValue(nativeModule, foreignMult, 1.0); }

//////////////////////////////////////////////////////////////////////////////////////////
// Method:          HasObject
//////////////////////////////////////////////////////////////////////////////////////////
// Description:     Shows whether this is or carries a specifically named object in its
//                  inventory. Also looks through the inventories of potential passengers,
//                  as applicable.
// Arguments:       The Preset name of the object to look for.
// Return value:    Whetehr the object was found carried by this.

	bool HasObject(std::string objectName) const override;


//////////////////////////////////////////////////////////////////////////////////////////
// Method:          HasObjectInGroup
//////////////////////////////////////////////////////////////////////////////////////////
// Description:     Shows whether this is or carries a specifically grouped object in its
//                  inventory. Also looks through the inventories of potential passengers,
//                  as applicable.
// Arguments:       The name of the group to look for.
// Return value:    Whetehr the object in the group was found carried by this.

	bool HasObjectInGroup(std::string groupName) const override;


//////////////////////////////////////////////////////////////////////////////////////////
// Virtual method:  GetCPUPos
//////////////////////////////////////////////////////////////////////////////////////////
// Description:     Gets the absoltue position of this' brain, or equivalent.
// Arguments:       None.
// Return value:    A Vector with the absolute position of this' brain.

	Vector GetCPUPos() const override;


//////////////////////////////////////////////////////////////////////////////////////////
// Virtual method:  GetEyePos
//////////////////////////////////////////////////////////////////////////////////////////
// Description:     Gets the absoltue position of this' eye, or equivalent, where look
//                  vector starts from.
// Arguments:       None.
// Return value:    A Vector with the absolute position of this' eye or view point.

    Vector GetEyePos() const override;


//////////////////////////////////////////////////////////////////////////////////////////
// Method:          GetHead
//////////////////////////////////////////////////////////////////////////////////////////
// Description:     Gets the head Attachable
// Arguments:       None.
// Return value:    A pointer to the head Attachable of this. Ownership is NOT transferred!

    Attachable * GetHead() const { return m_pHead; }


//////////////////////////////////////////////////////////////////////////////////////////
// Method:          GetFGArm
//////////////////////////////////////////////////////////////////////////////////////////
// Description:     Gets the FG Arm as an Attachable. This is for Lua binding mostly.
// Arguments:       None.
// Return value:    A pointer to the FG Arm Attachable of this. Ownership is NOT transferred!

    Attachable * GetFGArm() const { return (Attachable *)m_pFGArm; }


//////////////////////////////////////////////////////////////////////////////////////////
// Method:          GetBGArm
//////////////////////////////////////////////////////////////////////////////////////////
// Description:     Gets the BG Arm as an Attachable. This is for Lua binding mostly.
// Arguments:       None.
// Return value:    A pointer to the BG Arm Attachable of this. Ownership is NOT transferred!

    Attachable * GetBGArm() const { return (Attachable *)m_pBGArm; }


//////////////////////////////////////////////////////////////////////////////////////////
// Method:          GetFGLeg
//////////////////////////////////////////////////////////////////////////////////////////
// Description:     Gets the FG Leg as an Attachable. This is for Lua binding mostly.
// Arguments:       None.
// Return value:    A pointer to the FG Leg Attachable of this. Ownership is NOT transferred!

    Attachable * GetFGLeg() const { return (Attachable *)m_pFGLeg; }


	/// <summary>
	/// Gets the FG foot attachable of this.
	/// </summary>
	/// <returns>A pointer to the FG foot attachable of this. Ownership is NOT transferred!</returns>
	Attachable * GetFGFoot() const { if (m_pFGLeg) { return m_pFGLeg->GetFoot(); } else { return nullptr; } }


//////////////////////////////////////////////////////////////////////////////////////////
// Method:          GetBGLeg
//////////////////////////////////////////////////////////////////////////////////////////
// Description:     Gets the BG Leg as an Attachable. This is for Lua binding mostly.
// Arguments:       None.
// Return value:    A pointer to the BG Leg Attachable of this. Ownership is NOT transferred!

    Attachable * GetBGLeg() const { return (Attachable *)m_pBGLeg; }


	/// <summary>
	/// Gets the BG foot attachable of this.
	/// </summary>
	/// <returns>A pointer to the BG foot attachable of this. Ownership is NOT transferred!</returns>
	Attachable * GetBGFoot() const { if (m_pBGLeg) { return m_pBGLeg->GetFoot(); } else { return nullptr; } }


//////////////////////////////////////////////////////////////////////////////////////////
// Method:          GetJetpack
//////////////////////////////////////////////////////////////////////////////////////////
// Description:     Gets the jetpack as an emitter. This is for Lua binding mostly.
// Arguments:       None.
// Return value:    A pointer to jetpack emitter. Ownership is NOT transferred!

    AEmitter * GetJetpack() const { return (AEmitter *)m_pJetpack; }


//////////////////////////////////////////////////////////////////////////////////////////
// Method:          GetHeadBitmap
//////////////////////////////////////////////////////////////////////////////////////////
// Description:     Gets the sprite representing the head of this.
// Arguments:       None.
// Return value:    A pointer to the bitmap of with the head of this. Ownership is NOT
//                  transferred!

    BITMAP * GetHeadBitmap() const;


//////////////////////////////////////////////////////////////////////////////////////////
// Method:          GetJetTimeTotal
//////////////////////////////////////////////////////////////////////////////////////////
// Description:     Gets the amount of time this' jetpack can fire when filled, in ms.
// Arguments:       None.
// Return value:    The amount of time this' jetpack can fire when it's at max.

    float GetJetTimeTotal() const { return m_JetTimeTotal; }


//////////////////////////////////////////////////////////////////////////////////////////
// Method:          GetJetTimeLeft
//////////////////////////////////////////////////////////////////////////////////////////
// Description:     Gets the amount of time this' jetpack can still fire until out, in ms.
// Arguments:       None.
// Return value:    The amount of time this' jetpack can still fire before running out.

    float GetJetTimeLeft() const { return m_JetTimeLeft; }


//////////////////////////////////////////////////////////////////////////////////////////
// Method:          SetJetTimeTotal
//////////////////////////////////////////////////////////////////////////////////////////
// Description:     Sets the amount of time this' jetpack can fire when filled, in ms.
// Arguments:       The amount of time this' jetpack can fire when it's at max.
// Return value:    None.

    void SetJetTimeTotal(float newValue) { m_JetTimeTotal = newValue; }


//////////////////////////////////////////////////////////////////////////////////////////
// Method:          SetJetTimeLeft
//////////////////////////////////////////////////////////////////////////////////////////
// Description:     Sets the amount of time this' jetpack can still fire until out, in ms.
// Arguments:       The amount of time this' jetpack can still fire before running out.
// Return value:    None.

	void SetJetTimeLeft(float newValue) { m_JetTimeLeft = newValue < m_JetTimeTotal ? newValue : m_JetTimeTotal; }


//////////////////////////////////////////////////////////////////////////////////////////
// Virtual method:  SetID
//////////////////////////////////////////////////////////////////////////////////////////
// Description:     Sets the MOID of this MovableObject for this frame.
// Arguments:       A moid specifying the MOID that this MovableObject is
//                  assigned for this frame.
// Return value:    None.

    void SetID(const MOID newID) override;


//////////////////////////////////////////////////////////////////////////////////////////
// Virtual method:  CollideAtPoint
//////////////////////////////////////////////////////////////////////////////////////////
// Description:     Calculates the collision response when another MO's Atom collides with
//                  this MO's physical representation. The effects will be applied
//                  directly to this MO, and also represented in the passed in HitData.
// Arguments:       Reference to the HitData struct which describes the collision. This
//                  will be modified to represent the results of the collision.
// Return value:    Whether the collision has been deemed valid. If false, then disregard
//                  any impulses in the Hitdata.

    bool CollideAtPoint(HitData &hitData) override;


//////////////////////////////////////////////////////////////////////////////////////////
// Virtual method:  AddPieMenuSlices
//////////////////////////////////////////////////////////////////////////////////////////
// Description:     Adds all slices this needs on a pie menu.
// Arguments:       The pie menu to add slices to. Ownership is NOT transferred!
// Return value:    Whether any slices were added.

   bool AddPieMenuSlices(PieMenuGUI *pPieMenu) override;


//////////////////////////////////////////////////////////////////////////////////////////
// Virtual method:  HandlePieCommand
//////////////////////////////////////////////////////////////////////////////////////////
// Description:     Handles and does whatever a specific activated Pie Menu slice does to
//                  this.
// Arguments:       The pie menu command to handle. See the PieSliceIndex enum.
// Return value:    Whetehr any slice was handled. False if no matching slice handler was
//                  found, or there was no slice currently activated by the pie menu.

    bool HandlePieCommand(int pieSliceIndex) override;


//////////////////////////////////////////////////////////////////////////////////////////
// Virtual Method:  AddInventoryItem
//////////////////////////////////////////////////////////////////////////////////////////
// Description:     Adds an inventory item to this AHuman. This also puts that item
//                  directly in the hands of this if they are empty.
// Arguments:       An pointer to the new item to add. Ownership IS TRANSFERRED!
// Return value:    None.

	void AddInventoryItem(MovableObject *pItemToAdd) override;


//////////////////////////////////////////////////////////////////////////////////////////
// Virtual Method:  EquipFirearm
//////////////////////////////////////////////////////////////////////////////////////////
// Description:     Switches the currently held device (if any) to the first found firearm
//                  in the inventory. If the held device already is a firearm, or no
//                  firearm is in inventory, nothing happens.
// Arguments:       Whether to actually equip any matching item found in the inventory,
//                  or just report that it's there or not.
// Return value:    Whether a firearm was successfully switched to, or already held.

	bool EquipFirearm(bool doEquip = true);


//////////////////////////////////////////////////////////////////////////////////////////
// Virtual Method:  EquipDeviceInGroup
//////////////////////////////////////////////////////////////////////////////////////////
// Description:     Switches the currently held device (if any) to the first found device
//                  of the specified group in the inventory. If the held device already 
//                  is of that group, or no device is in inventory, nothing happens.
// Arguments:       The group the device must belong to.
//                  Whether to actually equip any matching item found in the inventory,
//                  or just report that it's there or not.
// Return value:    Whether a firearm was successfully switched to, or already held.

    bool EquipDeviceInGroup(string group, bool doEquip = true);


//////////////////////////////////////////////////////////////////////////////////////////
// Virtual Method:  EquipLoadedFirearmInGroup
//////////////////////////////////////////////////////////////////////////////////////////
// Description:     Switches the currently held device (if any) to the first loaded HDFirearm
//                  of the specified group in the inventory. If no such weapon is in the 
//                  inventory, nothing happens.
// Arguments:       The group the HDFirearm must belong to. "Any" for all groups.
//                  The group the HDFirearm must *not* belong to. "None" for no group.
//                  Whether to actually equip any matching item found in the inventory,
//                  or just report that it's there or not.
// Return value:    Whether a firearm was successfully switched to, or already held.

    bool EquipLoadedFirearmInGroup(string group, string exludeGroup, bool doEquip = true);


//////////////////////////////////////////////////////////////////////////////////////////
// Virtual Method:  EquipNamedDevice
//////////////////////////////////////////////////////////////////////////////////////////
// Description:     Switches the currently held device (if any) to the first found device
//                  of with the specified preset name in the inventory. If the held device already 
//                  is of that preset name, or no device is in inventory, nothing happens.
// Arguments:       The preset name the device must have.
//                  Whether to actually equip any matching item found in the inventory,
//                  or just report that it's there or not.
// Return value:    Whether a device was successfully switched to, or already held.

    bool EquipNamedDevice(const string name, bool doEquip);


//////////////////////////////////////////////////////////////////////////////////////////
// Virtual Method:  EquipThrowable
//////////////////////////////////////////////////////////////////////////////////////////
// Description:     Switches the currently held device (if any) to the first found ThrownDevice
//                  in the inventory. If the held device already is a ThrownDevice, or no
//                  ThrownDevice  is in inventory, nothing happens.
// Arguments:       Whether to actually equip any matching item found in the inventory,
//                  or just report that it's there or not.
// Return value:    Whether a ThrownDevice was successfully switched to, or already held.

	bool EquipThrowable(bool doEquip = true);


//////////////////////////////////////////////////////////////////////////////////////////
// Virtual Method:  EquipDiggingTool
//////////////////////////////////////////////////////////////////////////////////////////
// Description:     Switches the currently held device (if any) to the first found digging
//                  tool in the inventory. If the held device already is a digging tool,
//                  or no digging tool is in inventory, nothing happens.
// Arguments:       Whether to actually equip any matching item found in the inventory,
//                  or just report that it's there or not.
// Return value:    Whether a digging tool was successfully switched to.

	bool EquipDiggingTool(bool doEquip = true);


//////////////////////////////////////////////////////////////////////////////////////////
// Method:          EstimateDigStrenght
//////////////////////////////////////////////////////////////////////////////////////////
// Description:     Estimates what material strength any digger this actor is carrying
//                  can penetrate.
// Arguments:       None.
// Return value:    One or the maximum material strength this actor's digger can penetrate.

    float EstimateDigStrenght();


//////////////////////////////////////////////////////////////////////////////////////////
// Virtual Method:  EquipShield
//////////////////////////////////////////////////////////////////////////////////////////
// Description:     Switches the currently held device (if any) to the first found shield
//                  in the inventory. If the held device already is a shield, or no
//                  shield is in inventory, nothing happens.
// Arguments:       None.
// Return value:    Whether a shield was successfully switched to, or already held.

	bool EquipShield();


//////////////////////////////////////////////////////////////////////////////////////////
// Virtual Method:  EquipShieldInBGArm
//////////////////////////////////////////////////////////////////////////////////////////
// Description:     Tries to equip the first shield in inventory to the background arm;
//                  this only works if nothing is held at all, or the FG arm holds a
//                  one-handed device, or we're in inventory mode.
// Arguments:       None.
// Return value:    Whether a shield was successfully equipped in the background arm.

	bool EquipShieldInBGArm();


//////////////////////////////////////////////////////////////////////////////////////////
// Virtual Method:  EquipDualWieldableInBGArm
//////////////////////////////////////////////////////////////////////////////////////////
// Description:     Tries to equip the first dual-wieldable in inventory to the background arm;
//                  this only works if nothing is held at all, or the FG arm holds a
//                  one-handed device, or we're in inventory mode.
// Arguments:       None.
// Return value:    Whether a shield was successfully equipped in the background arm.

//	bool EquipDualWieldableInBGArm();


//////////////////////////////////////////////////////////////////////////////////////////
// Virtual Method:  UnequipBGArm
//////////////////////////////////////////////////////////////////////////////////////////
// Description:     Unequips whatever is in the BG arm and puts it into the inventory.
// Arguments:       None.
// Return value:    Whether there was anything to unequip.

	bool UnequipBGArm();


//////////////////////////////////////////////////////////////////////////////////////////
// Method:  GetEquippedItem
//////////////////////////////////////////////////////////////////////////////////////////
// Description:     Returns whatever is equipped in the FG Arm, if anything. OWNERSHIP IS NOT TRANSFERRED!
// Arguments:       None.
// Return value:    The currently equipped item, if any.

	MovableObject * GetEquippedItem() const;


//////////////////////////////////////////////////////////////////////////////////////////
// Method:  GetEquippedBGItem
//////////////////////////////////////////////////////////////////////////////////////////
// Description:     Returns whatever is equipped in the BG Arm, if anything. OWNERSHIP IS NOT TRANSFERRED!
// Arguments:       None.
// Return value:    The currently equipped item, if any.

	MovableObject * GetEquippedBGItem() const;


//////////////////////////////////////////////////////////////////////////////////////////
// Virtual Method:  FirearmIsReady
//////////////////////////////////////////////////////////////////////////////////////////
// Description:     Indicates whether the currently held HDFirearm's is ready for use, and has
//                  ammo etc.
// Arguments:       None.
// Return value:    Whether a currently HDFirearm (if any) is ready for use.

	bool FirearmIsReady() const;


//////////////////////////////////////////////////////////////////////////////////////////
// Method:  ThrowableIsReady
//////////////////////////////////////////////////////////////////////////////////////////
// Description:     Indicates whether the currently held ThrownDevice's is ready to go.
// Arguments:       None.
// Return value:    Whether a currently held ThrownDevice (if any) is ready for use.

	bool ThrowableIsReady() const;


//////////////////////////////////////////////////////////////////////////////////////////
// Method:  FirearmIsEmpty
//////////////////////////////////////////////////////////////////////////////////////////
// Description:     Indicates whether the currently held HDFirearm's is out of ammo.
// Arguments:       None.
// Return value:    Whether a currently HDFirearm (if any) is out of ammo.

	bool FirearmIsEmpty() const;


//////////////////////////////////////////////////////////////////////////////////////////
// Method:  FirearmNeedsReload
//////////////////////////////////////////////////////////////////////////////////////////
// Description:     Indicates whether the currently held HDFirearm's is almost out of ammo.
// Arguments:       None.
// Return value:    Whether a currently HDFirearm (if any) has less than half of ammo left.

	bool FirearmNeedsReload() const;


//////////////////////////////////////////////////////////////////////////////////////////
// Method:  FirearmIsSemiAuto
//////////////////////////////////////////////////////////////////////////////////////////
// Description:     Indicates whether the currently held HDFirearm's is semi or full auto.
// Arguments:       None.
// Return value:    Whether a currently HDFirearm (if any) is a semi auto device.

	bool FirearmIsSemiAuto() const;


//////////////////////////////////////////////////////////////////////////////////////////
// Method:  FirearmActivationDelay
//////////////////////////////////////////////////////////////////////////////////////////
// Description:     Returns the currently held device's delay between pulling the trigger
//                  and activating.
// Arguments:       None.
// Return value:    Delay in ms or zero if not a HDFirearm.

	int FirearmActivationDelay() const;


//////////////////////////////////////////////////////////////////////////////////////////
// Method:  ReloadFirearm
//////////////////////////////////////////////////////////////////////////////////////////
// Description:     Reloads the currently held firearm, if any.
// Arguments:       None.
// Return value:    None.

	void ReloadFirearm();


//////////////////////////////////////////////////////////////////////////////////////////
// Virtual method:  IsWithinRange
//////////////////////////////////////////////////////////////////////////////////////////
// Description:     Tells whether a point on the scene is within close range of the currently
//                  used device and aiming status, if applicable.
// Arguments:       A Vector with the aboslute coordinates of a point to check.
// Return value:    Whether the point is within close range of this.

	bool IsWithinRange(Vector &point) const override;


//////////////////////////////////////////////////////////////////////////////////////////
// Virtual method:  Look
//////////////////////////////////////////////////////////////////////////////////////////
// Description:     Casts an unseen-revealing ray in the direction of where this is facing.
// Arguments:       The degree angle to deviate from the current view point in the ray
//                  casting. A random ray will be chosen out of this +-range.
//                  The range, in pixels, beyond the actors sharp aim that the ray will have.
// Return value:    Whether any unseen pixels were revealed by this look.

	bool Look(float FOVSpread, float range) override;


//////////////////////////////////////////////////////////////////////////////////////////
// Method:  LookForGold
//////////////////////////////////////////////////////////////////////////////////////////
// Description:     Casts a material detecting ray in the direction of where this is facing.
// Arguments:       The degree angle to deviate from the current view point in the ray
//                  casting. A random ray will be chosen out of this +-range.
//                  The range, in pixels, that the ray will have.
//                  A Vector which will be filled with the absolute coordinates of any
//                  found gold. It will be unaltered if false is returned.
// Return value:    Whether gold was spotted by this ray cast. If so, foundLocation
//                  has been filled out with the absolute location of the gold.

	bool LookForGold(float FOVSpread, float range, Vector &foundLocation);


//////////////////////////////////////////////////////////////////////////////////////////
// Method:  LookForMOs
//////////////////////////////////////////////////////////////////////////////////////////
// Description:     Casts an MO detecting ray in the direction of where the head is looking
//                  at the time. Factors including head rotation, sharp aim mode, and
//                  other variables determine how this ray is cast.
// Arguments:       The degree angle to deviate from the current view point in the ray
//                  casting. A random ray will be chosen out of this +-range.
//                  A specific material ID to ignore (see through)
//                  Whether to ignore all terrain or not (true means 'x-ray vision').
// Return value:    A pointer to the MO seen while looking.

	MovableObject * LookForMOs(float FOVSpread = 45, unsigned char ignoreMaterial = 0, bool ignoreAllTerrain = false);


//////////////////////////////////////////////////////////////////////////////////////////
// Virtual method:  GibThis
//////////////////////////////////////////////////////////////////////////////////////////
// Description:     Gibs this, effectively destroying it and creating multiple gibs or
//                  pieces in its place.
// Arguments:       The impulse (kg * m/s) of the impact causing the gibbing to happen.
//					The internal blast impulse which will push the gibs away from the center.
//                  A pointer to an MO which the gibs shuold not be colliding with!
// Return value:    None.

    void GibThis(Vector impactImpulse = Vector(), float internalBlast = 10, MovableObject *pIgnoreMO = 0) override;


//////////////////////////////////////////////////////////////////////////////////////////
// Method:          GetGraphicalIcon
//////////////////////////////////////////////////////////////////////////////////////////
// Description:     Gets a bitmap showing a good identifyable icon of this, for use in
//                  GUI lists etc.
// Arguments:       None.
// Return value:    A good identifyable graphical representation of this in a BITMAP, if
//                  available. If not, 0 is returned. Ownership is NOT TRANSFERRED!

    BITMAP * GetGraphicalIcon() override { return GetHeadBitmap(); }


//////////////////////////////////////////////////////////////////////////////////////////
// Virtual method:  IsOnScenePoint
//////////////////////////////////////////////////////////////////////////////////////////
// Description:     Indicates whether this' current graphical representation overlaps
//                  a point in absolute scene coordinates.
// Arguments:       The point in absolute scene coordinates.
// Return value:    Whether this' graphical rep overlaps the scene point.

	bool IsOnScenePoint(Vector &scenePoint) const override;

<<<<<<< HEAD
=======

//////////////////////////////////////////////////////////////////////////////////////////
// Method:          RemoveAnyRandomWounds
//////////////////////////////////////////////////////////////////////////////////////////
// Description:     Removes a specified amount of wounds from the actor and all standard attachables.
// Arguments:       Amount of wounds to remove.
// Return value:    Damage taken from removed wounds.

	int RemoveAnyRandomWounds(int amount) override;

//////////////////////////////////////////////////////////////////////////////////////////
// Virtual method:  GetTotalWoundCount
//////////////////////////////////////////////////////////////////////////////////////////
// Description:		Returns total wound count of this actor and all vital attachables.
// Arguments:       None.
// Return value:    Returns total number of wounds of this actor.

	int GetTotalWoundCount() const override; 

//////////////////////////////////////////////////////////////////////////////////////////
// Virtual method:  GetTotalWoundLimit
//////////////////////////////////////////////////////////////////////////////////////////
// Description:		Returns total wound limit of this actor and all vital attachables.
// Arguments:       None.
// Return value:    Returns total wound limit of this actor.

	int GetTotalWoundLimit() const override; 

>>>>>>> 26f8bc74
//////////////////////////////////////////////////////////////////////////////////////////
// Virtual method:  ResetAllTimers
//////////////////////////////////////////////////////////////////////////////////////////
// Description:     Resest all the timers used by this. Can be emitters, etc. This is to
//                  prevent backed up emissions to come out all at once while this has been
//                  held dormant in an inventory.
// Arguments:       None.
// Return value:    None.

    void ResetAllTimers() override;


//////////////////////////////////////////////////////////////////////////////////////////
// Virtual method:  UpdateMovePath
//////////////////////////////////////////////////////////////////////////////////////////
// Description:     Updates the path to move along to the currently set movetarget.
// Arguments:       None.
// Return value:    None.

	bool UpdateMovePath() override;


//////////////////////////////////////////////////////////////////////////////////////////
// Virtual method:  UpdateAI
//////////////////////////////////////////////////////////////////////////////////////////
// Description:     Updates this' AI state. Supposed to be done every frame that this has
//                  a CAI controller controlling it.
// Arguments:       None.
// Return value:    None.

	void UpdateAI() override;


//////////////////////////////////////////////////////////////////////////////////////////
// Virtual method:  Update
//////////////////////////////////////////////////////////////////////////////////////////
// Description:     Updates this MovableObject. Supposed to be done every frame.
// Arguments:       None.
// Return value:    None.

	void Update() override;

    /// <summary>
    /// Executes the Lua-defined OnPieMenu event handler for this AHuman.
    /// </summary>
    /// <param name="pieMenuActor">The actor which triggered the pie menu event.</param>
    /// <returns>An error return value signaling sucess or any particular failure. Anything below 0 is an error signal.</returns>
	int OnPieMenu(Actor *pieMenuActor) override;


//////////////////////////////////////////////////////////////////////////////////////////
// Virtual method:  Draw
//////////////////////////////////////////////////////////////////////////////////////////
// Description:     Draws this AHuman's current graphical representation to a
//                  BITMAP of choice.
// Arguments:       A pointer to a BITMAP to draw on.
//                  The absolute position of the target bitmap's upper left corner in the Scene.
//                  In which mode to draw in. See the DrawMode enumeration for the modes.
//                  Whether to not draw any extra 'ghost' items of this MovableObject,
//                  indicator arrows or hovering HUD text and so on.
// Return value:    None.

    void Draw(BITMAP *pTargetBitmap, const Vector &targetPos = Vector(), DrawMode mode = g_DrawColor, bool onlyPhysical = false) const override;


//////////////////////////////////////////////////////////////////////////////////////////
// Virtual method:  DrawHUD
//////////////////////////////////////////////////////////////////////////////////////////
// Description:     Draws this Actor's current graphical HUD overlay representation to a
//                  BITMAP of choice.
// Arguments:       A pointer to a BITMAP to draw on.
//                  The absolute position of the target bitmap's upper left corner in the Scene.
//                  Which player's screen this is being drawn to. May affect what HUD elements
//                  get drawn etc.
// Return value:    None.

    void DrawHUD(BITMAP *pTargetBitmap, const Vector &targetPos = Vector(), int whichScreen = 0, bool playerControlled = false) override;


//////////////////////////////////////////////////////////////////////////////////////////
// Virtual method:  GetMOIDs
//////////////////////////////////////////////////////////////////////////////////////////
// Description:     Puts all MOIDs associated with this MO and all it's descendants into MOIDs vector
// Arguments:       Vector to store MOIDs
// Return value:    None.

	void GetMOIDs(std::vector<MOID> &MOIDs) const override;


//////////////////////////////////////////////////////////////////////////////////////////
// Method:  GetLimbPathSpeed
//////////////////////////////////////////////////////////////////////////////////////////
// Description:     Get walking limb path speed for the specified preset.
// Arguments:       Speed preset to set 0 = LimbPath::SLOW, 1 = Limbpath::NORMAL, 2 = LimbPath::FAST
// Return value:    Limb path speed for the specified preset in m/s.

	float GetLimbPathSpeed(int speedPreset) const;


//////////////////////////////////////////////////////////////////////////////////////////
// Method:  SetLimbPathSpeed
//////////////////////////////////////////////////////////////////////////////////////////
// Description:     Set walking limb path speed for the specified preset.
// Arguments:       Speed preset to set 0 = LimbPath::SLOW, 1 = Limbpath::NORMAL, 2 = LimbPath::FAST. New speed value in m/s.
// Return value:    None.

	void SetLimbPathSpeed(int speedPreset, float speed);


//////////////////////////////////////////////////////////////////////////////////////////
// Method:  GetLimbPathPushForce
//////////////////////////////////////////////////////////////////////////////////////////
// Description:     Gets the default force that a limb traveling walking LimbPath can push against
//                  stuff in the scene with. 
// Arguments:       None.
// Return value:    The default set force maximum, in kg * m/s^2.

	float GetLimbPathPushForce() const;


//////////////////////////////////////////////////////////////////////////////////////////
// Method:  SetLimbPathPushForce
//////////////////////////////////////////////////////////////////////////////////////////
// Description:     Sets the default force that a limb traveling walking LimbPath can push against
//                  stuff in the scene with. 
// Arguments:       The default set force maximum, in kg * m/s^2.
// Return value:    None

	void SetLimbPathPushForce(float force);

	/// <summary>
	/// Gets the duration it takes this AHuman to fully charge a throw.
	/// </summary>
	/// <returns>The duration it takes to fully charge a throw in MS.</returns>
	long GetThrowPrepTime() const { return m_ThrowPrepTime; }

	/// <summary>
	/// Sets the duration it takes this AHuman to fully charge a throw.
	/// </summary>
	/// <param name="newPrepTime">New duration to fully charge a throw in MS.</param>
	void SetThrowPrepTime(long newPrepTime) { m_ThrowPrepTime = newPrepTime; }


//////////////////////////////////////////////////////////////////////////////////////////
// Protected member variable and method declarations

protected:

//////////////////////////////////////////////////////////////////////////////////////////
// Virtual method:  UpdateChildMOIDs
//////////////////////////////////////////////////////////////////////////////////////////
// Description:     Makes this MO register itself and all its attached children in the
//                  MOID register and get ID:s for itself and its children for this frame.
// Arguments:       The MOID index to register itself and its children in.
//                  The MOID of the root MO of this MO, ie the highest parent of this MO.
//                  0 means that this MO is the root, ie it is owned by MovableMan.
//                  Whether this MO should make a new MOID to use for itself, or to use
//                  the same as the last one in the index (presumably its parent),
// Return value:    None.

    void UpdateChildMOIDs(std::vector<MovableObject *> &MOIDIndex, MOID rootMOID = g_NoMOID, bool makeNewMOID = true) override;


//////////////////////////////////////////////////////////////////////////////////////////
// Method:          ChunkGold
//////////////////////////////////////////////////////////////////////////////////////////
// Description:     Converts an appropriate amount of gold tracked by Actor, and puts it
//                  in a MovableObject which is put into inventory.
// Arguments:       None.
// Return value:    None.

    void ChunkGold();


//////////////////////////////////////////////////////////////////////////////////////////
// Method:  DrawThrowingReticule
//////////////////////////////////////////////////////////////////////////////////////////
// Description:     Draws an aiming aid in front of this HeldDevice for throwing.
// Arguments:       A pointer to a BITMAP to draw on.
//                  The absolute position of the target bitmap's upper left corner in the Scene.
//                  A normalized scalar that determines how much of the magnitude of the
//                  reticule should be drawn, to indicate force in the throw.
// Return value:    None.

	void DrawThrowingReticule(BITMAP *pTargetBitmap, const Vector &targetPos = Vector(), float amount = 1.0);


    // Member variables
    static Entity::ClassInfo m_sClass;
    // Articulated head.
    Attachable *m_pHead;
    // Foreground arm.
    Arm *m_pFGArm;
    // Background arm.
    Arm *m_pBGArm;
    // Foreground leg.
    Leg *m_pFGLeg;
    // Background leg.
    Leg *m_pBGLeg;
    // Limb AtomGroups.
    AtomGroup *m_pFGHandGroup;
    AtomGroup *m_pBGHandGroup;
    AtomGroup *m_pFGFootGroup;
    AtomGroup *m_pBGFootGroup;
    // The sound of the actor taking a step (think robot servo)
    SoundContainer m_StrideSound;
    // Jetpack booster.
    AEmitter *m_pJetpack;
    // The max total time, in ms, that the jetpack can be used without pause
    float m_JetTimeTotal;
    // How much time left the jetpack can go, in ms
    float m_JetTimeLeft;
    // Blink timer
    Timer m_IconBlinkTimer;
    // Current upper body state.
    UpperBodyState m_ArmsState;
    // Current movement state.
    MovementState m_MoveState;
    // Whether the guy is currently lying down on the ground, rotational spring pulling him that way
    // This is engaged if the player first crouches (still upright spring), and then presses left/right
    // It is disengaged as soon as the crouch button/direction is released
    ProneState m_ProneState;
    // Timer for the going prone procedural animation
    Timer m_ProneTimer;
    // Limb paths for different movement states.
    // [0] is for the foreground limbs, and [1] is for BG.
    LimbPath m_Paths[2][MOVEMENTSTATECOUNT];
    // Whether was aiming during the last frame too.
    bool m_Aiming;
    // Whether the BG Arm is helping with locomotion or not.
    bool m_ArmClimbing[2];
    // Controls the start of leg synch.
    bool m_StrideStart;
    // Times the stride to see if it is taking too long and needs restart
    Timer m_StrideTimer;
    // How much gold is carried in an MovableObject in inventory, separate from the actor gold tally.
    int m_GoldInInventoryChunk;
    // For timing throws
    Timer m_ThrowTmr;
    
    long m_ThrowPrepTime; //!< The duration it takes this AHuman to fully charge a throw.

    ////////////////
    // AI States

    enum DeviceHandlingState
    {
        STILL = 0,
        POINTING,
        SCANNING,
        AIMING,
        FIRING,
        THROWING,
        DIGGING
    };

    enum SweepState
    {
        NOSWEEP = 0,
        SWEEPINGUP,
        SWEEPUPPAUSE,
        SWEEPINGDOWN,
        SWEEPDOWNPAUSE
    };

    enum DigState
    {
        NOTDIGGING = 0,
        PREDIG,
        STARTDIG,
        TUNNELING,
        FINISHINGDIG,
        PAUSEDIGGER
    };

    enum JumpState
    {
        NOTJUMPING = 0,
        FORWARDJUMP,
        PREUPJUMP,
        UPJUMP,
        APEXJUMP,
        LANDJUMP
    };

    // What the AI is doing with its held devices
    DeviceHandlingState m_DeviceState;
    // What we are doing with a device sweeping
    SweepState m_SweepState;
    // The current digging state
    DigState m_DigState;
    // The current jumping state
    JumpState m_JumpState;
    // Jumping target, overshoot this and the jump is completed
    Vector m_JumpTarget;
    // Jumping left or right
    bool m_JumpingRight;
    // AI is crawling
    bool m_Crawling;
    // The position of the end of the current tunnel being dug. When it is reached, digging can stop.
    Vector m_DigTunnelEndPos;
    // The center angle (in rads) for the sweeping motion done duing scannign and digging
    float m_SweepCenterAimAngle;
    // The range to each direction of the center that the sweeping motion will be done in
    float m_SweepRange;
    // The absolute coordinates of the last detected gold deposits
    Vector m_DigTarget;
    // Timer for how long to be shooting at a seen enemy target
    Timer m_FireTimer;
    // Timer for how long to be shooting at a seen enemy target
    Timer m_SweepTimer;
    // Timer for how long to be patrolling in a direction
    Timer m_PatrolTimer;
    // Timer for how long to be firing the jetpack in a direction
    Timer m_JumpTimer;

	// April 1 prank
	bool m_GotHat;


//////////////////////////////////////////////////////////////////////////////////////////
// Private member variable and method declarations

private:

//////////////////////////////////////////////////////////////////////////////////////////
// Method:          Clear
//////////////////////////////////////////////////////////////////////////////////////////
// Description:     Clears all the member variables of this AHuman, effectively
//                  resetting the members of this abstraction level only.
// Arguments:       None.
// Return value:    None.

    void Clear();

    // Disallow the use of some implicit methods.
	AHuman(const AHuman &reference) {}
	AHuman & operator=(const AHuman &rhs) {}

};

} // namespace RTE

#endif // File<|MERGE_RESOLUTION|>--- conflicted
+++ resolved
@@ -746,37 +746,7 @@
 
 	bool IsOnScenePoint(Vector &scenePoint) const override;
 
-<<<<<<< HEAD
-=======
-
-//////////////////////////////////////////////////////////////////////////////////////////
-// Method:          RemoveAnyRandomWounds
-//////////////////////////////////////////////////////////////////////////////////////////
-// Description:     Removes a specified amount of wounds from the actor and all standard attachables.
-// Arguments:       Amount of wounds to remove.
-// Return value:    Damage taken from removed wounds.
-
-	int RemoveAnyRandomWounds(int amount) override;
-
-//////////////////////////////////////////////////////////////////////////////////////////
-// Virtual method:  GetTotalWoundCount
-//////////////////////////////////////////////////////////////////////////////////////////
-// Description:		Returns total wound count of this actor and all vital attachables.
-// Arguments:       None.
-// Return value:    Returns total number of wounds of this actor.
-
-	int GetTotalWoundCount() const override; 
-
-//////////////////////////////////////////////////////////////////////////////////////////
-// Virtual method:  GetTotalWoundLimit
-//////////////////////////////////////////////////////////////////////////////////////////
-// Description:		Returns total wound limit of this actor and all vital attachables.
-// Arguments:       None.
-// Return value:    Returns total wound limit of this actor.
-
-	int GetTotalWoundLimit() const override; 
-
->>>>>>> 26f8bc74
+
 //////////////////////////////////////////////////////////////////////////////////////////
 // Virtual method:  ResetAllTimers
 //////////////////////////////////////////////////////////////////////////////////////////

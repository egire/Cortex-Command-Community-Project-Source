--- conflicted
+++ resolved
@@ -55,17 +55,8 @@
 		m_PrimaryScreenResY = GetSystemMetrics(SM_CYSCREEN);
 #elif __unix__
 		m_NumScreens = 1;
-<<<<<<< HEAD
-		Display *dpy = XOpenDisplay(NULL);
-		XWindowAttributes ra;
-		XGetWindowAttributes(dpy, DefaultRootWindow(dpy), &ra);
-		m_MaxResX = m_PrimaryScreenResX = ra.width;
-		m_MaxResY = m_PrimaryScreenResY = ra.height;
-		XCloseDisplay(dpy);
-=======
 		m_ScreenResX = m_PrimaryScreenResX = DisplayWidth(_xwin.display, _xwin.screen);
 		m_ScreenResY = m_PrimaryScreenResY = DisplayHeight(_xwin.display, _xwin.screen);
->>>>>>> 346dcc1b
 #endif
 		m_ResX = c_DefaultResX;
 		m_ResY = c_DefaultResY;

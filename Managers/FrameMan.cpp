--- conflicted
+++ resolved
@@ -36,26 +36,22 @@
 
 	void FrameMan::Clear() {
 		m_GfxDriver = GFX_AUTODETECT_WINDOWED;
-<<<<<<< HEAD
+		m_DisableMultiScreenResolutionValidation = false;
 #ifdef _WIN32
-		m_ScreenResX= GetSystemMetrics(SM_CXSCREEN);
-		m_ScreenResY= GetSystemMetrics(SM_CYSCREEN);
-#elif __unix__
-		Display *dpy= XOpenDisplay(NULL);
-		XWindowAttributes ra;
-		XGetWindowAttributes(dpy, DefaultRootWindow(dpy), &ra);
-		m_ScreenResX= ra.width;
-		m_ScreenResY= ra.height;
-		XCloseDisplay(dpy);
-#endif
-=======
-		m_DisableMultiScreenResolutionValidation = false;
 		m_NumScreens = GetSystemMetrics(SM_CMONITORS);
 		m_ScreenResX = GetSystemMetrics(SM_CXVIRTUALSCREEN);
 		m_ScreenResY = GetSystemMetrics(SM_CYVIRTUALSCREEN);
 		m_PrimaryScreenResX = GetSystemMetrics(SM_CXSCREEN);
 		m_PrimaryScreenResY = GetSystemMetrics(SM_CYSCREEN);
->>>>>>> 63d5314c
+#elif __unix__
+		m_NumScreens = 1;
+		Display *dpy = XOpenDisplay(NULL);
+		XWindowAttributes ra;
+		XGetWindowAttributes(dpy, DefaultRootWindow(dpy), &ra);
+		m_ScreenResX = m_PrimaryScreenResX = ra.width;
+		m_ScreenResY = m_PrimaryScreenResY = ra.height;
+		XCloseDisplay(dpy);
+#endif
 		m_ResX = 960;
 		m_ResY = 540;
 		m_NewResX = m_ResX;
@@ -175,6 +171,7 @@
 /////////////////////////////////////////////////////////////////////////////////////////////////////////////////////////////
 
 	void FrameMan::ValidateMultiScreenResolution(unsigned short &resX, unsigned short &resY, unsigned short &resMultiplier) {
+#ifdef _WIN32
 		POINT pointOnScreen;
 		HMONITOR screenHandle;
 		MONITORINFO screenInfo;
@@ -220,6 +217,7 @@
 				return;
 			}
 		}
+#endif
 	}
 
 /////////////////////////////////////////////////////////////////////////////////////////////////////////////////////////////
@@ -759,13 +757,8 @@
 		while (fileNumber < maxFileTrys) {
 			// Check for the file namebase001.bmp; if it exists, try 002, etc.
 			char *fileExtension = { (modeToSave == SaveBitmapMode::SingleBitmap || modeToSave == SaveBitmapMode::ScenePreviewDump) ? ".bmp" : ".png" };
-<<<<<<< HEAD
 			std::snprintf(fullFileName, sizeof(fullFileName), "%s/%s%03i%s", c_ScreenshotDirectory, nameBase, fileNumber++, fileExtension);
-			if (!std::experimental::filesystem::exists(fullFileName)) {
-=======
-			sprintf_s(fullFileName, sizeof(fullFileName), "%s/%s%03i%s", c_ScreenshotDirectory, nameBase, fileNumber++, fileExtension);
 			if (!std::filesystem::exists(fullFileName)) {
->>>>>>> 63d5314c
 				break;
 			}
 		}

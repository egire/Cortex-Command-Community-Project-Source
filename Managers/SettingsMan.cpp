--- conflicted
+++ resolved
@@ -93,29 +93,14 @@
 			reader >> g_FrameMan.m_ResY;
 		} else if (propName == "ResolutionMultiplier") {
 			reader >> g_FrameMan.m_ResMultiplier;
-<<<<<<< HEAD
 		} else if (propName == "Fullscreen"){
-			reader >> g_FrameMan.m_Fullscreen;
-		} else if (propName == "HSplitScreen") {
-			reader >> g_FrameMan.m_HSplitOverride;
-		} else if (propName == "VSplitScreen") {
-			reader >> g_FrameMan.m_VSplitOverride;
-		} else if (propName == "SoundVolume") {
-			g_AudioMan.SetSoundsVolume(std::stof(reader.ReadPropValue()) / 100.0F);
-=======
-		} else if (propName == "DisableMultiScreenResolutionValidation") {
-			reader >> g_FrameMan.m_DisableMultiScreenResolutionValidation;
-		} else if (propName == "ForceVirtualFullScreenGfxDriver") {
-			reader >> g_FrameMan.m_ForceVirtualFullScreenGfxDriver;
-		} else if (propName == "ForceDedicatedFullScreenGfxDriver") {
-			reader >> g_FrameMan.m_ForceDedicatedFullScreenGfxDriver;
+      reader >> g_FrameMan.m_Fullscreen;
 		} else if (propName == "TwoPlayerSplitscreenVertSplit") {
 			reader >> g_FrameMan.m_TwoPlayerVSplit;
 		} else if (propName == "MasterVolume") {
 			g_AudioMan.SetMasterVolume(std::stof(reader.ReadPropValue()) / 100.0F);
 		} else if (propName == "MuteMaster") {
 			reader >> g_AudioMan.m_MuteMaster;
->>>>>>> a712c192
 		} else if (propName == "MusicVolume") {
 			g_AudioMan.SetMusicVolume(std::stof(reader.ReadPropValue()) / 100.0F);
 		} else if (propName == "MuteMusic") {
@@ -280,17 +265,9 @@
 		writer.NewPropertyWithValue("ResolutionX", g_FrameMan.m_ResX);
 		writer.NewPropertyWithValue("ResolutionY", g_FrameMan.m_ResY);
 		writer.NewPropertyWithValue("ResolutionMultiplier", g_FrameMan.m_ResMultiplier);
-<<<<<<< HEAD
 		writer.NewPropertyWithValue("Fullscreen", g_FrameMan.m_Fullscreen);
-		// writer.NewPropertyWithValue("DisableMultiScreenResolutionValidation", g_FrameMan.m_DisableMultiScreenResolutionValidation);
-		writer.NewPropertyWithValue("HSplitScreen", g_FrameMan.m_HSplitOverride);
-		writer.NewPropertyWithValue("VSplitScreen", g_FrameMan.m_VSplitOverride);
-=======
 		writer.NewPropertyWithValue("DisableMultiScreenResolutionValidation", g_FrameMan.m_DisableMultiScreenResolutionValidation);
-		writer.NewPropertyWithValue("ForceVirtualFullScreenGfxDriver", g_FrameMan.m_ForceVirtualFullScreenGfxDriver);
-		writer.NewPropertyWithValue("ForceDedicatedFullScreenGfxDriver", g_FrameMan.m_ForceDedicatedFullScreenGfxDriver);
 		writer.NewPropertyWithValue("TwoPlayerSplitscreenVertSplit", g_FrameMan.m_TwoPlayerVSplit);
->>>>>>> a712c192
 
 		writer.NewLine(false, 2);
 		writer.NewDivider(false);
@@ -453,19 +430,6 @@
 			writer.NewLine(false);
 			writer.NewPropertyWithValue("Player" + playerNum + "Scheme", g_UInputMan.m_ControlScheme.at(player));
 		}
-<<<<<<< HEAD
-		writer.ObjectStart(GetClassName());
-
-		writer.NewPropertyWithValue("PaletteFile", ContentFile("Base.rte/palette.bmp"));
-		writer.NewPropertyWithValue("ResolutionX", 960);
-		writer.NewPropertyWithValue("ResolutionY", 540);
-		writer.NewPropertyWithValue("ResolutionMultiplier", true);
-		writer.NewPropertyWithValue("Fullscreen", false);
-		// writer.NewPropertyWithValue("DisableMultiScreenResolutionValidation", false);
-		writer.NewPropertyWithValue("SoundVolume", 40);
-		writer.NewPropertyWithValue("MusicVolume", 60);
-=======
->>>>>>> a712c192
 
 		writer.ObjectEnd();
 

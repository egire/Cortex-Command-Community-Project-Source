--- conflicted
+++ resolved
@@ -64,7 +64,12 @@
 		int RecommendedMOIDCount() const { return m_RecommendedMOIDCount; }
 
 		/// <summary>
-<<<<<<< HEAD
+		/// Gets whether simplified collision detection (reduced MOID layer sampling) is enabled.
+		/// </summary>
+		/// <returns>Whether simplified collision detection is enabled or not.</returns>
+		bool SimplifiedCollisionDetection() const { return m_SimplifiedCollisionDetection; }
+
+		/// <summary>
 		/// Gets the Scene background layer auto-scaling mode.
 		/// </summary>
 		/// <returns>The Scene background layer auto-scaling mode. 0 for off, 1 for fit screen dimensions and 2 for always upscaled to x2.</returns>
@@ -75,12 +80,6 @@
 		/// </summary>
 		/// <param name="newMode">The new Scene background layer auto-scaling mode. 0 for off, 1 for fit screen dimensions and 2 for always upscaled to x2.</param>
 		void SetSceneBackgroundAutoScaleMode(int newMode) { m_SceneBackgroundAutoScaleMode = std::clamp(newMode, 0, 2); }
-=======
-		/// Gets whether simplified collision detection (reduced MOID layer sampling) is enabled.
-		/// </summary>
-		/// <returns>Whether simplified collision detection is enabled or not.</returns>
-		bool SimplifiedCollisionDetection() const { return m_SimplifiedCollisionDetection; }
->>>>>>> 1a7f66a9
 #pragma endregion
 
 #pragma region Gameplay Settings
@@ -443,11 +442,8 @@
 		bool m_ShowMetaScenes; //!< Show MetaScenes in editors and activities.
 
 		int m_RecommendedMOIDCount; //!< Recommended max MOID's before removing actors from scenes.
-<<<<<<< HEAD
+		bool m_SimplifiedCollisionDetection; //!< Whether simplified collision detection (reduced MOID layer sampling) is enabled.
 		int m_SceneBackgroundAutoScaleMode; //!< Scene background layer auto-scaling mode. 0 for off, 1 for fit screen dimensions and 2 for always upscaled to x2.
-=======
-		bool m_SimplifiedCollisionDetection; //!< Whether simplified collision detection (reduced MOID layer sampling) is enabled.
->>>>>>> 1a7f66a9
 
 		bool m_SkipIntro; //!< Whether to play the intro of the game or skip directly to the main menu.
 		bool m_ShowToolTips; //!< Whether ToolTips are enabled or not.

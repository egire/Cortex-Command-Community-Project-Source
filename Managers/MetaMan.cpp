//////////////////////////////////////////////////////////////////////////////////////////
// File:            MetaMan.cpp
//////////////////////////////////////////////////////////////////////////////////////////
// Description:     Source file for the MetaMan class.
// Project:         Retro Terrain Engine
// Author(s):       Daniel Tabar
//                  data@datarealms.com
//                  http://www.datarealms.com


//////////////////////////////////////////////////////////////////////////////////////////
// Inclusions of header files

#include "MetaMan.h"
#include "MetaSave.h"
#include "PresetMan.h"
#include "UInputMan.h"
#include "ConsoleMan.h"
#include "ActivityMan.h"

#include "GUI/GUI.h"
#include "GUI/GUIFont.h"
#include "GUI/AllegroBitmap.h"

#include "MetagameGUI.h"
#include "Scene.h"
#include "SLTerrain.h"

extern bool g_ResetActivity;
extern bool g_ResumeActivity;
extern bool g_InActivity;

namespace RTE {

const string MetaMan::m_ClassName = "MetaMan";


//////////////////////////////////////////////////////////////////////////////////////////
// Method:          Clear
//////////////////////////////////////////////////////////////////////////////////////////
// Description:     Clears all the member variables of this MetaMan, effectively
//                  resetting the members of this abstraction level only.

void MetaMan::Clear()
{
    m_pMetaGUI = 0;
    m_GameState = NOGAME;
    m_StateChanged = true;
    m_Suspended = false;
    m_GameSaved = false;
    m_GameName = DEFAULTGAMENAME;
    m_Players.clear();
    m_TeamCount = 0;
    for (int team = Activity::TEAM_1; team < Activity::MAXTEAMCOUNT; ++team)
        m_TeamIcons[team].Reset();
    m_CurrentRound = 0;
    m_Scenes.clear();
    m_RevealedScenes = 0;
    m_RevealRate = 0.5;
    m_RevealExtra = 3.0;
    m_RoundOffensives.clear();
    m_CurrentOffensive = 0;
    m_PhaseTimer.Reset();
	m_Difficulty = GameActivity::MEDIUMDIFFICULTY;

	for (int team = Activity::TEAM_1; team < Activity::MAXTEAMCOUNT; team++)
		m_TeamAISkill[team] = Activity::DEFAULTSKILL;
}


//////////////////////////////////////////////////////////////////////////////////////////
// Virtual method:  Create
//////////////////////////////////////////////////////////////////////////////////////////
// Description:     Makes the MetaMan object ready for use.

int MetaMan::Create()
{
//    if (Serializable::Create() < 0)
//        return -1;

    // Allocate the metagame interface; it gets created manually later in Main
    if (!m_pMetaGUI)
        m_pMetaGUI = new MetagameGUI();

    return 0;
}


//////////////////////////////////////////////////////////////////////////////////////////
// Virtual method:  NewGame
//////////////////////////////////////////////////////////////////////////////////////////
// Description:     Wipes any current and sets up a new game based on a size parameter.

int MetaMan::NewGame(float gameSize)
{
    // Grab a random selection of Scene presets from all available
    list<Scene *> scenePresets;
    SelectScenePresets(gameSize, m_Players.size(), &scenePresets);

    // Destroy and clear any pre-existing scenes from previous games
    for (vector<Scene *>::iterator sItr = m_Scenes.begin(); sItr != m_Scenes.end(); ++sItr)
    {
        delete *sItr;
        *sItr = 0;
    }
    m_Scenes.clear();

    // Make deep copies of the selected Scene presets for use in the actual game about to start
    for (list<Scene *>::iterator pItr = scenePresets.begin(); pItr != scenePresets.end(); ++pItr)
    {
		// List for found metascenes to choose from
		vector<Scene *> metascenesList;
		// Add our actual scene to the list as it should always be there to be selected later
		metascenesList.push_back(*pItr);

		// Look for additional metascenes which can be used instead of this scene
		list<Entity *> sceneList;
		g_PresetMan.GetAllOfType(sceneList, "Scene");

		// Go through the list and add all compatible metascenes to the list
		for (list<Entity *>::iterator itr = sceneList.begin(); itr != sceneList.end(); ++itr)
		{
			Scene * pScene = dynamic_cast<Scene *>(*itr);
			if (pScene)
			{
				if (pScene->GetMetasceneParent() == (*pItr)->GetModuleAndPresetName())
					metascenesList.push_back(pScene);
			}
		}
		// Finally select some random metascene
		int selection = SelectRand(0, metascenesList.size() - 1);
		Scene * pSelectedScene = metascenesList.at(selection);

		//Copy selected scene
		m_Scenes.push_back(dynamic_cast<Scene *>(pSelectedScene->Clone()));
		// So we're messing with metascene, change it's name to conseal it's true nature
		if (selection > 0)
		{
			m_Scenes.back()->SetPresetName((*pItr)->GetPresetName());
			m_Scenes.back()->SetDescription((*pItr)->GetDescription());
			m_Scenes.back()->SetLocation((*pItr)->GetLocation());
			m_Scenes.back()->SetLocationOffset((*pItr)->GetLocationOffset());
			m_Scenes.back()->SetMetagameInternal(true);
		}
		// Add a metagame base area
		Scene::Area newArea(METABASE_AREA_NAME);
		newArea.AddBox(Box(0,0,1,1)); // Add an empty box, or the area won't be saved
        m_Scenes.back()->AddArea(newArea);


        // Make sure they are all hidden at game start
        m_Scenes.back()->SetRevealed(false);
        // Make them unique presets in their own Data Module so they don't get referenced from the original presets they were made from
        m_Scenes.back()->MigrateToModule(g_PresetMan.GetModuleID(METASAVEMODULENAME));
        // Make them unexplored by all teams
        for (int team = Activity::TEAM_1; team < m_TeamCount; ++team)
            m_Scenes.back()->FillUnseenLayer(Vector(25, 25), team, false);

		//	Go through all AI plan elements and expand all bunker schemes to concrete assemblies 
		//	with fixed prices and place deployments
		m_Scenes.back()->ExpandAIPlanAssemblySchemes();
    }

    // The game that is currently being played is known as 
    m_GameName = DEFAULTGAMENAME;

    // Start the game/intro
    m_CurrentRound = 0;
    m_RevealedScenes = 0;
// TODO: Refine these, taking team numbers and total game size into account
    // Set the reveal rate of new sites each round
    m_RevealRate = 0.3;
    // Set the number of sites initially found at the start of the game
    m_RevealExtra = m_Players.size();
    m_GameState = GAMEINTRO;
    m_StateChanged = true;
    SetSuspend(false);

    ClearActivities();

    return 0;
}


//////////////////////////////////////////////////////////////////////////////////////////
// Virtual method:  EndGame
//////////////////////////////////////////////////////////////////////////////////////////
// Description:     Wipes any current metagame and sets things back to as if program start.
// Arguments:       None.
// Return value:    An error return value signaling success or any particular failure.
//                  Anything below 0 is an error signal.

int MetaMan::EndGame()
{
	//Reset metagame UI
	m_pMetaGUI->SetToStartNewGame();

    // Destroy and clear any pre-existing scenes from previous games
    for (vector<Scene *>::iterator sItr = m_Scenes.begin(); sItr != m_Scenes.end(); ++sItr)
    {
        delete *sItr;
        *sItr = 0;
    }
    m_Scenes.clear();

    // The game that is currently being played is known as     
    m_GameName = DEFAULTGAMENAME;

    m_GameState = NOGAME;
    m_StateChanged = true;
    SetSuspend(false);

	g_ActivityMan.EndActivity();

    g_MetaMan.m_Players.clear();

    ClearActivities();

    return 0;
}


//////////////////////////////////////////////////////////////////////////////////////////
// Virtual method:  Load
//////////////////////////////////////////////////////////////////////////////////////////
// Description:     Load a MetaMan from disk out of the special MetaMan.rte data module

int MetaMan::Load(const MetaSave *pSave)
{
    if (!pSave)
        return -1;

	// Reset Metaman's AI skill in case those won't be loaded from older saves
	for (int team = Activity::TEAM_1 ; team < Activity::MAXTEAMCOUNT; team++)
		m_TeamAISkill[team] = Activity::DEFAULTSKILL;

    // Create the reader to read the metagame state from
    Reader reader(pSave->GetSavePath().c_str(), false, 0, false);
    if (!reader.IsOK())
        return -1;

    // Clear off players, scenes, and offensive activiies before filling up on new ones read from disk
    m_Players.clear();
    for (vector<Scene *>::iterator sItr = m_Scenes.begin(); sItr != m_Scenes.end(); ++sItr)
        delete (*sItr);
    m_Scenes.clear();
    for (vector<GAScripted *>::iterator aItr = m_RoundOffensives.begin(); aItr != m_RoundOffensives.end(); ++aItr)
        delete (*aItr);
    m_RoundOffensives.clear();

    // Now actually do the reading/loading from file
    Serializable::Create(reader, true, false);

    // Make sure all labels etc get set properly after load
    m_StateChanged = true;

    return 0;
}


//////////////////////////////////////////////////////////////////////////////////////////
// Virtual method:  ReadProperty
//////////////////////////////////////////////////////////////////////////////////////////
// Description:     Reads a property value from a Reader stream. If the name isn't
//                  recognized by this class, then ReadProperty of the parent class
//                  is called. If the property isn't recognized by any of the base classes,
//                  false is returned, and the Reader's position is untouched.

int MetaMan::ReadProperty(string propName, Reader &reader)
{
    if (propName == "GameState")
        reader >> m_GameState;
    else if (propName == "GameName")
        reader >> m_GameName;
    else if (propName == "AddPlayer")
    {
        MetaPlayer player;
        reader >> player;
        m_Players.push_back(player);
    }
    else if (propName == "TeamCount")
        reader >> m_TeamCount;
    else if (propName == "Team1Icon")
        reader >> m_TeamIcons[Activity::TEAM_1];
    else if (propName == "Team2Icon")
        reader >> m_TeamIcons[Activity::TEAM_2];
    else if (propName == "Team3Icon")
        reader >> m_TeamIcons[Activity::TEAM_3];
    else if (propName == "Team4Icon")
        reader >> m_TeamIcons[Activity::TEAM_4];
    else if (propName == "CurrentRound")
        reader >> m_CurrentRound;
    else if(propName == "AddScene")
    {
        Scene *pScene = new Scene;
        reader >> pScene;
        m_Scenes.push_back(pScene);
    }
    else if (propName == "RevealedScenes")
        reader >> m_RevealedScenes;
    else if (propName == "RevealRate")
        reader >> m_RevealRate;
    else if (propName == "RevealExtra")
        reader >> m_RevealExtra;
    else if(propName == "AddOffensive")
    {
        GAScripted *pOffensive = new GAScripted();
        reader >> pOffensive;
        m_RoundOffensives.push_back(pOffensive);
    }
    else if (propName == "CurrentOffensive")
        reader >> m_CurrentOffensive;
    else if (propName == "Difficulty")
        reader >> m_Difficulty;
    else if (propName == "Team1AISkill")
		reader >> m_TeamAISkill[Activity::TEAM_1];
    else if (propName == "Team2AISkill")
		reader >> m_TeamAISkill[Activity::TEAM_2];
    else if (propName == "Team3AISkill")
		reader >> m_TeamAISkill[Activity::TEAM_3];
    else if (propName == "Team4AISkill")
		reader >> m_TeamAISkill[Activity::TEAM_4];
    else if (propName == "MetaGUI")
        reader >> m_pMetaGUI;
    else
        return Serializable::ReadProperty(propName, reader);

    return 0;
}


//////////////////////////////////////////////////////////////////////////////////////////
// Virtual method:  Save
//////////////////////////////////////////////////////////////////////////////////////////
// Description:     Saves the complete state of this MetaMan to an output stream for
//                  later recreation with Create(Reader &reader);

int MetaMan::Save(Writer &writer) const
{
    Serializable::Save(writer);

    writer.NewProperty("GameState");
    writer << m_GameState;
    writer.NewProperty("GameName");
    writer << m_GameName;
    writer.NewProperty("Difficulty");
    writer << m_Difficulty;
	writer.NewProperty("Team1AISkill");
	writer << m_TeamAISkill[Activity::TEAM_1];
	writer.NewProperty("Team2AISkill");
	writer << m_TeamAISkill[Activity::TEAM_2];
	writer.NewProperty("Team3AISkill");
	writer << m_TeamAISkill[Activity::TEAM_3];
	writer.NewProperty("Team4AISkill");
	writer << m_TeamAISkill[Activity::TEAM_4];
    for (vector<MetaPlayer>::const_iterator tItr = m_Players.begin(); tItr != m_Players.end(); ++tItr)
    {
        writer.NewProperty("AddPlayer");
        writer << (*tItr);
    }
    writer.NewProperty("TeamCount");
    writer << m_TeamCount;
    if (m_TeamCount >= 1)
    {
        writer.NewProperty("Team1Icon");
        m_TeamIcons[Activity::TEAM_1].SavePresetCopy(writer);
    }
    if (m_TeamCount >= 2)
    {
        writer.NewProperty("Team2Icon");
        m_TeamIcons[Activity::TEAM_2].SavePresetCopy(writer);
    }
    if (m_TeamCount >= 3)
    {
        writer.NewProperty("Team3Icon");
        m_TeamIcons[Activity::TEAM_3].SavePresetCopy(writer);
    }
    if (m_TeamCount >= 4)
    {
        writer.NewProperty("Team4Icon");
        m_TeamIcons[Activity::TEAM_4].SavePresetCopy(writer);
    }
    writer.NewProperty("CurrentRound");
    writer << m_CurrentRound;
    for (vector<Scene *>::const_iterator sItr = m_Scenes.begin(); sItr != m_Scenes.end(); ++sItr)
    {
        // Save the scene data to a good unique prefix for the Scene's layers' bitmap files as they are saved
// This should be handled separately from any .ini writing
//        (*sItr)->SaveData(writer.GetFolderPath() + m_GameName + " - " + (*sItr)->GetPresetName());
        writer.NewProperty("AddScene");
        writer << (*sItr);
    }
    writer.NewProperty("RevealedScenes");
    writer << m_RevealedScenes;
    writer.NewProperty("RevealRate");
    writer << m_RevealRate;
    writer.NewProperty("RevealExtra");
    writer << m_RevealExtra;
    for (vector<GAScripted *>::const_iterator aItr = m_RoundOffensives.begin(); aItr != m_RoundOffensives.end(); ++aItr)
    {
        writer.NewProperty("AddOffensive");
        writer << (*aItr);
    }
    writer.NewProperty("CurrentOffensive");
    writer << m_CurrentOffensive;

    writer.NewProperty("MetaGUI");
    writer << m_pMetaGUI;

    return 0;
}


//////////////////////////////////////////////////////////////////////////////////////////
// Method:          SaveSceneData
//////////////////////////////////////////////////////////////////////////////////////////
// Description:     Saves the bitmap data of all Scenes of this Metagame that are currently
//                  loaded.

int MetaMan::SaveSceneData(string pathBase)
{
    for (vector<Scene *>::const_iterator sItr = m_Scenes.begin(); sItr != m_Scenes.end(); ++sItr)
    {
        // Only save the data of revealed scenes that have already had their layers built and saved into files
        if ((*sItr)->IsRevealed() && (*sItr)->GetTerrain() && (*sItr)->GetTerrain()->IsFileData())
        {
            // Save the scene data to a good unique prefix for the Scene's layers' bitmap files as they are saved
            if ((*sItr)->SaveData(pathBase + " - " + (*sItr)->GetPresetName()) < 0)
                return -1;
        }
    }
    return 0;
}


//////////////////////////////////////////////////////////////////////////////////////////
// Method:          LoadSceneData
//////////////////////////////////////////////////////////////////////////////////////////
// Description:     Loads the bitmap data of all Scenes of this Metagame that have once
//                  been saved to files.

int MetaMan::LoadSceneData()
{
    for (vector<Scene *>::iterator sItr = g_MetaMan.m_Scenes.begin(); sItr != g_MetaMan.m_Scenes.end(); ++sItr)
    {
        // Only load the data of revealed scenes that have already had their layers built and saved into files
        if ((*sItr)->IsRevealed() && (*sItr)->GetTerrain() && (*sItr)->GetTerrain()->IsFileData())
        {
            // Only load the scene layer data, don't place objects or do any init for actually playing the scene
            if ((*sItr)->LoadData(false, false) < 0)
                return -1;
        }
    }
    return 0;
}


//////////////////////////////////////////////////////////////////////////////////////////
// Method:          ClearSceneData
//////////////////////////////////////////////////////////////////////////////////////////
// Description:     Clears the bitmap data of all Scenes of this Metagame that have once
//                  been saved to files.

int MetaMan::ClearSceneData()
{
    for (vector<Scene *>::iterator sItr = g_MetaMan.m_Scenes.begin(); sItr != g_MetaMan.m_Scenes.end(); ++sItr)
    {
        if ((*sItr)->ClearData() < 0)
            return -1;
    }
    return 0;
}


//////////////////////////////////////////////////////////////////////////////////////////
// Method:          Destroy
//////////////////////////////////////////////////////////////////////////////////////////
// Description:     Destroys and resets (through Clear()) the MetaMan object.

void MetaMan::Destroy(bool notInherited)
{
    delete m_pMetaGUI;

    for (vector<Scene *>::iterator sItr = m_Scenes.begin(); sItr != m_Scenes.end(); ++sItr)
        delete (*sItr);
    for (vector<GAScripted *>::iterator aItr = m_RoundOffensives.begin(); aItr != m_RoundOffensives.end(); ++aItr)
        delete (*aItr);

    Clear();
}


//////////////////////////////////////////////////////////////////////////////////////////
// Method:          GetPlayerTurn
//////////////////////////////////////////////////////////////////////////////////////////
// Description:     Shows which player's turn is now or coming up.

int MetaMan::GetPlayerTurn() const
{
    // Player 1's turn is coming up on this round
    if (g_MetaMan.m_GameState <= PLAYER1TURN)
        return Activity::PLAYER_1;
    // we're past the player turns on this round, so player 1 is up next again
    else if ((g_MetaMan.m_GameState - PLAYER1TURN) > (m_Players.size() - 1))
        return Activity::PLAYER_1;

    // Return whos player's turn it is
    return g_MetaMan.m_GameState - PLAYER1TURN;
}


//////////////////////////////////////////////////////////////////////////////////////////
// Method:          GetMetaPlayerOfInGamePlayer
//////////////////////////////////////////////////////////////////////////////////////////
// Description:     Gets the MetaPlayer playing a specific in-game player, if any.

MetaPlayer * MetaMan::GetMetaPlayerOfInGamePlayer(int inGamePlayer)
{
    for (vector<MetaPlayer>::iterator itr = m_Players.begin(); itr != m_Players.end(); ++itr)
    {
        if ((*itr).GetInGamePlayer() == inGamePlayer)
            return &(*itr);
    }

    // Didn't find any metaplayer that is using that in-game player 
    return 0;    
}


//////////////////////////////////////////////////////////////////////////////////////////
// Method:          GetNextSceneOfPlayer
//////////////////////////////////////////////////////////////////////////////////////////
// Description:     Gets the next Scene in play that is owned by a specific player.

const Scene * MetaMan::GetNextSceneOfPlayer(int player, const Scene *pStartScene) const
{
    if (m_Scenes.empty())
        return 0;

    const Scene *pFoundScene = 0;

    // If no valid start scene specified, just start search immediately
    bool foundStart = !(pStartScene && pStartScene->GetTeamOwnership() == g_MetaMan.GetTeamOfPlayer(player));

    // Search for the next scene owned by the currently animated player
    int scenesSearched = 0;
    for (vector<Scene *>::const_iterator sItr = g_MetaMan.m_Scenes.begin(); sItr != g_MetaMan.m_Scenes.end(); ++sItr)
    {
        // Don't search beyond what has been revealed already
        if (scenesSearched >= floorf(m_RevealedScenes))
            break;

        // Find the place where to start the actual search for the next owned Scene from
        if (!foundStart)
        {
            // Ok, found the start, now begin actual search
            if (*sItr == pStartScene)
                foundStart = true;
        }
        // Now find the actual next owned Scene of this player
        else if ((*sItr)->GetTeamOwnership() == g_MetaMan.GetTeamOfPlayer(player))
        {
            pFoundScene = *sItr;
            break;
        }
        ++scenesSearched;
    }

    return pFoundScene;
}


//////////////////////////////////////////////////////////////////////////////////////////
// Method:          GetTotalBrainCountOfPlayer
//////////////////////////////////////////////////////////////////////////////////////////
// Description:     Gets the total number of brains that a player has, including ones of
//                  his that are resident down on sites.

int MetaMan::GetTotalBrainCountOfPlayer(int metaPlayer, bool countPoolsOnly) const
{
    if (metaPlayer <= Activity::NOPLAYER || metaPlayer >= Activity::MAXPLAYERCOUNT)
        return 0;

    // Count the pool first
    int brainCount = m_Players[metaPlayer].GetBrainPoolCount();
    // Plus any that are out travelling between sites
    brainCount += m_Players[metaPlayer].GetBrainsInTransit();

    if (!countPoolsOnly)
    {
        for (vector<Scene *>::const_iterator sItr = m_Scenes.begin(); sItr != m_Scenes.end(); ++sItr)
        {
            // Add up any brains installed as resident on any sites
            if ((*sItr)->IsRevealed() && (*sItr)->GetTeamOwnership() == GetTeamOfPlayer(metaPlayer) && (*sItr)->GetResidentBrain(m_Players[metaPlayer].GetInGamePlayer()))
                brainCount += 1;
        }
    }

    return brainCount;
}


//////////////////////////////////////////////////////////////////////////////////////////
// Method:          GetGoldCountOfTeam
//////////////////////////////////////////////////////////////////////////////////////////
// Description:     Gets the total gold funds of all the players of a specific team combined.

int MetaMan::GetGoldCountOfTeam(int team) const
{
    if (team <= Activity::NOTEAM || team >= m_TeamCount)
        return 0;

    float goldTotal = 0;
    // Go through all players and add up the funds of all who belong to this team
    for (int metaPlayer = Activity::PLAYER_1; metaPlayer < m_Players.size(); ++metaPlayer)
    {
        if (m_Players[metaPlayer].GetTeam() == team)
            goldTotal += m_Players[metaPlayer].GetFunds();
    }

    return goldTotal;
}


//////////////////////////////////////////////////////////////////////////////////////////
// Method:          GetSceneCountOfTeam
//////////////////////////////////////////////////////////////////////////////////////////
// Description:     Gets the total number of bases that any specific team owns.

int MetaMan::GetSceneCountOfTeam(int team) const
{
    if (team <= Activity::NOTEAM || team >= m_TeamCount)
        return 0;

    // Go through all scenes and add up all the ones owned by this team
    int sceneCount = 0;
    for (vector<Scene *>::const_iterator sItr = m_Scenes.begin(); sItr != m_Scenes.end(); ++sItr)
    {
        // Add up any brains installed as resident on any sites
        if ((*sItr)->IsRevealed() && (*sItr)->GetTeamOwnership() == team)
            ++sceneCount;
    }

    return sceneCount;
}


//////////////////////////////////////////////////////////////////////////////////////////
// Method:          GetTotalBrainCountOfTeam
//////////////////////////////////////////////////////////////////////////////////////////
// Description:     Gets the total number of brains that a team has, including ones that
//                  are resident down on sites.

int MetaMan::GetTotalBrainCountOfTeam(int team, bool countPoolsOnly) const
{
    if (team <= Activity::NOTEAM || team >= m_TeamCount)
        return 0;

    // Go through all players and add up the brains of the ones who are on this team 
    int brainCount = 0;

    for (int metaPlayer = Activity::PLAYER_1; metaPlayer < m_Players.size(); ++metaPlayer)
    {
        if (m_Players[metaPlayer].GetTeam() == team)
            brainCount += GetTotalBrainCountOfPlayer(metaPlayer, countPoolsOnly);
    }

    return brainCount;
}


//////////////////////////////////////////////////////////////////////////////////////////
// Method:          OnlyTeamWithAnyBrainPoolLeft
//////////////////////////////////////////////////////////////////////////////////////////
// Description:     Indicates which team, if any, is the only one left with brains in its
//                  pool.

int MetaMan::OnlyTeamWithAnyBrainPoolLeft()
{
    // See if only one team remains with any brains
    int brainTeamCount = 0;
    int brainTeam = Activity::NOTEAM;
    for (int t = Activity::TEAM_1; t < m_TeamCount; ++t)
    {
        // Only count brains in pools; not resident ones also
        if (GetTotalBrainCountOfTeam(t, true) > 0)
        {
            brainTeamCount++;
            brainTeam = t;
        }
    }

    // If exactly one team with brains, return that
    if (brainTeamCount == 1)
        return brainTeam;

    // None OR more than two teams are left with brains!
    return Activity::NOTEAM;
}

/*
//////////////////////////////////////////////////////////////////////////////////////////
// Method:          OneOrNoneTeamsLeft
//////////////////////////////////////////////////////////////////////////////////////////
// Description:     Indicates whether there is less than two teams left in this game with
//                  a brain in its ranks at all.

bool MetaMan::OneOrNoneTeamsLeft()
{
    // See if only one team remains with any brains
    int brainTeamCount = 0;
    int brainTeam = Activity::NOTEAM;
    for (int t = Activity::TEAM_1; t < m_TeamCount; ++t)
    {
        // Any brains left on this team? If so, they're a potential winner
        if (GetTotalBrainCountOfTeam(t) > 0)
        {
            brainTeamCount++;
            brainTeam = t;
        }
    }

    // If less than two teams left with any brains, they get indicated
    // Also, if NO teams with brain are left, that is indicated with NOTEAM
    if (brainTeamCount <= 1)
        return true;

    return false;
}


//////////////////////////////////////////////////////////////////////////////////////////
// Method:          WhichTeamLeft
//////////////////////////////////////////////////////////////////////////////////////////
// Description:     Indicates which single team is left, if any.
// Arguments:       None.

int MetaMan::WhichTeamLeft()
{
    int whichTeam = Activity::NOTEAM;

    // See if only one team remains with any brains
    int brainTeamCount = 0;
    int brainTeam = Activity::NOTEAM;
    for (int t = Activity::TEAM_1; t < m_TeamCount; ++t)
    {
        if (GetTotalBrainCountOfTeam(t) > 0)
        {
            brainTeamCount++;
            brainTeam = t;
        }
    }

    // If exactly one team with brains, return that
    if (brainTeamCount == 1)
        return brainTeam;

    // No team is left with brains!
    return Activity::NOTEAM;
}
*/

//////////////////////////////////////////////////////////////////////////////////////////
// Method:          NoBrainsLeftInAnyPool
//////////////////////////////////////////////////////////////////////////////////////////
// Description:     Indicates whether there are no brains left in any active player's pool
//                  at all. This does NOT count deployed brain in bases.

bool MetaMan::NoBrainsLeftInAnyPool()
{
    // Go through all players and check each for any brains in any pool
    for (vector<MetaPlayer>::iterator mpItr = m_Players.begin(); mpItr != m_Players.end(); ++mpItr)
    {
        if ((*mpItr).GetBrainPoolCount() > 0)
            return false;
    }
    return true;
}


//////////////////////////////////////////////////////////////////////////////////////////
// Method:          WhichTeamIsLeading
//////////////////////////////////////////////////////////////////////////////////////////
// Description:     Indicates which single team has the most owned bases, and if there's a
//                  tie between two teams, total owned gold funds is used as a tiebreaker.

int MetaMan::WhichTeamIsLeading()
{
    int leaderTeam = Activity::NOTEAM;
    bool tiedTeams[Activity::MAXTEAMCOUNT];
    for (int t = Activity::TEAM_1; t < m_TeamCount; ++t)
        tiedTeams[t] = false;

    int baseCount = 0;
    // If we have a tie between two teams
    bool baseCountTie = false;
    // This is the record so far; negative so the first team with 0 won't detect as tied
    int highestBaseCount = -1;
    for (int team = Activity::TEAM_1; team < m_TeamCount; ++team)
    {
        baseCount = GetSceneCountOfTeam(team);
        // We have a tie!
        if (baseCount == highestBaseCount)
        {
            // No leader - there's a tie
            leaderTeam = Activity::NOTEAM;
            tiedTeams[team] = true;
            baseCountTie = true;  
        }
        // In the lead; clear all other tie flags
        if (baseCount > highestBaseCount)
        {
            // Leader!
            leaderTeam = team;
            highestBaseCount = baseCount;
            // No more tie
            for (int t = Activity::TEAM_1; t < m_TeamCount; ++t)
                tiedTeams[t] = false;
            // This team is now tied with itself (ie not tied)
            tiedTeams[team] = true;
            // There's no tie as of now
            baseCountTie = false;
        }
    }

    // If we have a tie in base count; then break the tie by looking at total gold funds of all tied teams
    if (baseCountTie)
    {
        float highestGold = 0;
        // Go through all tied teams
        for (int team = Activity::TEAM_1; team < m_TeamCount; ++team)
        {
            // One of the teams tied in bases
            if (tiedTeams[team])
            {
                if (GetGoldCountOfTeam(team) >= highestGold)
                {
                    // New leader!
                    highestGold = GetGoldCountOfTeam(team);
                    leaderTeam = team;
                }
            }
        }
    }

    // We have a winner!
    return leaderTeam;
}


//////////////////////////////////////////////////////////////////////////////////////////
// Method:          GetSceneIncomeOfPlayer
//////////////////////////////////////////////////////////////////////////////////////////
// Description:     Gets the total income from all scenes owned by a specific player.

float MetaMan::GetSceneIncomeOfPlayer(int metaPlayer) const
{
    float totalIncome = 0;

    for (vector<Scene *>::const_iterator sItr = g_MetaMan.m_Scenes.begin(); sItr != g_MetaMan.m_Scenes.end(); ++sItr)
    {
        // Add up all the generated income for this player this round
        if ((*sItr)->GetTeamOwnership() == g_MetaMan.GetTeamOfPlayer(metaPlayer))
            totalIncome += (*sItr)->GetRoundIncome();
    }
    return totalIncome;
}


//////////////////////////////////////////////////////////////////////////////////////////
// Method:          GetBudgetedRatioOfPlayer
//////////////////////////////////////////////////////////////////////////////////////////
// Description:     Gets the ratio of funds already allocated to budgets of this player.

float MetaMan::GetBudgetedRatioOfPlayer(int metaPlayer, const Scene *pException, bool includeOffensive, bool includeDefensive) const
{
    float totalAllocated = 0;

    // Counting defensive allocations
    if (includeDefensive)
    {
        for (vector<Scene *>::const_iterator sItr = g_MetaMan.m_Scenes.begin(); sItr != g_MetaMan.m_Scenes.end(); ++sItr)
        {
            // Add up all the allocated funds so far this round, first of bases we're building
            if ((*sItr)->GetTeamOwnership() == g_MetaMan.GetTeamOfPlayer(metaPlayer) && *sItr != pException)
                totalAllocated += (*sItr)->GetBuildBudget(m_Players[metaPlayer].GetInGamePlayer());
        }
    }

    // Also the money allocated for offensive action
    if (includeOffensive && !m_Players[metaPlayer].GetOffensiveTargetName().empty() && (!pException || (pException && pException->GetPresetName() != m_Players[metaPlayer].GetOffensiveTargetName())))
        totalAllocated += m_Players[metaPlayer].GetOffensiveBudget();

    return totalAllocated / m_Players[metaPlayer].GetFunds();
}


//////////////////////////////////////////////////////////////////////////////////////////
// Method:          SetSuspend
//////////////////////////////////////////////////////////////////////////////////////////
// Description:     Suspends or unsuspends the game so exclusive GUIs and menus can be
//                  shown

void MetaMan::SetSuspend(bool suspend)
{
    if (suspend && !m_Suspended)
    {
        m_Suspended = true;
        m_GameSaved = false;
    }
    else if (!suspend && m_Suspended)
    {
        m_Suspended = false;
        m_GameSaved = false;
    }
}


//////////////////////////////////////////////////////////////////////////////////////////
// Method:          WhichTeamOwnsAllSites
//////////////////////////////////////////////////////////////////////////////////////////
// Description:     Checks whether one team has ownership of all revealed sites.

int MetaMan::WhichTeamOwnsAllSites()
{
    int owner = Activity::NOTEAM;
    for (vector<Scene *>::iterator sItr = m_Scenes.begin(); sItr != m_Scenes.end(); ++sItr)
    {
        if ((*sItr)->IsRevealed())
        {
            // A site with no owner means that not all sites have been taken duh
            if ((*sItr)->GetTeamOwnership() == Activity::NOTEAM)
            {
                owner = Activity::NOTEAM;
                break;
            }

            // So the site is owned by someone, and that someone is the only encountered owner yet
            if (owner == Activity::NOTEAM || (*sItr)->GetTeamOwnership() == owner)
                owner = (*sItr)->GetTeamOwnership();
            // We found two diff teams owning sites, so noone owns em all
            else
            {
                owner = Activity::NOTEAM;
                break;                
            }
        }
    }
    return owner;
}


//////////////////////////////////////////////////////////////////////////////////////////
// Method:          IsGameOver
//////////////////////////////////////////////////////////////////////////////////////////
// Description:     Checks for game over condition

bool MetaMan::IsGameOver()
{
// This is the old condition of all sites being conquered
//    if (m_RevealedScenes >= m_Scenes.size() && WhichTeamOwnsAllSites() != Activity::NOTEAM)
//        return true;

    // GAME IS OVER:
    // IF no players have any brains left in their respective pool, OR only one team does AND they are the leader in sites owned
    int onlyTeamLeft = OnlyTeamWithAnyBrainPoolLeft();
    if (NoBrainsLeftInAnyPool() || (onlyTeamLeft != Activity::NOTEAM && WhichTeamIsLeading() == onlyTeamLeft))
        return true;

    return false;
}


//////////////////////////////////////////////////////////////////////////////////////////
// Method:          TotalScenePresets
//////////////////////////////////////////////////////////////////////////////////////////
// Description:     Yields a set of ALL eligible Scene presets for a new game.

int MetaMan::TotalScenePresets(std::list<Scene *> *pScenes)
{
    int totalCount = 0;
    // Get the list of ALL read-in Scene presets
    list<Entity *> allScenePresets;
    g_PresetMan.GetAllOfType(allScenePresets, "Scene");
    Scene *pScenePreset = 0;

    // Temporary list of planet locations already being used
    list<Vector> usedLocations;
    bool locationOK = true;

    if (pScenes)
        pScenes->clear();

    // Go through the preset list and count/copy over all eligible ones
    for (list<Entity *>::iterator sItr = allScenePresets.begin(); sItr != allScenePresets.end(); ++sItr)
    {
        pScenePreset = dynamic_cast<Scene *>(*sItr);
        // Filter out editor or special scenes, or ones that don't have locations defined.
        if (pScenePreset && !pScenePreset->GetLocation().IsZero() &&
            pScenePreset->IsMetagamePlayable() &&
            pScenePreset->GetPresetName().find("Editor") == string::npos &&
            pScenePreset->GetPresetName().find("Test") == string::npos &&
            pScenePreset->GetPresetName().find("Tutorial") == string::npos && 
			pScenePreset->GetMetasceneParent() == "")
        {
            // Make sure this exact site location on the planet isn't occupied already
            locationOK = true;
            for (list<Vector>::iterator vItr = usedLocations.begin(); vItr != usedLocations.end(); ++vItr)
            {
                if (pScenePreset->GetLocation() == *vItr)
                {
                    locationOK = false;
                    break;
                }
            }

            if (locationOK)
            {
                // Add this unique location to the list of locations that are now occupied
                usedLocations.push_back(pScenePreset->GetLocation());
                // Add to list if there is a list
                if (pScenes)
                    pScenes->push_back(pScenePreset);
                // Count the eligible scene
                totalCount++;
            }
        }
    }

    return totalCount;
}


//////////////////////////////////////////////////////////////////////////////////////////
// Method:          SelectScenePresets
//////////////////////////////////////////////////////////////////////////////////////////
// Description:     Yields a set of randomly selected Scene presets for a new game.

int MetaMan::SelectScenePresets(float gameSize, int playerCount, list<Scene *> *pSelected)
{
    // Get the list of ALL eligible read-in Scene presets
    list<Scene *> scenePresets;
    TotalScenePresets(&scenePresets);

    // How many scenes the game should end up with, according to the specified game size.
    // Note that it will never be all or none of all the available scenes!
// TODO: Hook these constants up to settings!!
    int minCount = MAX(3, MIN(floorf(playerCount * 1.5), scenePresets.size()));
    int maxCount = MAX(floorf(scenePresets.size() * 0.7), minCount);
    // Determine the actual game size
    int gameSceneCount = minCount + floorf((maxCount - minCount) * gameSize);
    // Clamp
    gameSceneCount = MIN(gameSceneCount, maxCount);
    gameSceneCount = MAX(gameSceneCount, minCount);

    // If we need to actually fill the list, do so
    if (pSelected)
    {
        // Go through the list and randomly knock out as many presets as necessary to reach the number we need for this game
        int randomIndex, currentIndex;
        while (scenePresets.size() > gameSceneCount)
        {
            // Randomly select one of the scenes and remove it
            currentIndex = 0;
            randomIndex = floorf(scenePresets.size() * PosRand());
            for (list<Scene *>::iterator pItr = scenePresets.begin(); pItr != scenePresets.end(); ++pItr)
            {
                if (currentIndex == randomIndex)
                {
                    scenePresets.erase(pItr);
                    break;
                }
                currentIndex++;
            }
        }

        // Cast and copy (not deep!) to fill the provided list
        pSelected->clear();
        for (list<Scene *>::iterator pItr = scenePresets.begin(); pItr != scenePresets.end(); ++pItr)
            pSelected->push_back(dynamic_cast<Scene *>(*pItr));
    }

    return gameSceneCount;
}


//////////////////////////////////////////////////////////////////////////////////////////
// Method:          ClearActivities
//////////////////////////////////////////////////////////////////////////////////////////
// Description:     Clears out all the lined-up activities for the current round.

void MetaMan::ClearActivities()
{
    for (vector<GAScripted *>::iterator aItr = m_RoundOffensives.begin(); aItr != m_RoundOffensives.end(); ++aItr)
        delete (*aItr);
    m_RoundOffensives.clear();
    m_CurrentOffensive = 0;
}


//////////////////////////////////////////////////////////////////////////////////////////
// Method:          AIPlayerTurn
//////////////////////////////////////////////////////////////////////////////////////////
// Description:     Does all the things an AI player needs to do during his turn.

void MetaMan::AIPlayerTurn(int metaPlayer)
{
    if (metaPlayer < 0 || metaPlayer >= m_Players.size())
        return;

    MetaPlayer *pThisPlayer = &(m_Players[metaPlayer]);

    // If this player has no brains at all left, then do nothing
    if (GetTotalBrainCountOfPlayer(metaPlayer) <= 0)
    {
        pThisPlayer->SetGameOverRound(m_CurrentRound);
        pThisPlayer->SetOffensiveBudget(0);
        return;
    }

    // Tally up all the scenes according to who owns them
    int sceneCount = 0;
    int revealedScenes = floorf(m_RevealedScenes);
    vector<Scene *> ownedScenes;
    vector<Scene *> enemyScenes;
    vector<Scene *> unclaimedScenes;

	float sceneMark = 0;
	Scene * pBestAttackCandidateScene = 0;

    for (vector<Scene *>::iterator sItr = m_Scenes.begin(); sItr != m_Scenes.end(); ++sItr)
    {
		float currentMark = 0;

        // We are only concerned with Scenes that are currently revealed and in play
        ++sceneCount;
        if (sceneCount > revealedScenes)
            break;

        // Scene is owned by this guy's team
        if ((*sItr)->GetTeamOwnership() == pThisPlayer->GetTeam())
            ownedScenes.push_back(*sItr);
        // Enemy-owned scene
        else if ((*sItr)->GetTeamOwnership() != Activity::NOTEAM)
		{
            enemyScenes.push_back(*sItr);
			// Scenes with heavy investment owned by a team with lots of funds are less likely to attack
			currentMark = -((*sItr)->GetTotalInvestment() + GetGoldCountOfTeam((*sItr)->GetTeamOwnership()));
		}
        // Unoccupied scene
        else
		{
            unclaimedScenes.push_back(*sItr);
			// Unclaimed scenes are guaranteed to attack
			currentMark = 1000;
		}

		// Set new attack candidate if we have some better options to attack
		if (currentMark != 0 && currentMark > sceneMark)
		{
			sceneMark = currentMark;
			pBestAttackCandidateScene = (*sItr);
		}
    }

    // Decide how much of current budget to spend on offense vs defense, and also unassigned countering budget for when we are attacked at a base
    float counterRatio = 0.15;
    float offenseRatio = pThisPlayer->GetAggressiveness() * 0.8;
	float attackGoldThreshold = 250 + ownedScenes.size() * 250;

	if (!unclaimedScenes.empty())
		attackGoldThreshold = 250;

    // Special case: no brains left in pool to attack with
    if (pThisPlayer->GetBrainPoolCount() <= 0)
    {
        // Save for someone attacking back
        counterRatio = 0.5;
        // Nothing to attack with
        offenseRatio = 0;
    }
    // Special case: no owned bases
    else if (ownedScenes.empty())
    {
        // Don't save anything for counter or defenses if we don't have any bases!
        counterRatio = 0;
        // Also don't hold back anything for defense if we don't have any bases to spend on
        offenseRatio = 1.0;
		// Always attack now matter how low the funds are, there's no way to get them anyway
		attackGoldThreshold = -1;
    }

    // What remains is for defense
    float defenseRatio = 1.0 - offenseRatio - counterRatio;

    // Set the attack budget, if there's anything to attack, and anything to attack with
    if ((!enemyScenes.empty() || !unclaimedScenes.empty()) && offenseRatio > 0 && pThisPlayer->GetFunds() * offenseRatio >= attackGoldThreshold)
    {
        pThisPlayer->SetOffensiveBudget(pThisPlayer->GetFunds() * offenseRatio);
		// Use two methods to select which scene to attack, first one is based on the previously obtained scene mark and the second is mostly random
		if (PosRand() < 0.6 && pBestAttackCandidateScene)
		{
			pThisPlayer->SetOffensiveTargetName(pBestAttackCandidateScene->GetPresetName());
		}
		else
		{
			// And the target scene, randomly selected for now from all unfriendly targets
			int unfriendlySceneCount = enemyScenes.size() + unclaimedScenes.size();
			int targetIndex = SelectRand(0, unfriendlySceneCount - 1);
			// Give it a strong preference for unclaimed scenes! They make more strategic sense than to attack a hardened target
			if (!unclaimedScenes.empty() && targetIndex >= unclaimedScenes.size())
				targetIndex = PosRand() < 0.75 ? SelectRand(0, unclaimedScenes.size() - 1) : targetIndex;
			// From index to actual Scene and selection
			Scene *selectedTarget = targetIndex < unclaimedScenes.size() ? unclaimedScenes[targetIndex] : enemyScenes[targetIndex - unclaimedScenes.size()];
			if (selectedTarget)
				pThisPlayer->SetOffensiveTargetName(selectedTarget->GetPresetName());
		}
    }
    // All on defense instead after all
    else
    {
        pThisPlayer->SetOffensiveBudget(0);
        defenseRatio = 1.0;
    }

    // Spread out the defensive budgets on the owned sites
    float totalDefenseBudget = pThisPlayer->GetFunds() * defenseRatio;
    int player = pThisPlayer->GetInGamePlayer();
    for (vector<Scene *>::iterator sItr = ownedScenes.begin(); sItr != ownedScenes.end(); ++sItr)
    {
        // Evenly, for now.. later, might want to prioritize sites with established bases, or opposite?
        (*sItr)->SetBuildBudget(player, totalDefenseBudget / ownedScenes.size());

        // Save the build budget ratio that was selected as well, so it can be re-used next round?
        // (AI doesn't really need to use this since they re-do their allocation algo above each round)
        if (pThisPlayer->GetFunds() > 0)
            (*sItr)->SetBuildBudgetRatio(player, (*sItr)->GetBuildBudget(player) / pThisPlayer->GetFunds());
        else
            (*sItr)->SetBuildBudgetRatio(player, 0);

        // Move building pieces from the Scene's AI blueprint queue to the actual blueprints, but only approximately as much as can afford, so the entire AI pre-built base plan isn't revealed
        (*sItr)->ApplyAIPlan(player);
    }

// TODO: Pay for and schedule to scan a random unfriendly site to keep things fair
    
}


//////////////////////////////////////////////////////////////////////////////////////////
// Method:          Update
//////////////////////////////////////////////////////////////////////////////////////////
// Description:     Updates the state of this. Supposed to be done every frame before drawing.

void MetaMan::Update()
{
    m_pMetaGUI->Update();

    ////////////////////////////////////////////
    // METAGAME STATE MACHINE UPDATER

    // Game is temporarily suspended, don't do anything
    if (m_Suspended)
    {
        
    }
    // Game not started; the GUI will show the new game dialog
    else if (m_GameState == NOGAME)
    {
        // Show suspended so the new game dialog will show up
        m_Suspended = true;

        // State end
        if (m_pMetaGUI->ContinuePhase())
        {
            m_GameState = GAMEINTRO;
            m_StateChanged = true;
        }
    }

    // INTRO
    // Show some nice graphical intro of the campaign
    else if (m_GameState == GAMEINTRO)
    {
        // State init
        if (m_StateChanged)
        {
            m_PhaseTimer.Reset();
            m_StateChanged = false;
        }

        // State body

        // State end
        if (1)//m_pMetaGUI->ContinuePhase())
        {
            m_GameState = NEWROUND;
            m_StateChanged = true;
        }
    }

    // NEW ROUND
    // Show a nice banner for the new round and its number
    else if (m_GameState == NEWROUND)
    {
        // State init
        if (m_StateChanged)
        {
            // New day; clear out old activities
            ClearActivities();
            m_PhaseTimer.Reset();
            m_StateChanged = false;
        }

        // State body


        // State end
        if (m_pMetaGUI->ContinuePhase())
        {
            m_GameState = REVEALSCENES;
            m_StateChanged = true;
        }
    }

    // REVEAL SCENES
    // If not all the sites are revealed yet, reveal one or two (depending on how many players playing?)
    else if (m_GameState == REVEALSCENES)
    {
        // State init
        if (m_StateChanged)
        {
            m_PhaseTimer.Reset();
            m_StateChanged = false;
        }

        // State body

        // State end
        if (m_pMetaGUI->ContinuePhase())
        {
            m_GameState = COUNTINCOME;
            m_StateChanged = true;
        }
    }

    // COUNT INCOME
    // Count all the income from all owned bases, add to respective players' funds:
    // Show this with lines from the bases adding to the floating player counters, showing income ratios, and leave the lines there to show base ownership and value during turns
    else if (m_GameState == COUNTINCOME)
    {
        // State init
        if (m_StateChanged)
        {
            m_PhaseTimer.Reset();
            m_StateChanged = false;
        }

        // State body
        

        // State end
        if (m_pMetaGUI->ContinuePhase())
        {
            m_GameState = PLAYER1TURN;
            m_StateChanged = true;
        }
    }

    // PLAYER TURNS
    // Player-controlled player turn sequence:
    //     Show planet and current known sites, allow inspection of each
    //     Allow to zoom in on each site owned by this player:
    //         Build blueprints (allocating defense budget) in Scene Editor Activity until player done
    //     Allow clicking on sites unvisited by anyone
    //         Allocate expedition budget to this site with a slider
    //     Allow clicking on sites already claimed by other player
    //         Allocate attack budget to this site with a slider
    //     [Question: allow more than one expedition/offense action per turn?? - A: no]
    //     Wait til player hits [End Turn] button
    // AI-controlled player turn sequence:
    //     Determine offense/defense ratio of funds based on AI temperament/aggressiveness setting
    //     Select expansion site(s??), allocate the offense funds if we decide to go with more than one expansion/round
    //     Build as much as can afford on owned sites, based on the pre-defined base templates of the Scenes
    else if (m_GameState >= PLAYER1TURN && m_GameState <= PLAYER4TURN)
    {
        // State init
        if (m_StateChanged)
        {
            m_PhaseTimer.Reset();
            m_StateChanged = false;
        }

        int metaPlayer = m_GameState - PLAYER1TURN;

        // If an AI player, do the AI player's logic now and go to next player immediately afterward
        if (!m_Players[metaPlayer].IsHuman())
            AIPlayerTurn(metaPlayer);

        // State end - skip A.I. metaplayer turns in the GUI; also skip human player who have been knocked out of the game in previous rounds
        if (m_pMetaGUI->ContinuePhase() || !m_Players[metaPlayer].IsHuman() || m_Players[metaPlayer].IsGameOverByRound(m_CurrentRound))
        {
            // If this player is now done for, mark him as such so he'll be completely skipped in future rounds
            if (GetTotalBrainCountOfPlayer(metaPlayer) <= 0 && !m_Players[metaPlayer].IsGameOverByRound(m_CurrentRound))
                m_Players[metaPlayer].SetGameOverRound(m_CurrentRound);

            // Find the next player which is not out of the game yet
            do
            {
                // Next player, if any left
                m_GameState++;
                metaPlayer = m_GameState - PLAYER1TURN;
            }
            while (m_GameState <= PLAYER4TURN && metaPlayer < m_Players.size() && m_Players[metaPlayer].IsGameOverByRound(m_CurrentRound));

            // If not, jump to building bases
            if (m_GameState > PLAYER4TURN || metaPlayer >= m_Players.size())
                m_GameState = BUILDBASES;

            m_StateChanged = true;
        }
    }

    // BUILD BASES
    // Apply all blueprint pieces to all claimed/base sites (or just save them in list and apply at next load of Scene?)
    // In sequence, graphically show all defense investments of each player with lines from the floating funds meters to the bases spent on
    else if (m_GameState == BUILDBASES)
    {
        // State init
        if (m_StateChanged)
        {
            m_PhaseTimer.Reset();
            m_StateChanged = false;
        }

        // State body

        // State end
        if (m_pMetaGUI->ContinuePhase())
        {
            m_GameState = RUNACTIVITIES;
            m_StateChanged = true;
        }
    }

    // RUN ACTIVITIES
    // Generate and go through list of all Activities caused by player offensive moves during their turns:
    //     Init the Activity with the corresponding Scene and player setups as dictated by the round's situation
    //     LOAD the Scene from disk, from the current metagame folder where all terrain damage etc is preserved
    //     Let the Activity play out til the end
    //     Show some stats of the outcome of the Activity
    //     Have the outcome reflected in the Metagame: Funds won/lost, site ownership change, etc
    //     SAVE the Scene to disk, preserving the Terrain
    else if (m_GameState == RUNACTIVITIES)
    {
        // State init
        if (m_StateChanged)
        {
            m_PhaseTimer.Reset();
            m_StateChanged = false;
        }

        // State body

        // State end, either as signaled by the GUI, or by the fact that we are out of things to run
        if (m_pMetaGUI->ContinuePhase() || m_CurrentOffensive >= m_RoundOffensives.size())
        {
            m_GameState = ENDROUND;
            m_StateChanged = true;
        }
    }

    // END ROUND
    // If all sites of this metagame have been revealed, check if any player owns all the of them now - if so, GAME OVER
    else if (m_GameState == ENDROUND)
    {
        // State init
        if (m_StateChanged)
        {
            m_PhaseTimer.Reset();
            m_StateChanged = false;

            // Check for GAME OVER condition
            if (IsGameOver())
            {
                m_GameState = GAMEOVER;
                m_StateChanged = true;
            }
        }

        // State body

        // Game isn't over yet, so start the next round when user is done looking at stats
        if (m_pMetaGUI->ContinuePhase())
        {
            m_CurrentRound++;
            m_GameState = NEWROUND;
            m_StateChanged = true;
        }
    }

    // GAME OVER
    // Show some game over graphical thing and perhaps stats
    else if (m_GameState == GAMEOVER)
    {
        // State init
        if (m_StateChanged)
        {
            m_PhaseTimer.Reset();
            m_StateChanged = false;
        }

        // State body
/* finito!
        // State end
        if (m_pMetaGUI->ContinuePhase())
        {
            // Next player
            m_GameState = GAMEOVER;
            m_StateChanged = true;
        }
*/
    }

    // Whoops, state is f'd up, restart the last round
    else
    {
        RTEAbort("Metagame State is out of bounds!?");
        m_GameState = REVEALSCENES;
    }
}


//////////////////////////////////////////////////////////////////////////////////////////
// Method:          Draw
//////////////////////////////////////////////////////////////////////////////////////////
// Description:     Draws this MetaMan's current graphical representation to a
//                  BITMAP of choice. This includes all game-related graphics.

void MetaMan::Draw(BITMAP *pTargetBitmap, const Vector &targetPos)
{
/*
    GUIFont *pLargeFont = g_FrameMan.GetLargeFont();
    GUIFont *pSmallFont = g_FrameMan.GetSmallFont();
    AllegroBitmap pBitmapInt(pTargetBitmap);

    // Iterate through all players
    for (int player = 0; player < MAXPLAYERCOUNT; ++player)
    {
        ;
    }
*/

    m_pMetaGUI->Draw(pTargetBitmap);
}
<<<<<<< HEAD
=======


//////////////////////////////////////////////////////////////////////////////////////////
// Method:          Clear
//////////////////////////////////////////////////////////////////////////////////////////
// Description:     Clears all the member variables of this MetaSave, effectively
//                  resetting the members of this abstraction level only.

void MetaSave::Clear()
{
    m_SavePath.clear();
    m_SiteCount = 0;
    m_PlayerCount = 0;
    m_RoundCount = 0;
	m_Difficulty = GameActivity::MEDIUMDIFFICULTY;
}


//////////////////////////////////////////////////////////////////////////////////////////
// Virtual method:  Create
//////////////////////////////////////////////////////////////////////////////////////////
// Description:     Makes the MetaSave object ready for use.

int MetaSave::Create(string savePath)
{
    if (Entity::Create() < 0)
        return -1;

    if (!g_MetaMan.GameInProgress())
    {
        g_ConsoleMan.PrintString("ERROR: Tried to save a Metagame that isn't in progress!?");
        return -1;
    }

    m_SavePath = savePath;

    // Get some basic info about the game so we can display it in a dialog for the player
    m_SiteCount = g_MetaMan.m_Scenes.size();
    m_PlayerCount = g_MetaMan.m_Players.size();
    m_RoundCount = g_MetaMan.m_CurrentRound;
	m_Difficulty = g_MetaMan.m_Difficulty;

    return 0;
}


//////////////////////////////////////////////////////////////////////////////////////////
// Method:          Create
//////////////////////////////////////////////////////////////////////////////////////////
// Description:     Creates a MetaSave to be identical to another, by deep copy.

int MetaSave::Create(const MetaSave &reference)
{
    Entity::Create(reference);

    m_SavePath = reference.m_SavePath;
    m_SiteCount = reference.m_SiteCount;
    m_PlayerCount = reference.m_PlayerCount;
    m_RoundCount = reference.m_RoundCount;
	m_Difficulty = reference.m_Difficulty;

    return 0;
}


//////////////////////////////////////////////////////////////////////////////////////////
// Virtual method:  ReadProperty
//////////////////////////////////////////////////////////////////////////////////////////
// Description:     Reads a property value from a reader stream. If the name isn't
//                  recognized by this class, then ReadProperty of the parent class
//                  is called. If the property isn't recognized by any of the base classes,
//                  false is returned, and the reader's position is untouched.

int MetaSave::ReadProperty(std::string propName, Reader &reader)
{
    if (propName == "SavePath")
        reader >> m_SavePath;
    else if (propName == "SiteCount")
        reader >> m_SiteCount;
    else if (propName == "PlayerCount")
        reader >> m_PlayerCount;
    else if (propName == "RoundCount")
        reader >> m_RoundCount;
    else if (propName == "Difficulty")
        reader >> m_Difficulty;
    else
        return Entity::ReadProperty(propName, reader);

    return 0;
}


//////////////////////////////////////////////////////////////////////////////////////////
// Virtual method:  Save
//////////////////////////////////////////////////////////////////////////////////////////
// Description:     Saves the complete state of this MetaSave with a Writer for
//                  later recreation with Create(Reader &reader);

int MetaSave::Save(Writer &writer) const
{
    Entity::Save(writer);

    writer.NewProperty("SavePath");
    writer << m_SavePath;
    writer.NewProperty("SiteCount");
    writer << m_SiteCount;
    writer.NewProperty("PlayerCount");
    writer << m_PlayerCount;
    writer.NewProperty("RoundCount");
    writer << m_RoundCount;
    writer.NewProperty("Difficulty");
    writer << m_Difficulty;

    return 0;
}


//////////////////////////////////////////////////////////////////////////////////////////
// Method:          Destroy
//////////////////////////////////////////////////////////////////////////////////////////
// Description:     Destroys and resets (through Clear()) the MetaSave object.

void MetaSave::Destroy(bool notInherited)
{
    if (!notInherited)
        Entity::Destroy();
    Clear();
}

>>>>>>> 95426323
} // namespace RTE<|MERGE_RESOLUTION|>--- conflicted
+++ resolved
@@ -1553,136 +1553,4 @@
 
     m_pMetaGUI->Draw(pTargetBitmap);
 }
-<<<<<<< HEAD
-=======
-
-
-//////////////////////////////////////////////////////////////////////////////////////////
-// Method:          Clear
-//////////////////////////////////////////////////////////////////////////////////////////
-// Description:     Clears all the member variables of this MetaSave, effectively
-//                  resetting the members of this abstraction level only.
-
-void MetaSave::Clear()
-{
-    m_SavePath.clear();
-    m_SiteCount = 0;
-    m_PlayerCount = 0;
-    m_RoundCount = 0;
-	m_Difficulty = GameActivity::MEDIUMDIFFICULTY;
-}
-
-
-//////////////////////////////////////////////////////////////////////////////////////////
-// Virtual method:  Create
-//////////////////////////////////////////////////////////////////////////////////////////
-// Description:     Makes the MetaSave object ready for use.
-
-int MetaSave::Create(string savePath)
-{
-    if (Entity::Create() < 0)
-        return -1;
-
-    if (!g_MetaMan.GameInProgress())
-    {
-        g_ConsoleMan.PrintString("ERROR: Tried to save a Metagame that isn't in progress!?");
-        return -1;
-    }
-
-    m_SavePath = savePath;
-
-    // Get some basic info about the game so we can display it in a dialog for the player
-    m_SiteCount = g_MetaMan.m_Scenes.size();
-    m_PlayerCount = g_MetaMan.m_Players.size();
-    m_RoundCount = g_MetaMan.m_CurrentRound;
-	m_Difficulty = g_MetaMan.m_Difficulty;
-
-    return 0;
-}
-
-
-//////////////////////////////////////////////////////////////////////////////////////////
-// Method:          Create
-//////////////////////////////////////////////////////////////////////////////////////////
-// Description:     Creates a MetaSave to be identical to another, by deep copy.
-
-int MetaSave::Create(const MetaSave &reference)
-{
-    Entity::Create(reference);
-
-    m_SavePath = reference.m_SavePath;
-    m_SiteCount = reference.m_SiteCount;
-    m_PlayerCount = reference.m_PlayerCount;
-    m_RoundCount = reference.m_RoundCount;
-	m_Difficulty = reference.m_Difficulty;
-
-    return 0;
-}
-
-
-//////////////////////////////////////////////////////////////////////////////////////////
-// Virtual method:  ReadProperty
-//////////////////////////////////////////////////////////////////////////////////////////
-// Description:     Reads a property value from a reader stream. If the name isn't
-//                  recognized by this class, then ReadProperty of the parent class
-//                  is called. If the property isn't recognized by any of the base classes,
-//                  false is returned, and the reader's position is untouched.
-
-int MetaSave::ReadProperty(std::string propName, Reader &reader)
-{
-    if (propName == "SavePath")
-        reader >> m_SavePath;
-    else if (propName == "SiteCount")
-        reader >> m_SiteCount;
-    else if (propName == "PlayerCount")
-        reader >> m_PlayerCount;
-    else if (propName == "RoundCount")
-        reader >> m_RoundCount;
-    else if (propName == "Difficulty")
-        reader >> m_Difficulty;
-    else
-        return Entity::ReadProperty(propName, reader);
-
-    return 0;
-}
-
-
-//////////////////////////////////////////////////////////////////////////////////////////
-// Virtual method:  Save
-//////////////////////////////////////////////////////////////////////////////////////////
-// Description:     Saves the complete state of this MetaSave with a Writer for
-//                  later recreation with Create(Reader &reader);
-
-int MetaSave::Save(Writer &writer) const
-{
-    Entity::Save(writer);
-
-    writer.NewProperty("SavePath");
-    writer << m_SavePath;
-    writer.NewProperty("SiteCount");
-    writer << m_SiteCount;
-    writer.NewProperty("PlayerCount");
-    writer << m_PlayerCount;
-    writer.NewProperty("RoundCount");
-    writer << m_RoundCount;
-    writer.NewProperty("Difficulty");
-    writer << m_Difficulty;
-
-    return 0;
-}
-
-
-//////////////////////////////////////////////////////////////////////////////////////////
-// Method:          Destroy
-//////////////////////////////////////////////////////////////////////////////////////////
-// Description:     Destroys and resets (through Clear()) the MetaSave object.
-
-void MetaSave::Destroy(bool notInherited)
-{
-    if (!notInherited)
-        Entity::Destroy();
-    Clear();
-}
-
->>>>>>> 95426323
 } // namespace RTE
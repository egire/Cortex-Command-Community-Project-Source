--- conflicted
+++ resolved
@@ -492,18 +492,10 @@
 				result = (result == FMOD_OK) ? channel->set3DLevel(0.0F) : result;
 				result = (result == FMOD_OK) ? channel->setVolume(soundContainer->GetVolume()) : result;
 			} else {
-				m_SoundChannelMinimumAudibleDistances.insert({channelIndex, soundData->MinimumAudibleDistance});
-<<<<<<< HEAD
+				m_SoundChannelMinimumAudibleDistances.insert({ channelIndex, soundData->MinimumAudibleDistance });
+				result = (result == FMOD_OK) ? channel->set3DLevel(m_SoundPanningEffectStrength) : result;
 				UpdatePositionalEffectsForSoundChannel(channel, &GetAsFMODVector(soundContainer->GetPosition() + soundData->Offset));
-				result = (result == FMOD_OK) ? channel->set3DLevel(m_SoundPanningEffectStrength) : result;
-			} else {
-				result = (result == FMOD_OK) ? channel->set3DLevel(0.0F) : result;
-=======
-				result = (result == FMOD_OK) ? channel->set3DLevel(g_SettingsMan.SoundPanningEffectStrength()) : result;
-				UpdatePositionalEffectsForSoundChannel(channel, &GetAsFMODVector(soundContainer->GetPosition() + soundData->Offset));
->>>>>>> 03843ccc
-			}
-
+			}
 
 			if (result != FMOD_OK) {
 				g_ConsoleMan.PrintString("ERROR: Could not play sounds from SoundContainer " + soundContainer->GetPresetName() + ": " + std::string(FMOD_ErrorString(result)));

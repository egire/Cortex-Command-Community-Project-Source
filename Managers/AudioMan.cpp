--- conflicted
+++ resolved
@@ -1,13 +1,7 @@
 #include "AudioMan.h"
 #include "ConsoleMan.h"
 #include "SettingsMan.h"
-<<<<<<< HEAD
 #include "SoundContainer.h"
-#include "DDTError.h"
-=======
-#include "Sound.h"
-#include "RTEError.h"
->>>>>>> 85ab9afd
 
 namespace RTE {
 	const std::string AudioMan::m_ClassName = "AudioMan";
@@ -497,7 +491,6 @@
 			return false;
 		}
 
-<<<<<<< HEAD
 		FMOD::Channel *channel;
 		int channelIndex;
 		FMOD_RESULT result = m_AudioSystem->playSound(pSoundContainer->SelectNextSound(), m_SoundChannelGroup, false, &channel);
@@ -506,73 +499,6 @@
 		result = result == FMOD_OK ? channel->setCallback(SoundChannelEndedCallback) : result;
 		result = result == FMOD_OK ? channel->setLoopCount(pSoundContainer->GetLoopSetting()) : result;
 		result = result == FMOD_OK ? channel->setPriority(pSoundContainer->GetPriority()) : result;
-=======
-#ifdef __USE_SOUND_FMOD
-		pSound->m_LastChannel = FSOUND_PlaySound(FSOUND_FREE, pSound->StartNextSample());
-
-		if (pSound->m_LastChannel == -1) {
-			g_ConsoleMan.PrintString("ERROR: Could not play a sound sample!");
-			return false;
-		}
-
-		// Set sample's channel looping setting
-		if (pSound->m_Loops == 0) {
-			FSOUND_SetLoopMode(pSound->m_LastChannel, FSOUND_LOOP_OFF);
-		} else {
-			FSOUND_SetLoopMode(pSound->m_LastChannel, FSOUND_LOOP_NORMAL);
-		}
-
-		// Set sample's channel priority setting
-		if (pSound->m_Priority > 0) {
-			FSOUND_SetPriority(pSound->m_LastChannel, pSound->m_Priority);
-		}
-
-		// Set the distance attenuation effect of the just started sound
-		SetSoundAttenuation(pSound, distance);
-
-		// The channel index is stored in the lower 12 bits of the channel handle
-		int channelIndex = pSound->m_LastChannel & 0x00000FFF;
-
-		// Save the 'normal' frequency so we can pitch it later
-		RTEAssert(channelIndex < m_NormalFrequencies.size(), "Channel index higher than normal freq array?");
-		if (channelIndex < m_NormalFrequencies.size()) {
-			// If this sound isn't supposed to be pitched, then set a <= 0 normal frequency to indicate it
-			if (!pSound->m_AffectedByPitch) {
-				m_NormalFrequencies[channelIndex] = 0;
-			} else {
-				m_NormalFrequencies[channelIndex] = FSOUND_GetFrequency(pSound->m_LastChannel);
-			}
-		}
-
-		// Store the individual pitch modifier
-		m_PitchModifiers[channelIndex] = pitch;
-
-#elif __USE_SOUND_GORILLA
-		int channel = -1;
-		// Find a free channel
-		for (int i = 1; i < m_SoundChannels.size(); i++) {
-			if (m_SoundChannels[i] == 0 || (m_SoundChannels[i] != 0 && !ga_handle_playing(m_SoundChannels[i]))) {
-				channel = i;
-				break;
-			}
-		}
-		// Add new channels when there's no space
-		if (channel == -1) {
-			m_SoundChannels.push_back(0);
-			m_SoundInstances.push_back(0);
-			m_PitchModifiers.push_back(1.0F);
-
-			channel = m_SoundChannels.size() - 1;
-		}
-
-		if (m_SoundChannels[channel] != 0) {
-			ga_handle_destroy(m_SoundChannels[channel]);
-			m_SoundChannels[channel] = 0;
-		}
-
-		pSound->m_LastChannel = channel;
-		pSound->StartNextSample();
->>>>>>> 85ab9afd
 
 		if (result != FMOD_OK) {
 			g_ConsoleMan.PrintString("ERROR: Could not play sounds from SoundContainer "+pSoundContainer->GetPresetName());

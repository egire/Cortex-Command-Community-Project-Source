#ifndef _RTESCENEMAN_
#define _RTESCENEMAN_

//////////////////////////////////////////////////////////////////////////////////////////
// File:            SceneMan.h
//////////////////////////////////////////////////////////////////////////////////////////
// Description:     Header file for the SceneMan class.
// Project:         Retro Terrain Engine
// Author(s):       Daniel Tabar
//                  data@datarealms.com
//                  http://www.datarealms.com


//////////////////////////////////////////////////////////////////////////////////////////
// Inclusions of header files

#include "Serializable.h"
#include "Timer.h"
#include "Box.h"
#include "Singleton.h"

#include "ActivityMan.h"

#include "System/SDLTexture.h"

#define g_SceneMan SceneMan::Instance()

namespace RTE
{

class Scene;
class SceneLayer;
class RenderLayer;
class SLTerrain;
class SceneObject;
class TerrainObject;
class MovableObject;
class Material;
class SoundContainer;
struct PostEffect;

// Different modes to draw the SceneLayers in
enum LayerDrawMode
{
    g_LayerNormal = 0,
    g_LayerTerrainMatter,
    g_LayerMOID
};

enum : uint32_t
{
    REGULAR_MAT_OFFSET = 8,
    g_MaterialAir = 0,
    g_MaterialDefault = 1,
    g_MaterialOutOfBounds = 1,
    g_MaterialCavity = 1,
    g_MaterialGold = 2,
    g_MaterialGrass = 128,
    g_MaterialFlesh = 145,
    g_MaterialSand = 8,
    g_MaterialDoor = 181
};

#define SCENEGRIDSIZE 24
#define SCENESNAPSIZE 12
#define MAXORPHANRADIUS 11

//////////////////////////////////////////////////////////////////////////////////////////
// Struct:          IntRect
//////////////////////////////////////////////////////////////////////////////////////////
// Description:     A simple rectangle with integer coordinates.
// Parent(s):       None.
// Class history:   8/4/2007 IntRect created.

struct IntRect
{
    int m_Left;
    int m_Top;
    int m_Right;
    int m_Bottom;

    IntRect() { m_Left = m_Top = m_Right = m_Bottom = 0; }
    IntRect(int left, int top, int right, int bottom) { m_Left = left; m_Top = top; m_Right = right; m_Bottom = bottom; }
    bool Intersects(const IntRect &rhs) { return m_Left < rhs.m_Right && m_Right > rhs.m_Left && m_Top < rhs.m_Bottom && m_Bottom > rhs.m_Top; }


//////////////////////////////////////////////////////////////////////////////////////////
// Method:          IntersectionCut
//////////////////////////////////////////////////////////////////////////////////////////
// Description:     If this and the passed in IntRect intersect, this will be modified to
//                  represent the boolean AND of the two. If it doens't intersect, nothing
//                  happens and false is returned.
// Arguments:       The other IntRect to cut against.
// Return value:    Whether an intersection was detected and this was cut down to the AND.

    bool IntersectionCut(const IntRect &rhs);


};

	struct AABB{
		int m_X;
		int m_Y;
		int m_Width;
		int m_Height;
		int m_cX;
		int m_cY;
		double m_Angle;

		AABB(int x, int y, int width, int height, int cx = 0, int cy =0, double angle = 0) :
		    m_X{x}, m_Y{y}, m_Width{width}, m_Height{height}, m_cX{cx}, m_cY(cy), m_Angle{angle} {};
    };

//////////////////////////////////////////////////////////////////////////////////////////
// Class:           SceneMan
//////////////////////////////////////////////////////////////////////////////////////////
// Description:     The singleton manager of all terrain and backgrounds in the RTE.
// Parent(s):       Singleton, Serializable.
// Class history:   12/25/2001 SceneMan created.

class SceneMan : public Singleton<SceneMan>, public Serializable {
	friend class SettingsMan;

//////////////////////////////////////////////////////////////////////////////////////////
// Public member variable, method and friend function declarations

public:

	SerializableClassNameGetter;
	SerializableOverrideMethods;


//////////////////////////////////////////////////////////////////////////////////////////
// Constructor:     SceneMan
//////////////////////////////////////////////////////////////////////////////////////////
// Description:     Constructor method used to instantiate a SceneMan object in system
//                  memory. Create() should be called before using the object.
// Arguments:       None.

	SceneMan();


//////////////////////////////////////////////////////////////////////////////////////////
// Destructor:      ~SceneMan
//////////////////////////////////////////////////////////////////////////////////////////
// Description:     Destructor method used to clean up a SceneMan object before deletion
//                  from system memory.
// Arguments:       None.

	~SceneMan();


//////////////////////////////////////////////////////////////////////////////////////////
// Method:          Create
//////////////////////////////////////////////////////////////////////////////////////////
// Description:     Makes the SceneMan object ready for use.
// Arguments:       A string with the filepath to a Reader file from screen this SceneMan's
//                  data should be created.
// Return value:    An error return value signaling sucess or any particular failure.
//                  Anything below 0 is an error signal.

	int Create(std::string readerFile);


//////////////////////////////////////////////////////////////////////////////////////////
// Method:          SetDefaultSceneName
//////////////////////////////////////////////////////////////////////////////////////////
// Description:     Sets the instance name of the default Scene to be loaded if nothing
//                  else is available.
// Arguments:       The default scene instance name.
// Return value:    None.

    void SetDefaultSceneName(std::string defaultSceneName) { m_DefaultSceneName = defaultSceneName; }


//////////////////////////////////////////////////////////////////////////////////////////
// Method:          GetDefaultSceneName
//////////////////////////////////////////////////////////////////////////////////////////
// Description:     Gets the name of the default A to be loaded if nothing
//                  else is available.
// Arguments:       None.
// Return value:    The default Scene instance name.

    std::string GetDefaultSceneName() const { return m_DefaultSceneName; }


//////////////////////////////////////////////////////////////////////////////////////////
// Method:  LoadScene
//////////////////////////////////////////////////////////////////////////////////////////
// Description:     Actually loads a new Scene into memory. has to be done before using
//                  this object.
// Arguments:       The instance of the Scene, ownership IS transferred!
//                  Whether the scene should actually apply all its SceneObject:s placed
//                  in its definition.
// Return value:    An error return value signaling sucess or any particular failure.
//                  Anything below 0 is an error signal.

	int LoadScene(Scene *pNewScene, bool placeObjects = true, bool placeUnits = true);


//////////////////////////////////////////////////////////////////////////////////////////
// Method:  SetSceneToLoad
//////////////////////////////////////////////////////////////////////////////////////////
// Description:     Stores a Scene reference to be loaded later into the SceneMan.
// Arguments:       The instance reference of the Scene, ownership IS NOT (!!) transferred!
//                  Whether the scene should actually apply all its SceneObject:s placed
//                  in its definition.
// Return value:    None.

	void SetSceneToLoad(const Scene *pLoadScene, bool placeObjects = true, bool placeUnits = true) { m_pSceneToLoad = pLoadScene; m_PlaceObjects = placeObjects; m_PlaceUnits = placeUnits; }


//////////////////////////////////////////////////////////////////////////////////////////
// Method:  SetSceneToLoad
//////////////////////////////////////////////////////////////////////////////////////////
// Description:     Sets a scene to load later, by preset name.
// Arguments:       The name of the Scene preset instance to load.
//                  Whether the scene should actually apply all its SceneObject:s placed
//                  in its definition.
// Return value:    An error return value signaling sucess or any particular failure.
//                  Anything below 0 is an error signal.

	int SetSceneToLoad(std::string sceneName, bool placeObjects = true, bool placeUnits = true);


//////////////////////////////////////////////////////////////////////////////////////////
// Method:  GetSceneToLoad
//////////////////////////////////////////////////////////////////////////////////////////
// Description:     Gets the stored Scene reference to be loaded later into the SceneMan.
// Arguments:       None.
// Return value:    The instance reference of the Scene, ownership IS NOT (!!) transferred!

	const Scene * GetSceneToLoad() { return m_pSceneToLoad; }


//////////////////////////////////////////////////////////////////////////////////////////
// Method:  LoadScene
//////////////////////////////////////////////////////////////////////////////////////////
// Description:     Actually loads the Scene set to be loaded in SetSceneToLoad.
// Arguments:       None.
// Return value:    An error return value signaling sucess or any particular failure.
//                  Anything below 0 is an error signal.

	int LoadScene();


//////////////////////////////////////////////////////////////////////////////////////////
// Method:  LoadScene
//////////////////////////////////////////////////////////////////////////////////////////
// Description:     Loads a Scene right now, by preset name.
// Arguments:       The name of the Scene preset instance to load.
//                  Whether the scene should actually apply all its SceneObject:s placed
//                  in its definition.
//                  Whether the scene should actually deploy all units placed in its definition.
// Return value:    An error return value signaling sucess or any particular failure.
//                  Anything below 0 is an error signal.

	int LoadScene(std::string sceneName, bool placeObjects = true, bool placeUnits = true);


//////////////////////////////////////////////////////////////////////////////////////////
// Method:  LoadScene
//////////////////////////////////////////////////////////////////////////////////////////
// Description:     Loads a Scene right now, by preset name.
// Arguments:       The name of the Scene preset instance to load.
//                  Whether the scene should actually apply all its SceneObject:s placed
//                  in its definition.
// Return value:    An error return value signaling sucess or any particular failure.
//                  Anything below 0 is an error signal.

	int LoadScene(std::string sceneName, bool placeObjects = true) { return LoadScene(sceneName, placeObjects, true); }


//////////////////////////////////////////////////////////////////////////////////////////
// Method:  Reset
//////////////////////////////////////////////////////////////////////////////////////////
// Description:     Resets the entire SceneMan, including its inherited members, to
//                  their default settings or values.
// Arguments:       None.
// Return value:    None.

	void Reset() override { Clear(); }


//////////////////////////////////////////////////////////////////////////////////////////
// Method:          Destroy
//////////////////////////////////////////////////////////////////////////////////////////
// Description:     Destroys and resets (through Clear()) the SceneMan object.
// Arguments:       None.
// Return value:    None.

    void Destroy();


//////////////////////////////////////////////////////////////////////////////////////////
// Method:          GetScene
//////////////////////////////////////////////////////////////////////////////////////////
// Description:     Gets the currently loaded scene, if any.
// Arguments:       None.
// Return value:    The scene, ownership IS NOT TRANSFERRED!

    Scene * GetScene() const { return m_pCurrentScene; }


//////////////////////////////////////////////////////////////////////////////////////////
// Method:          GetSceneDim
//////////////////////////////////////////////////////////////////////////////////////////
// Description:     Gets the total dimensions (width and height) of the scene, in pixels.
// Arguments:       None.
// Return value:    A Vector describing the scene dimensions.

    Vector GetSceneDim() const;


//////////////////////////////////////////////////////////////////////////////////////////
// Method:          GetSceneWidth
//////////////////////////////////////////////////////////////////////////////////////////
// Description:     Gets the total width of the scene, in pixels.
// Arguments:       None.
// Return value:    An int describing the scene width.

    int GetSceneWidth() const;


//////////////////////////////////////////////////////////////////////////////////////////
// Method:          GetSceneHeight
//////////////////////////////////////////////////////////////////////////////////////////
// Description:     Gets the total height of the scene, in pixels.
// Arguments:       None.
// Return value:    An int describing the scene width.

    int GetSceneHeight() const;


//////////////////////////////////////////////////////////////////////////////////////////
// Method:          GetMaterialPalette
//////////////////////////////////////////////////////////////////////////////////////////
// Description:     Gets access to the whole material palette array of 256 entries.
// Arguments:       None.
// Return value:    A const reference to the material palette array.

<<<<<<< HEAD
	const robin_hood::unordered_map<MID, Material *>& GetMaterialPalette() { return m_apMatPalette; }
=======
	const std::array<Material *, c_PaletteEntriesNumber> & GetMaterialPalette() const { return m_apMatPalette; }
>>>>>>> 59b8fb57


//////////////////////////////////////////////////////////////////////////////////////////
// Method:          GetMaterial
//////////////////////////////////////////////////////////////////////////////////////////
// Description:     Gets a specific material by name. Ownership is NOT transferred!
// Arguments:       The string name of the Material to get.
// Return value:    A pointer to the requested material, or 0 if no material with that
//                  name was found.

    Material const * GetMaterial(const std::string &matName);


//////////////////////////////////////////////////////////////////////////////////////////
// Method:          GetMaterialFromID
//////////////////////////////////////////////////////////////////////////////////////////
// Description:     Gets a specific material from the material palette. Ownership is NOT
//                  transferred!
// Arguments:       The unsigned char index specifying screen material to get (0-255).
// Return value:    A reference to the requested material. OWNERSHIP IS NOT TRANSFERRED!

    Material const * GetMaterialFromID(uint32_t screen) const;

//////////////////////////////////////////////////////////////////////////////////////////
// Method:          SceneWrapsX
//////////////////////////////////////////////////////////////////////////////////////////
// Description:     Indicates whether the scene wraps its scrolling around the X axis.
// Arguments:       None.
// Return value:    Whether the scene wraps around the X axis or not.

    bool SceneWrapsX() const;


//////////////////////////////////////////////////////////////////////////////////////////
// Method:          SceneWrapsY
//////////////////////////////////////////////////////////////////////////////////////////
// Description:     Indicates whether the scene wraps its scrolling around the Y axis.
// Arguments:       None.
// Return value:    Whether the scene wraps around the Y axis or not.

    bool SceneWrapsY() const;


//////////////////////////////////////////////////////////////////////////////////////////
// Method:          GetOffset
//////////////////////////////////////////////////////////////////////////////////////////
// Description:     Gets the offset (scroll position) of the terrain.
// Arguments:       None.
// Return value:    A Vector describing the offset (scroll) of the terrain in pixels.

    Vector GetOffset(int screen = 0) const { return m_Offset[screen]/* - m_DeltaOffset*/; }


//////////////////////////////////////////////////////////////////////////////////////////
// Method:          GetOffsetX
//////////////////////////////////////////////////////////////////////////////////////////
// Description:     Gets the horizontal offset (scroll position) of the terrain.
// Arguments:       None.
// Return value:    A long describing the horizontal offset (scroll) of the terrain in
//                  pixels.

    long GetOffsetX(int screen = 0) const { return m_Offset[screen].m_X; }


//////////////////////////////////////////////////////////////////////////////////////////
// Method:          GetOffsetY
//////////////////////////////////////////////////////////////////////////////////////////
// Description:     Gets the vertical offset (scroll position) of the terrain.
// Arguments:       None.
// Return value:    A long describing the vertical offset (scroll) of the terrain in
//                  pixels.

    long GetOffsetY(int screen = 0) const { return m_Offset[screen].m_Y; }


//////////////////////////////////////////////////////////////////////////////////////////
// Method:          GetDeltaOffset
//////////////////////////////////////////////////////////////////////////////////////////
// Description:     Gets the difference in current offset and that of the Update() before.
// Arguments:       None.
// Return value:    A Vector describing the delta offset in pixels.

    const Vector & GetDeltaOffset(int screen = 0) const { return m_DeltaOffset[screen]; }


//////////////////////////////////////////////////////////////////////////////////////////
// Method:          GetScreenOcclusion
//////////////////////////////////////////////////////////////////////////////////////////
// Description:     Gets the amount that a specific screen is occluded by a GUI panel or
//                  something of the sort. This will affect how the scroll target
//                  translates into the offset of the screen, in order to keep the target
//                  centered on the screen.
// Arguments:       Which screen you want to get the occlusion value of.
// Return value:    A Vector that indicates the amount of occlusion of the screen.

    Vector & GetScreenOcclusion(int screen = 0) { return m_ScreenOcclusion[screen]; }


//////////////////////////////////////////////////////////////////////////////////////////
// Method:          GetTerrain
//////////////////////////////////////////////////////////////////////////////////////////
// Description:     Gets the SLTerrain, or 0 if no scene is loaded.
// Arguments:       None.
// Return value:    A pointer to the SLTerrain. Ownership is NOT transferred!

    SLTerrain * GetTerrain();


//////////////////////////////////////////////////////////////////////////////////////////
// Method:          GetMOColorBitmap
//////////////////////////////////////////////////////////////////////////////////////////
// Description:     Gets the bitmap of the intermediary collection SceneLayer that all
//                  MovableObject:s draw themselves onto before it itself gets drawn onto
//                  the screen back buffer.
// Arguments:       None.
// Return value:    A BITMAP pointer to the MO bitmap. Ownership is NOT transferred!

	/// <summary>
	/// Gets the intermediary collection texture that all MOs draw themselves
	/// onto before it gets drawn to the screen.
	/// This is a render texture!
	/// </summary>
	/// <returns>
	/// Shared pointer to the MOColorTexture.
	/// </returns>
	std::shared_ptr<Texture> GetMOColorTexture() const;


	/// <summary>
	/// Gets the debug texture, only vaild if building with DEBUG_BUILD
	/// </summary>
	/// <reutrns>
	/// shared pointer to the debug texture
	/// </returns>
	std::shared_ptr<Texture> GetDebugTexture() const;

	/// <summary>
	/// Gets the Texture that all MOs draw their current MOID onto.
	/// This is a render Texture!
	/// </summary>
	/// <returns>
	/// Shared pointer to rhe MOID Texture
	/// </returns>
	std::shared_ptr<Texture> GetMOIDTexture() const;

// TEMP!
//////////////////////////////////////////////////////////////////////////////////////////
// Method:          MOIDClearCheck
//////////////////////////////////////////////////////////////////////////////////////////
// Description:     Makes sure the MOID bitmap layer is completely of NoMOID color.
//                  If found to be not, dumps MOID layer and the FG actor color layer for
//                  debugging.
// Arguments:       None.
// Return value:    Was it clear?

    bool MOIDClearCheck();


//////////////////////////////////////////////////////////////////////////////////////////
// Method:          GetLayerDrawMode
//////////////////////////////////////////////////////////////////////////////////////////
// Description:     Gets the current drawing mode of the SceneMan.
// Arguments:       None.
// Return value:    The current layer draw mode, see the LayerDrawMode enumeration for the
//                  different possible mode settings.

    int GetLayerDrawMode() const { return m_LayerDrawMode; }


//////////////////////////////////////////////////////////////////////////////////////////
// Method:          GetTerrMatter
//////////////////////////////////////////////////////////////////////////////////////////
// Description:     Gets a specific pixel from the total material representation of
//                  this Scene. LockScene() must be called before using this method.
// Arguments:       The X and Y coordinates of screen material pixel to get.
// Return value:    An unsigned char specifying the requested pixel's material index.

    MID GetTerrMatter(int pixelX, int pixelY);


//////////////////////////////////////////////////////////////////////////////////////////
// Method:          GetMOIDPixel
//////////////////////////////////////////////////////////////////////////////////////////
// Description:     Gets a MOID from pixel coordinates in the Scene. LockScene() must be
//                  called before using this method.
// Arguments:       The X and Y coordinates of screen Scene pixel to get the MO from.
// Return value:    The MOID currently at the specified pixel location.

    MOID GetMOIDPixel(int pixelX, int pixelY);


//////////////////////////////////////////////////////////////////////////////////////////
// Method:          GetGlobalAcc
//////////////////////////////////////////////////////////////////////////////////////////
// Description:     Gets the global acceleration (in m/s^2) that is applied to all movable
//                  objects' velocities during every frame. Typically models gravity.
// Arguments:       None.
// Return value:    A Vector describing the global acceleration.

    Vector GetGlobalAcc() const;


//////////////////////////////////////////////////////////////////////////////////////////
// Method:          GetOzPerKg
//////////////////////////////////////////////////////////////////////////////////////////
// Description:     Gets how many Ounces there are in a metric Kilogram
// Arguments:       None.
// Return value:    A float describing the Oz/Kg ratio.

    float GetOzPerKg() const { return 35.27396; }
        
    
//////////////////////////////////////////////////////////////////////////////////////////
// Method:          GetKgPerOz
//////////////////////////////////////////////////////////////////////////////////////////
// Description:     Gets how many metric Kilograms there are in an Ounce.
// Arguments:       None.
// Return value:    A float describing the Kg/Oz ratio.

    float GetKgPerOz() const { return 0.02834952; }


//////////////////////////////////////////////////////////////////////////////////////////
// Method:          SetLayerDrawMode
//////////////////////////////////////////////////////////////////////////////////////////
// Description:     Sets the drawing mode of the SceneMan, to easily view what's going on
//                  in the different internal SceneLayer:s.
// Arguments:       The layer mode to draw in, see the LayerDrawMode enumeration for the
//                  different possible settings.
// Return value:    None.

    void SetLayerDrawMode(int mode) { m_LayerDrawMode = mode; }


//////////////////////////////////////////////////////////////////////////////////////////
// Method:          SetOffset
//////////////////////////////////////////////////////////////////////////////////////////
// Description:     Sets the offset (scroll position) of the terrain.
// Arguments:       Two longs that specify the new offset values.
//                  Which screen you want to set the offset of.
// Return value:    None.

    void SetOffset(const long offsetX, const long offsetY, int screen = 0);


//////////////////////////////////////////////////////////////////////////////////////////
// Method:          SetOffset
//////////////////////////////////////////////////////////////////////////////////////////
// Description:     Sets the offset (scroll position) of the terrain.
// Arguments:       A Vector that specifies the new offset.
//                  Which screen you want to set the offset of.
// Return value:    None.

    void SetOffset(const Vector &offset, int screen = 0) { m_Offset[screen] = offset.GetFloored(); CheckOffset(screen); }


//////////////////////////////////////////////////////////////////////////////////////////
// Method:          SetOffsetX
//////////////////////////////////////////////////////////////////////////////////////////
// Description:     Sets the horizontal offset (scroll position) of the terrain.
// Arguments:       A long that specifies the new horizontal offset value.
//                  Which screen you want to set the offset of.
// Return value:    None.

    void SetOffsetX(const long offsetX, int screen = 0) { m_Offset[screen].m_X = offsetX; CheckOffset(screen); }


//////////////////////////////////////////////////////////////////////////////////////////
// Method:          SetOffsetY
//////////////////////////////////////////////////////////////////////////////////////////
// Description:     Sets the vertical offset (scroll position) of the terrain.
// Arguments:       A long that specifies the new vertical offset value.
//                  Which screen you want to set the offset of.
// Return value:    None.

    void SetOffsetY(const long offsetY, int screen = 0) { m_Offset[screen].m_Y = offsetY; CheckOffset(screen); }


//////////////////////////////////////////////////////////////////////////////////////////
// Method:          SetScroll
//////////////////////////////////////////////////////////////////////////////////////////
// Description:     Sets the offset (scroll position) of the terrain to center on
//                  specific world coordinates. If the coordinate to center on is close
//                  to the terrain border edges, the view will not scroll outside the
//                  borders.
// Arguments:       A Vector that specifies the coordinates to center the terrain scroll
//                  on.
//                  Which screen you want to set the offset of.
// Return value:    None.

    void SetScroll(const Vector &center, int screen = 0);


//////////////////////////////////////////////////////////////////////////////////////////
// Method:          SetScreenTeam
//////////////////////////////////////////////////////////////////////////////////////////
// Description:     Sets the team associated with a specific screen
// Arguments:       Which screen you want to set the team of.
//                  The team to set it to.
// Return value:    None.

    void SetScreenTeam(int screen, int team) { m_ScreenTeam[screen] = team; }


//////////////////////////////////////////////////////////////////////////////////////////
// Method:          SetScreenOcclusion
//////////////////////////////////////////////////////////////////////////////////////////
// Description:     Sets the amount that a specific screen is occluded by a GUI panel or
//                  something of the sort. This will affect how the scroll target
//                  translates into the offset of the screen, in order to keep the target
//                  centered on the screen.
// Arguments:       A Vector that specifies the amount of occlusion of the screen.
//                  Which screen you want to set the occlusion of.
// Return value:    None.

    void SetScreenOcclusion(const Vector &occlusion, int screen = 0) { m_ScreenOcclusion[screen] = occlusion; }


//////////////////////////////////////////////////////////////////////////////////////////
// Method:          SetScrollTarget
//////////////////////////////////////////////////////////////////////////////////////////
// Description:     Interpolates a smooth scroll of the view from wherever it is now,
//                  towards centering on a new scroll target over time.
// Arguments:       The new target vector in *scene coordinates*.
//                  The normalized speed at screen the view scrolls. 0 being no movement,
//                  and 1.0 being instant movement to the target in one frame.
//                  Whether the target was wrapped around the scene this frame or not.
//                  Which screen you want to set the offset of.
// Return value:    None.

    void SetScrollTarget(const Vector &targetCenter,
                         float speed = 0.1,
                         bool targetWrapped = false,
                         int screen = 0);


//////////////////////////////////////////////////////////////////////////////////////////
// Method:          GetScreenTeam
//////////////////////////////////////////////////////////////////////////////////////////
// Description:     Gets the team associated with a specific screen
// Arguments:       Which screen you want to get the team of.
// Return value:    The team associated with that team.

    int GetScreenTeam(int screen) { return m_ScreenTeam[screen]; }


//////////////////////////////////////////////////////////////////////////////////////////
// Method:          GetScrollTarget
//////////////////////////////////////////////////////////////////////////////////////////
// Description:     Gets the currently set scroll target, screen is where the center of the
//                  specific screen is trying to line up with.
// Arguments:       Which screen to get the target for.
// Return value:    Current target vector in *scene coordinates*.

	const Vector & GetScrollTarget(int screen = 0) const;



//////////////////////////////////////////////////////////////////////////////////////////
// Method:          TargetDistanceScalar
//////////////////////////////////////////////////////////////////////////////////////////
// Description:     Calculates a scalar of how distant a certain point in the world is
//                  from the currently closest scroll target of all active screens.
// Arguments:       Which world coordinate point to check distance to/from.
// Return value:    A normalized scalar representing the distance between the closest
//                  scroll target of all active screens, to the passed in point. 0 means
//                  it's the point is within half a screen's width of the target, and
//                  1.0 means it's on the clear opposite side of the scene.

    float TargetDistanceScalar(Vector point);


//////////////////////////////////////////////////////////////////////////////////////////
// Method:          CheckOffset
//////////////////////////////////////////////////////////////////////////////////////////
// Description:     Makes sure the current offset won't create a view of outside the scene.
//                  If that is found to be the case, the offset is corrected so that the
//                  view rectangle is as close to the old offset as possible, but still
//                  entirely within the scene world.
// Arguments:       Which screen you want to set the offset of.
// Return value:    None.

    void CheckOffset(int screen = 0);

/*
//////////////////////////////////////////////////////////////////////////////////////////
// Method:          IsScrolling
//////////////////////////////////////////////////////////////////////////////////////////
// Description:     Indicates whether the view is currently doing a scroll interpolation
//                  animation, or not.
// Arguments:       None.
// Return value:    Whether currently scrolling or not.

    bool IsScrolling() { return m_ScrollTimeLeft != 0; }
*/

//////////////////////////////////////////////////////////////////////////////////////////
// Method:          LockScene
//////////////////////////////////////////////////////////////////////////////////////////
// Description:     Locks all dynamic internal scene bitmaps so that manipulaitons of the
//                  scene's color and matter representations can take place.
//                  Doing it in a separate method like this is more efficient because
//                  many bitmap manipulaitons can be performed between a lock and unlock.
//                  UnlockScene() should always be called after accesses are completed.
// Arguments:       None.
// Return value:    None.

    void LockScene();


//////////////////////////////////////////////////////////////////////////////////////////
// Method:          UnlockScene
//////////////////////////////////////////////////////////////////////////////////////////
// Description:     Unlocks the scene's bitmaps and prevents access to display memory.
//                  Doing it in a separate method like this is more efficient because
//                  many bitmap accesses can be performed between a lock and an unlock.
//                  UnlockScene() should only be called after LockScene().
// Arguments:       None.
// Return value:    None.

    void UnlockScene();


//////////////////////////////////////////////////////////////////////////////////////////
// Method:          SceneIsLocked
//////////////////////////////////////////////////////////////////////////////////////////
// Description:     Indicates whether the entire scene is currently locked or not.
// Arguments:       None.
// Return value:    Whether the entire scene is currently locked or not.

    bool SceneIsLocked() const;


//////////////////////////////////////////////////////////////////////////////////////////
// Method:          RegisterMOIDDrawing
//////////////////////////////////////////////////////////////////////////////////////////
// Description:     Registers an area of the MOID layer to be cleared upon finishing this
//                  sim update. Should be done every time anything is drawn the MOID layer.
// Arguments:       The coordinates of the new area on the MOID layer to clear upon the
//                  end of this sim update.
// Return value:    None.

    void RegisterMOIDDrawing(int left, int top, int right, int bottom) { m_MOIDDrawings.push_back(IntRect(left, top, right, bottom)); }


//////////////////////////////////////////////////////////////////////////////////////////
// Method:          RegisterMOIDDrawing
//////////////////////////////////////////////////////////////////////////////////////////
// Description:     Registers an area of the MOID layer to be cleared upon finishing this
//                  sim update. Should be done every time anything is drawn the MOID layer.
// Arguments:       The center coordinates and a radius around it of the new area on the
//                  MOID layer to clear upon the end of this sim update.
// Return value:    None.
  
    void RegisterMOIDDrawing(const Vector &center, float radius);


//////////////////////////////////////////////////////////////////////////////////////////
// Method:          ClearAllMOIDDrawings
//////////////////////////////////////////////////////////////////////////////////////////
// Description:     Clears all registered drawn areas of the MOID layer to the g_NoMOID
//                  color and clears the registrations too. Should be done each sim update.
// Arguments:       None.
// Return value:    None.

    void ClearAllMOIDDrawings();


//////////////////////////////////////////////////////////////////////////////////////////
// Method:          ClearMOIDRect
//////////////////////////////////////////////////////////////////////////////////////////
// Description:     Resets a specific rectangle of the scene's MOID layer to not contain
//                  any MOID data anymore. Sets it all to NoMOID. Will take care of wrapping.
// Arguments:       The coordinates of the rectangle to be reset to NoMOID.
// Return value:    None.

    void ClearMOIDRect(int left, int top, int right, int bottom);


//////////////////////////////////////////////////////////////////////////////////////////
// Method:          WillPenetrate
//////////////////////////////////////////////////////////////////////////////////////////
// Description:     Test whether a pixel of the scene would be knocked loose and
//                  turned into a MO by another particle of a certain material going at a
//                  certain velocity. Scene needs to be locked to do this!
// Arguments:       The X and Y coords of the scene pixel that is collided with.
//                  The velocity of the incoming particle.
//                  The mass of the incoming particle.
// Return value:    A bool indicating wether the scene pixel would be knocked loose or
//                  not. If the pixel location specified happens to be of the air
//                  material (0) false will be returned here.

    bool WillPenetrate(const int posX,
                       const int posY,
                       const Vector &velocity,
                       const float mass) { return WillPenetrate(posX, posY, velocity * mass); }


//////////////////////////////////////////////////////////////////////////////////////////
// Method:          WillPenetrate
//////////////////////////////////////////////////////////////////////////////////////////
// Description:     Test whether a pixel of the scene would be knocked loose and
//                  turned into a MO by a certian impulse force. Scene needs to be locked
//                  to do this!
// Arguments:       The X and Y coords of the scene pixel that is collided with.
//                  The impulse force vector, in Kg * m/s.
// Return value:    A bool indicating wether the scene pixel would be knocked loose or
//                  not. If the pixel location specified happens to be of the air
//                  material (0) false will be returned here.

    bool WillPenetrate(const int posX,
                       const int posY,
                       const Vector &impulse);


//////////////////////////////////////////////////////////////////////////////////////////
// Method:          TryPenetrate
//////////////////////////////////////////////////////////////////////////////////////////
// Description:     Calculate whether a pixel of the scene would be knocked loose and
//                  turned into a MO by another particle of a certain material going at a
//                  certain velocity. If so, the incoming particle will knock loose the
//                  specified pixel in the scene and momentarily take its place.
//                  Scene needs to be locked to do this!
// Arguments:       The X and Y coord of the scene pixel that is to be collided with.
//                  The impulse force exerted on the terrain pixel. If this magnitude
//                  exceeds the strength threshold of the material of the terrain pixel
//                  hit, the terrain pixel will be knocked loose an turned into an MO.
//                  The velocity of the the point hitting the terrain here.
//                  A float reference screen will be set to the factor with screen to
//                  multiply the collision velocity to get the resulting retardation 
//                  (negative acceleration) that occurs when a penetration happens.
//                  The normalized probability ratio between 0.0 and 1.0 that determines
//                  the chance of a penetration to remove a pixel from the scene and
//                  thus replace it with and air pixel. 1.0 = always, 0.0 = never.
//                  How many consecutive penetrations in a row immediately before this try.
//					The size of the area to look for orphaned terrain elements.
//					Max area or orphaned area to remove.
//					Orphan area removal trigger rate.
// Return value:    A bool indicating wether the scene pixel was knocked loose or not.
//                  If the pixel location specified happens to be of the air material (0)
//                  false will be returned here.

    bool TryPenetrate(const int posX,
                      const int posY,
                      const Vector &impulse,
                      const Vector &velocity,
                      float &retardation,
                      const float airRatio,
                      const int numPenetrations = 0,
					  const int removeOrphansRadius = 0,
					  const int removeOrphansMaxArea = 0,
					  const float removeOrphansRate = 0.0);


//////////////////////////////////////////////////////////////////////////////////////////
// Method:          RemoveOrphans
//////////////////////////////////////////////////////////////////////////////////////////
// Description:     Returns the area of an orphaned region at specified coordinates. 
// Arguments:       Coordinates to check for region, whether the orphaned region should be converted into MOPixels and region removed.
//					Area of orphaned object calculated during recursve function call to check if we're out of limits
//					Size of the are to look for orphaned objects
//					Max area of orphaned object to remove
//					Whether to actually remove orphaned pixels or not
//					Whether to clear internal terrain tracking bitmap or not
// Return value:    The area of orphaned region at posX,posY

    int RemoveOrphans(int posX, int posY, int radius, int maxArea, bool remove = false);

//////////////////////////////////////////////////////////////////////////////////////////
// Method:          RemoveOrphans
//////////////////////////////////////////////////////////////////////////////////////////
// Description:     Returns the area of an orphaned region at specified coordinates. 
// Arguments:       Coordinates to check for region, whether the orphaned region should be converted into MOPixels and region removed.
//					Coordinates of initial terrain penetration to check, which serves as a center of orphaned object detection.
//					Area of orphaned object calculated during recursve function call to check if we're out of limits
//					Size of the are to look for orphaned objects
//					Max area of orphaned object to remove
//					Whether to actually remove orphaned pixels or not
//					Whether to clear internal terrain tracking bitmap or not
// Return value:    The area of orphaned region at posX,posY

    int RemoveOrphans(int posX,
					  int posY,
					  int centerPosX,
					  int centerPosY,
					  int accumulatedArea,
					  int radius,
					  int maxArea,
					  bool remove = false);

//////////////////////////////////////////////////////////////////////////////////////////
// Method:          MakeAllUnseen
//////////////////////////////////////////////////////////////////////////////////////////
// Description:     Sets one team's view of the scene to be unseen, using a generated map
//                  of a specific resolution chunkiness.
// Arguments:       The dimensions of the pixels that should make up the unseen layer.
//                  The team we're talking about.
// Return value:    None.

    void MakeAllUnseen(Vector pixelSize, const int team);


//////////////////////////////////////////////////////////////////////////////////////////
// Method:          MakeAllSeen
//////////////////////////////////////////////////////////////////////////////////////////
// Description:     Sets one team's view of the scene to be all seen.
// Arguments:       The team we're talking about.
// Return value:    None.

    void MakeAllSeen(const int team);


//////////////////////////////////////////////////////////////////////////////////////////
// Method:          LoadUnseenLayer
//////////////////////////////////////////////////////////////////////////////////////////
// Description:     Loads a bitmap from file and use it as the unseen layer for a team.
// Arguments:       The path to the bitmap to use as the unseen layer.
//                  Which team we're talking about.
// Return value:    Whether the loading was successful or not.

    bool LoadUnseenLayer(std::string bitmapPath, const int team);


//////////////////////////////////////////////////////////////////////////////////////////
// Method:          AnythingUnseen
//////////////////////////////////////////////////////////////////////////////////////////
// Description:     Tells whether a team has anything still unseen on the scene.
// Arguments:       The team we're talking about.
// Return value:    A bool indicating whether that team has anyhting yet unseen.

    bool AnythingUnseen(const int team);


//////////////////////////////////////////////////////////////////////////////////////////
// Method:          GetUnseenResolution
//////////////////////////////////////////////////////////////////////////////////////////
// Description:     Shows what the resolution factor of the unseen map to the entire Scene
//                  is, in both axes.
// Arguments:       The team we're talking about.
// Return value:    A vector witht he factors in each element representing the factors.

    Vector GetUnseenResolution(const int team) const;


//////////////////////////////////////////////////////////////////////////////////////////
// Method:          IsUnseen
//////////////////////////////////////////////////////////////////////////////////////////
// Description:     Checks whether a pixel is in an unseen area on of a specific team.
// Arguments:       The X and Y coords of the scene pixel that is to be checked.
//                  The team we're talking about.
// Return value:    A bool indicating whether that point is yet unseen.

    bool IsUnseen(const int posX, const int posY, const int team);


//////////////////////////////////////////////////////////////////////////////////////////
// Method:          RevealUnseen
//////////////////////////////////////////////////////////////////////////////////////////
// Description:     Reveals a pixel on the unseen map for a specific team, if there is any.
// Arguments:       The X and Y coord of the scene pixel that is to be revealed.
//                  The team to reveal for.
// Return value:    A bool indicating whether there was an unseen pixel revealed there.

    bool RevealUnseen(const int posX, const int posY, const int team);


//////////////////////////////////////////////////////////////////////////////////////////
// Method:          RestoreUnseen
//////////////////////////////////////////////////////////////////////////////////////////
// Description:     Hides a pixel on the unseen map for a specific team, if there is any.
// Arguments:       The X and Y coord of the scene pixel that is to be revealed.
//                  The team to hide for.
// Return value:    A bool indicating whether there was a seen pixel hidden there.

    bool RestoreUnseen(const int posX, const int posY, const int team);


//////////////////////////////////////////////////////////////////////////////////////////
// Method:          RevealUnseenBox
//////////////////////////////////////////////////////////////////////////////////////////
// Description:     Reveals a box on the unseen map for a specific team, if there is any.
// Arguments:       The X and Y coords of the upper left corner of the box to be revealed.
//                  The width and height of the box to be revealed, in scene units (pixels)
//                  The team to reveal for.
// Return value:    None.

    void RevealUnseenBox(const int posX, const int posY, const int width, const int height, const int team);


//////////////////////////////////////////////////////////////////////////////////////////
// Method:          RestoreUnseenBox
//////////////////////////////////////////////////////////////////////////////////////////
// Description:     Restores a box on the unseen map for a specific team, if there is any.
// Arguments:       The X and Y coords of the upper left corner of the box to be revealed.
//                  The width and height of the box to be restored, in scene units (pixels)
//                  The team to restore for.
// Return value:    None.

    void RestoreUnseenBox(const int posX, const int posY, const int width, const int height, const int team);


//////////////////////////////////////////////////////////////////////////////////////////
// Method:          CastUnseenRay
//////////////////////////////////////////////////////////////////////////////////////////
// Description:     Traces along a vector and reveals or hides pixels on the unseen layer of a team
//                  as long as the accumulated material strengths traced through the terrain
//                  don't exceed a specific value.
// Arguments:       The team to see for.
//                  The starting position.
//                  The vector to trace along.
//                  A Vector that will be set to the position of where the sight ray was
//                  terminated. If it reached the end, it will be set to the end of the ray.
//                  The material strength limit where 
//                  For every pixel checked along the line, how many to skip between them
//                  for optimization reasons. 0 = every pixel is checked.
//					Whether the ray should reveal or restore unseen layer
// Return value:    Whether any unseen pixels were revealed as a result of this seeing.

	bool CastUnseenRay(int team, const Vector &start, const Vector &ray, Vector &endPos, int strengthLimit, int skip, bool reveal);


//////////////////////////////////////////////////////////////////////////////////////////
// Method:          CastSeeRay
//////////////////////////////////////////////////////////////////////////////////////////
// Description:     Traces along a vector and reveals pixels on the unseen layer of a team
//                  as long as the accumulated material strengths traced through the terrain
//                  don't exceed a specific value.
// Arguments:       The team to see for.
//                  The starting position.
//                  The vector to trace along.
//                  A Vector that will be set to the position of where the sight ray was
//                  terminated. If it reached the end, it will be set to the end of the ray.
//                  The material strength limit where 
//                  For every pixel checked along the line, how many to skip between them
//                  for optimization reasons. 0 = every pixel is checked.
// Return value:    Whether any unseen pixels were revealed as a result of this seeing.

    bool CastSeeRay(int team, const Vector &start, const Vector &ray, Vector &endPos, int strengthLimit, int skip = 0);

//////////////////////////////////////////////////////////////////////////////////////////
// Method:          CastUnseeRay
//////////////////////////////////////////////////////////////////////////////////////////
// Description:     Traces along a vector and hides pixels on the unseen layer of a team
//                  as long as the accumulated material strengths traced through the terrain
//                  don't exceed a specific value.
// Arguments:       The team to see for.
//                  The starting position.
//                  The vector to trace along.
//                  A Vector that will be set to the position of where the sight ray was
//                  terminated. If it reached the end, it will be set to the end of the ray.
//                  The material strength limit where 
//                  For every pixel checked along the line, how many to skip between them
//                  for optimization reasons. 0 = every pixel is checked.
// Return value:    Whether any unseen pixels were revealed as a result of this seeing.

	bool CastUnseeRay(int team, const Vector &start, const Vector &ray, Vector &endPos, int strengthLimit, int skip = 0);




//////////////////////////////////////////////////////////////////////////////////////////
// Method:          CastMaterialRay
//////////////////////////////////////////////////////////////////////////////////////////
// Description:     Traces along a vector and gets the location of the first encountered
//                  pixel of a specific material in the terrain.
// Arguments:       The starting position.
//                  The vector to trace along.
//                  The material ID to look for.
//                  A reference to the vector screen will be filled out with the absolute
//                  location of the found terrain pixel of the above material.
//                  For every pixel checked along the line, how many to skip between them
//                  for optimization reasons. 0 = every pixel is checked.
//                  Whetehr the ray should wrap around the scene if it crosses a seam.
// Return value:    Whether the material was found along the ray. If not, the fourth
//                  parameter will not have been altered (and may still not be 0!)

    bool CastMaterialRay(const Vector &start, const Vector &ray, unsigned char material, Vector &result, int skip = 0, bool wrap = true);


//////////////////////////////////////////////////////////////////////////////////////////
// Method:          CastMaterialRay
//////////////////////////////////////////////////////////////////////////////////////////
// Description:     Traces along a vector and returns how far along that ray there is an
//                  encounter with a pixel of a specific material in the terrain.
// Arguments:       The starting position.
//                  The vector to trace along.
//                  The material ID to look for.
//                  For every pixel checked along the line, how many to skip between them
//                  for optimization reasons. 0 = every pixel is checked.
// Return value:    How far along, in pixel units, the ray the material pixel was encountered.
//                  If no pixel of the right material was found, < 0 is returned.

    float CastMaterialRay(const Vector &start, const Vector &ray, unsigned char material, int skip = 0);


//////////////////////////////////////////////////////////////////////////////////////////
// Method:          CastNotMaterialRay
//////////////////////////////////////////////////////////////////////////////////////////
// Description:     Traces along a vector and gets the location of the first encountered
//                  pixel that is NOT of a specific material in the scene's terrain.
// Arguments:       The starting position.
//                  The vector to trace along.
//                  The material ID to find something OTHER than.
//                  A reference to the vector screen will be filled out with the absolute
//                  location of the found terrain pixel of the above material.
//                  For every pixel checked along the line, how many to skip between them
//                  for optimization reasons. 0 = every pixel is checked.
//                  Whether to check for MO layer collisions as well, not just terrain.
// Return value:    Whether the a pixel other than the material was found along the ray.
//                  If not, the fourth parameter will not have been altered (and may still not be 0!)

    bool CastNotMaterialRay(const Vector &start, const Vector &ray, unsigned char material, Vector &result, int skip = 0, bool checkMOs = false);


//////////////////////////////////////////////////////////////////////////////////////////
// Method:          CastNotMaterialRay
//////////////////////////////////////////////////////////////////////////////////////////
// Description:     Traces along a vector and returns how far along that ray there is an
//                  encounter with a pixel of OTHER than a specific material in the terrain.
// Arguments:       The starting position.
//                  The vector to trace along.
//                  The material ID to find something OTHER than.
//                  For every pixel checked along the line, how many to skip between them
//                  for optimization reasons. 0 = every pixel is checked.
//                  Whether to check for MO layer collisions as well, not just terrain.
// Return value:    How far along, in pixel units, the ray the pixel of any other material
//                  was encountered. If no pixel of the right material was found, < 0 is returned.

    float CastNotMaterialRay(const Vector &start, const Vector &ray, unsigned char material, int skip = 0, bool checkMOs = false);


//////////////////////////////////////////////////////////////////////////////////////////
// Method:          CastStrengthSumRay
//////////////////////////////////////////////////////////////////////////////////////////
// Description:     Traces along a vector and returns how the sum of all encountered pixels'
//                  material strength values. This will take wrapping into account.
// Arguments:       The starting position.
//                  The ending position.
//                  For every pixel checked along the line, how many to skip between them
//                  for optimization reasons. 0 = every pixel is checked.
//                  A material ID to ignore, IN ADDITION to Air.
// Return value:    The sum of all encountered pixels' material strength vales. So if it was
//                  all Air, then 0 is returned (Air's strength value is 0).

    float CastStrengthSumRay(const Vector &start, const Vector &end, int skip = 0, unsigned char ignoreMaterial = g_MaterialAir);


//////////////////////////////////////////////////////////////////////////////////////////
// Method:          CastMaxStrengthRay
//////////////////////////////////////////////////////////////////////////////////////////
// Description:     Traces along a vector and returns the strongest of all encountered pixels'
//                  material strength values exept doors.
//                  This will take wrapping into account.
// Arguments:       The starting position.
//                  The ending position.
//                  For every pixel checked along the line, how many to skip between them
//                  for optimization reasons. 0 = every pixel is checked.
// Return value:    The max of all encountered pixels' material strength vales. So if it was
//                  all Air, then 0 is returned (Air's strength value is 0).

    float CastMaxStrengthRay(const Vector &start, const Vector &end, int skip);


//////////////////////////////////////////////////////////////////////////////////////////
// Method:          CastStrengthRay
//////////////////////////////////////////////////////////////////////////////////////////
// Description:     Traces along a vector and shows where along that ray there is an
//                  encounter with a pixel of a material with strength more than or equal
//                  to a specific value.
// Arguments:       The starting position.
//                  The vector to trace along.
//                  The strength value of screen any found to be equal or more than will
//                  terminate the ray.
//                  A reference to the vector screen will be filled out with the absolute
//                  location of the found terrain pixel of less than or equal to above strength.
//                  For every pixel checked along the line, how many to skip between them
//                  for optimization reasons. 0 = every pixel is checked.
//                  A material ID to ignore, IN ADDITION to Air.
//                  Whetehr the ray should wrap around the scene if it crosses a seam.
// Return value:    Whether a material of equal or more strength was found along the ray.
//                  If not, the fourth parameter have been set to last position of the ray.

    bool CastStrengthRay(const Vector &start, const Vector &ray, float strength, Vector &result, int skip = 0, unsigned char ignoreMaterial = g_MaterialAir, bool wrap = true);


//////////////////////////////////////////////////////////////////////////////////////////
// Method:          CastWeaknessRay
//////////////////////////////////////////////////////////////////////////////////////////
// Description:     Traces along a vector and shows where along that ray there is an
//                  encounter with a pixel of a material with strength less than or equal
//                  to a specific value.
// Arguments:       The starting position.
//                  The vector to trace along.
//                  The strength value of screen any found to be equal or less than will
//                  terminate the ray.
//                  A reference to the vector screen will be filled out with the absolute
//                  location of the found terrain pixel of less than or equal to above strength.
//                  For every pixel checked along the line, how many to skip between them
//                  for optimization reasons. 0 = every pixel is checked.
//                  Whetehr the ray should wrap around the scene if it crosses a seam.
// Return value:    Whether a material of equal or less strength was found along the ray.
//                  If not, the fourth parameter have been set to last position of the ray.

    bool CastWeaknessRay(const Vector &start, const Vector &ray, float strength, Vector &result, int skip = 0, bool wrap = true);


//////////////////////////////////////////////////////////////////////////////////////////
// Method:          CastMORay
//////////////////////////////////////////////////////////////////////////////////////////
// Description:     Traces along a vector and returns MOID of the first non-ignored
//                  non-NoMOID MO encountered. If a non-air terrain pixel is encountered
//                  first, g_NoMOID will be returned.
// Arguments:       The starting position.
//                  The vector to trace along.
//                  An MOID to ignore. Any child MO's of this MOID will also be ignored.
//                  To enable ignoring of all MOIDs associated with an object of a specific
//                  team which also has team ignoring enabled itself.
//                  A specific material ID to ignore hits with.
//                  Whether to ignore all terrain hits or not.
//                  For every pixel checked along the line, how many to skip between them
//                  for optimization reasons. 0 = every pixel is checked.
// Return value:    The MOID of the hit non-ignored MO, or g_NoMOID if terrain or no MO was hit.

    MOID CastMORay(const Vector &start, const Vector &ray, MOID ignoreMOID = g_NoMOID, int ignoreTeam = Activity::NoTeam, unsigned char ignoreMaterial = 0, bool ignoreAllTerrain = false, int skip = 0);


//////////////////////////////////////////////////////////////////////////////////////////
// Method:          CastFindMORay
//////////////////////////////////////////////////////////////////////////////////////////
// Description:     Traces along a vector and shows where a specific MOID has been found.
// Arguments:       The starting position.
//                  The vector to trace along.
//                  An MOID to find. Any child MO's of this MOID will also be found. ------------ ???
//                  A reference to the vector screen will be filled out with the absolute
//                  location of the found MO pixel of the above MOID.
//                  A specific material ID to ignore hits with.
//                  Whether to ignore all terrain hits or not.
//                  For every pixel checked along the line, how many to skip between them
//                  for optimization reasons. 0 = every pixel is checked.
// Return value:    Whether the target MOID was found along the ray or not.

    bool CastFindMORay(const Vector &start, const Vector &ray, MOID targetMOID, Vector &resultPos, unsigned char ignoreMaterial = 0, bool ignoreAllTerrain = false, int skip = 0);


//////////////////////////////////////////////////////////////////////////////////////////
// Method:          CastObstacleRay
//////////////////////////////////////////////////////////////////////////////////////////
// Description:     Traces along a vector and returns the length of how far the trace went
//                  without hitting any non-ignored terrain material or MOID at all.
// Arguments:       The starting position.
//                  The vector to trace along.
//                  A reference to the vector screen will be filled out with the absolute
//                  location of the first obstacle, or the end of the ray if none was hit.
//                  A reference to the vector screen will be filled out with the absolute
//                  location of the last free position before hitting an obstacle, or the
//                  end of the ray if none was hit. This is only altered if thre are any
//                  free pixels encountered.
//                  An MOID to ignore. Any child MO's of this MOID will also be ignored.
//                  To enable ignoring of all MOIDs associated with an object of a specific
//                  team which also has team ignoring enabled itself.
//                  A specific material ID to ignore hits with.
//                  For every pixel checked along the line, how many to skip between them
//                  for optimization reasons. 0 = every pixel is checked.
// Return value:    How far along, in pixel units, the ray the pixel of any obstacle was
//                  encountered. If no pixel of the right material was found, < 0 is returned.
//                  If an obstacle on the starting position was encountered, 0 is returned.

    float CastObstacleRay(const Vector &start, const Vector &ray, Vector &obstaclePos, Vector &freePos, MOID ignoreMOID = g_NoMOID, int ignoreTeam = Activity::NoTeam, unsigned char ignoreMaterial = 0, int skip = 0);


//////////////////////////////////////////////////////////////////////////////////////////
// Method:          GetLastRayHitPos
//////////////////////////////////////////////////////////////////////////////////////////
// Description:     Gets the abosulte pos of where the last cast ray hit somehting.
// Arguments:       None.
// Return value:    A vector witht he absoltue pos of where the last ray cast hit somehting.

    const Vector & GetLastRayHitPos() { return m_LastRayHitPos; }


//////////////////////////////////////////////////////////////////////////////////////////
// Method:          FindAltitude
//////////////////////////////////////////////////////////////////////////////////////////
// Description:     Calculates the altitide of a certain point above the terrain, measured
//                  in pixels.
// Arguments:       The max altitude you care to check for. 0 Means check the whole scene's height.
//                  The accuracy within screen measurement is acceptable. Higher number
//                  here means less calculation.
// Return value:    The altitude over the terrain, in pixels.

    float FindAltitude(const Vector &from, int max = 0, int accuracy = 0);


//////////////////////////////////////////////////////////////////////////////////////////
// Method:          OverAltitude
//////////////////////////////////////////////////////////////////////////////////////////
// Description:     Calculates the altitide of a certain point above the terrain, measured
//                  in pixels, and then tells if that point is over a certain value.
// Arguments:       The altitude threshold you want to check for.
//                  The accuracy within screen measurement is acceptable. Higher number
//                  here means less costly.
// Return value:    Whether the point is over the threshold altitude or not.

    bool OverAltitude(const Vector &point, int threshold, int accuracy = 0);


//////////////////////////////////////////////////////////////////////////////////////////
// Method:          MovePointToGround
//////////////////////////////////////////////////////////////////////////////////////////
// Description:     Takes an arbitrary point in the air and calculates it to be straight
//                  down at a certain maximum distance from the ground.
// Arguments:       The point to start from. Should be in the air, or the same point will
//                  be returned (null operation)
//                  The max altitude in px you want the point to be above the ground.
//                  The accuracy within screen measurement is acceptable. Higher number
//                  here means less calculation.
// Return value:    The new point screen is no higher than accuracy + max altitude over
//                  the terrain.

    Vector MovePointToGround(const Vector &from, int maxAltitude = 0, int accuracy = 0);


//////////////////////////////////////////////////////////////////////////////////////////
// Method:          StructuralCalc
//////////////////////////////////////////////////////////////////////////////////////////
// Description:     Calculates the structural integrity of the Terrain during a set time
//                  and turns structurally unsound areas into MovableObject:s.
// Arguments:       The amount of time in ms to use for these calculations this frame.
// Return value:    None.

    void StructuralCalc(unsigned long calcTime);


//////////////////////////////////////////////////////////////////////////////////////////
// Method:          IsWithinBounds
//////////////////////////////////////////////////////////////////////////////////////////
// Description:     Returns whether the integer coordinates passed in are within the
//                  bounds of the current Scene, considering its wrapping.
// Arguments:       Int coordinates.
//                  A margin 
// Return value:    Whether within bounds or not, considering wrapping.

    bool IsWithinBounds(const int pixelX, const int pixelY, const int margin = 0);


//////////////////////////////////////////////////////////////////////////////////////////
// Method:          ForceBounds
//////////////////////////////////////////////////////////////////////////////////////////
// Description:     Wraps or bounds a position coordinate if it is off bounds of the
//                  Scene, depending on the wrap settings of this Scene.
// Arguments:       The X and Y coordinates of the position to wrap, if needed.
// Return value:    Whether wrapping was performed or not. (Does not report on bounding)

    bool ForceBounds(int &posX, int &posY);


//////////////////////////////////////////////////////////////////////////////////////////
// Method:          ForceBounds
//////////////////////////////////////////////////////////////////////////////////////////
// Description:     Wraps or bounds a position coordinate if it is off bounds of the
//                  Scene, depending on the wrap settings of this Scene.
// Arguments:       The vector coordinates of the position to wrap, if needed.
// Return value:    Whether wrapping was performed or not. (Does not report on bounding)

    bool ForceBounds(Vector &pos);


//////////////////////////////////////////////////////////////////////////////////////////
// Method:          WrapPosition
//////////////////////////////////////////////////////////////////////////////////////////
// Description:     Only wraps a position coordinate if it is off bounds of the Scene
//                  and wrapping in the corresponding axes are turned on.
// Arguments:       The X and Y coordinates of the position to wrap, if needed.
// Return value:    Whether wrapping was performed or not.

    bool WrapPosition(int &posX, int &posY);


//////////////////////////////////////////////////////////////////////////////////////////
// Method:          WrapPosition
//////////////////////////////////////////////////////////////////////////////////////////
// Description:     Only wraps a position coordinate if it is off bounds of the Scene
//                  and wrapping in the corresponding axes are turned on.
// Arguments:       The vector coordinates of the position to wrap, if needed.
// Return value:    Whether wrapping was performed or not.

    bool WrapPosition(Vector &pos);


//////////////////////////////////////////////////////////////////////////////////////////
// Method:          SnapPosition
//////////////////////////////////////////////////////////////////////////////////////////
// Description:     Returns a position snapped to the current scene grid.
// Arguments:       The vector coordinates of the position to snap.
//                  Whether to actually snap or not. This is useful for cleaner toggle code.
// Return value:    The new snapped position.

    Vector SnapPosition(const Vector &pos, bool snap = true);


//////////////////////////////////////////////////////////////////////////////////////////
// Method:          ShortestDistance
//////////////////////////////////////////////////////////////////////////////////////////
// Description:     Calculates the shortest distance between two points in scene
//                  coordinates, taking into account all wrapping and out of bounds of the
//                  two points.
// Arguments:       The two Vector coordinates of the two positions to find the shortest
//                  distance between.
//                  Whether to check if the passed in points are outside the scene, and to
//                  wrap them if they are.
// Return value:    The resulting vector screen shows the shortest distance, spanning over
//                  wrapping borders etc. Basically the ideal pos2 - pos1.

    Vector ShortestDistance(Vector pos1, Vector pos2, bool checkBounds = false);


//////////////////////////////////////////////////////////////////////////////////////////
// Method:          ShortestDistanceX
//////////////////////////////////////////////////////////////////////////////////////////
// Description:     Calculates the shortest distance between two x values in scene
//                  coordinates, taking into account all wrapping and out of bounds of the
//                  two values.
// Arguments:       The X coordinates of the two values to find the shortest distance between.
//                  Whether to check if the passed in points are outside the scene, and to
//                  wrap them if they are.
//                  Whether to constrain the distance to only be in a certain direction:
//                  0 means no constraint, < 0 means only look in the negative dir, etc.
//                  If the scene doesn't wrap in the constraint's direction, the constraint
//                  will be ignored.
// Return value:    The resulting X value screen shows the shortest distance, spanning over
//                  wrapping borders etc. Basically the ideal val2 - val1.

    float ShortestDistanceX(float val1, float val2, bool checkBounds = false, int direction = 0);


//////////////////////////////////////////////////////////////////////////////////////////
// Method:          ShortestDistanceY
//////////////////////////////////////////////////////////////////////////////////////////
// Description:     Calculates the shortest distance between two Y values in scene
//                  coordinates, taking into account all wrapping and out of bounds of the
//                  two values.
// Arguments:       The Y coordinates of the two values to find the shortest distance between.
//                  Whether to check if the passed in points are outside the scene, and to
//                  wrap them if they are.
//                  Whether to constrain the distance to only be in a certain direction:
//                  0 means no constraint, < 0 means only look in the negative dir, etc.
//                  If the scene doesn't wrap in the constraint's direction, the constraint
//                  will be ignored.
// Return value:    The resulting Y value screen shows the shortest distance, spanning over
//                  wrapping borders etc. Basically the ideal val2 - val1.

    float ShortestDistanceY(float val1, float val2, bool checkBounds = false, int direction = 0);


//////////////////////////////////////////////////////////////////////////////////////////
// Method:          ObscuredPoint
//////////////////////////////////////////////////////////////////////////////////////////
// Description:     Tells whether a point on the scene is obscured by MOID or Terrain
//                  non-air material.
// Arguments:       The point on the scene to check.
//                  Wheter to also check for unseen areas of a specific team. -1 means
//                  don't check this.
// Return value:    Whether that point is obscured/obstructed or not.

    bool ObscuredPoint(Vector &point, int team = -1) { return ObscuredPoint(point.GetFloorIntX(), point.GetFloorIntY());  }


//////////////////////////////////////////////////////////////////////////////////////////
// Method:          ObscuredPoint
//////////////////////////////////////////////////////////////////////////////////////////
// Description:     Tells whether a point on the scene is obscured by MOID or Terrain
//                  non-air material.
// Arguments:       The point on the scene to check.
//                  Wheter to also check for unseen areas of a specific team. -1 means
//                  don't check this.
// Return value:    Whether that point is obscured/obstructed or not.

    bool ObscuredPoint(int x, int y, int team = -1);

/*
//////////////////////////////////////////////////////////////////////////////////////////
// Method:          SceneRectsIntersect
//////////////////////////////////////////////////////////////////////////////////////////
// Description:     Tells whether two IntRect:s in the scene intersect, while taking
//                  wrapping into account.
// Arguments:       The point on the scene to check.
// Return value:    Whether that point is obscured/obstructed or not.

    bool SceneRectsIntersect(int x, int y);
*/

//////////////////////////////////////////////////////////////////////////////////////////
// Method:          WrapRect
//////////////////////////////////////////////////////////////////////////////////////////
// Description:     Takes a rect and adds all possible wrapped appearances of that rect
//                  to a passed-in list. IF if a passed in rect straddles the seam of a
//                  wrapped scene axis, it will be added twice to the output list. If it
//                  doesn't straddle any seam, it will be only added once.
// Arguments:       The IntRect to check for wrapping of and add to the output list below.
//                  A reference to a list of IntRect:s that will only be added to, never
//                  cleared.
// Return value:    How many additions of the passed in rect was added to the list. 1 if
//                  no wrapping need was detected, up to 4 possible (if straddling both seams)

    int WrapRect(const IntRect &wrapRect, std::list<IntRect> &outputList);


//////////////////////////////////////////////////////////////////////////////////////////
// Method:          WrapBox
//////////////////////////////////////////////////////////////////////////////////////////
// Description:     Takes a Box and adds all possible scenewrapped appearances of that Box
//                  to a passed-in list. IF if a passed in rect straddles the seam of a
//                  wrapped scene axis, it will be added twice to the output list. If it
//                  doesn't straddle any seam, it will be only added once.
// Arguments:       The IntRect to check for wrapping of and add to the output list below.
//                  A reference to a list of IntRect:s that will only be added to, never
//                  cleared.
// Return value:    How many additions of the passed in Box was added to the list. 1 if
//                  no wrapping need was detected, up to 4 possible (if straddling both seams)

    int WrapBox(const Box &wrapBox, std::list<Box> &outputList);


//////////////////////////////////////////////////////////////////////////////////////////
// Method:          AddTerrainObject
//////////////////////////////////////////////////////////////////////////////////////////
// Description:     Takes TerrainObject and applies it to the terrain
//					OWNERSHIP NOT TRANSFERED!
// Arguments:       TerrainObject to add.
// Return value:    True on success.

	bool AddTerrainObject(TerrainObject *pObject);


//////////////////////////////////////////////////////////////////////////////////////////
// Method:          AddSceneObject
//////////////////////////////////////////////////////////////////////////////////////////
// Description:     Takes any scene object and adds it to the scene in the appropriate way.
//                  If it's a TerrainObject, then it gets applied to the terrain, if it's
//                  an MO, it gets added to the correct type group in MovableMan.
// Arguments:       The SceneObject to add. Ownership IS transferred!
// Return value:    Whether the SceneObject was successfully added or not. Either way,
//                  ownership was transferred. If no success, the object was deleted.

    bool AddSceneObject(SceneObject *pObject);


//////////////////////////////////////////////////////////////////////////////////////////
// Method:          Update
//////////////////////////////////////////////////////////////////////////////////////////
// Description:     Updates the state of this SceneMan. Supposed to be done every frame
//                  before drawing.
// Arguments:       Which screen to update for.
// Return value:    None.

    void Update(int screen = 0);


//////////////////////////////////////////////////////////////////////////////////////////
// Method:          Draw
//////////////////////////////////////////////////////////////////////////////////////////
// Description:     Draws this SceneMan's current graphical representation to a
//                  BITMAP of choice.
// Arguments:       A pointer to a BITMAP to draw on, appropriately sized for the split
//                  screen segment.
//                  The offset into the scene where the target bitmap's upper left corner
//                  is located.
// Return value:    None.

    void Draw(SDL_Renderer* renderer, std::shared_ptr<Texture> pGUITexture,  const Vector &targetPos = Vector(), bool skipSkybox = false, bool skipTerrain = false);


//////////////////////////////////////////////////////////////////////////////////////////
// Method:          ClearMOColorLayer
//////////////////////////////////////////////////////////////////////////////////////////
// Description:     Clears the color MO layer. Should be done every frame.
// Arguments:       None.
// Return value:    None.

    void ClearMOColorLayer();


//////////////////////////////////////////////////////////////////////////////////////////
// Method:          ClearMOIDLayer
//////////////////////////////////////////////////////////////////////////////////////////
// Description:     Clears the MOID layer. Should be done every frame.
// Arguments:       None.
// Return value:    None.

    void ClearMOIDLayer();


//////////////////////////////////////////////////////////////////////////////////////////
// Method:          ClearSeenPixels
//////////////////////////////////////////////////////////////////////////////////////////
// Description:     Clears the list of pixels on the unseen map that have been revealed.
// Arguments:       None.
// Return value:    None.

    void ClearSeenPixels();


//////////////////////////////////////////////////////////////////////////////////////////
// Method:          AddMaterialCopy
//////////////////////////////////////////////////////////////////////////////////////////
// Description:     Creates a copy of passed material and stores it into internal vector 
//					to make sure there's only one material owner		
// Arguments:       Material to add.
// Return value:    Pointer to stored material.

    Material * AddMaterialCopy(Material *mat);


//////////////////////////////////////////////////////////////////////////////////////////
// Method:          RegisterTerrainChange
//////////////////////////////////////////////////////////////////////////////////////////
// Description:     Registers terrain change event for the network server to be then sent to clients.
// Arguments:       x,y - scene coordinates of change, w,h - size of the changed region, 
//					color - changed color for one-pixel events, 
//					back - if true, then background bitmap was changed if false then foreground.
// Return value:    None.

	void RegisterTerrainChange(int x, int y, int w, int h, unsigned char color, bool back);


	//	Struct to register terrain change events
	struct TerrainChange
	{
		int x;
		int y;
		int w;
		int h;
		unsigned char color;
		bool back;
	};

	/// <summary>
	/// Sets the current scene pointer to null
	/// </summary>
	void ClearCurrentScene();

	//////////////////////////////////////////////////////////////////////////////////////////
	// Protected member variable and method declarations

  protected:


    // Default Scene name to load if nothing else is specified
    std::string m_DefaultSceneName;
    // Scene reference to load from, if any. NOT OWNED - a clone of this actually gets loaded
    const Scene *m_pSceneToLoad;
    // Whether to place objects later when loading a clone of the above scene
    bool m_PlaceObjects;
	// Whether to place units and deployments when loading scence
	bool m_PlaceUnits;

    // Current scene being used
    Scene *m_pCurrentScene;
    // Color MO layer
	std::unique_ptr<RenderLayer> m_pMOColorLayer;
    // MovableObject ID layer
	std::unique_ptr<RenderLayer> m_pMOIDLayer;
    // All the areas drawn within on the MOID layer since last Update
    std::list<IntRect> m_MOIDDrawings;

    // Debug layer for seeing cast rays etc
	std::unique_ptr<SceneLayer> m_pDebugLayer;
    // The absolute end position of the last ray cast
    Vector m_LastRayHitPos;
    // The mode we're drawing layers in to the screen
    int m_LayerDrawMode;

    // Material palette stuff
    std::map<std::string, MID> m_MatNameMap;
    // This gets filled with holes, not contigous from 0 onward, but whatever the ini specifies. The Material objects are owned here
<<<<<<< HEAD
	robin_hood::unordered_map<MID, Material *> m_apMatPalette;
=======
	std::array<Material *, c_PaletteEntriesNumber> m_apMatPalette;
>>>>>>> 59b8fb57
    // The total number of added materials so far
    int m_MaterialCount;

	// Non original materials added by inheritance
	std::vector<Material *> m_MaterialCopiesVector;

    // The position of the upper left corner of the view.
    Vector m_Offset[c_MaxScreenCount];
    // The difference in current offset and the Update() before.
    Vector m_DeltaOffset[c_MaxScreenCount];
	// The final offset target of the current
	// scroll interpolation, in scene coordinates!
	Vector m_ScrollTarget[c_MaxScreenCount];
    // The team associated with each screen.
    int m_ScreenTeam[c_MaxScreenCount];
    // The amount screen a screen is occluded or covered by GUI, etc
    Vector m_ScreenOcclusion[c_MaxScreenCount];
    // The normalized speed at screen the view scrolls.
    // 0 being no movement, and 1.0 being instant movement to the target in one frame.
    float m_ScrollSpeed[c_MaxScreenCount];
    // Scroll timer for making scrolling work framerate independently
    Timer m_ScrollTimer[c_MaxScreenCount];
    // Whether the ScrollTarget got wrapped around the world this frame or not.
    bool m_TargetWrapped[c_MaxScreenCount];
    // Keeps track of how many times and in screen directions the wrapping seam has been crossed.
    // This is used fo keeping the background layers' scroll from jumping when wrapping around.
    // X and Y
    int m_SeamCrossCount[c_MaxScreenCount][2];

    // Sound of an unseen pixel on an unseen layer being revealed.
    SoundContainer *m_pUnseenRevealSound;

    bool m_DrawRayCastVisualizations; //!< Whether to visibly draw RayCasts to the Scene debug Bitmap.
    bool m_DrawPixelCheckVisualizations; //!< Whether to visibly draw pixel checks (GetTerrMatter and GetMOIDPixel) to the Scene debug Bitmap.

    // The last screen everything has been updated to
    int m_LastUpdatedScreen;
    // Whether we're in second pass of the structural computations.
    // Second pass is where structurally unsound areas of the Terrain are turned into
    // MovableObject:s.
    bool m_SecondStructPass;
        
    // The Timer that keeps track of how much time there is left for
    // structural calculations each frame.
    Timer m_CalcTimer;

    // The Timer to measure time between cleanings of the color layer of the Terrain.
    Timer m_CleanTimer;

	// Bitmap to look for orphaned regions
	std::unique_ptr<Texture> m_pOrphanSearchBitmap;


//////////////////////////////////////////////////////////////////////////////////////////
// Private member variable and method declarations

private:

	static const std::string c_ClassName; //!< A string with the friendly-formatted type name of this object.

//////////////////////////////////////////////////////////////////////////////////////////
// Method:          Clear
//////////////////////////////////////////////////////////////////////////////////////////
// Description:     Clears all the member variables of this SceneMan, effectively
//                  resetting the members of this abstraction level only.
// Arguments:       None.
// Return value:    None.

    void Clear();

    
    // Disallow the use of some implicit methods.
	SceneMan(const SceneMan &reference) = delete;
	SceneMan & operator=(const SceneMan &rhs) = delete;

};

} // namespace RTE

#endif // File<|MERGE_RESOLUTION|>--- conflicted
+++ resolved
@@ -339,11 +339,7 @@
 // Arguments:       None.
 // Return value:    A const reference to the material palette array.
 
-<<<<<<< HEAD
 	const robin_hood::unordered_map<MID, Material *>& GetMaterialPalette() { return m_apMatPalette; }
-=======
-	const std::array<Material *, c_PaletteEntriesNumber> & GetMaterialPalette() const { return m_apMatPalette; }
->>>>>>> 59b8fb57
 
 
 //////////////////////////////////////////////////////////////////////////////////////////
@@ -554,8 +550,8 @@
 // Return value:    A float describing the Oz/Kg ratio.
 
     float GetOzPerKg() const { return 35.27396; }
-        
-    
+
+
 //////////////////////////////////////////////////////////////////////////////////////////
 // Method:          GetKgPerOz
 //////////////////////////////////////////////////////////////////////////////////////////
@@ -797,7 +793,7 @@
 // Arguments:       The center coordinates and a radius around it of the new area on the
 //                  MOID layer to clear upon the end of this sim update.
 // Return value:    None.
-  
+
     void RegisterMOIDDrawing(const Vector &center, float radius);
 
 
@@ -873,7 +869,7 @@
 //                  hit, the terrain pixel will be knocked loose an turned into an MO.
 //                  The velocity of the the point hitting the terrain here.
 //                  A float reference screen will be set to the factor with screen to
-//                  multiply the collision velocity to get the resulting retardation 
+//                  multiply the collision velocity to get the resulting retardation
 //                  (negative acceleration) that occurs when a penetration happens.
 //                  The normalized probability ratio between 0.0 and 1.0 that determines
 //                  the chance of a penetration to remove a pixel from the scene and
@@ -901,7 +897,7 @@
 //////////////////////////////////////////////////////////////////////////////////////////
 // Method:          RemoveOrphans
 //////////////////////////////////////////////////////////////////////////////////////////
-// Description:     Returns the area of an orphaned region at specified coordinates. 
+// Description:     Returns the area of an orphaned region at specified coordinates.
 // Arguments:       Coordinates to check for region, whether the orphaned region should be converted into MOPixels and region removed.
 //					Area of orphaned object calculated during recursve function call to check if we're out of limits
 //					Size of the are to look for orphaned objects
@@ -915,7 +911,7 @@
 //////////////////////////////////////////////////////////////////////////////////////////
 // Method:          RemoveOrphans
 //////////////////////////////////////////////////////////////////////////////////////////
-// Description:     Returns the area of an orphaned region at specified coordinates. 
+// Description:     Returns the area of an orphaned region at specified coordinates.
 // Arguments:       Coordinates to check for region, whether the orphaned region should be converted into MOPixels and region removed.
 //					Coordinates of initial terrain penetration to check, which serves as a center of orphaned object detection.
 //					Area of orphaned object calculated during recursve function call to check if we're out of limits
@@ -1056,7 +1052,7 @@
 //                  The vector to trace along.
 //                  A Vector that will be set to the position of where the sight ray was
 //                  terminated. If it reached the end, it will be set to the end of the ray.
-//                  The material strength limit where 
+//                  The material strength limit where
 //                  For every pixel checked along the line, how many to skip between them
 //                  for optimization reasons. 0 = every pixel is checked.
 //					Whether the ray should reveal or restore unseen layer
@@ -1076,7 +1072,7 @@
 //                  The vector to trace along.
 //                  A Vector that will be set to the position of where the sight ray was
 //                  terminated. If it reached the end, it will be set to the end of the ray.
-//                  The material strength limit where 
+//                  The material strength limit where
 //                  For every pixel checked along the line, how many to skip between them
 //                  for optimization reasons. 0 = every pixel is checked.
 // Return value:    Whether any unseen pixels were revealed as a result of this seeing.
@@ -1094,7 +1090,7 @@
 //                  The vector to trace along.
 //                  A Vector that will be set to the position of where the sight ray was
 //                  terminated. If it reached the end, it will be set to the end of the ray.
-//                  The material strength limit where 
+//                  The material strength limit where
 //                  For every pixel checked along the line, how many to skip between them
 //                  for optimization reasons. 0 = every pixel is checked.
 // Return value:    Whether any unseen pixels were revealed as a result of this seeing.
@@ -1383,7 +1379,7 @@
 // Description:     Returns whether the integer coordinates passed in are within the
 //                  bounds of the current Scene, considering its wrapping.
 // Arguments:       Int coordinates.
-//                  A margin 
+//                  A margin
 // Return value:    Whether within bounds or not, considering wrapping.
 
     bool IsWithinBounds(const int pixelX, const int pixelY, const int margin = 0);
@@ -1649,8 +1645,8 @@
 //////////////////////////////////////////////////////////////////////////////////////////
 // Method:          AddMaterialCopy
 //////////////////////////////////////////////////////////////////////////////////////////
-// Description:     Creates a copy of passed material and stores it into internal vector 
-//					to make sure there's only one material owner		
+// Description:     Creates a copy of passed material and stores it into internal vector
+//					to make sure there's only one material owner
 // Arguments:       Material to add.
 // Return value:    Pointer to stored material.
 
@@ -1661,8 +1657,8 @@
 // Method:          RegisterTerrainChange
 //////////////////////////////////////////////////////////////////////////////////////////
 // Description:     Registers terrain change event for the network server to be then sent to clients.
-// Arguments:       x,y - scene coordinates of change, w,h - size of the changed region, 
-//					color - changed color for one-pixel events, 
+// Arguments:       x,y - scene coordinates of change, w,h - size of the changed region,
+//					color - changed color for one-pixel events,
 //					back - if true, then background bitmap was changed if false then foreground.
 // Return value:    None.
 
@@ -1719,11 +1715,7 @@
     // Material palette stuff
     std::map<std::string, MID> m_MatNameMap;
     // This gets filled with holes, not contigous from 0 onward, but whatever the ini specifies. The Material objects are owned here
-<<<<<<< HEAD
 	robin_hood::unordered_map<MID, Material *> m_apMatPalette;
-=======
-	std::array<Material *, c_PaletteEntriesNumber> m_apMatPalette;
->>>>>>> 59b8fb57
     // The total number of added materials so far
     int m_MaterialCount;
 
@@ -1765,7 +1757,7 @@
     // Second pass is where structurally unsound areas of the Terrain are turned into
     // MovableObject:s.
     bool m_SecondStructPass;
-        
+
     // The Timer that keeps track of how much time there is left for
     // structural calculations each frame.
     Timer m_CalcTimer;
@@ -1794,7 +1786,7 @@
 
     void Clear();
 
-    
+
     // Disallow the use of some implicit methods.
 	SceneMan(const SceneMan &reference) = delete;
 	SceneMan & operator=(const SceneMan &rhs) = delete;

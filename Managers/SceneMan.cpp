--- conflicted
+++ resolved
@@ -89,14 +89,8 @@
 
 	m_LayerDrawMode = g_LayerNormal;
 
-<<<<<<< HEAD
 	m_MaterialCount = 0;
 	m_apMatPalette.clear();
-=======
-    m_MatNameMap.clear();
-	m_apMatPalette.fill(nullptr);
-    m_MaterialCount = 0;
->>>>>>> 59b8fb57
 
 	m_MaterialCopiesVector.clear();
 
@@ -339,48 +333,10 @@
 		Material *pNewMat = new Material;
 		((Serializable *)(pNewMat))->Create(reader);
 
-<<<<<<< HEAD
 		uint32_t index = pNewMat->GetIndex();
 		while(m_apMatPalette.find(pNewMat->GetIndex()) != m_apMatPalette.end()){
 			pNewMat->SetIndex(RandomNum(0, 255), RandomNum(0,255), RandomNum(0,255));
 		}
-=======
-        // If the initially requested material slot is available, then put it there
-        // But if it's not available, then check if any subsequent one is, looping around the palette if necessary
-        for (int tryId = pNewMat->GetIndex(); tryId < c_PaletteEntriesNumber; ++tryId)
-        {
-            // We found an empty slot in the Material palette!
-            if (m_apMatPalette.at(tryId) == nullptr)
-            {
-                // If the final ID isn't the same as the one originally requested by the data file, then make the mapping so
-                // subsequent ID references to this within the same data module can be translated to the actual ID of this material
-                if (tryId != pNewMat->GetIndex())
-                    g_PresetMan.AddMaterialMapping(pNewMat->GetIndex(), tryId, reader.GetReadModuleID());
-
-                // Assign the final ID to the material and register it in the palette
-                pNewMat->SetIndex(tryId);
-                m_apMatPalette.at(tryId) = pNewMat;
-                m_MatNameMap.insert(pair<string, unsigned char>(string(pNewMat->GetPresetName()), pNewMat->GetIndex()));
-                // Now add the instance, when ID has been registered!
-                g_PresetMan.AddEntityPreset(pNewMat, reader.GetReadModuleID(), reader.GetPresetOverwriting(), objectFilePath);
-                ++m_MaterialCount;
-                break;
-            }
-            // We reached the end of the Material palette without finding any empty slots.. loop around to the start
-            else if (tryId >= c_PaletteEntriesNumber - 1)
-                tryId = 0;
-            // If we've looped around without finding anything, break and throw error
-            else if (tryId == pNewMat->GetIndex() - 1)
-            {
-// TODO: find the closest matching mateiral and map to it?
-                RTEAbort("Tried to load material \"" + pNewMat->GetPresetName() + "\" but the material palette (256 max) is full! Try consolidating or removing some redundant materials, or removing some entire data modules.");
-                break;
-            }
-        }
-    }
-    else
-        return Serializable::ReadProperty(propName, reader);
->>>>>>> 59b8fb57
 
 		if(pNewMat->GetIndex()!=index){
 			g_PresetMan.AddMaterialMapping(index, pNewMat->GetIndex(), reader.GetReadModuleID());
@@ -411,13 +367,8 @@
 
 	Serializable::Save(writer);
 
-<<<<<<< HEAD
 	for (auto mat: m_apMatPalette) {
 		writer.NewPropertyWithValue("AddMaterial", *(mat.second));
-=======
-	for (int i = 0; i < m_MaterialCount; ++i) {
-		writer.NewPropertyWithValue("AddMaterial", *(m_apMatPalette.at(i)));
->>>>>>> 59b8fb57
 	}
 
 	return 0;
@@ -665,7 +616,6 @@
 
 Material const * SceneMan::GetMaterial(const std::string &matName)
 {
-<<<<<<< HEAD
 	map<std::string, MID>::iterator itr = m_MatNameMap.find(matName);
 	if (itr == m_MatNameMap.end())
 	{
@@ -686,16 +636,6 @@
 	} else {
 		return m_apMatPalette.at(screen);
 	}
-=======
-    map<std::string, unsigned char>::iterator itr = m_MatNameMap.find(matName);
-    if (itr == m_MatNameMap.end())
-    {
-        g_ConsoleMan.PrintString("ERROR: Material of name: " + matName + " not found!");
-        return 0;
-    }
-    else
-        return m_apMatPalette.at((*itr).second);
->>>>>>> 59b8fb57
 }
 
 //////////////////////////////////////////////////////////////////////////////////////////
@@ -2962,18 +2902,10 @@
     m_CalcTimer.Reset();
 
     SLTerrain *pTerrain = g_SceneMan.GetTerrain();
-<<<<<<< HEAD
 		std::shared_ptr<Texture> pColTexture = pTerrain->GetFGColorTexture();
 		std::shared_ptr<Texture> pMatTexture = pTerrain->GetMaterialTexture();
 		std::shared_ptr<Texture> pStructTexture = pTerrain->GetStructuralTexture();
-    // Material **pMatPalette = GetMaterialPalette(); // TODO: Unused???
     int posX, posY, height = pColTexture->getH(), width = pColTexture->getW();
-=======
-    BITMAP *pColBitmap = pTerrain->GetFGColorBitmap();
-    BITMAP *pMatBitmap = pTerrain->GetMaterialBitmap();
-    BITMAP *pStructBitmap = pTerrain->GetStructuralBitmap();
-    int posX, posY, height = pColBitmap->h, width = pColBitmap->w;
->>>>>>> 59b8fb57
 
     // Lock all bitmaps involved, outside the loop.
 		pColTexture->lock();

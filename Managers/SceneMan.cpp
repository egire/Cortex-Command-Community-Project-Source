--- conflicted
+++ resolved
@@ -416,20 +416,15 @@
 
 int SceneMan::GetSceneWidth() const
 {
-<<<<<<< HEAD
-//    RTEAssert(m_pCurrentScene, "Trying to get terrain info before there is a scene or terrain!");
-	if (m_pCurrentScene)
-		return m_pCurrentScene->GetWidth();
-	return 0;
-=======
+  #ifdef NETWORK_ENABLED
 	if (g_NetworkClient.IsConnectedAndRegistered()) {
 		return g_NetworkClient.GetSceneWidth();
 	}
+  #endif
 
 	if (m_pCurrentScene)
         return m_pCurrentScene->GetWidth();
     return 0;
->>>>>>> a712c192
 }
 
 
@@ -454,19 +449,15 @@
 
 bool SceneMan::SceneWrapsX() const
 {
-<<<<<<< HEAD
-	if (m_pCurrentScene)
-		return m_pCurrentScene->WrapsX();
-	return false;
-=======
+#ifdef NETWORK_ENABLED
 	if (g_NetworkClient.IsConnectedAndRegistered()) {
 		return g_NetworkClient.SceneWrapsX();
 	}
+#endif
 
 	if (m_pCurrentScene)
         return m_pCurrentScene->WrapsX();
     return false;
->>>>>>> a712c192
 }
 
 

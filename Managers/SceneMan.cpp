//////////////////////////////////////////////////////////////////////////////////////////
// File:            SceneMan.cpp
//////////////////////////////////////////////////////////////////////////////////////////
// Description:     Source file for the SceneMan class.
// Project:         Retro Terrain Engine
// Author(s):       Daniel Tabar
//                  data@datarealms.com
//                  http://www.datarealms.com


//////////////////////////////////////////////////////////////////////////////////////////
// Inclusions of header files
#include "NetworkServer.h"

#include "SceneMan.h"
#include "PresetMan.h"
#include "FrameMan.h"
#include "ActivityMan.h"
#include "UInputMan.h"
#include "ConsoleMan.h"
#include "PrimitiveMan.h"
#include "SettingsMan.h"
#include "Scene.h"
#include "SLTerrain.h"
#include "TerrainObject.h"
#include "MovableObject.h"
#include "ContentFile.h"
#include "AHuman.h"
#include "ACRocket.h"
#include "MOPixel.h"
#include "Atom.h"
#include "Material.h"
// Temp
#include "Controller.h"

namespace RTE
{

#define CLEANAIRINTERVAL 200000
#define COMPACTINGHEIGHT 25

const std::string SceneMan::c_ClassName = "SceneMan";


//////////////////////////////////////////////////////////////////////////////////////////
// Method:          IntersectionCut
//////////////////////////////////////////////////////////////////////////////////////////
// Description:     If this and the passed in IntRect intersect, this will be modified to
//                  represent the boolean AND of the two. If it doens't intersect, nothing
//                  happens and false is returned.

bool IntRect::IntersectionCut(const IntRect &rhs)
{
    if (Intersects(rhs))
    {
        m_Left = MAX(m_Left, rhs.m_Left);
        m_Right = MIN(m_Right, rhs.m_Right);
        m_Top = MAX(m_Top, rhs.m_Top);
        m_Bottom = MIN(m_Bottom, rhs.m_Bottom);
        return true;
    }

    return false;
}


//////////////////////////////////////////////////////////////////////////////////////////
// Method:          Clear
//////////////////////////////////////////////////////////////////////////////////////////
// Description:     Clears all the member variables of this SceneMan, effectively
//                  resetting the members of this abstraction level only.

void SceneMan::Clear()
{
    m_DefaultSceneName = "Tutorial Bunker";
    m_pSceneToLoad = 0;
    m_PlaceObjects = true;
	m_PlaceUnits = true;
    m_pCurrentScene = 0;
    m_pMOColorLayer = 0;
    m_pMOIDLayer = 0;
    m_MOIDDrawings.clear();
    m_pDebugLayer = nullptr;
    m_LastRayHitPos.Reset();

    m_LayerDrawMode = g_LayerNormal;

    m_MatNameMap.clear();
    for (int i = 0; i < c_PaletteEntriesNumber; ++i)
        m_apMatPalette[i] = 0;
    m_MaterialCount = 0;

	m_MaterialCopiesVector.clear();

    for (int i = 0; i < c_MaxScreenCount; ++i) {
        m_Offset[i].Reset();
        m_DeltaOffset[i].Reset();
        m_ScrollTarget[i].Reset();
        m_ScreenTeam[i] = Activity::NoTeam;
        m_ScrollSpeed[i] = 0.1;
        m_ScrollTimer[i].Reset();
        m_ScreenOcclusion[i].Reset();
        m_TargetWrapped[i] = false;
        m_SeamCrossCount[i][X] = 0;
        m_SeamCrossCount[i][Y] = 0;
    }

    m_pUnseenRevealSound = 0;
    m_DrawRayCastVisualizations = false;
    m_DrawPixelCheckVisualizations = false;
    m_LastUpdatedScreen = 0;
    m_SecondStructPass = false;
//    m_CalcTimer.Reset();
    m_CleanTimer.Reset();

	if (m_pOrphanSearchBitmap)
		destroy_bitmap(m_pOrphanSearchBitmap);
	m_pOrphanSearchBitmap = create_bitmap_ex(8, MAXORPHANRADIUS , MAXORPHANRADIUS);
}

//////////////////////////////////////////////////////////////////////////////////////////
// Method:          Create
//////////////////////////////////////////////////////////////////////////////////////////
// Description:     Makes the SceneMan object ready for use.

int SceneMan::Create(std::string readerFile)
{
    Reader *reader = new Reader();
    if (reader->Create(readerFile.c_str()))
        g_ConsoleMan.PrintString("ERROR: Could not find Scene definition file!");

    Serializable::Create(*reader);
    delete reader;

    return 0;
}

//////////////////////////////////////////////////////////////////////////////////////////
// Method:          AddMaterialCopy
//////////////////////////////////////////////////////////////////////////////////////////
// Description:     Creates a copy of passed material and stores it into internal vector 
//					to make sure there's only one material owner. Ownership not transfered.
// Arguments:       Material to add.
// Return value:    Pointer to stored material.
Material * SceneMan::AddMaterialCopy(Material *mat)
{
	Material * matCopy = dynamic_cast<Material *>(mat->Clone());
	if (matCopy)
		m_MaterialCopiesVector.push_back(matCopy);

	return matCopy;
}

//////////////////////////////////////////////////////////////////////////////////////////
// Virtual method:  LoadScene
//////////////////////////////////////////////////////////////////////////////////////////
// Description:     Actually loads a new Scene into memory. has to be done before using
//                  this object.

int SceneMan::LoadScene(Scene *pNewScene, bool placeObjects, bool placeUnits) {
	if (!pNewScene) {
		return -1;
	}

	g_MovableMan.PurgeAllMOs();
	g_PostProcessMan.ClearScenePostEffects();

	if (m_pCurrentScene) {
		delete m_pCurrentScene;
		m_pCurrentScene = nullptr;
	}

	g_NetworkServer.LockScene(true);

    m_pCurrentScene = pNewScene;
    if (m_pCurrentScene->LoadData(placeObjects, true, placeUnits) < 0)
    {
        g_ConsoleMan.PrintString("ERROR: Loading scene \'" + m_pCurrentScene->GetPresetName() + "\' failed! Has it been properly defined?");
		g_NetworkServer.LockScene(false);
		return -1;
    }

    // Report successful load to the console
    g_ConsoleMan.PrintString("SYSTEM: Scene \"" + m_pCurrentScene->GetPresetName() + "\" was loaded");

    // Set the proper scales of the unseen obscuring SceneLayers
    SceneLayer *pUnseenLayer = 0;
    for (int team = Activity::TeamOne; team < Activity::MaxTeamCount; ++team)
    {
        if (!g_ActivityMan.GetActivity()->TeamActive(team))
            continue;
        SceneLayer *pUnseenLayer = m_pCurrentScene->GetUnseenLayer(team);
        if (pUnseenLayer && pUnseenLayer->GetBitmap())
        {
            // Calculate how many times smaller the unseen map is compared to the entire terrain's dimensions, and set it as the scale factor on the Unseen layer
            pUnseenLayer->SetScaleFactor(Vector((float)m_pCurrentScene->GetTerrain()->GetBitmap()->w / (float)pUnseenLayer->GetBitmap()->w, (float)m_pCurrentScene->GetTerrain()->GetBitmap()->h / (float)pUnseenLayer->GetBitmap()->h));
        }
    }

    // Get the unseen reveal sound
    if (!m_pUnseenRevealSound)
        m_pUnseenRevealSound = dynamic_cast<SoundContainer *>(g_PresetMan.GetEntityPreset("SoundContainer", "Unseen Reveal Blip")->Clone());

//    m_pCurrentScene->GetTerrain()->CleanAir();

    // Re-create the MoveableObject:s color SceneLayer
    delete m_pMOColorLayer;
    BITMAP *pBitmap = create_bitmap_ex(8, GetSceneWidth(), GetSceneHeight());
    clear_to_color(pBitmap, g_MaskColor);
    m_pMOColorLayer = new SceneLayer();
    m_pMOColorLayer->Create(pBitmap, true, Vector(), m_pCurrentScene->WrapsX(), m_pCurrentScene->WrapsY(), Vector(1.0, 1.0));
    pBitmap = 0;

    // Re-create the MoveableObject:s ID SceneLayer
    delete m_pMOIDLayer;
    pBitmap = create_bitmap_ex(c_MOIDLayerBitDepth, GetSceneWidth(), GetSceneHeight());
    clear_to_color(pBitmap, g_NoMOID);
    m_pMOIDLayer = new SceneLayer();
    m_pMOIDLayer->Create(pBitmap, false, Vector(), m_pCurrentScene->WrapsX(), m_pCurrentScene->WrapsY(), Vector(1.0, 1.0));
    pBitmap = 0;

    // Create the Debug SceneLayer
    if (m_DrawRayCastVisualizations || m_DrawPixelCheckVisualizations) {
        delete m_pDebugLayer;
        pBitmap = create_bitmap_ex(8, GetSceneWidth(), GetSceneHeight());
        clear_to_color(pBitmap, g_MaskColor);
        m_pDebugLayer = new SceneLayer();
        m_pDebugLayer->Create(pBitmap, true, Vector(), m_pCurrentScene->WrapsX(), m_pCurrentScene->WrapsY(), Vector(1.0, 1.0));
        pBitmap = nullptr;
    }

    // Finally draw the ID:s of the MO:s to the MOID layers for the first time
    g_MovableMan.UpdateDrawMOIDs(m_pMOIDLayer->GetBitmap());

	g_NetworkServer.LockScene(false);
	g_NetworkServer.ResetScene();

    return 0;
}


//////////////////////////////////////////////////////////////////////////////////////////
// Virtual method:  SetSceneToLoad
//////////////////////////////////////////////////////////////////////////////////////////
// Description:     Sets a scene to load later, by preset name.

int SceneMan::SetSceneToLoad(std::string sceneName, bool placeObjects, bool placeUnits)
{
    // Use the name passed in to load the preset requested
    const Scene *pSceneRef = dynamic_cast<const Scene *>(g_PresetMan.GetEntityPreset("Scene", sceneName));

    if (!pSceneRef)
    {
        g_ConsoleMan.PrintString("ERROR: Finding Scene preset \'" + sceneName + "\' failed! Has it been properly defined?");
        return -1;
    }

    // Store the scene reference to load later
    SetSceneToLoad(pSceneRef, placeObjects, placeUnits);

    return 0;
}


//////////////////////////////////////////////////////////////////////////////////////////
// Virtual method:  LoadScene
//////////////////////////////////////////////////////////////////////////////////////////
// Description:     Actually loads the Scene set to be loaded in SetSceneToLoad.

int SceneMan::LoadScene()
{
    // In case we have no set Scene reference to load from, do something graceful about it
    if (!m_pSceneToLoad)
    {
        // Try to use the Scene the current Activity is associated with
        if (g_ActivityMan.GetActivity())
            SetSceneToLoad(g_ActivityMan.GetActivity()->GetSceneName());

        // If that failed, then resort to the default scene name
        if (SetSceneToLoad(m_DefaultSceneName) < 0)
        {
            g_ConsoleMan.PrintString("ERROR: Couldn't start because no Scene has been specified to load!");
            return -1;
        }
    }

    return LoadScene(dynamic_cast<Scene *>(m_pSceneToLoad->Clone()), m_PlaceObjects, m_PlaceUnits);
}


//////////////////////////////////////////////////////////////////////////////////////////
// Virtual method:  LoadScene
//////////////////////////////////////////////////////////////////////////////////////////
// Description:     Loads a Scene right now, by preset name.

int SceneMan::LoadScene(std::string sceneName, bool placeObjects, bool placeUnits)
{
    // First retrieve and set up the preset reference
    int error = SetSceneToLoad(sceneName, placeObjects, placeUnits);
    if (error < 0)
        return error;
    // Now actually load and start it
    error = LoadScene();
    return error;
}


//////////////////////////////////////////////////////////////////////////////////////////
// Virtual method:  ReadProperty
//////////////////////////////////////////////////////////////////////////////////////////
// Description:     Reads a property value from a reader stream. If the name isn't
//                  recognized by this class, then ReadProperty of the parent class
//                  is called. If the property isn't recognized by any of the base classes,
//                  false is returned, and the reader's position is untouched.

int SceneMan::ReadProperty(const std::string_view &propName, Reader &reader)
{
    if (propName == "AddScene")
        g_PresetMan.GetEntityPreset(reader);
    else if (propName == "AddTerrain")
        g_PresetMan.GetEntityPreset(reader);
    else if (propName == "AddTerrainDebris")
        g_PresetMan.GetEntityPreset(reader);
    else if (propName == "AddTerrainObject")
        g_PresetMan.GetEntityPreset(reader);
    else if (propName == "AddMaterial")
    {
        // Get this before reading Object, since if it's the last one in its datafile, the stream will show the parent file instead
        string objectFilePath = reader.GetCurrentFilePath();

        // Don't use the << operator, because it adds the material to the PresetMan before we get a chance to set the proper ID!
        Material *pNewMat = new Material;
        ((Serializable *)(pNewMat))->Create(reader);

        // If the initially requested material slot is available, then put it there
        // But if it's not available, then check if any subsequent one is, looping around the palette if necessary
        for (int tryId = pNewMat->GetIndex(); tryId < c_PaletteEntriesNumber; ++tryId)
        {
            // We found an empty slot in the Material palette!
            if (m_apMatPalette[tryId] == 0)
            {
                // If the final ID isn't the same as the one originally requested by the data file, then make the mapping so
                // subsequent ID references to this within the same data module can be translated to the actual ID of this material
                if (tryId != pNewMat->GetIndex())
                    g_PresetMan.AddMaterialMapping(pNewMat->GetIndex(), tryId, reader.GetReadModuleID());

                // Assign the final ID to the material and register it in the palette
                pNewMat->SetIndex(tryId);
                m_apMatPalette[tryId] = pNewMat;
                m_MatNameMap.insert(pair<string, unsigned char>(string(pNewMat->GetPresetName()), pNewMat->GetIndex()));
                // Now add the instance, when ID has been registered!
                g_PresetMan.AddEntityPreset(pNewMat, reader.GetReadModuleID(), reader.GetPresetOverwriting(), objectFilePath);
                ++m_MaterialCount;
                break;
            }
            // We reached the end of the Material palette without finding any empty slots.. loop around to the start
            else if (tryId >= c_PaletteEntriesNumber - 1)
                tryId = 0;
            // If we've looped around without finding anything, break and throw error
            else if (tryId == pNewMat->GetIndex() - 1)
            {
// TODO: find the closest matching mateiral and map to it?
                RTEAbort("Tried to load material \"" + pNewMat->GetPresetName() + "\" but the material palette (256 max) is full! Try consolidating or removing some redundant materials, or removing some entire data modules.");
                break;
            }
        }
    }
    else
        return Serializable::ReadProperty(propName, reader);

    return 0;
}


//////////////////////////////////////////////////////////////////////////////////////////
// Virtual method:  Save
//////////////////////////////////////////////////////////////////////////////////////////
// Description:     Saves the complete state of this SceneMan with a Writer for
//                  later recreation with Create(Reader &reader);

int SceneMan::Save(Writer &writer) const {
	g_ConsoleMan.PrintString("ERROR: Tried to save SceneMan, screen does not make sense");

	Serializable::Save(writer);

	for (int i = 0; i < m_MaterialCount; ++i) {
		writer.NewPropertyWithValue("AddMaterial", *(m_apMatPalette[i]));
	}

	return 0;
}


//////////////////////////////////////////////////////////////////////////////////////////
// Method:          Destroy
//////////////////////////////////////////////////////////////////////////////////////////
// Description:     Destroys and resets (through Clear()) the SceneMan object.

void SceneMan::Destroy()
{
    for (int i = 0; i < c_PaletteEntriesNumber; ++i)
        delete m_apMatPalette[i];

    delete m_pCurrentScene;
    delete m_pDebugLayer;
    delete m_pMOIDLayer;
    delete m_pMOColorLayer;
    delete m_pUnseenRevealSound;

	destroy_bitmap(m_pOrphanSearchBitmap);
	m_pOrphanSearchBitmap = 0;

    Clear();
}


//////////////////////////////////////////////////////////////////////////////////////////
// Method:          GetSceneDim
//////////////////////////////////////////////////////////////////////////////////////////
// Description:     Gets the total dimensions (width and height) of the scene, in pixels.

Vector SceneMan::GetSceneDim() const
{
	if (m_pCurrentScene) {
		RTEAssert(m_pCurrentScene->GetTerrain() && m_pCurrentScene->GetTerrain()->GetBitmap(), "Trying to get terrain info before there is a scene or terrain!");
		return m_pCurrentScene->GetDimensions();
	}
    return Vector();
}


//////////////////////////////////////////////////////////////////////////////////////////
// Method:          GetSceneWidth
//////////////////////////////////////////////////////////////////////////////////////////
// Description:     Gets the total width of the scene, in pixels.

int SceneMan::GetSceneWidth() const
{
//    RTEAssert(m_pCurrentScene, "Trying to get terrain info before there is a scene or terrain!");
    if (m_pCurrentScene)
        return m_pCurrentScene->GetWidth();
    return 0;
}


//////////////////////////////////////////////////////////////////////////////////////////
// Method:          GetSceneHeight
//////////////////////////////////////////////////////////////////////////////////////////
// Description:     Gets the total height of the scene, in pixels.

int SceneMan::GetSceneHeight() const
{
//    RTEAssert(m_pCurrentScene, "Trying to get terrain info before there is a scene or terrain!");
    if (m_pCurrentScene)
        return m_pCurrentScene->GetHeight();
    return 0;
}


//////////////////////////////////////////////////////////////////////////////////////////
// Method:          SceneWrapsX
//////////////////////////////////////////////////////////////////////////////////////////
// Description:     Indicates whether the scene wraps its scrolling around the X axis.

bool SceneMan::SceneWrapsX() const
{
    if (m_pCurrentScene)
        return m_pCurrentScene->WrapsX();
    return false;
}


//////////////////////////////////////////////////////////////////////////////////////////
// Method:          SceneWrapsY
//////////////////////////////////////////////////////////////////////////////////////////
// Description:     Indicates whether the scene wraps its scrolling around the Y axis.

bool SceneMan::SceneWrapsY() const
{
    if (m_pCurrentScene)
        return m_pCurrentScene->WrapsY();
    return false;
}


//////////////////////////////////////////////////////////////////////////////////////////
// Method:          GetTerrain
//////////////////////////////////////////////////////////////////////////////////////////
// Description:     Gets the SLTerrain.

SLTerrain * SceneMan::GetTerrain()
{
//    RTEAssert(m_pCurrentScene, "Trying to get terrain matter before there is a scene or terrain!");
    if (m_pCurrentScene)
        return m_pCurrentScene->GetTerrain();

    return 0;
}


//////////////////////////////////////////////////////////////////////////////////////////
// Method:          GetMOColorBitmap
//////////////////////////////////////////////////////////////////////////////////////////
// Description:     Gets the bitmap of the intermediary collection SceneLayer that all
//                  MovableObject:s draw themselves onto before it itself gets drawn onto
//                  the screen back buffer.

BITMAP * SceneMan::GetMOColorBitmap() const { return m_pMOColorLayer->GetBitmap(); }


//////////////////////////////////////////////////////////////////////////////////////////
// Method:          GetDebugBitmap
//////////////////////////////////////////////////////////////////////////////////////////
// Description:     Gets the bitmap of the SceneLayer that debug graphics is drawn onto.
//                  Will only return valid BITMAP if building with DEBUG_BUILD.

BITMAP *SceneMan::GetDebugBitmap() const {
    RTEAssert(m_pDebugLayer, "Tried to get debug bitmap but debug layer doesn't exist. Note that the debug layer is only created under certain circumstances.");
    return m_pDebugLayer->GetBitmap();
}



//////////////////////////////////////////////////////////////////////////////////////////
// Method:          GetMOIDBitmap
//////////////////////////////////////////////////////////////////////////////////////////
// Description:     Gets the bitmap of the SceneLayer that all MovableObject:s draw their
//                  current (for the frame only!) MOID's onto.

BITMAP * SceneMan::GetMOIDBitmap() const { return m_pMOIDLayer->GetBitmap(); }

// TEMP!
//////////////////////////////////////////////////////////////////////////////////////////
// Method:          MOIDClearCheck
//////////////////////////////////////////////////////////////////////////////////////////
// Description:     Makes sure the MOID bitmap layer is completely of NoMOID color.
//                  If found to be not, dumps MOID layer and the FG actor color layer for
//                  debugging.

bool SceneMan::MOIDClearCheck()
{
    BITMAP *pMOIDMap = m_pMOIDLayer->GetBitmap();
    int badMOID = g_NoMOID;
    for (int y = 0; y < pMOIDMap->h; ++y)
    {
        for (int x = 0; x < pMOIDMap->w; ++x)
        {
            if ((badMOID = _getpixel(pMOIDMap, x, y)) != g_NoMOID)
            {
                g_FrameMan.SaveBitmapToPNG(pMOIDMap, "MOIDCheck");
                g_FrameMan.SaveBitmapToPNG(m_pMOColorLayer->GetBitmap(), "MOIDCheck");
                RTEAbort("Bad MOID of MO detected: " + g_MovableMan.GetMOFromID(badMOID)->GetPresetName());
                return false;
            }
        }
    }
    return true;
}


//////////////////////////////////////////////////////////////////////////////////////////
// Method:          GetTerrMatter
//////////////////////////////////////////////////////////////////////////////////////////
// Description:     Gets a specific pixel from the total material representation of
//                  this Scene. LockScene() must be called before using this method.

unsigned char SceneMan::GetTerrMatter(int pixelX, int pixelY)
{
    RTEAssert(m_pCurrentScene, "Trying to get terrain matter before there is a scene or terrain!");

    WrapPosition(pixelX, pixelY);

    if (m_pDebugLayer && m_DrawPixelCheckVisualizations) { m_pDebugLayer->SetPixel(pixelX, pixelY, 5); }

    BITMAP *pTMatBitmap = m_pCurrentScene->GetTerrain()->GetMaterialBitmap();

    // If it's still below or to the sides out of bounds after
    // what is supposed to be wrapped, shit is out of bounds.
    if (pixelX < 0 || pixelX >= pTMatBitmap->w || pixelY >= pTMatBitmap->h)
//        return g_MaterialOutOfBounds;
        return g_MaterialAir;

    // If above terrain bitmap, return air material.
    if (pixelY < 0)
        return g_MaterialAir;

    return getpixel(pTMatBitmap, pixelX, pixelY);
}


//////////////////////////////////////////////////////////////////////////////////////////
// Method:          GetMOIDPixel
//////////////////////////////////////////////////////////////////////////////////////////
// Description:     Gets a MOID from pixel coordinates in the Scene. LockScene() must be
//                  called before using this method.

MOID SceneMan::GetMOIDPixel(int pixelX, int pixelY)
{
    WrapPosition(pixelX, pixelY);

    if (m_pDebugLayer && m_DrawPixelCheckVisualizations) { m_pDebugLayer->SetPixel(pixelX, pixelY, 5); }

    if (pixelX < 0 ||
       pixelX >= m_pMOIDLayer->GetBitmap()->w ||
       pixelY < 0 ||
       pixelY >= m_pMOIDLayer->GetBitmap()->h)
        return g_NoMOID;

    return getpixel(m_pMOIDLayer->GetBitmap(), pixelX, pixelY);
}


//////////////////////////////////////////////////////////////////////////////////////////
// Method:          GetMaterial
//////////////////////////////////////////////////////////////////////////////////////////
// Description:     Gets a specific material by name. Ownership is NOT transferred!

Material const * SceneMan::GetMaterial(const std::string &matName)
{
    map<std::string, unsigned char>::iterator itr = m_MatNameMap.find(matName);
    if (itr == m_MatNameMap.end())
    {
        g_ConsoleMan.PrintString("ERROR: Material of name: " + matName + " not found!");
        return 0;
    }
    else
        return m_apMatPalette[(*itr).second];
}

//////////////////////////////////////////////////////////////////////////////////////////
// Method:          GetGlobalAcc
//////////////////////////////////////////////////////////////////////////////////////////
// Description:     Gets the global acceleration (in m/s^2) that is applied to all movable
//                  objects' velocities during every frame. Typically models gravity.

Vector SceneMan::GetGlobalAcc() const
{
    RTEAssert(m_pCurrentScene, "Trying to get terrain matter before there is a scene or terrain!");
    return m_pCurrentScene->GetGlobalAcc();
}


//////////////////////////////////////////////////////////////////////////////////////////
// Method:          SetOffset
//////////////////////////////////////////////////////////////////////////////////////////
// Description:     Sets the offset (scroll position) of the terrain.

void SceneMan::SetOffset(const long offsetX, const long offsetY, int screen)
{
    if (screen >= c_MaxScreenCount)
        return;

    m_Offset[screen].m_X = offsetX;
    m_Offset[screen].m_Y = offsetY;
    CheckOffset(screen);
}


//////////////////////////////////////////////////////////////////////////////////////////
// Method:          SetScroll
//////////////////////////////////////////////////////////////////////////////////////////
// Description:     Sets the offset (scroll position) of the terrain to center on
//                  specific world coordinates. If the coordinate to center on is close
//                  to the terrain border edges, the view will not scroll outside the
//                  borders.

void SceneMan::SetScroll(const Vector &center, int screen)
{
    if (screen >= c_MaxScreenCount)
        return;

	if (g_FrameMan.IsInMultiplayerMode())
	{
		m_Offset[screen].m_X = center.GetFloorIntX() - (g_FrameMan.GetPlayerFrameBufferWidth(screen) / 2);
		m_Offset[screen].m_Y = center.GetFloorIntY() - (g_FrameMan.GetPlayerFrameBufferHeight(screen) / 2);
	}
	else 
	{
		m_Offset[screen].m_X = center.GetFloorIntX() - (g_FrameMan.GetResX() / 2);
		m_Offset[screen].m_Y = center.GetFloorIntY() - (g_FrameMan.GetResY() / 2);
	}

    CheckOffset(screen);

// *** Temp hack
//    m_OffsetX = -m_OffsetX;
//    m_OffsetY = -m_OffsetY;
}


//////////////////////////////////////////////////////////////////////////////////////////
// Method:          SetScrollTarget
//////////////////////////////////////////////////////////////////////////////////////////
// Description:     Interpolates a smooth scroll of the view to a new offset over time.

void SceneMan::SetScrollTarget(const Vector &targetCenter,
                               float speed,
                               bool targetWrapped,
                               int screen)
{
    // See if it would make sense to automatically wrap
    if (!targetWrapped)
    {
        SLTerrain *pTerrain = m_pCurrentScene->GetTerrain();
        // If the difference is more than half the scene width, then wrap
        if ((pTerrain->WrapsX() && fabs(targetCenter.m_X - m_ScrollTarget[screen].m_X) > pTerrain->GetBitmap()->w / 2) ||
            (pTerrain->WrapsY() && fabs(targetCenter.m_Y - m_ScrollTarget[screen].m_Y) > pTerrain->GetBitmap()->h / 2))
            targetWrapped = true;
    }

    m_ScrollTarget[screen].m_X = targetCenter.m_X;
    m_ScrollTarget[screen].m_Y = targetCenter.m_Y;
    m_ScrollSpeed[screen] = speed;
    // Don't override a set wrapping, it will be reset to false upon a drawn frame
    m_TargetWrapped[screen] = m_TargetWrapped[screen] || targetWrapped;
}


//////////////////////////////////////////////////////////////////////////////////////////
// Method:          TargetDistanceScalar
//////////////////////////////////////////////////////////////////////////////////////////
// Description:     Calculates a scalar of how distant a certain point in the world is
//                  from the currently closest scroll target of all active screens.

float SceneMan::TargetDistanceScalar(Vector point)
{
    if (!m_pCurrentScene)
        return 0;

    int screenCount = g_FrameMan.GetScreenCount();
    int screenRadius = MAX(g_FrameMan.GetPlayerScreenWidth(), g_FrameMan.GetPlayerScreenHeight()) / 2;
    int sceneRadius = MAX(m_pCurrentScene->GetWidth(), m_pCurrentScene->GetHeight()) / 2;
    // Avoid divide by zero problems if scene and screen radius are the same
    if (screenRadius == sceneRadius)
        sceneRadius += 100;
    float distance = 0;
    float scalar = 0;
    float closestScalar = 1.0;

    for (int screen = 0; screen < screenCount; ++screen)
    {
        distance = ShortestDistance(point, m_ScrollTarget[screen]).GetMagnitude();

        // Check if we're off the screen and then fall off
        if (distance > screenRadius)
        {
            // Get ratio of how close to the very opposite of teh scene the point is
            scalar = 0.5 + 0.5 * (distance - screenRadius) / (sceneRadius - screenRadius);
        }
        // Full audio if within the screen
        else
            scalar = 0;

        // See if this screen's distance scalar is the closest one yet
        if (scalar < closestScalar)
            closestScalar = scalar;
    }

    // Return the scalar that was shows the closest scroll target of any current screen to the point
    return closestScalar;
}


//////////////////////////////////////////////////////////////////////////////////////////
// Method:          CheckOffset
//////////////////////////////////////////////////////////////////////////////////////////
// Description:     Makes sure the current offset won't create a view of outside the scene.
//                  If that is found to be the case, the offset is corrected so that the
//                  view rectangle is as close to the old offset as possible, but still
//                  entirely within the scene world.

void SceneMan::CheckOffset(int screen)
{
    RTEAssert(m_pCurrentScene, "Trying to check offset before there is a scene or terrain!");

    // Handy
    SLTerrain *pTerrain = m_pCurrentScene->GetTerrain();
    RTEAssert(pTerrain, "Trying to get terrain matter before there is a scene or terrain!");

    if (!pTerrain->WrapsX() && m_Offset[screen].m_X < 0)
        m_Offset[screen].m_X = 0;

    if (!pTerrain->WrapsY() && m_Offset[screen].m_Y < 0)
        m_Offset[screen].m_Y = 0;

    int frameWidth = g_FrameMan.GetResX();
    int frameHeight = g_FrameMan.GetResY();
    frameWidth = frameWidth / (g_FrameMan.GetVSplit() ? 2 : 1);
    frameHeight = frameHeight / (g_FrameMan.GetHSplit() ? 2 : 1);

	if (g_FrameMan.IsInMultiplayerMode())
	{
		frameWidth = g_FrameMan.GetPlayerFrameBufferWidth(screen);
		frameHeight = g_FrameMan.GetPlayerFrameBufferHeight(screen);
	}

    if (!pTerrain->WrapsX() && m_Offset[screen].m_X >= pTerrain->GetBitmap()->w - frameWidth)
        m_Offset[screen].m_X = pTerrain->GetBitmap()->w - frameWidth;

    if (!pTerrain->WrapsY() && m_Offset[screen].m_Y >= pTerrain->GetBitmap()->h - frameHeight)
        m_Offset[screen].m_Y = pTerrain->GetBitmap()->h - frameHeight;

    if (!pTerrain->WrapsX() && m_Offset[screen].m_X >= pTerrain->GetBitmap()->w - frameWidth)
        m_Offset[screen].m_X = pTerrain->GetBitmap()->w - frameWidth;

    if (!pTerrain->WrapsY() && m_Offset[screen].m_Y >= pTerrain->GetBitmap()->h - frameHeight)
        m_Offset[screen].m_Y = pTerrain->GetBitmap()->h - frameHeight;
}


//////////////////////////////////////////////////////////////////////////////////////////
// Method:          LockScene
//////////////////////////////////////////////////////////////////////////////////////////
// Description:     Locks all dynamic internal scene bitmaps so that manipulaitons of the
//                  scene's color and matter representations can take place.
//                  Doing it in a separate method like this is more efficient because
//                  many bitmap manipulaitons can be performed between a lock and unlock.
//                  UnlockScene() should always be called after accesses are completed.

void SceneMan::LockScene()
{
//    RTEAssert(!m_pCurrentScene->IsLocked(), "Hey, locking already locked scene!");
    if (!m_pCurrentScene->IsLocked())
    {
        m_pCurrentScene->Lock();
        m_pMOColorLayer->LockBitmaps();
        m_pMOIDLayer->LockBitmaps();
    }
}


//////////////////////////////////////////////////////////////////////////////////////////
// Method:          UnlockScene
//////////////////////////////////////////////////////////////////////////////////////////
// Description:     Unlocks the scene's bitmaps and prevents access to display memory.
//                  Doing it in a separate method like this is more efficient because
//                  many bitmap accesses can be performed between a lock and an unlock.
//                  UnlockScene() should only be called after LockScene().

void SceneMan::UnlockScene()
{
//    RTEAssert(m_pCurrentScene->IsLocked(), "Hey, unlocking already unlocked scene!");
    if (m_pCurrentScene->IsLocked())
    {
        m_pCurrentScene->Unlock();
        m_pMOColorLayer->UnlockBitmaps();
        m_pMOIDLayer->UnlockBitmaps();
    }
}


//////////////////////////////////////////////////////////////////////////////////////////
// Method:          SceneIsLocked
//////////////////////////////////////////////////////////////////////////////////////////
// Description:     Indicates whether the entire scene is currently locked or not.

bool SceneMan::SceneIsLocked() const
{
    RTEAssert(m_pCurrentScene, "Trying to check offset before there is a scene or terrain!");
    return m_pCurrentScene->IsLocked();
}


//////////////////////////////////////////////////////////////////////////////////////////
// Method:          RegisterMOIDDrawing
//////////////////////////////////////////////////////////////////////////////////////////
// Description:     Registers an area of the MOID layer to be cleared upon finishing this
//                  sim update. Should be done every time anything is drawn the MOID layer.

void SceneMan::RegisterMOIDDrawing(const Vector &center, float radius)
{
    if (radius != 0)
        RegisterMOIDDrawing(center.m_X - radius, center.m_Y - radius, center.m_X + radius, center.m_Y + radius);
}


//////////////////////////////////////////////////////////////////////////////////////////
// Method:          ClearAllMOIDDrawings
//////////////////////////////////////////////////////////////////////////////////////////
// Description:     Clears all registered drawn areas of the MOID layer to the g_NoMOID
//                  color and clears the registrations too. Should be done each sim update.

void SceneMan::ClearAllMOIDDrawings()
{
    for (list<IntRect>::iterator itr = m_MOIDDrawings.begin(); itr != m_MOIDDrawings.end(); ++itr)
        ClearMOIDRect(itr->m_Left, itr->m_Top, itr->m_Right, itr->m_Bottom);

    m_MOIDDrawings.clear();
}


//////////////////////////////////////////////////////////////////////////////////////////
// Method:          ClearMOIDRect
//////////////////////////////////////////////////////////////////////////////////////////
// Description:     Resets a specific rectangle of the scene's MOID layer to not contain
//                  any MOID data anymore. Sets it all to NoMOID. Will take care of wrapping.

void SceneMan::ClearMOIDRect(int left, int top, int right, int bottom)
{
    // Draw the first unwrapped rect
    rectfill(m_pMOIDLayer->GetBitmap(), left, top, right, bottom, g_NoMOID);

    // Draw wrapped rectangles
    if (g_SceneMan.SceneWrapsX())
    {
        int sceneWidth = m_pCurrentScene->GetWidth();

        if (left < 0)
        {
            int wrapLeft = left + sceneWidth;
            int wrapRight = sceneWidth - 1;
            rectfill(m_pMOIDLayer->GetBitmap(), wrapLeft, top, wrapRight, bottom, g_NoMOID);
        }
        if (right >= sceneWidth)
        {
            int wrapLeft = 0;
            int wrapRight = right - sceneWidth;
            rectfill(m_pMOIDLayer->GetBitmap(), wrapLeft, top, wrapRight, bottom, g_NoMOID);
        }
    }
    if (g_SceneMan.SceneWrapsY())
    {
        int sceneHeight = m_pCurrentScene->GetHeight();

        if (top < 0)
        {
            int wrapTop = top + sceneHeight;
            int wrapBottom = sceneHeight - 1;
            rectfill(m_pMOIDLayer->GetBitmap(), left, wrapTop, right, wrapBottom, g_NoMOID);
        }
        if (bottom >= sceneHeight)
        {
            int wrapTop = 0;
            int wrapBottom = bottom - sceneHeight;
            rectfill(m_pMOIDLayer->GetBitmap(), left, wrapTop, right, wrapBottom, g_NoMOID);
        }
    }
}


//////////////////////////////////////////////////////////////////////////////////////////
// Method:          WillPenetrate
//////////////////////////////////////////////////////////////////////////////////////////
// Description:     Test whether a pixel of the scene would be knocked loose and
//                  turned into a MO by a certian impulse force. Scene needs to be locked
//                  to do this!

bool SceneMan::WillPenetrate(const int posX,
                             const int posY,
                             const Vector &impulse)
{
    RTEAssert(m_pCurrentScene, "Trying to access scene before there is one!");

    if (!m_pCurrentScene->GetTerrain()->IsWithinBounds(posX, posY))
        return false;

    float impMag = impulse.GetMagnitude();
    unsigned char materialID = getpixel(m_pCurrentScene->GetTerrain()->GetMaterialBitmap(), posX, posY);

    return impMag >= GetMaterialFromID(materialID)->GetIntegrity();
}

//////////////////////////////////////////////////////////////////////////////////////////
// Method:          RemoveOrphans
//////////////////////////////////////////////////////////////////////////////////////////
// Description:     Returns the area of an orphaned region at specified coordinates and remoes the region if requested.

int SceneMan::RemoveOrphans(int posX, int posY, int radius, int maxArea, bool remove)
{
	if (radius > MAXORPHANRADIUS)
		radius = MAXORPHANRADIUS;

	clear_to_color(m_pOrphanSearchBitmap, g_MaterialAir);
	int area = RemoveOrphans(posX, posY, posX, posY, 0, radius, maxArea, false);
	if (remove && area <= maxArea)
	{
		clear_to_color(m_pOrphanSearchBitmap, g_MaterialAir);
		RemoveOrphans(posX, posY, posX, posY, 0, radius, maxArea, true);
	}

	return area;
}

//////////////////////////////////////////////////////////////////////////////////////////
// Method:          RemoveOrphans
//////////////////////////////////////////////////////////////////////////////////////////
// Description:     Returns the area of an orphaned region at specified coordinates. 

int SceneMan::RemoveOrphans(int posX, int posY, 
							int centerPosX, int centerPosY, 
							int accumulatedArea, int radius, int maxArea, bool remove)
{
	int area = 0;
	int bmpX = 0;
	int bmpY = 0;

	BITMAP * mat = m_pCurrentScene->GetTerrain()->GetMaterialBitmap();

	if (posX < 0 || posY < 0 || posX >= mat->w || posY >= mat->h) return 0;

    unsigned char materialID = _getpixel(mat, posX, posY);
    if (materialID == g_MaterialAir && (posX != centerPosX || posY != centerPosY))
		return 0;
	else
	{
		bmpX = posX - (centerPosX - radius / 2);
		bmpY = posY - (centerPosY - radius / 2);

		// We reached the border of orphan-searching area and 
		// there are still material pixels there -> the area is not an orphaned teran piece, abort search
		if (bmpX <= 0 || bmpY <= 0 || bmpX >= radius - 1 || bmpY >= radius - 1)
			return MAXORPHANRADIUS * MAXORPHANRADIUS + 1;
		else
		// Check if pixel was already checked
		{
			if (_getpixel(m_pOrphanSearchBitmap, bmpX, bmpY) != g_MaterialAir)
				return 0;
		}
	}

	_putpixel(m_pOrphanSearchBitmap, bmpX, bmpY, materialID);
	area++;

	// We're clear to remove the pixel
	if (remove)
	{
		Material const * sceneMat = GetMaterialFromID(materialID);
		Material const * spawnMat;
        spawnMat = sceneMat->GetSpawnMaterial() ? GetMaterialFromID(sceneMat->GetSpawnMaterial()) : sceneMat;
		float sprayScale = 0.1;
        Color spawnColor;
        if (spawnMat->UsesOwnColor())
            spawnColor = spawnMat->GetColor();
        else
            spawnColor.SetRGBWithIndex(m_pCurrentScene->GetTerrain()->GetFGColorPixel(posX, posY));

        // No point generating a key-colored MOPixel
        if (spawnColor.GetIndex() != g_MaskColor)
        {
			// TEST COLOR
			// spawnColor = 5;

            // Get the new pixel from the pre-allocated pool, should be faster than dynamic allocation
            // Density is used as the mass for the new MOPixel
			float tempMax = 2.0F * sprayScale;
			float tempMin = tempMax / 2.0F;
            MOPixel *pixelMO = new MOPixel(spawnColor,
                                           spawnMat->GetPixelDensity(),
                                           Vector(posX, posY),
                                           Vector(-RandomNum(tempMin, tempMax),
                                                  -RandomNum(tempMin, tempMax)),
                                           new Atom(Vector(), spawnMat->GetIndex(), 0, spawnColor, 2),
                                           0);

            pixelMO->SetToHitMOs(spawnMat->GetIndex() == c_GoldMaterialID);
            pixelMO->SetToGetHitByMOs(false);
            g_MovableMan.AddParticle(pixelMO);
            pixelMO = 0;
        }
        m_pCurrentScene->GetTerrain()->SetFGColorPixel(posX, posY, g_MaskColor);
		RegisterTerrainChange(posX, posY, 1, 1, g_MaskColor, false);
        m_pCurrentScene->GetTerrain()->SetMaterialPixel(posX, posY, g_MaterialAir);
	}

	int xoff[8] = { -1,  0,  1, -1,  1, -1,  0,  1};
	int yoff[8] = { -1, -1, -1,  0,  0,  1,  1,  1};

	for (int c = 0; c < 8; c++)
	{
		area += RemoveOrphans(posX + xoff[c], posY + yoff[c], centerPosX, centerPosY, area, radius, maxArea, remove);
		if (accumulatedArea + area > maxArea)
			break;
	}

	return area;
}

void SceneMan::RegisterTerrainChange(int x, int y, int w, int h, unsigned char color, bool back) 
{
	if (!g_NetworkServer.IsServerModeEnabled())
		return;

	// Crop if it's out of scene as both the client and server will not tolerate out of bitmap coords while packing/unpacking
	if (y < 0)
		y = 0;

	if (y + h >= GetSceneHeight())
		h = GetSceneHeight() - y - 1;

	if (y >= GetSceneHeight() || h <= 0)
		return;

	if (w == 1)
	{
		if (x >= GetSceneWidth())
		{
			if (!SceneWrapsX())
				return;
			x = x - GetSceneWidth();
		}
		if (x < 0)
		{
			if (!SceneWrapsX())
				return;
			x = GetSceneWidth() + x;
		}
	}
	else
	{
		// Divide region if crossing the seam
		if (x + w >= GetSceneWidth() || x < 0)
		{
			// Crossing right part of the scene
			if (x + w >= GetSceneWidth())
			{
				// Left part, on the scene
				TerrainChange tc1;
				tc1.x = x;
				tc1.y = y;
				tc1.w = GetSceneWidth() - x;
				tc1.h = h;
				tc1.back = back;
				tc1.color = color;
				g_NetworkServer.RegisterTerrainChange(tc1);

				// Discard out of scene part if scene is not wrapped
				if (!SceneWrapsX())
					return;

				// Right part, out of scene
				TerrainChange tc2;
				tc2.x = 0;
				tc2.y = y;
				tc2.w = w - (GetSceneWidth() - x);
				tc2.h = h;
				tc2.back = back;
				tc2.color = color;

				g_NetworkServer.RegisterTerrainChange(tc2);
				return;
			}

			if (x < 0)
			{
				// Right part, on the scene
				TerrainChange tc2;
				tc2.x = 0;
				tc2.y = y;
				tc2.w = w + x;
				tc2.h = h;
				tc2.back = back;
				tc2.color = color;
				g_NetworkServer.RegisterTerrainChange(tc2);

				// Discard out of scene part if scene is not wrapped
				if (!SceneWrapsX())
					return;

				// Left part, out of the scene
				TerrainChange tc1;
				tc1.x = GetSceneWidth() + x;
				tc1.y = y;
				tc1.w = -x;
				tc1.h = h;
				tc1.back = back;
				tc1.color = color;
				g_NetworkServer.RegisterTerrainChange(tc1);
				return;
			}
		}
	}

	TerrainChange tc;
	tc.x = x;
	tc.y = y;
	tc.w = w;
	tc.h = h;
	tc.back = back;
	tc.color = color;
	g_NetworkServer.RegisterTerrainChange(tc);
}

//////////////////////////////////////////////////////////////////////////////////////////
// Method:          TryPenetrate
//////////////////////////////////////////////////////////////////////////////////////////
// Description:     Calculate whether a pixel of the scene would be knocked loose and
//                  turned into a MO by another particle of a certain material going at a
//                  certain velocity. If so, the incoming particle will knock loose the
//                  specified pixel in the scene and momentarily take its place.
//                  Use PenetrationResult() to retrieve the resulting effects on the
//                  incoming particle if it manages to knock the scene pixel out.

bool SceneMan::TryPenetrate(const int posX,
                            const int posY,
                            const Vector &impulse,
                            const Vector &velocity,
                            float &retardation,
                            const float airRatio,
                            const int numPenetrations,
						    const int removeOrphansRadius,
					        const int removeOrphansMaxArea,
					        const float removeOrphansRate)
{
    RTEAssert(m_pCurrentScene, "Trying to access scene before there is one!");

    if (!m_pCurrentScene->GetTerrain()->IsWithinBounds(posX, posY))
        return false;

    unsigned char materialID = _getpixel(m_pCurrentScene->GetTerrain()->GetMaterialBitmap(), posX, posY);
    if (materialID == g_MaterialAir)
    {
//        RTEAbort("Why are we penetrating air??");
        return true;
    }
    Material const * sceneMat = GetMaterialFromID(materialID);
    Material const * spawnMat;

    float sprayScale = 0.1;
//    float spraySpread = 10.0;
    float impMag = impulse.GetMagnitude();

    // Test if impulse force is enough to penetrate
    if (impMag >= sceneMat->GetIntegrity())
    {
        if (numPenetrations <= 3)
        {
            spawnMat = sceneMat->GetSpawnMaterial() ? GetMaterialFromID(sceneMat->GetSpawnMaterial()) : sceneMat;
            Color spawnColor;
            if (spawnMat->UsesOwnColor())
                spawnColor = spawnMat->GetColor();
            else
                spawnColor.SetRGBWithIndex(m_pCurrentScene->GetTerrain()->GetFGColorPixel(posX, posY));

            // No point generating a key-colored MOPixel
            if (spawnColor.GetIndex() != g_MaskColor)
            {
                // Get the new pixel from the pre-allocated pool, should be faster than dynamic allocation
                // Density is used as the mass for the new MOPixel
/*                MOPixel *pixelMO = dynamic_cast<MOPixel *>(MOPixel::InstanceFromPool());
                pixelMO->Create(spawnColor,
                                spawnMat.pixelDensity,
                                Vector(posX, posY),
                                Vector(-RandomNum((velocity.m_X * sprayScale) / 2 , velocity.m_X * sprayScale),
                                       -RandomNum((velocity.m_Y * sprayScale) / 2 , velocity.m_Y * sprayScale)),
//                                               -(impulse * (sprayScale * RandomNum() / spawnMat.density)),
                                new Atom(Vector(), spawnMat, 0, spawnColor, 2),
                                0);
*/
				float tempMaxX = velocity.m_X * sprayScale;
				float tempMinX = tempMaxX / 2.0F;
				float tempMaxY = velocity.m_Y * sprayScale;
				float tempMinY = tempMaxY / 2.0F;
                MOPixel *pixelMO = new MOPixel(spawnColor,
                                               spawnMat->GetPixelDensity(),
                                               Vector(posX, posY),
                                               Vector(-RandomNum(tempMinX, tempMaxX),
                                                      -RandomNum(tempMinY, tempMaxY)),
//                                              -(impulse * (sprayScale * RandomNum() / spawnMat.density)),
                                               new Atom(Vector(), spawnMat->GetIndex(), 0, spawnColor, 2),
                                               0);

// TODO: Make material IDs more robust!")
                pixelMO->SetToHitMOs(spawnMat->GetIndex() == c_GoldMaterialID);
                pixelMO->SetToGetHitByMOs(false);
                g_MovableMan.AddParticle(pixelMO);
                pixelMO = 0;
            }
            m_pCurrentScene->GetTerrain()->SetFGColorPixel(posX, posY, g_MaskColor);
			RegisterTerrainChange(posX, posY, 1, 1, g_MaskColor, false);

            m_pCurrentScene->GetTerrain()->SetMaterialPixel(posX, posY, g_MaterialAir);
        }
// TODO: Improve / tweak randomized pushing away of terrain")
        else if (RandomNum() <= airRatio)
        {
            m_pCurrentScene->GetTerrain()->SetFGColorPixel(posX, posY, g_MaskColor);
			RegisterTerrainChange(posX, posY, 1, 1, g_MaskColor, false);

			m_pCurrentScene->GetTerrain()->SetMaterialPixel(posX, posY, g_MaterialAir);
        }

        // Save the impulse force effects of the penetrating particle.
//        retardation = -sceneMat.density;
        retardation = -(sceneMat->GetIntegrity() / impMag);

        // If this is a scrap pixel, or there is no background pixel 'supporting' the knocked-loose pixel, make the column above also turn into particles
        if (sceneMat->IsScrap() || _getpixel(m_pCurrentScene->GetTerrain()->GetBGColorBitmap(), posX, posY) == g_MaskColor)
        {
            // Get quicker direct access to bitmaps
            BITMAP *pFGColor = m_pCurrentScene->GetTerrain()->GetFGColorBitmap();
            BITMAP *pBGColor = m_pCurrentScene->GetTerrain()->GetBGColorBitmap();
            BITMAP *pMaterial = m_pCurrentScene->GetTerrain()->GetMaterialBitmap();

            int testMaterialID = g_MaterialAir;
            MOPixel *pixelMO = 0;
            Color spawnColor;
            float sprayMag = velocity.GetLargest() * sprayScale;
            Vector sprayVel;

            // Look at pixel above to see if it isn't air and has support, or should fall down
            for (int testY = posY - 1; testY > posY - COMPACTINGHEIGHT && testY >= 0; --testY)
            {
                // Check if there is a material pixel above
                if ((testMaterialID = _getpixel(pMaterial, posX, testY)) != g_MaterialAir)
                {
                    sceneMat = GetMaterialFromID(testMaterialID);

                    // No support in the background layer, or is scrap material, so make particle of some of them
                    if (sceneMat->IsScrap() || _getpixel(pBGColor, posX, testY) == g_MaskColor)
                    {
                        //  Only generate  particles of some of 'em
                        if (RandomNum() > 0.75F)
                        {
                            // Figure out the mateiral and color of the new spray particle
                            spawnMat = sceneMat->GetSpawnMaterial() ? GetMaterialFromID(sceneMat->GetSpawnMaterial()) : sceneMat;
                            if (spawnMat->UsesOwnColor())
                                spawnColor = spawnMat->GetColor();
                            else
                                spawnColor.SetRGBWithIndex(m_pCurrentScene->GetTerrain()->GetFGColorPixel(posX, testY));

                            // No point generating a key-colored MOPixel
                            if (spawnColor.GetIndex() != g_MaskColor)
                            {
                                // Figure out the randomized velocity the spray should have upward
								sprayVel.SetXY(sprayMag* RandomNormalNum() * 0.5F, (-sprayMag * 0.5F) + (-sprayMag * RandomNum(0.0F, 0.5F)));

                                // Create the new spray pixel
								pixelMO = new MOPixel(spawnColor, spawnMat->GetPixelDensity(), Vector(posX, testY), sprayVel, new Atom(Vector(), spawnMat->GetIndex(), 0, spawnColor, 2), 0);

                                // Let it loose into the world
                                pixelMO->SetToHitMOs(spawnMat->GetIndex() == c_GoldMaterialID);
                                pixelMO->SetToGetHitByMOs(false);
                                g_MovableMan.AddParticle(pixelMO);
                                pixelMO = 0;
                            }

							// Remove orphaned terrain left from hits and scrap damage
							RemoveOrphans(posX + testY%2 ? -1 : 1, testY, 5, 25, true);
						}

                        // Clear the terrain pixel now when the particle has been generated from it
						RegisterTerrainChange(posX, testY, 1, 1, g_MaskColor, false);
                        _putpixel(pFGColor, posX, testY, g_MaskColor);
                        _putpixel(pMaterial, posX, testY, g_MaterialAir);
                    }
                    // There is support, so stop checking
                    else
                        break;
                }
            }
        }

		// Remove orphaned regions if told to by parent MO who travelled an atom which tries to penetrate terrain
		if (removeOrphansRadius && removeOrphansMaxArea && removeOrphansRate > 0 && RandomNum() < removeOrphansRate)
		{
			RemoveOrphans(posX, posY, removeOrphansRadius, removeOrphansMaxArea, true);
			/*PALETTE palette;
			get_palette(palette);
			save_bmp("Orphan.bmp", m_pOrphanSearchBitmap, palette);*/
		}

        return true;
    }
    return false;
}


//////////////////////////////////////////////////////////////////////////////////////////
// Method:          MakeAllUnseen
//////////////////////////////////////////////////////////////////////////////////////////
// Description:     Sets one team's view of the scene to be unseen, using a generated map
//                  of a specific resolution chunkiness.

void SceneMan::MakeAllUnseen(Vector pixelSize, const int team)
{
    RTEAssert(m_pCurrentScene, "Messing with scene before the scene exists!");
	if (team < Activity::TeamOne || team >= Activity::MaxTeamCount) 
		return;

    m_pCurrentScene->FillUnseenLayer(pixelSize, team);
}


//////////////////////////////////////////////////////////////////////////////////////////
// Method:          MakeAllSeen
//////////////////////////////////////////////////////////////////////////////////////////
// Description:     Sets one team's view of the scene to be all seen.
// Arguments:       The team we're talking about.
// Return value:    None.

    void MakeAllSeen(const int team);


//////////////////////////////////////////////////////////////////////////////////////////
// Method:          LoadUnseenLayer
//////////////////////////////////////////////////////////////////////////////////////////
// Description:     Loads a bitmap from file and use it as the unseen layer for a team.

bool SceneMan::LoadUnseenLayer(std::string bitmapPath, int team)
{
    ContentFile bitmapFile(bitmapPath.c_str());
    SceneLayer *pUnseenLayer = new SceneLayer();
    if (pUnseenLayer->Create(bitmapFile.GetAsBitmap(COLORCONV_NONE, false), true, Vector(), m_pCurrentScene->WrapsX(), m_pCurrentScene->WrapsY(), Vector(1.0, 1.0)) < 0)
    {
        g_ConsoleMan.PrintString("ERROR: Loading background layer " + pUnseenLayer->GetPresetName() + "\'s data failed!");
        return false;
    }

    // Pass in ownership here
    m_pCurrentScene->SetUnseenLayer(pUnseenLayer, team);
    return true;
}


//////////////////////////////////////////////////////////////////////////////////////////
// Method:          AnythingUnseen
//////////////////////////////////////////////////////////////////////////////////////////
// Description:     Tells whether a team has anything still unseen on the scene.

bool SceneMan::AnythingUnseen(const int team)
{
    RTEAssert(m_pCurrentScene, "Checking scene before the scene exists!");

    return m_pCurrentScene->GetUnseenLayer(team) != 0;
// TODO: Actually check all pixels on the map too?
}


//////////////////////////////////////////////////////////////////////////////////////////
// Method:          GetUnseenResolution
//////////////////////////////////////////////////////////////////////////////////////////
// Description:     Shows what the resolution factor of the unseen map to the entire Scene
//                  is, in both axes.

Vector SceneMan::GetUnseenResolution(const int team) const
{
    RTEAssert(m_pCurrentScene, "Checking scene before the scene exists!");
	if (team < Activity::TeamOne || team >= Activity::MaxTeamCount) 
		return Vector(1, 1);

    SceneLayer *pUnseenLayer = m_pCurrentScene->GetUnseenLayer(team);
    if (pUnseenLayer)
        return pUnseenLayer->GetScaleFactor();

    return Vector(1, 1);
}


//////////////////////////////////////////////////////////////////////////////////////////
// Method:          IsUnseen
//////////////////////////////////////////////////////////////////////////////////////////
// Description:     Checks whether a pixel is in an unseen area on of a specific team.

bool SceneMan::IsUnseen(const int posX, const int posY, const int team)
{
    RTEAssert(m_pCurrentScene, "Checking scene before the scene exists!");
	if (team < Activity::TeamOne || team >= Activity::MaxTeamCount) 
		return false;

    SceneLayer *pUnseenLayer = m_pCurrentScene->GetUnseenLayer(team);
    if (pUnseenLayer)
    {
        // Translate to the scaled unseen layer's coordinates
        Vector scale = pUnseenLayer->GetScaleInverse();
        int scaledX = posX * scale.m_X;
        int scaledY = posY * scale.m_Y;
        return getpixel(pUnseenLayer->GetBitmap(), scaledX, scaledY) != g_MaskColor;
    }

    return false;
}


//////////////////////////////////////////////////////////////////////////////////////////
// Method:          RevealUnseen
//////////////////////////////////////////////////////////////////////////////////////////
// Description:     Reveals a pixel on the unseen map for a specific team, if there is any.

bool SceneMan::RevealUnseen(const int posX, const int posY, const int team)
{
    RTEAssert(m_pCurrentScene, "Checking scene before the scene exists!");
	if (team < Activity::TeamOne || team >= Activity::MaxTeamCount) 
		return false;

    SceneLayer *pUnseenLayer = m_pCurrentScene->GetUnseenLayer(team);
    if (pUnseenLayer)
    {
        // Translate to the scaled unseen layer's coordinates
        Vector scale = pUnseenLayer->GetScaleInverse();
        int scaledX = posX * scale.m_X;
        int scaledY = posY * scale.m_Y;

        // Make sure we're actually revealing an unseen pixel that is ON the bitmap!
        int pixel = getpixel(pUnseenLayer->GetBitmap(), scaledX, scaledY);
        if (pixel != g_MaskColor && pixel != -1)
        {
            // Add the pixel to the list of now seen pixels so it can be visually flashed
            m_pCurrentScene->GetSeenPixels(team).push_back(Vector(scaledX, scaledY));
            // Clear to key color that pixel on the map so it won't be detected as unseen again
            putpixel(pUnseenLayer->GetBitmap(), scaledX, scaledY, g_MaskColor);
            // Play the reveal sound, if there's not too many already revealed this frame
            if (g_SettingsMan.BlipOnRevealUnseen() && m_pUnseenRevealSound && m_pCurrentScene->GetSeenPixels(team).size() < 5)
                m_pUnseenRevealSound->Play(Vector(posX, posY));
            // Show that we actually cleared an unseen pixel
            return true;
        }
    }

    return false;
}


//////////////////////////////////////////////////////////////////////////////////////////
// Method:          RestoreUnseen
//////////////////////////////////////////////////////////////////////////////////////////
// Description:     Hides a pixel on the unseen map for a specific team, if there is any.

bool SceneMan::RestoreUnseen(const int posX, const int posY, const int team)
{
    RTEAssert(m_pCurrentScene, "Checking scene before the scene exists!");
	if (team < Activity::TeamOne || team >= Activity::MaxTeamCount) 
		return false;

    SceneLayer *pUnseenLayer = m_pCurrentScene->GetUnseenLayer(team);
    if (pUnseenLayer)
    {
        // Translate to the scaled unseen layer's coordinates
        Vector scale = pUnseenLayer->GetScaleInverse();
        int scaledX = posX * scale.m_X;
        int scaledY = posY * scale.m_Y;

        // Make sure we're actually revealing an unseen pixel that is ON the bitmap!
        int pixel = getpixel(pUnseenLayer->GetBitmap(), scaledX, scaledY);
        if (pixel != g_BlackColor && pixel != -1)
        {
            // Add the pixel to the list of now seen pixels so it can be visually flashed
            m_pCurrentScene->GetSeenPixels(team).push_back(Vector(scaledX, scaledY));
            // Clear to key color that pixel on the map so it won't be detected as unseen again
            putpixel(pUnseenLayer->GetBitmap(), scaledX, scaledY, g_BlackColor);
            // Play the reveal sound, if there's not too many already revealed this frame
            //if (g_SettingsMan.BlipOnRevealUnseen() && m_pUnseenRevealSound && m_pCurrentScene->GetSeenPixels(team).size() < 5)
            //    m_pUnseenRevealSound->Play(g_SceneMan.TargetDistanceScalar(Vector(posX, posY)));
            // Show that we actually cleared an unseen pixel
            return true;
        }
    }

    return false;
}


//////////////////////////////////////////////////////////////////////////////////////////
// Method:          RevealUnseenBox
//////////////////////////////////////////////////////////////////////////////////////////
// Description:     Reveals a box on the unseen map for a specific team, if there is any.

void SceneMan::RevealUnseenBox(const int posX, const int posY, const int width, const int height, const int team)
{
    RTEAssert(m_pCurrentScene, "Checking scene before the scene exists!");
	if (team < Activity::TeamOne || team >= Activity::MaxTeamCount) 
		return;

    SceneLayer *pUnseenLayer = m_pCurrentScene->GetUnseenLayer(team);
    if (pUnseenLayer)
    {
        // Translate to the scaled unseen layer's coordinates
        Vector scale = pUnseenLayer->GetScaleInverse();
        int scaledX = posX * scale.m_X;
        int scaledY = posY * scale.m_Y;
        int scaledW = width * scale.m_X;
        int scaledH = height * scale.m_Y;

        // Fill the box
        rectfill(pUnseenLayer->GetBitmap(), scaledX, scaledY, scaledX + scaledW, scaledY + scaledH, g_MaskColor);
    }
}


//////////////////////////////////////////////////////////////////////////////////////////
// Method:          RestoreUnseenBox
//////////////////////////////////////////////////////////////////////////////////////////
// Description:     Restore a box on the unseen map for a specific team, if there is any.

void SceneMan::RestoreUnseenBox(const int posX, const int posY, const int width, const int height, const int team)
{
    RTEAssert(m_pCurrentScene, "Checking scene before the scene exists!");
	if (team < Activity::TeamOne || team >= Activity::MaxTeamCount) 
		return;

    SceneLayer *pUnseenLayer = m_pCurrentScene->GetUnseenLayer(team);
    if (pUnseenLayer)
    {
        // Translate to the scaled unseen layer's coordinates
        Vector scale = pUnseenLayer->GetScaleInverse();
        int scaledX = posX * scale.m_X;
        int scaledY = posY * scale.m_Y;
        int scaledW = width * scale.m_X;
        int scaledH = height * scale.m_Y;

        // Fill the box
        rectfill(pUnseenLayer->GetBitmap(), scaledX, scaledY, scaledX + scaledW, scaledY + scaledH, g_BlackColor);
    }
}


//////////////////////////////////////////////////////////////////////////////////////////
// Method:          CastUnseenRay
//////////////////////////////////////////////////////////////////////////////////////////
// Description:     Traces along a vector and reveals or hides pixels on the unseen layer of a team
//                  as long as the accumulated material strengths traced through the terrain
//                  don't exceed a specific value.

//TODO Every raycast should use some shared line drawing method (or maybe something more efficient if it exists, that needs looking into) instead of having a ton of duplicated code.
bool SceneMan::CastUnseenRay(int team, const Vector &start, const Vector &ray, Vector &endPos, int strengthLimit, int skip, bool reveal)
{
    if (!m_pCurrentScene->GetUnseenLayer(team))
        return false;

    int hitCount = 0, error, dom, sub, domSteps, skipped = skip;
    int intPos[2], delta[2], delta2[2], increment[2];
    bool affectedAny = false;
    unsigned char materialID;
    Material const * foundMaterial;
    int totalStrength = 0;
    // Save the projected end of the ray pos
    endPos = start + ray;

    intPos[X] = std::floor(start.m_X);
    intPos[Y] = std::floor(start.m_Y);
    delta[X] = std::floor(start.m_X + ray.m_X) - intPos[X];
    delta[Y] = std::floor(start.m_Y + ray.m_Y) - intPos[Y];
    
    if (delta[X] == 0 &&  delta[Y] == 0)
        return false;

    /////////////////////////////////////////////////////
    // Bresenham's line drawing algorithm preparation

    if (delta[X] < 0)
    {
        increment[X] = -1;
        delta[X] = -delta[X];
    }
    else
        increment[X] = 1;

    if (delta[Y] < 0)
    {
        increment[Y] = -1;
        delta[Y] = -delta[Y];
    }
    else
        increment[Y] = 1;

    // Scale by 2, for better accuracy of the error at the first pixel
    delta2[X] = delta[X] << 1;
    delta2[Y] = delta[Y] << 1;

    // If X is dominant, Y is submissive, and vice versa.
    if (delta[X] > delta[Y]) {
        dom = X;
        sub = Y;
    }
    else {
        dom = Y;
        sub = X;
    }

    error = delta2[sub] - delta[dom];

    /////////////////////////////////////////////////////
    // Bresenham's line drawing algorithm execution

    for (domSteps = 0; domSteps < delta[dom]; ++domSteps)
    {
        intPos[dom] += increment[dom];
        if (error >= 0)
        {
            intPos[sub] += increment[sub];
            error -= delta2[dom];
        }
        error += delta2[sub];

        // Only check pixel if we're not due to skip any, or if this is the last pixel
        if (++skipped > skip || domSteps + 1 == delta[dom])
        {
            // Scene wrapping
            g_SceneMan.WrapPosition(intPos[X], intPos[Y]);
            // Reveal if we can, save the result
			if (reveal)
				affectedAny = RevealUnseen(intPos[X], intPos[Y], team) || affectedAny;
			else
				affectedAny = RestoreUnseen(intPos[X], intPos[Y], team) || affectedAny;

            // Check the strength of the terrain to see if we can penetrate further
            materialID = GetTerrMatter(intPos[X], intPos[Y]);
            // Get the material object
            foundMaterial = GetMaterialFromID(materialID);
            // Add the encountered material's strength to the tally
            totalStrength += foundMaterial->GetIntegrity();
            // See if we have hit the limits of our ray's strength
            if (totalStrength >= strengthLimit)
            {
                // Save the position of the end of the ray where blocked
                endPos.SetXY(intPos[X], intPos[Y]);
                break;
            }
            // Reset skip counter
            skipped = 0;
            if (m_pDebugLayer && m_DrawRayCastVisualizations) { m_pDebugLayer->SetPixel(intPos[X], intPos[Y], 13); }
        }
    }

    return affectedAny;
}

//////////////////////////////////////////////////////////////////////////////////////////
// Method:          CastSeeRay
//////////////////////////////////////////////////////////////////////////////////////////
// Description:     Traces along a vector and reveals pixels on the unseen layer of a team
//                  as long as the accumulated material strengths traced through the terrain
//                  don't exceed a specific value.

bool SceneMan::CastSeeRay(int team, const Vector &start, const Vector &ray, Vector &endPos, int strengthLimit, int skip)
{
	return CastUnseenRay(team, start, ray, endPos, strengthLimit, skip, true);
}

//////////////////////////////////////////////////////////////////////////////////////////
// Method:          CastUnseeRay
//////////////////////////////////////////////////////////////////////////////////////////
// Description:     Traces along a vector and hides pixels on the unseen layer of a team
//                  as long as the accumulated material strengths traced through the terrain
//                  don't exceed a specific value.

bool SceneMan::CastUnseeRay(int team, const Vector &start, const Vector &ray, Vector &endPos, int strengthLimit, int skip)
{
	return CastUnseenRay(team, start, ray, endPos, strengthLimit, skip, false);
}



//////////////////////////////////////////////////////////////////////////////////////////
// Method:          CastMaterialRay
//////////////////////////////////////////////////////////////////////////////////////////
// Description:     Traces along a vector and gets the location of the first encountered
//                  pixel of a specific material in the terrain.

bool SceneMan::CastMaterialRay(const Vector &start, const Vector &ray, unsigned char material, Vector &result, int skip, bool wrap)
{

    int hitCount = 0, error, dom, sub, domSteps, skipped = skip;
    int intPos[2], delta[2], delta2[2], increment[2];
    bool foundPixel = false;

    intPos[X] = std::floor(start.m_X);
    intPos[Y] = std::floor(start.m_Y);
    delta[X] = std::floor(start.m_X + ray.m_X) - intPos[X];
    delta[Y] = std::floor(start.m_Y + ray.m_Y) - intPos[Y];
    
    if (delta[X] == 0 &&  delta[Y] == 0)
        return false;

    /////////////////////////////////////////////////////
    // Bresenham's line drawing algorithm preparation

    if (delta[X] < 0)
    {
        increment[X] = -1;
        delta[X] = -delta[X];
    }
    else
        increment[X] = 1;

    if (delta[Y] < 0)
    {
        increment[Y] = -1;
        delta[Y] = -delta[Y];
    }
    else
        increment[Y] = 1;

    // Scale by 2, for better accuracy of the error at the first pixel
    delta2[X] = delta[X] << 1;
    delta2[Y] = delta[Y] << 1;

    // If X is dominant, Y is submissive, and vice versa.
    if (delta[X] > delta[Y]) {
        dom = X;
        sub = Y;
    }
    else {
        dom = Y;
        sub = X;
    }

    error = delta2[sub] - delta[dom];

    /////////////////////////////////////////////////////
    // Bresenham's line drawing algorithm execution

    for (domSteps = 0; domSteps < delta[dom]; ++domSteps)
    {
        intPos[dom] += increment[dom];
        if (error >= 0)
        {
            intPos[sub] += increment[sub];
            error -= delta2[dom];
        }
        error += delta2[sub];

        // Only check pixel if we're not due to skip any, or if this is the last pixel
        if (++skipped > skip || domSteps + 1 == delta[dom])
        {
            // Scene wrapping, if necessary
            if (wrap)
                g_SceneMan.WrapPosition(intPos[X], intPos[Y]);

            // See if we found the looked-for pixel of the correct material
            if (GetTerrMatter(intPos[X], intPos[Y]) == material)
            {
                // Save result and report success
                foundPixel = true;
                result.SetXY(intPos[X], intPos[Y]);
                // Save last ray pos
                m_LastRayHitPos.SetXY(intPos[X], intPos[Y]);
                break;
            }

            skipped = 0;

            if (m_pDebugLayer && m_DrawRayCastVisualizations) { m_pDebugLayer->SetPixel(intPos[X], intPos[Y], 13); }
        }
    }

    return foundPixel;
}


//////////////////////////////////////////////////////////////////////////////////////////
// Method:          CastMaterialRay
//////////////////////////////////////////////////////////////////////////////////////////
// Description:     Traces along a vector and returns how far along that ray there is an
//                  encounter with a pixel of a specific material in the terrain.

float SceneMan::CastMaterialRay(const Vector &start, const Vector &ray, unsigned char material, int skip)
{
    Vector result;
    if (CastMaterialRay(start, ray, material, result, skip))
    {
        // Calculate the length between the start and the found material pixel coords
        result -= start;
        return result.GetMagnitude();
    }

    // Signal that we didn't hit anything
    return -1;
}


//////////////////////////////////////////////////////////////////////////////////////////
// Method:          CastNotMaterialRay
//////////////////////////////////////////////////////////////////////////////////////////
// Description:     Traces along a vector and gets the location of the first encountered
//                  pixel that is NOT of a specific material in the scene's terrain.

bool SceneMan::CastNotMaterialRay(const Vector &start, const Vector &ray, unsigned char material, Vector &result, int skip, bool checkMOs)
{
    int hitCount = 0, error, dom, sub, domSteps, skipped = skip;
    int intPos[2], delta[2], delta2[2], increment[2];
    bool foundPixel = false;

    intPos[X] = std::floor(start.m_X);
    intPos[Y] = std::floor(start.m_Y);
    delta[X] = std::floor(start.m_X + ray.m_X) - intPos[X];
    delta[Y] = std::floor(start.m_Y + ray.m_Y) - intPos[Y];

    if (delta[X] == 0 &&  delta[Y] == 0)
        return false;

    /////////////////////////////////////////////////////
    // Bresenham's line drawing algorithm preparation

    if (delta[X] < 0)
    {
        increment[X] = -1;
        delta[X] = -delta[X];
    }
    else
        increment[X] = 1;

    if (delta[Y] < 0)
    {
        increment[Y] = -1;
        delta[Y] = -delta[Y];
    }
    else
        increment[Y] = 1;

    // Scale by 2, for better accuracy of the error at the first pixel
    delta2[X] = delta[X] << 1;
    delta2[Y] = delta[Y] << 1;

    // If X is dominant, Y is submissive, and vice versa.
    if (delta[X] > delta[Y]) {
        dom = X;
        sub = Y;
    }
    else {
        dom = Y;
        sub = X;
    }

    error = delta2[sub] - delta[dom];

    /////////////////////////////////////////////////////
    // Bresenham's line drawing algorithm execution

    for (domSteps = 0; domSteps < delta[dom]; ++domSteps)
    {
        intPos[dom] += increment[dom];
        if (error >= 0)
        {
            intPos[sub] += increment[sub];
            error -= delta2[dom];
        }
        error += delta2[sub];

        // Only check pixel if we're not due to skip any, or if this is the last pixel
        if (++skipped > skip || domSteps + 1 == delta[dom])
        {
            // Scene wrapping, if necessary
            g_SceneMan.WrapPosition(intPos[X], intPos[Y]);

            // See if we found the looked-for pixel of the correct material,
            // Or an MO is blocking the way
            if (GetTerrMatter(intPos[X], intPos[Y]) != material ||
                (checkMOs && g_SceneMan.GetMOIDPixel(intPos[X], intPos[Y]) != g_NoMOID))
            {
                // Save result and report success
                foundPixel = true;
                result.SetXY(intPos[X], intPos[Y]);
                // Save last ray pos
                m_LastRayHitPos.SetXY(intPos[X], intPos[Y]);
                break;
            }

            skipped = 0;
            if (m_pDebugLayer && m_DrawRayCastVisualizations) { m_pDebugLayer->SetPixel(intPos[X], intPos[Y], 13); }
        }
    }

    return foundPixel;
}


//////////////////////////////////////////////////////////////////////////////////////////
// Method:          CastNotMaterialRay
//////////////////////////////////////////////////////////////////////////////////////////
// Description:     Traces along a vector and returns how far along that ray there is an
//                  encounter with a pixel of OTHER than a specific material in the terrain.

float SceneMan::CastNotMaterialRay(const Vector &start, const Vector &ray, unsigned char material, int skip, bool checkMOs)
{
    Vector result;
    if (CastNotMaterialRay(start, ray, material, result, skip, checkMOs))
    {
        // Calculate the length between the start and the found material pixel coords
        result -= start;
        return result.GetMagnitude();
    }

    // Signal that we didn't hit anything
    return -1;
}


//////////////////////////////////////////////////////////////////////////////////////////
// Method:          CastStrengthSumRay
//////////////////////////////////////////////////////////////////////////////////////////
// Description:     Traces along a vector and returns how the sum of all encountered pixels'
//                  material strength values. This will take wrapping into account.

float SceneMan::CastStrengthSumRay(const Vector &start, const Vector &end, int skip, unsigned char ignoreMaterial)
{
    Vector ray = g_SceneMan.ShortestDistance(start, end);
    float strengthSum = 0;

    int error, dom, sub, domSteps, skipped = skip;
    int intPos[2], delta[2], delta2[2], increment[2];
    bool foundPixel = false;
    unsigned char materialID;
    Material foundMaterial;

    intPos[X] = std::floor(start.m_X);
    intPos[Y] = std::floor(start.m_Y);
    delta[X] = std::floor(start.m_X + ray.m_X) - intPos[X];
    delta[Y] = std::floor(start.m_Y + ray.m_Y) - intPos[Y];
    
    if (delta[X] == 0 &&  delta[Y] == 0)
        return false;

    /////////////////////////////////////////////////////
    // Bresenham's line drawing algorithm preparation

    if (delta[X] < 0)
    {
        increment[X] = -1;
        delta[X] = -delta[X];
    }
    else
        increment[X] = 1;

    if (delta[Y] < 0)
    {
        increment[Y] = -1;
        delta[Y] = -delta[Y];
    }
    else
        increment[Y] = 1;

    // Scale by 2, for better accuracy of the error at the first pixel
    delta2[X] = delta[X] << 1;
    delta2[Y] = delta[Y] << 1;

    // If X is dominant, Y is submissive, and vice versa.
    if (delta[X] > delta[Y]) {
        dom = X;
        sub = Y;
    }
    else
    {
        dom = Y;
        sub = X;
    }

    error = delta2[sub] - delta[dom];

    /////////////////////////////////////////////////////
    // Bresenham's line drawing algorithm execution

    for (domSteps = 0; domSteps < delta[dom]; ++domSteps)
    {
        intPos[dom] += increment[dom];
        if (error >= 0)
        {
            intPos[sub] += increment[sub];
            error -= delta2[dom];
        }
        error += delta2[sub];

        // Only check pixel if we're not due to skip any, or if this is the last pixel
        if (++skipped > skip || domSteps + 1 == delta[dom])
        {
            // Scene wrapping, if necessary
            g_SceneMan.WrapPosition(intPos[X], intPos[Y]);

            // Sum all strengths
            materialID = GetTerrMatter(intPos[X], intPos[Y]);
            if (materialID != g_MaterialAir && materialID != ignoreMaterial)
                strengthSum += GetMaterialFromID(materialID)->GetIntegrity();

            skipped = 0;

            if (m_pDebugLayer && m_DrawRayCastVisualizations) { m_pDebugLayer->SetPixel(intPos[X], intPos[Y], 13); }
        }
    }

    return strengthSum;
}


//////////////////////////////////////////////////////////////////////////////////////////
// Method:          CastMaxStrengthRay
//////////////////////////////////////////////////////////////////////////////////////////
// Description:     Traces along a vector and returns the strongest of all encountered pixels'
//                  material strength values exept doors.
//                  This will take wrapping into account.

float SceneMan::CastMaxStrengthRay(const Vector &start, const Vector &end, int skip)
{
    Vector ray = g_SceneMan.ShortestDistance(start, end);
    float maxStrength = 0;

    int error, dom, sub, domSteps, skipped = skip;
    int intPos[2], delta[2], delta2[2], increment[2];
    bool foundPixel = false;
    unsigned char materialID;
    Material foundMaterial;

    intPos[X] = std::floor(start.m_X);
    intPos[Y] = std::floor(start.m_Y);
    delta[X] = std::floor(start.m_X + ray.m_X) - intPos[X];
    delta[Y] = std::floor(start.m_Y + ray.m_Y) - intPos[Y];
    
    if (delta[X] == 0 &&  delta[Y] == 0)
        return false;

    /////////////////////////////////////////////////////
    // Bresenham's line drawing algorithm preparation

    if (delta[X] < 0)
    {
        increment[X] = -1;
        delta[X] = -delta[X];
    }
    else
        increment[X] = 1;

    if (delta[Y] < 0)
    {
        increment[Y] = -1;
        delta[Y] = -delta[Y];
    }
    else
        increment[Y] = 1;

    // Scale by 2, for better accuracy of the error at the first pixel
    delta2[X] = delta[X] << 1;
    delta2[Y] = delta[Y] << 1;

    // If X is dominant, Y is submissive, and vice versa.
    if (delta[X] > delta[Y]) {
        dom = X;
        sub = Y;
    }
    else
    {
        dom = Y;
        sub = X;
    }

    error = delta2[sub] - delta[dom];

    /////////////////////////////////////////////////////
    // Bresenham's line drawing algorithm execution

    for (domSteps = 0; domSteps < delta[dom]; ++domSteps)
    {
        intPos[dom] += increment[dom];
        if (error >= 0)
        {
            intPos[sub] += increment[sub];
            error -= delta2[dom];
        }
        error += delta2[sub];

        // Only check pixel if we're not due to skip any, or if this is the last pixel
        if (++skipped > skip || domSteps + 1 == delta[dom])
        {
            // Scene wrapping, if necessary
            g_SceneMan.WrapPosition(intPos[X], intPos[Y]);

            // Sum all strengths
            materialID = GetTerrMatter(intPos[X], intPos[Y]);
            if (materialID != g_MaterialDoor)
                maxStrength = std::max(maxStrength, GetMaterialFromID(materialID)->GetIntegrity());

            skipped = 0;

            if (m_pDebugLayer && m_DrawRayCastVisualizations) { m_pDebugLayer->SetPixel(intPos[X], intPos[Y], 13); }
        }
    }
    
    return maxStrength;
}


//////////////////////////////////////////////////////////////////////////////////////////
// Method:          CastStrengthRay
//////////////////////////////////////////////////////////////////////////////////////////
// Description:     Traces along a vector and shows where along that ray there is an
//                  encounter with a pixel of a material with strength more than or equal
//                  to a specific value.


bool SceneMan::CastStrengthRay(const Vector &start, const Vector &ray, float strength, Vector &result, int skip, unsigned char ignoreMaterial, bool wrap)
{
    int hitCount = 0, error, dom, sub, domSteps, skipped = skip;
    int intPos[2], delta[2], delta2[2], increment[2];
    bool foundPixel = false;
    unsigned char materialID;
    Material const * foundMaterial;

    intPos[X] = std::floor(start.m_X);
    intPos[Y] = std::floor(start.m_Y);
    delta[X] = std::floor(start.m_X + ray.m_X) - intPos[X];
    delta[Y] = std::floor(start.m_Y + ray.m_Y) - intPos[Y];
    
    if (delta[X] == 0 &&  delta[Y] == 0)
        return false;

    /////////////////////////////////////////////////////
    // Bresenham's line drawing algorithm preparation

    if (delta[X] < 0)
    {
        increment[X] = -1;
        delta[X] = -delta[X];
    }
    else
        increment[X] = 1;

    if (delta[Y] < 0)
    {
        increment[Y] = -1;
        delta[Y] = -delta[Y];
    }
    else
        increment[Y] = 1;

    // Scale by 2, for better accuracy of the error at the first pixel
    delta2[X] = delta[X] << 1;
    delta2[Y] = delta[Y] << 1;

    // If X is dominant, Y is submissive, and vice versa.
    if (delta[X] > delta[Y]) {
        dom = X;
        sub = Y;
    }
    else {
        dom = Y;
        sub = X;
    }

    error = delta2[sub] - delta[dom];

    /////////////////////////////////////////////////////
    // Bresenham's line drawing algorithm execution

    for (domSteps = 0; domSteps < delta[dom]; ++domSteps)
    {
        intPos[dom] += increment[dom];
        if (error >= 0)
        {
            intPos[sub] += increment[sub];
            error -= delta2[dom];
        }
        error += delta2[sub];

        // Only check pixel if we're not due to skip any, or if this is the last pixel
        if (++skipped > skip || domSteps + 1 == delta[dom])
        {
            // Scene wrapping, if necessary
            if (wrap)
                g_SceneMan.WrapPosition(intPos[X], intPos[Y]);

            materialID = GetTerrMatter(intPos[X], intPos[Y]);
            // Ignore the ignore material
            if (materialID != ignoreMaterial)
            {
                // Get the material object
                foundMaterial = GetMaterialFromID(materialID);

                // See if we found a pixel of equal or more strength than the threshold
                if (foundMaterial->GetIntegrity() >= strength)
                {
                    // Save result and report success
                    foundPixel = true;
                    result.SetXY(intPos[X], intPos[Y]);
                    // Save last ray pos
                    m_LastRayHitPos.SetXY(intPos[X], intPos[Y]);
                    break;
                }
            }
            skipped = 0;

            if (m_pDebugLayer && m_DrawRayCastVisualizations) { m_pDebugLayer->SetPixel(intPos[X], intPos[Y], 13); }
        }
    }

    // If no pixel of sufficient strength was found, set the result to the final tried position
    if (!foundPixel)
        result.SetXY(intPos[X], intPos[Y]);

    return foundPixel;
}


//////////////////////////////////////////////////////////////////////////////////////////
// Method:          CastWeaknessRay
//////////////////////////////////////////////////////////////////////////////////////////
// Description:     Traces along a vector and shows where along that ray there is an
//                  encounter with a pixel of a material with strength less than or equal
//                  to a specific value.

bool SceneMan::CastWeaknessRay(const Vector &start, const Vector &ray, float strength, Vector &result, int skip, bool wrap)
{
    int hitCount = 0, error, dom, sub, domSteps, skipped = skip;
    int intPos[2], delta[2], delta2[2], increment[2];
    bool foundPixel = false;
    unsigned char materialID;
    Material const *foundMaterial;

    intPos[X] = std::floor(start.m_X);
    intPos[Y] = std::floor(start.m_Y);
    delta[X] = std::floor(start.m_X + ray.m_X) - intPos[X];
    delta[Y] = std::floor(start.m_Y + ray.m_Y) - intPos[Y];
    
    if (delta[X] == 0 &&  delta[Y] == 0)
        return false;

    /////////////////////////////////////////////////////
    // Bresenham's line drawing algorithm preparation

    if (delta[X] < 0)
    {
        increment[X] = -1;
        delta[X] = -delta[X];
    }
    else
        increment[X] = 1;

    if (delta[Y] < 0)
    {
        increment[Y] = -1;
        delta[Y] = -delta[Y];
    }
    else
        increment[Y] = 1;

    // Scale by 2, for better accuracy of the error at the first pixel
    delta2[X] = delta[X] << 1;
    delta2[Y] = delta[Y] << 1;

    // If X is dominant, Y is submissive, and vice versa.
    if (delta[X] > delta[Y]) {
        dom = X;
        sub = Y;
    }
    else {
        dom = Y;
        sub = X;
    }

    error = delta2[sub] - delta[dom];

    /////////////////////////////////////////////////////
    // Bresenham's line drawing algorithm execution

    for (domSteps = 0; domSteps < delta[dom]; ++domSteps)
    {
        intPos[dom] += increment[dom];
        if (error >= 0)
        {
            intPos[sub] += increment[sub];
            error -= delta2[dom];
        }
        error += delta2[sub];

        // Only check pixel if we're not due to skip any, or if this is the last pixel
        if (++skipped > skip || domSteps + 1 == delta[dom])
        {
            // Scene wrapping, if necessary
            if (wrap)
                g_SceneMan.WrapPosition(intPos[X], intPos[Y]);

            materialID = GetTerrMatter(intPos[X], intPos[Y]);
            foundMaterial = GetMaterialFromID(materialID);

            // See if we found a pixel of equal or less strength than the threshold
            if (foundMaterial->GetIntegrity() <= strength)
            {
                // Save result and report success
                foundPixel = true;
                result.SetXY(intPos[X], intPos[Y]);
                // Save last ray pos
                m_LastRayHitPos.SetXY(intPos[X], intPos[Y]);
                break;
            }

            skipped = 0;

            if (m_pDebugLayer && m_DrawRayCastVisualizations) { m_pDebugLayer->SetPixel(intPos[X], intPos[Y], 13); }
        }
    }

    // If no pixel of sufficient strength was found, set the result to the final tried position
    if (!foundPixel)
        result.SetXY(intPos[X], intPos[Y]);

    return foundPixel;
}


//////////////////////////////////////////////////////////////////////////////////////////
// Method:          CastMORay
//////////////////////////////////////////////////////////////////////////////////////////
// Description:     Traces along a vector and returns MOID of the first non-ignored
//                  non-NoMOID MO encountered. If a non-air terrain pixel is encountered
//                  first, 0 will be returned.

MOID SceneMan::CastMORay(const Vector &start, const Vector &ray, MOID ignoreMOID, int ignoreTeam, unsigned char ignoreMaterial, bool ignoreAllTerrain, int skip)
{
    int hitCount = 0, error, dom, sub, domSteps, skipped = skip;
    int intPos[2], delta[2], delta2[2], increment[2];
    MOID hitMOID = g_NoMOID;
    unsigned char hitTerrain = 0;

    intPos[X] = std::floor(start.m_X);
    intPos[Y] = std::floor(start.m_Y);
    delta[X] = std::floor(start.m_X + ray.m_X) - intPos[X];
    delta[Y] = std::floor(start.m_Y + ray.m_Y) - intPos[Y];
    
    if (delta[X] == 0 && delta[Y] == 0)
        return g_NoMOID;

    /////////////////////////////////////////////////////
    // Bresenham's line drawing algorithm preparation

    if (delta[X] < 0)
    {
        increment[X] = -1;
        delta[X] = -delta[X];
    }
    else
        increment[X] = 1;

    if (delta[Y] < 0)
    {
        increment[Y] = -1;
        delta[Y] = -delta[Y];
    }
    else
        increment[Y] = 1;

    // Scale by 2, for better accuracy of the error at the first pixel
    delta2[X] = delta[X] << 1;
    delta2[Y] = delta[Y] << 1;

    // If X is dominant, Y is submissive, and vice versa.
    if (delta[X] > delta[Y]) {
        dom = X;
        sub = Y;
    }
    else {
        dom = Y;
        sub = X;
    }

    error = delta2[sub] - delta[dom];

    /////////////////////////////////////////////////////
    // Bresenham's line drawing algorithm execution

    for (domSteps = 0; domSteps < delta[dom]; ++domSteps)
    {
        intPos[dom] += increment[dom];
        if (error >= 0)
        {
            intPos[sub] += increment[sub];
            error -= delta2[dom];
        }
        error += delta2[sub];

        // Only check pixel if we're not due to skip any, or if this is the last pixel
        if (++skipped > skip || domSteps + 1 == delta[dom])
        {

            // Scene wrapping, if necessary
            g_SceneMan.WrapPosition(intPos[X], intPos[Y]);

            // Detect MOIDs
            hitMOID = GetMOIDPixel(intPos[X], intPos[Y]);
            if (hitMOID != g_NoMOID && hitMOID != ignoreMOID && g_MovableMan.GetRootMOID(hitMOID) != ignoreMOID)
            {
                // Check if we're supposed to ignore the team of what we hit
                if (ignoreTeam != Activity::NoTeam)
                {
                    const MovableObject *pHitMO = g_MovableMan.GetMOFromID(hitMOID);
                    pHitMO = pHitMO ? pHitMO->GetRootParent() : 0;
                    // Yup, we are supposed to ignore this!
                    if (pHitMO && pHitMO->IgnoresTeamHits() && pHitMO->GetTeam() == ignoreTeam)
                    {
                        ;
                    }
                    else
                    {
                        // Save last ray pos
                        m_LastRayHitPos.SetXY(intPos[X], intPos[Y]);
                        return hitMOID;
                    }
                }
                // Legit hit
                else
                {
                    // Save last ray pos
                    m_LastRayHitPos.SetXY(intPos[X], intPos[Y]);
                    return hitMOID;
                }
            }

            // Detect terrain hits
            if (!ignoreAllTerrain)
            {
                hitTerrain = g_SceneMan.GetTerrMatter(intPos[X], intPos[Y]);
                if (hitTerrain != g_MaterialAir && hitTerrain != ignoreMaterial)
                {
                    // Save last ray pos
                    m_LastRayHitPos.SetXY(intPos[X], intPos[Y]);
                    return g_NoMOID;
                }
            }

            skipped = 0;

            if (m_pDebugLayer && m_DrawRayCastVisualizations) { m_pDebugLayer->SetPixel(intPos[X], intPos[Y], 13); }
        }
    }

    // Didn't hit anything but air
    return g_NoMOID;
}


//////////////////////////////////////////////////////////////////////////////////////////
// Method:          CastFindMORay
//////////////////////////////////////////////////////////////////////////////////////////
// Description:     Traces along a vector and shows where a specific MOID has been found.

bool SceneMan::CastFindMORay(const Vector &start, const Vector &ray, MOID targetMOID, Vector &resultPos, unsigned char ignoreMaterial, bool ignoreAllTerrain, int skip)
{
<<<<<<< HEAD
#ifdef DEBUG_BUILD
    if (m_pDebugLayer)
        m_pDebugLayer->LockBitmaps();
#endif

    int hitCount = 0, error, dom, sub, domSteps, skipped = skip;
=======
    int hitCount = 0, error, dom, sub, domSteps, skipped = skip;;
>>>>>>> e52044a9
    int intPos[2], delta[2], delta2[2], increment[2];
    MOID hitMOID = g_NoMOID;
    unsigned char hitTerrain = 0;

    intPos[X] = std::floor(start.m_X);
    intPos[Y] = std::floor(start.m_Y);
    delta[X] = std::floor(start.m_X + ray.m_X) - intPos[X];
    delta[Y] = std::floor(start.m_Y + ray.m_Y) - intPos[Y];
    
    if (delta[X] == 0 && delta[Y] == 0)
        return g_NoMOID;

    /////////////////////////////////////////////////////
    // Bresenham's line drawing algorithm preparation

    if (delta[X] < 0)
    {
        increment[X] = -1;
        delta[X] = -delta[X];
    }
    else
        increment[X] = 1;

    if (delta[Y] < 0)
    {
        increment[Y] = -1;
        delta[Y] = -delta[Y];
    }
    else
        increment[Y] = 1;

    // Scale by 2, for better accuracy of the error at the first pixel
    delta2[X] = delta[X] << 1;
    delta2[Y] = delta[Y] << 1;

    // If X is dominant, Y is submissive, and vice versa.
    if (delta[X] > delta[Y]) {
        dom = X;
        sub = Y;
    }
    else {
        dom = Y;
        sub = X;
    }

    error = delta2[sub] - delta[dom];

    /////////////////////////////////////////////////////
    // Bresenham's line drawing algorithm execution

    for (domSteps = 0; domSteps < delta[dom]; ++domSteps)
    {
        intPos[dom] += increment[dom];
        if (error >= 0)
        {
            intPos[sub] += increment[sub];
            error -= delta2[dom];
        }
        error += delta2[sub];

        // Only check pixel if we're not due to skip any, or if this is the last pixel
        if (++skipped > skip || domSteps + 1 == delta[dom])
        {
            // Scene wrapping, if necessary
            g_SceneMan.WrapPosition(intPos[X], intPos[Y]);

            // Detect MOIDs
            hitMOID = GetMOIDPixel(intPos[X], intPos[Y]);
            if (hitMOID == targetMOID || g_MovableMan.GetRootMOID(hitMOID) == targetMOID)
            {
                // Found target MOID, so save result and report success
                resultPos.SetXY(intPos[X], intPos[Y]);
                // Save last ray pos
                m_LastRayHitPos.SetXY(intPos[X], intPos[Y]);
                return true;
            }

            // Detect terrain hits
            if (!ignoreAllTerrain)
            {
                hitTerrain = g_SceneMan.GetTerrMatter(intPos[X], intPos[Y]);
                if (hitTerrain != g_MaterialAir && hitTerrain != ignoreMaterial)
                {
                    // Save last ray pos
                    m_LastRayHitPos.SetXY(intPos[X], intPos[Y]);
                    return false;
                }
            }

            skipped = 0;

            if (m_pDebugLayer && m_DrawRayCastVisualizations) { m_pDebugLayer->SetPixel(intPos[X], intPos[Y], 13); }
        }
    }

    // Didn't hit the target
    return false;
}


//////////////////////////////////////////////////////////////////////////////////////////
// Method:          CastObstacleRay
//////////////////////////////////////////////////////////////////////////////////////////
// Description:     Traces along a vector and returns the length of how far the trace went
//                  without hitting any non-ignored terrain material or MOID at all.

float SceneMan::CastObstacleRay(const Vector &start, const Vector &ray, Vector &obstaclePos, Vector &freePos, MOID ignoreMOID, int ignoreTeam, unsigned char ignoreMaterial, int skip)
{
    int hitCount = 0, error, dom, sub, domSteps, skipped = skip;
    int intPos[2], delta[2], delta2[2], increment[2];
    bool hitObstacle = false;

    intPos[X] = std::floor(start.m_X);
    intPos[Y] = std::floor(start.m_Y);
    delta[X] = std::floor(start.m_X + ray.m_X) - intPos[X];
    delta[Y] = std::floor(start.m_Y + ray.m_Y) - intPos[Y];
    // The fraction of a pixel that we start from, to be added to the integer result positions for accuracy
    Vector startFraction(start.m_X - intPos[X], start.m_Y - intPos[Y]);

    if (delta[X] == 0 && delta[Y] == 0)
        return false;

    /////////////////////////////////////////////////////
    // Bresenham's line drawing algorithm preparation

    if (delta[X] < 0)
    {
        increment[X] = -1;
        delta[X] = -delta[X];
    }
    else
        increment[X] = 1;

    if (delta[Y] < 0)
    {
        increment[Y] = -1;
        delta[Y] = -delta[Y];
    }
    else
        increment[Y] = 1;

    // Scale by 2, for better accuracy of the error at the first pixel
    delta2[X] = delta[X] << 1;
    delta2[Y] = delta[Y] << 1;

    // If X is dominant, Y is submissive, and vice versa.
    if (delta[X] > delta[Y]) {
        dom = X;
        sub = Y;
    }
    else {
        dom = Y;
        sub = X;
    }

    error = delta2[sub] - delta[dom];

    /////////////////////////////////////////////////////
    // Bresenham's line drawing algorithm execution

    for (domSteps = 0; domSteps < delta[dom]; ++domSteps)
    {
        intPos[dom] += increment[dom];
        if (error >= 0)
        {
            intPos[sub] += increment[sub];
            error -= delta2[dom];
        }
        error += delta2[sub];

        // Only check pixel if we're not due to skip any, or if this is the last pixel
        if (++skipped > skip || domSteps + 1 == delta[dom])
        {
            // Scene wrapping, if necessary
            g_SceneMan.WrapPosition(intPos[X], intPos[Y]);

            unsigned char checkMat = GetTerrMatter(intPos[X], intPos[Y]);
            MOID checkMOID = GetMOIDPixel(intPos[X], intPos[Y]);

            // Translate any found MOID into the root MOID of that hit MO
            if (checkMOID != g_NoMOID)
            {
                MovableObject *pHitMO = g_MovableMan.GetMOFromID(checkMOID);
                if (pHitMO)
                {
                    checkMOID = pHitMO->GetRootID();
                    // Check if we're supposed to ignore the team of what we hit
                    if (ignoreTeam != Activity::NoTeam)
                    {
                        pHitMO = pHitMO->GetRootParent();
                        // We are indeed supposed to ignore this object because of its ignoring of its specific team
                        if (pHitMO && pHitMO->IgnoresTeamHits() && pHitMO->GetTeam() == ignoreTeam)
                            checkMOID = g_NoMOID;
                    }
                }
            }

            // See if we found the looked-for pixel of the correct material,
            // Or an MO is blocking the way
            if ((checkMat != g_MaterialAir && checkMat != ignoreMaterial) || (checkMOID != g_NoMOID && checkMOID != ignoreMOID))
            {
                hitObstacle = true;
                obstaclePos.SetXY(intPos[X], intPos[Y]);
                // Save last ray pos
                m_LastRayHitPos.SetXY(intPos[X], intPos[Y]);
                break;
            }
            else
                freePos.SetXY(intPos[X], intPos[Y]);

            skipped = 0;

            if (m_pDebugLayer && m_DrawRayCastVisualizations) { m_pDebugLayer->SetPixel(intPos[X], intPos[Y], 13); }
        }
        else
            freePos.SetXY(intPos[X], intPos[Y]);
    }

    // Add the pixel fraction to the free position if there were any free pixels
    if (domSteps != 0)
        freePos += startFraction;

    if (hitObstacle)
    {
        // Add the pixel fraction to the obstacle position, to acoid losing precision
        obstaclePos += startFraction;
        // If there was an obstacle on the start position, return 0 as the distance to obstacle
        if (domSteps == 0)
            return 0;
        // Calculate the length between the start and the found material pixel coords
        else
            return g_SceneMan.ShortestDistance(obstaclePos, start).GetMagnitude();
    }

    // Didn't hit anything but air
    return -1.0;
}


//////////////////////////////////////////////////////////////////////////////////////////
// Method:          FindAltitude
//////////////////////////////////////////////////////////////////////////////////////////
// Description:     Calculates the altitide of a certain point above the terrain, measured
//                  in pixels.

float SceneMan::FindAltitude(const Vector &from, int max, int accuracy)
{
// TODO: Also make this avoid doors
    Vector temp(from);
    ForceBounds(temp);

    float result = g_SceneMan.CastNotMaterialRay(temp, Vector(0, (max > 0 ? max : g_SceneMan.GetSceneHeight())), g_MaterialAir, accuracy);
    // If we didn't find anything but air, then report max height
    if (result < 0)
        result = max > 0 ? max : g_SceneMan.GetSceneHeight();
    return result;
}


//////////////////////////////////////////////////////////////////////////////////////////
// Method:          OverAltitude
//////////////////////////////////////////////////////////////////////////////////////////
// Description:     Calculates the altitide of a certain point above the terrain, measured
//                  in pixels, and then tells if that point is over a certain value.

bool SceneMan::OverAltitude(const Vector &point, int threshold, int accuracy)
{
    Vector temp(point);
    ForceBounds(temp);
    return g_SceneMan.CastNotMaterialRay(temp, Vector(0, threshold), g_MaterialAir, accuracy) < 0;
}


//////////////////////////////////////////////////////////////////////////////////////////
// Method:          MovePointToGround
//////////////////////////////////////////////////////////////////////////////////////////
// Description:     Takes an arbitrary point in the air and calculates it to be straight
//                  down at a certain maximum distance from the ground.

Vector SceneMan::MovePointToGround(const Vector &from, int maxAltitude, int accuracy)
{
    Vector temp(from);
    ForceBounds(temp);

    float altitude = FindAltitude(temp, g_SceneMan.GetSceneHeight(), accuracy);
    // Only move down if we're above the maxAltitude over the ground
    Vector groundPoint(temp.m_X, temp.m_Y + (altitude > maxAltitude ? altitude - maxAltitude : 0));
    return groundPoint;
}


//////////////////////////////////////////////////////////////////////////////////////////
// Method:          StructuralCalc
//////////////////////////////////////////////////////////////////////////////////////////
// Description:     Calculates the structural integrity of the Terrain during a set time
//                  and turns structurally unsound areas into MovableObject:s.

void SceneMan::StructuralCalc(unsigned long calcTime) {

// TODO: Develop this!")
    return;


    if (calcTime <= 0)
        return;
    // Pad the time a little for FPS smoothness.
    calcTime -= 1;
    m_CalcTimer.Reset();

    SLTerrain *pTerrain = g_SceneMan.GetTerrain();
    BITMAP *pColBitmap = pTerrain->GetFGColorBitmap();
    BITMAP *pMatBitmap = pTerrain->GetMaterialBitmap();
    BITMAP *pStructBitmap = pTerrain->GetStructuralBitmap();
    Material **pMatPalette = GetMaterialPalette();
    int posX, posY, height = pColBitmap->h, width = pColBitmap->w;

    // Lock all bitmaps involved, outside the loop.
    acquire_bitmap(pColBitmap);
    acquire_bitmap(pMatBitmap);
    acquire_bitmap(pStructBitmap);

    // Preprocess bottom row to have full support.
    for (posX = width - 1; posX >= 0; --posX)
        putpixel(pStructBitmap, posX, height - 1, 255);

    // Start on the second row from bottom.
    for (posY = height - 2; posY >= 0 && !m_CalcTimer.IsPastSimMS(calcTime); --posY) {
        for (posX = width - 1; posX >= 0; --posX) {
            getpixel(pColBitmap, posX, posY);
            getpixel(pMatBitmap, posX, posY);
            getpixel(pStructBitmap, posX, posY);
        }
    }

    // Unlock all bitmaps involved.
    release_bitmap(pColBitmap);
    release_bitmap(pMatBitmap);
    release_bitmap(pStructBitmap);
}


//////////////////////////////////////////////////////////////////////////////////////////
// Method:          IsWithinBounds
//////////////////////////////////////////////////////////////////////////////////////////
// Description:     Returns whether the integer coordinates passed in are within the
//                  bounds of the current Scene, considering its wrapping.

bool SceneMan::IsWithinBounds(const int pixelX, const int pixelY, const int margin)
{
    if (m_pCurrentScene)
        return m_pCurrentScene->GetTerrain()->IsWithinBounds(pixelX, pixelY, margin);

    return false;
}


//////////////////////////////////////////////////////////////////////////////////////////
// Method:          ForceBounds
//////////////////////////////////////////////////////////////////////////////////////////
// Description:     Wraps or bounds a position coordinate if it is off bounds of the
//                  Scene, depending on the wrap settings of this Scene.

bool SceneMan::ForceBounds(int &posX, int &posY)
{
    RTEAssert(m_pCurrentScene, "Trying to access scene before there is one!");
    return m_pCurrentScene->GetTerrain()->ForceBounds(posX, posY);
}


//////////////////////////////////////////////////////////////////////////////////////////
// Method:          ForceBounds
//////////////////////////////////////////////////////////////////////////////////////////
// Description:     Wraps or bounds a position coordinate if it is off bounds of the
//                  Scene, depending on the wrap settings of this Scene.

bool SceneMan::ForceBounds(Vector &pos)
{
    RTEAssert(m_pCurrentScene, "Trying to access scene before there is one!");

    int posX = std::floor(pos.m_X);
    int posY = std::floor(pos.m_Y);

    bool wrapped = m_pCurrentScene->GetTerrain()->ForceBounds(posX, posY);

    pos.m_X = posX + (pos.m_X - std::floor(pos.m_X));
    pos.m_Y = posY + (pos.m_Y - std::floor(pos.m_Y));

    return wrapped;
}


//////////////////////////////////////////////////////////////////////////////////////////
// Method:          WrapPosition
//////////////////////////////////////////////////////////////////////////////////////////
// Description:     Only wraps a position coordinate if it is off bounds of the Scene
//                  and wrapping in the corresponding axes are turned on.

bool SceneMan::WrapPosition(int &posX, int &posY)
{
    RTEAssert(m_pCurrentScene, "Trying to access scene before there is one!");
    return m_pCurrentScene->GetTerrain()->WrapPosition(posX, posY);
}


//////////////////////////////////////////////////////////////////////////////////////////
// Method:          WrapPosition
//////////////////////////////////////////////////////////////////////////////////////////
// Description:     Only wraps a position coordinate if it is off bounds of the Scene
//                  and wrapping in the corresponding axes are turned on.

bool SceneMan::WrapPosition(Vector &pos)
{
    RTEAssert(m_pCurrentScene, "Trying to access scene before there is one!");

    int posX = std::floor(pos.m_X);
    int posY = std::floor(pos.m_Y);

    bool wrapped = m_pCurrentScene->GetTerrain()->WrapPosition(posX, posY);

    pos.m_X = posX + (pos.m_X - std::floor(pos.m_X));
    pos.m_Y = posY + (pos.m_Y - std::floor(pos.m_Y));

    return wrapped;
}


//////////////////////////////////////////////////////////////////////////////////////////
// Method:          SnapPosition
//////////////////////////////////////////////////////////////////////////////////////////
// Description:     Returns a position snapped to the current scene grid.

Vector SceneMan::SnapPosition(const Vector &pos, bool snap)
{
    Vector snappedPos = pos;

    if (snap)
    {
        snappedPos.m_X = std::floor((pos.m_X / SCENESNAPSIZE) + 0.5) * SCENESNAPSIZE;
        snappedPos.m_Y = std::floor((pos.m_Y / SCENESNAPSIZE) + 0.5) * SCENESNAPSIZE;
    }

    return snappedPos;
}


//////////////////////////////////////////////////////////////////////////////////////////
// Method:          ShortestDistance
//////////////////////////////////////////////////////////////////////////////////////////
// Description:     Calculates the shortest distance between two points in scene
//                  coordinates, taking into account all wrapping and out of bounds of the
//                  two points.

Vector SceneMan::ShortestDistance(Vector pos1, Vector pos2, bool checkBounds)
{
    if (!m_pCurrentScene)
        return Vector();

    if (checkBounds)
    {
        WrapPosition(pos1);
        WrapPosition(pos2);
    }

    Vector distance = pos2 - pos1;
    float sceneWidth = m_pCurrentScene->GetWidth();
    float sceneHeight = m_pCurrentScene->GetHeight();

    if (m_pCurrentScene->GetTerrain()->WrapsX())
    {
        if (distance.m_X > 0)
        {
            if (distance.m_X > (sceneWidth / 2))
                distance.m_X -= sceneWidth;
        }
        else
        {
            if (abs(distance.m_X) > (sceneWidth / 2))
                distance.m_X += sceneWidth;
        }
    }

    if (m_pCurrentScene->GetTerrain()->WrapsY())
    {
        if (distance.m_Y > 0)
        {
            if (distance.m_Y > (sceneHeight / 2))
                distance.m_Y -= sceneHeight;
        }
        else
        {
            if (abs(distance.m_Y) > (sceneHeight / 2))
                distance.m_Y += sceneHeight;
        }
    }

    return distance;
}


//////////////////////////////////////////////////////////////////////////////////////////
// Method:          ShortestDistanceX
//////////////////////////////////////////////////////////////////////////////////////////
// Description:     Calculates the shortest distance between two X values in scene
//                  coordinates, taking into account all wrapping and out of bounds of the
//                  two values.

float SceneMan::ShortestDistanceX(float val1, float val2, bool checkBounds, int direction)
{
    if (!m_pCurrentScene)
        return 0;

    if (checkBounds)
    {
        int x1 = val1;
        int x2 = val2;
        int crap = 0;
        WrapPosition(x1, crap);
        WrapPosition(x2, crap);
        val1 = x1;
        val2 = x2;
    }

    float distance = val2 - val1;
    float sceneWidth = m_pCurrentScene->GetWidth();

    if (m_pCurrentScene->GetTerrain()->WrapsX())
    {
        if (distance > 0)
        {
            if (distance > (sceneWidth / 2))
                distance -= sceneWidth;
        }
        else
        {
            if (abs(distance) > (sceneWidth / 2))
                distance += sceneWidth;
        }

        // Apply direction constraint if wrapped
        if (direction > 0 && distance < 0)
            distance += sceneWidth;
        else if (direction < 0 && distance > 0)
            distance -= sceneWidth;
    }

    return distance;
}


//////////////////////////////////////////////////////////////////////////////////////////
// Method:          ShortestDistanceY
//////////////////////////////////////////////////////////////////////////////////////////
// Description:     Calculates the shortest distance between two Y values in scene
//                  coordinates, taking into account all wrapping and out of bounds of the
//                  two values.

float SceneMan::ShortestDistanceY(float val1, float val2, bool checkBounds, int direction)
{
    if (!m_pCurrentScene)
        return 0;

    if (checkBounds)
    {
        int y1 = val1;
        int y2 = val2;
        int crap = 0;
        WrapPosition(crap, y1);
        WrapPosition(crap, y2);
        val1 = y1;
        val2 = y2;
    }

    float distance = val2 - val1;
    float sceneHeight = m_pCurrentScene->GetHeight();

    if (m_pCurrentScene->GetTerrain()->WrapsY())
    {
        if (distance > 0)
        {
            if (distance > (sceneHeight / 2))
                distance -= sceneHeight;
        }
        else
        {
            if (abs(distance) > (sceneHeight / 2))
                distance += sceneHeight;
        }

        // Apply direction constraint if wrapped
        if (direction > 0 && distance < 0)
            distance += sceneHeight;
        else if (direction < 0 && distance > 0)
            distance -= sceneHeight;
    }

    return distance;
}


//////////////////////////////////////////////////////////////////////////////////////////
// Method:          ObscuredPoint
//////////////////////////////////////////////////////////////////////////////////////////
// Description:     Tells whether a point on the scene is obscured by MOID or Terrain
//                  non-air material.

bool SceneMan::ObscuredPoint(int x, int y, int team)
{
    bool obscured = m_pMOIDLayer->GetPixel(x, y) != g_NoMOID || m_pCurrentScene->GetTerrain()->GetPixel(x, y) != g_MaterialAir;

    if (team != Activity::NoTeam)
        obscured = obscured || IsUnseen(x, y, team);

    return obscured;
}


//////////////////////////////////////////////////////////////////////////////////////////
// Method:          WrapRect
//////////////////////////////////////////////////////////////////////////////////////////
// Description:     Takes a rect and adds all possible scenewrapped appearances of that rect
//                  to a passed-in list. IF if a passed in rect straddles the seam of a
//                  wrapped scene axis, it will be added twice to the output list. If it
//                  doesn't straddle any seam, it will be only added once.

int SceneMan::WrapRect(const IntRect &wrapRect, std::list<IntRect> &outputList)
{
    // Always add at least one copy of the unwrapped rect
    int addedTimes = 1;
    outputList.push_back(wrapRect);

    // Only bother with wrap checking if the scene actually wraps around in X
    if (SceneWrapsX())
    {
        int sceneWidth = GetSceneWidth();

        if (wrapRect.m_Left < 0)
        {
            outputList.push_back(wrapRect);
            outputList.back().m_Left += sceneWidth;
            outputList.back().m_Right += sceneWidth;
            addedTimes++;
        }
        if (wrapRect.m_Right >= sceneWidth)
        {
            outputList.push_back(wrapRect);
            outputList.back().m_Left -= sceneWidth;
            outputList.back().m_Right -= sceneWidth;
            addedTimes++;
        }
    }

    // Only bother with wrap checking if the scene actually wraps around in Y
    if (SceneWrapsY())
    {
        int sceneHeight = GetSceneHeight();

        if (wrapRect.m_Top < 0)
        {
            outputList.push_back(wrapRect);
            outputList.back().m_Top += sceneHeight;
            outputList.back().m_Bottom += sceneHeight;
            addedTimes++;
        }
        if (wrapRect.m_Bottom >= sceneHeight)
        {
            outputList.push_back(wrapRect);
            outputList.back().m_Top -= sceneHeight;
            outputList.back().m_Bottom -= sceneHeight;
            addedTimes++;
        }
    }

    return addedTimes;
}


//////////////////////////////////////////////////////////////////////////////////////////
// Method:          WrapBox
//////////////////////////////////////////////////////////////////////////////////////////
// Description:     Takes a Box and adds all possible scenewrapped appearances of that Box
//                  to a passed-in list. IF if a passed in rect straddles the seam of a
//                  wrapped scene axis, it will be added twice to the output list. If it
//                  doesn't straddle any seam, it will be only added once.

int SceneMan::WrapBox(const Box &wrapBox, list<Box> &outputList)
{
    // Unflip the input box, or checking will be tedious
    Box flipBox(wrapBox);
    flipBox.Unflip();

    // Always add at least one copy of the unwrapped rect
    int addedTimes = 1;
    outputList.push_back(flipBox);

    // Only bother with wrap checking if the scene actually wraps around in X
    if (SceneWrapsX())
    {
        int sceneWidth = GetSceneWidth();

        if (flipBox.m_Corner.m_X < 0)
        {
            outputList.push_back(flipBox);
            outputList.back().m_Corner.m_X += sceneWidth;
            addedTimes++;
        }
        if (flipBox.m_Corner.m_X + flipBox.m_Width >= sceneWidth)
        {
            outputList.push_back(flipBox);
            outputList.back().m_Corner.m_X -= sceneWidth;
            addedTimes++;
        }
    }

    // Only bother with wrap checking if the scene actually wraps around in Y
    if (SceneWrapsY())
    {
        int sceneHeight = GetSceneHeight();

        if (flipBox.m_Corner.m_Y < 0)
        {
            outputList.push_back(flipBox);
            outputList.back().m_Corner.m_Y += sceneHeight;
            addedTimes++;
        }
        if (flipBox.m_Corner.m_Y + flipBox.m_Height >= sceneHeight)
        {
            outputList.push_back(flipBox);
            outputList.back().m_Corner.m_Y -= sceneHeight;
            addedTimes++;
        }
    }

    return addedTimes;
}


//////////////////////////////////////////////////////////////////////////////////////////
// Method:          AddTerrainObject
//////////////////////////////////////////////////////////////////////////////////////////
// Description:     Takes TerrainObject and applies it to the terrain
//					OWNERSHIP NOT TRANSFERED!

bool SceneMan::AddTerrainObject(TerrainObject *pObject)
{
    if (!pObject)
        return false;

    bool result =  m_pCurrentScene->GetTerrain()->ApplyObject(pObject);
	if (result)
	{
		Vector corner = pObject->GetPos() + pObject->GetBitmapOffset();
		Box box = Box(corner, pObject->GetBitmapWidth(), pObject->GetBitmapHeight());
		
		m_pCurrentScene->GetTerrain()->CleanAirBox(box, GetScene()->WrapsX(), GetScene()->WrapsY());
	}
	return result;
}

//////////////////////////////////////////////////////////////////////////////////////////
// Method:          AddSceneObject
//////////////////////////////////////////////////////////////////////////////////////////
// Description:     Takes any scene object and adds it to the scene in the appropriate way.
//                  If it's a TerrainObject, then it gets applied to the terrain, if it's
//                  an MO, it gets added to the correct type group in MovableMan.

bool SceneMan::AddSceneObject(SceneObject *pObject)
{
    if (!pObject)
        return false;

    // Find out what kind it is and apply accordingly
    if (MovableObject *pMO = dynamic_cast<MovableObject *>(pObject))
    {
        // No need to clean up here, AddMO takes ownership and takes care of it in either case
        return g_MovableMan.AddMO(pMO);
    }
    else if (TerrainObject *pTO = dynamic_cast<TerrainObject *>(pObject))
    {
        bool result = m_pCurrentScene->GetTerrain()->ApplyObject(pTO);
        // Have to clean up the added object here, since ApplyObject doesn't take ownership
        delete pTO;
        pObject = pTO = 0;
        return result;
    }

    delete pObject;
    pObject = 0;
    return false;
}


//////////////////////////////////////////////////////////////////////////////////////////
// Method:          Update
//////////////////////////////////////////////////////////////////////////////////////////
// Description:     Updates the state of this SceneMan. Supposed to be done every frame
//                  before drawing.

void SceneMan::Update(int screen)
{
    if (m_pCurrentScene == nullptr) {
        return;
    }

    // Record screen was the last updated screen
    m_LastUpdatedScreen = screen;

    // Update the scene, only if doing the first screen, since it only needs done once per update
    if (screen == 0)
        m_pCurrentScene->Update();

    // Handy
    SLTerrain *pTerrain = m_pCurrentScene->GetTerrain();

    // Learn about the unseen layer, if any
    int team = m_ScreenTeam[screen];
    SceneLayer *pUnseenLayer = team != Activity::NoTeam ? m_pCurrentScene->GetUnseenLayer(team) : 0;

    ////////////////////////////////
    // Scrolling interpolation

    // Only adjust wrapping if this is the frame to be drawn
    if (g_TimerMan.DrawnSimUpdate())
    {
        // Adjust for wrapping, if the scrolltarget jumped a seam this frame, as reported by
        // whatever client set it (the scrolltarget) this frame. This is to avoid big,
        // scene-wide jumps in scrolling when traversing the seam.
        if (m_TargetWrapped[screen])
        {
            if (pTerrain->WrapsX())
            {
                if (m_ScrollTarget[screen].m_X < (pTerrain->GetBitmap()->w / 2))
                {
                    m_Offset[screen].m_X -= pTerrain->GetBitmap()->w;
                    m_SeamCrossCount[screen][X] += 1;
                }
                else
                {
                    m_Offset[screen].m_X += pTerrain->GetBitmap()->w;
                    m_SeamCrossCount[screen][X] -= 1;
                }
            }

            if (pTerrain->WrapsY())
            {
                if (m_ScrollTarget[screen].m_Y < (pTerrain->GetBitmap()->h / 2))
                {
                    m_Offset[screen].m_Y -= pTerrain->GetBitmap()->h;
                    m_SeamCrossCount[screen][Y] += 1;
                }
                else
                {
                    m_Offset[screen].m_Y += pTerrain->GetBitmap()->h;
                    m_SeamCrossCount[screen][Y] -= 1;
                }
            }
        }
        m_TargetWrapped[screen] = false;
    }

    Vector oldOffset(m_Offset[screen]);

    // Get the offset target, since the scroll target is centered on the target in scene units.
    Vector offsetTarget;
	if (g_FrameMan.IsInMultiplayerMode())
	{
		offsetTarget.m_X = m_ScrollTarget[screen].m_X - (g_FrameMan.GetPlayerFrameBufferWidth(screen) / 2);
		offsetTarget.m_Y = m_ScrollTarget[screen].m_Y - (g_FrameMan.GetPlayerFrameBufferHeight(screen) / 2);
	}
	else 
	{
		offsetTarget.m_X = m_ScrollTarget[screen].m_X - (g_FrameMan.GetResX() / (g_FrameMan.GetVSplit() ? 4 : 2));
		offsetTarget.m_Y = m_ScrollTarget[screen].m_Y - (g_FrameMan.GetResY() / (g_FrameMan.GetHSplit() ? 4 : 2));
	}

    // Take the occlusion of the screens into account,
    // so that the scrolltarget is still centered on the terrain-visible portion of the screen.
    offsetTarget -= m_ScreenOcclusion[screen] / 2;

    if (offsetTarget.GetFloored() != m_Offset[screen].GetFloored())
    {
        Vector scrollVec(offsetTarget - m_Offset[screen]);
        // Figure out the scroll progress this frame, and cap it at 1.0
        float scrollProgress = m_ScrollSpeed[screen] * m_ScrollTimer[screen].GetElapsedRealTimeMS() * 0.05;
        if (scrollProgress > 1.0)
            scrollProgress = 1.0;
// TODO: Check if rounding is appropriate?
        SetOffset(m_Offset[screen] + (scrollVec * scrollProgress).GetRounded(), screen);
    }

    /////////////////////////////////
    // Apply offsets to SceneLayer:s

    m_pMOColorLayer->SetOffset(m_Offset[screen]);
    m_pMOIDLayer->SetOffset(m_Offset[screen]);

    if (m_pDebugLayer) { m_pDebugLayer->SetOffset(m_Offset[screen]); }

    pTerrain->SetOffset(m_Offset[screen]);
    pTerrain->Update();

    // Scroll the unexplored/unseen layer, if there is one
    if (pUnseenLayer)
    {
        // Update the unseen obstruction layer for this team's screen view
        pUnseenLayer->SetOffset(m_Offset[screen]);
    }

    // Background layers may scroll in fractions of the real offset, and need special care to avoid jumping after having traversed wrapped edges
    // Reconstruct and give them the total offset, not taking any wrappings into account
    Vector offsetUnwrapped = m_Offset[screen];
    offsetUnwrapped.m_X += pTerrain->GetBitmap()->w * m_SeamCrossCount[screen][X];
    offsetUnwrapped.m_Y += pTerrain->GetBitmap()->h * m_SeamCrossCount[screen][Y];

    for (list<SceneLayer *>::iterator itr = m_pCurrentScene->GetBackLayers().begin(); itr != m_pCurrentScene->GetBackLayers().end(); ++itr)
        (*itr)->SetOffset(offsetUnwrapped);

    // Calculate delta offset.
    m_DeltaOffset[screen] = m_Offset[screen] - oldOffset;

    // Reset the timer so we can know the real time diff next frame
    m_ScrollTimer[screen].Reset();

    // Clean the color layer of the Terrain
    if (m_CleanTimer.GetElapsedSimTimeMS() > CLEANAIRINTERVAL)
    {
        pTerrain->CleanAir();
        m_CleanTimer.Reset();
    }
}


//////////////////////////////////////////////////////////////////////////////////////////
// Method:          Draw
//////////////////////////////////////////////////////////////////////////////////////////
// Description:     Draws this SceneMan's current graphical representation to a
//                  BITMAP of choice.

void SceneMan::Draw(BITMAP *pTargetBitmap, BITMAP *pTargetGUIBitmap, const Vector &targetPos, bool skipSkybox, bool skipTerrain)
{
    if (m_pCurrentScene == nullptr) {
        return;
    }
    // Handy
    SLTerrain *pTerrain = m_pCurrentScene->GetTerrain();

    // Learn about the unseen layer, if any
    int team = m_ScreenTeam[m_LastUpdatedScreen];
    SceneLayer *pUnseenLayer = team != Activity::NoTeam ? m_pCurrentScene->GetUnseenLayer(team) : 0;

    // Set up the target box to draw to on the target bitmap, if it is larger than the scene in either dimension
    Box targetBox(Vector(0, 0), pTargetBitmap->w, pTargetBitmap->h);

    if (!pTerrain->WrapsX() && pTargetBitmap->w > GetSceneWidth())
    {
        targetBox.m_Corner.m_X = (pTargetBitmap->w - GetSceneWidth()) / 2;
        targetBox.m_Width = GetSceneWidth();
    }
    if (!pTerrain->WrapsY() && pTargetBitmap->h > GetSceneHeight())
    {
        targetBox.m_Corner.m_Y = (pTargetBitmap->h - GetSceneHeight()) / 2;
        targetBox.m_Height = GetSceneHeight();
    }

    switch (m_LayerDrawMode)
    {
        case g_LayerTerrainMatter:
            pTerrain->SetToDrawMaterial(true);
            pTerrain->Draw(pTargetBitmap, targetBox);
            break;
        case g_LayerMOID:
            m_pMOIDLayer->Draw(pTargetBitmap, targetBox);
            break;
        // Draw normally
        default:
			if (skipSkybox)
			{

			} 
			else
			{
				// Background Layers
				for (list<SceneLayer *>::reverse_iterator itr = m_pCurrentScene->GetBackLayers().rbegin(); itr != m_pCurrentScene->GetBackLayers().rend(); ++itr)
					(*itr)->Draw(pTargetBitmap, targetBox);
			}

			if (!skipTerrain)
				// Terrain background
				pTerrain->DrawBackground(pTargetBitmap, targetBox);
            // Movables' color layer
            m_pMOColorLayer->Draw(pTargetBitmap, targetBox);
            // Terrain foreground
            pTerrain->SetToDrawMaterial(false);
			if (!skipTerrain)
				pTerrain->Draw(pTargetBitmap, targetBox);

            // Obscure unexplored/unseen areas
            if (pUnseenLayer && !g_FrameMan.IsInMultiplayerMode())
            {
                // Draw the unseen obstruction layer so it obscures the team's view
                pUnseenLayer->DrawScaled(pTargetBitmap, targetBox);
            }

            // Actor and gameplay HUDs and GUIs
            g_MovableMan.DrawHUD(pTargetGUIBitmap, targetPos, m_LastUpdatedScreen);
			g_PrimitiveMan.DrawPrimitives(m_LastUpdatedScreen, pTargetGUIBitmap, targetPos);
//            g_ActivityMan.GetActivity()->Draw(pTargetBitmap, targetPos, m_LastUpdatedScreen);
            g_ActivityMan.GetActivity()->DrawGUI(pTargetGUIBitmap, targetPos, m_LastUpdatedScreen);

//            std::snprintf(str, sizeof(str), "Normal Layer Draw Mode\nHit M to cycle modes");

            if (m_pDebugLayer) { m_pDebugLayer->Draw(pTargetBitmap, Box()); }
    }
}


//////////////////////////////////////////////////////////////////////////////////////////
// Method:          ClearMOColorLayer
//////////////////////////////////////////////////////////////////////////////////////////
// Description:     Clears the color MO layer. Should be done every frame.

void SceneMan::ClearMOColorLayer()
{
    clear_to_color(m_pMOColorLayer->GetBitmap(), g_MaskColor);

    if (m_pDebugLayer) { clear_to_color(m_pDebugLayer->GetBitmap(), g_MaskColor); }
}


//////////////////////////////////////////////////////////////////////////////////////////
// Method:          ClearMOIDLayer
//////////////////////////////////////////////////////////////////////////////////////////
// Description:     Clears the MOID layer. Should be done every frame.
//					Looks like it never actually called anymore

void SceneMan::ClearMOIDLayer()
{
    clear_to_color(m_pMOIDLayer->GetBitmap(), g_NoMOID);
}


//////////////////////////////////////////////////////////////////////////////////////////
// Method:          ClearSeenPixels
//////////////////////////////////////////////////////////////////////////////////////////
// Description:     Clears the list of pixels on the unseen map that have been revealed.

void SceneMan::ClearSeenPixels()
{
    if (!m_pCurrentScene)
        return;

    for (int team = Activity::TeamOne; team < Activity::MaxTeamCount; ++team)
        m_pCurrentScene->ClearSeenPixels(team);
}

/////////////////////////////////////////////////////////////////////////////////////////////////////////////////////////////

void SceneMan::ClearCurrentScene() {
    m_pCurrentScene = nullptr;
}

} // namespace RTE<|MERGE_RESOLUTION|>--- conflicted
+++ resolved
@@ -2520,16 +2520,7 @@
 
 bool SceneMan::CastFindMORay(const Vector &start, const Vector &ray, MOID targetMOID, Vector &resultPos, unsigned char ignoreMaterial, bool ignoreAllTerrain, int skip)
 {
-<<<<<<< HEAD
-#ifdef DEBUG_BUILD
-    if (m_pDebugLayer)
-        m_pDebugLayer->LockBitmaps();
-#endif
-
     int hitCount = 0, error, dom, sub, domSteps, skipped = skip;
-=======
-    int hitCount = 0, error, dom, sub, domSteps, skipped = skip;;
->>>>>>> e52044a9
     int intPos[2], delta[2], delta2[2], increment[2];
     MOID hitMOID = g_NoMOID;
     unsigned char hitTerrain = 0;

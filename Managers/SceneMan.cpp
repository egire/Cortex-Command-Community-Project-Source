//////////////////////////////////////////////////////////////////////////////////////////
// File:            SceneMan.cpp
//////////////////////////////////////////////////////////////////////////////////////////
// Description:     Source file for the SceneMan class.
// Project:         Retro Terrain Engine
// Author(s):       Daniel Tabar
//                  data@datarealms.com
//                  http://www.datarealms.com


//////////////////////////////////////////////////////////////////////////////////////////
// Inclusions of header files

#include <SDL2/SDL_render.h>
#include <SDL2/SDL_rect.h>
#ifdef NETWORK_ENABLED
#include "NetworkServer.h"
#endif
#include "SceneMan.h"
#include "PresetMan.h"
#include "FrameMan.h"
#include "ActivityMan.h"
#include "UInputMan.h"
#include "ConsoleMan.h"
#include "PrimitiveMan.h"
#include "SettingsMan.h"
#include "Scene.h"
#include "SLTerrain.h"
#include "RenderLayer.h"
#include "SceneLayer.h"
#include "TerrainObject.h"
#include "MovableObject.h"
#include "ContentFile.h"
#include "AHuman.h"
#include "ACRocket.h"
#include "MOPixel.h"
#include "Atom.h"
#include "Material.h"
// Temp
#include "Controller.h"

namespace RTE
{

#define CLEANAIRINTERVAL 200000
#define COMPACTINGHEIGHT 25

const std::string SceneMan::c_ClassName = "SceneMan";


//////////////////////////////////////////////////////////////////////////////////////////
// Method:          IntersectionCut
//////////////////////////////////////////////////////////////////////////////////////////
// Description:     If this and the passed in IntRect intersect, this will be modified to
//                  represent the boolean AND of the two. If it doens't intersect, nothing
//                  happens and false is returned.

bool IntRect::IntersectionCut(const IntRect &rhs)
{
	if (Intersects(rhs))
	{
		m_Left =std::max(m_Left, rhs.m_Left);
		m_Right =std::min(m_Right, rhs.m_Right);
		m_Top =std::max(m_Top, rhs.m_Top);
		m_Bottom =std::min(m_Bottom, rhs.m_Bottom);
		return true;
	}

	return false;
}

SceneMan::SceneMan() { Clear(); }
//////////////////////////////////////////////////////////////////////////////////////////
// Method:          Clear
//////////////////////////////////////////////////////////////////////////////////////////
// Description:     Clears all the member variables of this SceneMan, effectively
//                  resetting the members of this abstraction level only.

void SceneMan::Clear()
{
	m_DefaultSceneName = "Tutorial Bunker";
	m_pSceneToLoad = 0;
	m_PlaceObjects = true;
	m_PlaceUnits = true;
<<<<<<< HEAD
	m_pCurrentScene = 0;
	m_MOIDDrawings.clear();
	m_LastRayHitPos.Reset();
=======
    m_pCurrentScene = 0;
    m_pMOColorLayer = 0;
    m_pMOIDLayer = 0;
    m_MOIDDrawings.clear();
    m_pDebugLayer = nullptr;
    m_LastRayHitPos.Reset();
>>>>>>> 346dcc1b

	m_LayerDrawMode = g_LayerNormal;

	m_MatNameMap.clear();
	for (int i = 0; i < c_PaletteEntriesNumber; ++i)
		m_apMatPalette[i] = 0;
	m_MaterialCount = 0;

	m_MaterialCopiesVector.clear();

	for (int i = 0; i < c_MaxScreenCount; ++i) {
		m_Offset[i].Reset();
		m_DeltaOffset[i].Reset();
		m_ScrollTarget[i].Reset();
		m_ScreenTeam[i] = Activity::NoTeam;
		m_ScrollSpeed[i] = 0.1;
		m_ScrollTimer[i].Reset();
		m_ScreenOcclusion[i].Reset();
		m_TargetWrapped[i] = false;
		m_SeamCrossCount[i][X] = 0;
		m_SeamCrossCount[i][Y] = 0;
	}

<<<<<<< HEAD
	m_pUnseenRevealSound = 0;
	m_LastUpdatedScreen = 0;
	m_SecondStructPass = false;
=======
    m_pUnseenRevealSound = 0;
    m_DrawRayCastVisualizations = false;
    m_DrawPixelCheckVisualizations = false;
    m_LastUpdatedScreen = 0;
    m_SecondStructPass = false;
>>>>>>> 346dcc1b
//    m_CalcTimer.Reset();
	m_CleanTimer.Reset();

	m_pOrphanSearchBitmap.reset(new Texture(g_FrameMan.GetRenderer(), MAXORPHANRADIUS, MAXORPHANRADIUS, SDL_TEXTUREACCESS_STREAMING));
}

//////////////////////////////////////////////////////////////////////////////////////////
// Method:          Create
//////////////////////////////////////////////////////////////////////////////////////////
// Description:     Makes the SceneMan object ready for use.

int SceneMan::Create(std::string readerFile)
{
	Reader *reader = new Reader();
	if (reader->Create(readerFile.c_str()))
		g_ConsoleMan.PrintString("ERROR: Could not find Scene definition file!");

	Serializable::Create(*reader);
	delete reader;

	return 0;
}

//////////////////////////////////////////////////////////////////////////////////////////
// Method:          AddMaterialCopy
//////////////////////////////////////////////////////////////////////////////////////////
// Description:     Creates a copy of passed material and stores it into internal vector 
//					to make sure there's only one material owner. Ownership not transfered.
// Arguments:       Material to add.
// Return value:    Pointer to stored material.
Material * SceneMan::AddMaterialCopy(Material *mat)
{
	Material * matCopy = dynamic_cast<Material *>(mat->Clone());
	if (matCopy)
		m_MaterialCopiesVector.push_back(matCopy);

	return matCopy;
}

//////////////////////////////////////////////////////////////////////////////////////////
// Virtual method:  LoadScene
//////////////////////////////////////////////////////////////////////////////////////////
// Description:     Actually loads a new Scene into memory. has to be done before using
//                  this object.

int SceneMan::LoadScene(Scene *pNewScene, bool placeObjects, bool placeUnits) {
	if (!pNewScene) {
		return -1;
	}

	g_MovableMan.PurgeAllMOs();
	g_PostProcessMan.ClearScenePostEffects();

	if (m_pCurrentScene) {
		delete m_pCurrentScene;
		m_pCurrentScene = nullptr;
	}

	#ifdef NETWORK_ENABLED
	g_NetworkServer.LockScene(true);
	#endif

	m_pCurrentScene = pNewScene;
	if (m_pCurrentScene->LoadData(placeObjects, true, placeUnits) < 0)
	{
		g_ConsoleMan.PrintString("ERROR: Loading scene \'" + m_pCurrentScene->GetPresetName() + "\' failed! Has it been properly defined?");
		#ifdef NETWORK_ENABLED
		g_NetworkServer.LockScene(false);
		#endif
		return -1;
	}

	// Report successful load to the console
	g_ConsoleMan.PrintString("SYSTEM: Scene \"" + m_pCurrentScene->GetPresetName() + "\" was loaded");

	// Set the proper scales of the unseen obscuring SceneLayers
	SceneLayer *pUnseenLayer = 0;
	for (int team = Activity::TeamOne; team < Activity::MaxTeamCount; ++team)
	{
		if (!g_ActivityMan.GetActivity()->TeamActive(team))
			continue;
		SceneLayer *pUnseenLayer = m_pCurrentScene->GetUnseenLayer(team);
		if (pUnseenLayer && pUnseenLayer->GetTexture())
		{
			// Calculate how many times smaller the unseen map is compared to the entire terrain's dimensions, and set it as the scale factor on the Unseen layer
			pUnseenLayer->SetScaleFactor(Vector((float)m_pCurrentScene->GetTerrain()->GetTexture()->getW() / (float)pUnseenLayer->GetTexture()->getW(), (float)m_pCurrentScene->GetTerrain()->GetTexture()->getH() / (float)pUnseenLayer->GetTexture()->getH()));
		}
	}

	// Get the unseen reveal sound
	if (!m_pUnseenRevealSound)
		m_pUnseenRevealSound = dynamic_cast<SoundContainer *>(g_PresetMan.GetEntityPreset("SoundContainer", "Unseen Reveal Blip")->Clone());

//    m_pCurrentScene->GetTerrain()->CleanAir();

	// Re-create the MoveableObject:s color SceneLayer
	m_pMOColorLayer.reset(new RenderLayer());
	m_pMOColorLayer->Create(GetSceneWidth(), GetSceneHeight(), Vector(),
		                    m_pCurrentScene->WrapsX(),
		                    m_pCurrentScene->WrapsY(), Vector(1.0, 1.0));

	// Re-create the MoveableObject:s ID SceneLayer
	m_pMOIDLayer.reset(new RenderLayer());
	m_pMOIDLayer->Create(GetSceneWidth(), GetSceneHeight(), Vector(),
		                 m_pCurrentScene->WrapsX(), m_pCurrentScene->WrapsY(),
		                 Vector(1.0, 1.0));
	new Texture(g_FrameMan.GetRenderer(), GetSceneWidth(), GetSceneHeight());

<<<<<<< HEAD
#ifdef DEBUG_BUILD
	// Create the Debug SceneLayer
	m_pDebugLayer.reset(new SceneLayer());
	Texture debugTexture(g_FrameMan.GetRenderer(), GetSceneWidth(),
		                 GetSceneHeight(), SDL_TEXTUREACCESS_STREAMING);
		m_pDebugLayer->Create(debugTexture,
		                      true, Vector(), m_pCurrentScene->WrapsX(),
		                      m_pCurrentScene->WrapsY(), Vector(1.0, 1.0));
	new Texture(g_FrameMan.GetRenderer(), GetSceneWidth(), GetSceneHeight(),
		        SDL_TEXTUREACCESS_STREAMING);
#endif
=======
    // Create the Debug SceneLayer
    if (m_DrawRayCastVisualizations || m_DrawPixelCheckVisualizations) {
        delete m_pDebugLayer;
        pBitmap = create_bitmap_ex(8, GetSceneWidth(), GetSceneHeight());
        clear_to_color(pBitmap, g_MaskColor);
        m_pDebugLayer = new SceneLayer();
        m_pDebugLayer->Create(pBitmap, true, Vector(), m_pCurrentScene->WrapsX(), m_pCurrentScene->WrapsY(), Vector(1.0, 1.0));
        pBitmap = nullptr;
    }
>>>>>>> 346dcc1b

	// Finally draw the ID:s of the MO:s to the MOID layers for the first time
	g_MovableMan.UpdateDrawMOIDs(g_FrameMan.GetRenderer(), m_pMOIDLayer->GetTexture());

#ifdef NETWORK_ENABLE
	g_NetworkServer.LockScene(false);
	g_NetworkServer.ResetScene();
#endif

	return 0;
}


//////////////////////////////////////////////////////////////////////////////////////////
// Virtual method:  SetSceneToLoad
//////////////////////////////////////////////////////////////////////////////////////////
// Description:     Sets a scene to load later, by preset name.

int SceneMan::SetSceneToLoad(std::string sceneName, bool placeObjects, bool placeUnits)
{
	// Use the name passed in to load the preset requested
	const Scene *pSceneRef = dynamic_cast<const Scene *>(g_PresetMan.GetEntityPreset("Scene", sceneName));

	if (!pSceneRef)
	{
		g_ConsoleMan.PrintString("ERROR: Finding Scene preset \'" + sceneName + "\' failed! Has it been properly defined?");
		return -1;
	}

	// Store the scene reference to load later
	SetSceneToLoad(pSceneRef, placeObjects, placeUnits);

	return 0;
}


//////////////////////////////////////////////////////////////////////////////////////////
// Virtual method:  LoadScene
//////////////////////////////////////////////////////////////////////////////////////////
// Description:     Actually loads the Scene set to be loaded in SetSceneToLoad.

int SceneMan::LoadScene()
{
	// In case we have no set Scene reference to load from, do something graceful about it
	if (!m_pSceneToLoad)
	{
		// Try to use the Scene the current Activity is associated with
		if (g_ActivityMan.GetActivity())
			SetSceneToLoad(g_ActivityMan.GetActivity()->GetSceneName());

		// If that failed, then resort to the default scene name
		if (SetSceneToLoad(m_DefaultSceneName) < 0)
		{
			g_ConsoleMan.PrintString("ERROR: Couldn't start because no Scene has been specified to load!");
			return -1;
		}
	}

	return LoadScene(dynamic_cast<Scene *>(m_pSceneToLoad->Clone()), m_PlaceObjects, m_PlaceUnits);
}


//////////////////////////////////////////////////////////////////////////////////////////
// Virtual method:  LoadScene
//////////////////////////////////////////////////////////////////////////////////////////
// Description:     Loads a Scene right now, by preset name.

int SceneMan::LoadScene(std::string sceneName, bool placeObjects, bool placeUnits)
{
	// First retrieve and set up the preset reference
	int error = SetSceneToLoad(sceneName, placeObjects, placeUnits);
	if (error < 0)
		return error;
	// Now actually load and start it
	error = LoadScene();
	return error;
}


//////////////////////////////////////////////////////////////////////////////////////////
// Virtual method:  ReadProperty
//////////////////////////////////////////////////////////////////////////////////////////
// Description:     Reads a property value from a reader stream. If the name isn't
//                  recognized by this class, then ReadProperty of the parent class
//                  is called. If the property isn't recognized by any of the base classes,
//                  false is returned, and the reader's position is untouched.

int SceneMan::ReadProperty(const std::string_view &propName, Reader &reader)
{
	if (propName == "AddScene")
		g_PresetMan.GetEntityPreset(reader);
	else if (propName == "AddTerrain")
		g_PresetMan.GetEntityPreset(reader);
	else if (propName == "AddTerrainDebris")
		g_PresetMan.GetEntityPreset(reader);
	else if (propName == "AddTerrainObject")
		g_PresetMan.GetEntityPreset(reader);
	else if (propName == "AddMaterial")
	{
		// Get this before reading Object, since if it's the last one in its datafile, the stream will show the parent file instead
		string objectFilePath = reader.GetCurrentFilePath();

		// Don't use the << operator, because it adds the material to the PresetMan before we get a chance to set the proper ID!
		Material *pNewMat = new Material;
		((Serializable *)(pNewMat))->Create(reader);

		// If the initially requested material slot is available, then put it there
		// But if it's not available, then check if any subsequent one is, looping around the palette if necessary
		for (int tryId = pNewMat->GetIndex(); tryId < c_PaletteEntriesNumber; ++tryId)
		{
			// We found an empty slot in the Material palette!
			if (m_apMatPalette[tryId] == 0)
			{
				// If the final ID isn't the same as the one originally requested by the data file, then make the mapping so
				// subsequent ID references to this within the same data module can be translated to the actual ID of this material
				if (tryId != pNewMat->GetIndex())
					g_PresetMan.AddMaterialMapping(pNewMat->GetIndex(), tryId, reader.GetReadModuleID());

				// Assign the final ID to the material and register it in the palette
				pNewMat->SetIndex(tryId);
				m_apMatPalette[tryId] = pNewMat;
				m_MatNameMap.insert(pair<string, unsigned char>(string(pNewMat->GetPresetName()), pNewMat->GetIndex()));
				// Now add the instance, when ID has been registered!
				g_PresetMan.AddEntityPreset(pNewMat, reader.GetReadModuleID(), reader.GetPresetOverwriting(), objectFilePath);
				++m_MaterialCount;
				break;
			}
			// We reached the end of the Material palette without finding any empty slots.. loop around to the start
			else if (tryId >= c_PaletteEntriesNumber - 1)
				tryId = 0;
			// If we've looped around without finding anything, break and throw error
			else if (tryId == pNewMat->GetIndex() - 1)
			{
// TODO: find the closest matching mateiral and map to it?
				RTEAbort("Tried to load material \"" + pNewMat->GetPresetName() + "\" but the material palette (256 max) is full! Try consolidating or removing some redundant materials, or removing some entire data modules.");
				break;
			}
		}
	}
	else
		return Serializable::ReadProperty(propName, reader);

	return 0;
}


//////////////////////////////////////////////////////////////////////////////////////////
// Virtual method:  Save
//////////////////////////////////////////////////////////////////////////////////////////
// Description:     Saves the complete state of this SceneMan with a Writer for
//                  later recreation with Create(Reader &reader);

int SceneMan::Save(Writer &writer) const {
	g_ConsoleMan.PrintString("ERROR: Tried to save SceneMan, screen does not make sense");

	Serializable::Save(writer);

	for (int i = 0; i < m_MaterialCount; ++i) {
		writer.NewPropertyWithValue("AddMaterial", *(m_apMatPalette[i]));
	}

	return 0;
}


//////////////////////////////////////////////////////////////////////////////////////////
// Method:          Destroy
//////////////////////////////////////////////////////////////////////////////////////////
// Description:     Destroys and resets (through Clear()) the SceneMan object.

void SceneMan::Destroy()
{
	for (int i = 0; i < c_PaletteEntriesNumber; ++i)
		delete m_apMatPalette[i];

	delete m_pCurrentScene;
	delete m_pUnseenRevealSound;

	Clear();
}


//////////////////////////////////////////////////////////////////////////////////////////
// Method:          GetSceneDim
//////////////////////////////////////////////////////////////////////////////////////////
// Description:     Gets the total dimensions (width and height) of the scene, in pixels.

Vector SceneMan::GetSceneDim() const
{
	if (m_pCurrentScene) {
		RTEAssert(m_pCurrentScene->GetTerrain() && m_pCurrentScene->GetTerrain()->GetTexture(), "Trying to get terrain info before there is a scene or terrain!");
		return m_pCurrentScene->GetDimensions();
	}
	return Vector();
}


//////////////////////////////////////////////////////////////////////////////////////////
// Method:          GetSceneWidth
//////////////////////////////////////////////////////////////////////////////////////////
// Description:     Gets the total width of the scene, in pixels.

int SceneMan::GetSceneWidth() const
{
//    RTEAssert(m_pCurrentScene, "Trying to get terrain info before there is a scene or terrain!");
	if (m_pCurrentScene)
		return m_pCurrentScene->GetWidth();
	return 0;
}


//////////////////////////////////////////////////////////////////////////////////////////
// Method:          GetSceneHeight
//////////////////////////////////////////////////////////////////////////////////////////
// Description:     Gets the total height of the scene, in pixels.

int SceneMan::GetSceneHeight() const
{
//    RTEAssert(m_pCurrentScene, "Trying to get terrain info before there is a scene or terrain!");
	if (m_pCurrentScene)
		return m_pCurrentScene->GetHeight();
	return 0;
}


//////////////////////////////////////////////////////////////////////////////////////////
// Method:          SceneWrapsX
//////////////////////////////////////////////////////////////////////////////////////////
// Description:     Indicates whether the scene wraps its scrolling around the X axis.

bool SceneMan::SceneWrapsX() const
{
	if (m_pCurrentScene)
		return m_pCurrentScene->WrapsX();
	return false;
}


//////////////////////////////////////////////////////////////////////////////////////////
// Method:          SceneWrapsY
//////////////////////////////////////////////////////////////////////////////////////////
// Description:     Indicates whether the scene wraps its scrolling around the Y axis.

bool SceneMan::SceneWrapsY() const
{
	if (m_pCurrentScene)
		return m_pCurrentScene->WrapsY();
	return false;
}


//////////////////////////////////////////////////////////////////////////////////////////
// Method:          GetTerrain
//////////////////////////////////////////////////////////////////////////////////////////
// Description:     Gets the SLTerrain.

SLTerrain * SceneMan::GetTerrain()
{
//    RTEAssert(m_pCurrentScene, "Trying to get terrain matter before there is a scene or terrain!");
	if (m_pCurrentScene)
		return m_pCurrentScene->GetTerrain();

	return 0;
}


//////////////////////////////////////////////////////////////////////////////////////////
// Method:          GetMOColorBitmap
//////////////////////////////////////////////////////////////////////////////////////////
// Description:     Gets the bitmap of the intermediary collection SceneLayer that all
//                  MovableObject:s draw themselves onto before it itself gets drawn onto
//                  the screen back buffer.

std::shared_ptr<Texture> SceneMan::GetMOColorTexture() const { return m_pMOColorLayer->GetTexture(); }


//////////////////////////////////////////////////////////////////////////////////////////
// Method:          GetDebugBitmap
//////////////////////////////////////////////////////////////////////////////////////////
// Description:     Gets the bitmap of the SceneLayer that debug graphics is drawn onto.
//                  Will only return valid BITMAP if building with DEBUG_BUILD.

<<<<<<< HEAD
std::shared_ptr<Texture> SceneMan::GetDebugTexture() const { return m_pDebugLayer->GetTexture(); }
=======
BITMAP *SceneMan::GetDebugBitmap() const {
    RTEAssert(m_pDebugLayer, "Tried to get debug bitmap but debug layer doesn't exist. Note that the debug layer is only created under certain circumstances.");
    return m_pDebugLayer->GetBitmap();
}

>>>>>>> 346dcc1b


//////////////////////////////////////////////////////////////////////////////////////////
// Method:          GetMOIDBitmap
//////////////////////////////////////////////////////////////////////////////////////////
// Description:     Gets the bitmap of the SceneLayer that all MovableObject:s draw their
//                  current (for the frame only!) MOID's onto.

std::shared_ptr<Texture> SceneMan::GetMOIDTexture() const { return m_pMOIDLayer->GetTexture(); }

// TEMP!
//////////////////////////////////////////////////////////////////////////////////////////
// Method:          MOIDClearCheck
//////////////////////////////////////////////////////////////////////////////////////////
// Description:     Makes sure the MOID bitmap layer is completely of NoMOID color.
//                  If found to be not, dumps MOID layer and the FG actor color layer for
//                  debugging.

bool SceneMan::MOIDClearCheck()
{
	g_FrameMan.PushRenderTarget(m_pMOIDLayer->GetTexture());
	uint32_t badMOID = g_NoMOID;
	SDL_Rect pos{0,0,1,1};
	for (int y = 0; y < m_pMOIDLayer->GetTexture()->getW(); ++y)
	{
		pos.y=y;
		for (int x = 0; x < m_pMOIDLayer->GetTexture()->getW(); ++x)
		{
			pos.x=x;
			// FIXME: This might be very very slow
			SDL_RenderReadPixels(g_FrameMan.GetRenderer(), &pos, SDL_PIXELFORMAT_RGBA32, &badMOID, sizeof(uint32_t));
			if (badMOID != g_NoMOID)
			{
				g_FrameMan.PopRenderTarget();
				g_FrameMan.SaveTextureToPNG(m_pMOIDLayer->GetTexture(), "MOIDCheck");
				g_FrameMan.SaveTextureToPNG(m_pMOColorLayer->GetTexture(), "MOIDCheck");
				RTEAbort("Bad MOID of MO detected: " + g_MovableMan.GetMOFromID(badMOID)->GetPresetName());
				return false;
			}
		}
	}
	g_FrameMan.PopRenderTarget();
	return true;
}


//////////////////////////////////////////////////////////////////////////////////////////
// Method:          GetTerrMatter
//////////////////////////////////////////////////////////////////////////////////////////
// Description:     Gets a specific pixel from the total material representation of
//                  this Scene. LockScene() must be called before using this method.

unsigned char SceneMan::GetTerrMatter(int pixelX, int pixelY)
{
	RTEAssert(m_pCurrentScene, "Trying to get terrain matter before there is a scene or terrain!");

	WrapPosition(pixelX, pixelY);

<<<<<<< HEAD
=======
    if (m_pDebugLayer && m_DrawPixelCheckVisualizations) { m_pDebugLayer->SetPixel(pixelX, pixelY, 5); }

    BITMAP *pTMatBitmap = m_pCurrentScene->GetTerrain()->GetMaterialBitmap();
>>>>>>> 346dcc1b

	// If it's still below or to the sides out of bounds after
	// what is supposed to be wrapped, shit is out of bounds.
	if (pixelX < 0 || pixelX >= m_pCurrentScene->GetWidth() || pixelY >= m_pCurrentScene->GetHeight())
//        return g_MaterialOutOfBounds;
		return g_MaterialAir;

	// If above terrain bitmap, return air material.
	if (pixelY < 0)
		return g_MaterialAir;

	return m_pCurrentScene->GetTerrain()->GetMaterialPixel(pixelX, pixelY);
}


//////////////////////////////////////////////////////////////////////////////////////////
// Method:          GetMOIDPixel
//////////////////////////////////////////////////////////////////////////////////////////
// Description:     Gets a MOID from pixel coordinates in the Scene. LockScene() must be
//                  called before using this method.

MOID SceneMan::GetMOIDPixel(int pixelX, int pixelY)
{
	WrapPosition(pixelX, pixelY);

<<<<<<< HEAD
	// Out of Bounds
	if (pixelX < 0 ||
	   pixelX >= m_pMOIDLayer->GetTexture()->getW() ||
	   pixelY < 0 ||
	   pixelY >= m_pMOIDLayer->GetTexture()->getH())
		return g_NoMOID;

	// In Bounds
	uint32_t pixel;
	SDL_Rect pos{pixelX, pixelY, 1, 1};


	SDL_RenderReadPixels(g_FrameMan.GetRenderer(), &pos, SDL_PIXELFORMAT_RGBA32, &pixel, sizeof(uint32_t));
=======
    if (m_pDebugLayer && m_DrawPixelCheckVisualizations) { m_pDebugLayer->SetPixel(pixelX, pixelY, 5); }

    if (pixelX < 0 ||
       pixelX >= m_pMOIDLayer->GetBitmap()->w ||
       pixelY < 0 ||
       pixelY >= m_pMOIDLayer->GetBitmap()->h)
        return g_NoMOID;
>>>>>>> 346dcc1b


	return pixel;
}


//////////////////////////////////////////////////////////////////////////////////////////
// Method:          GetMaterial
//////////////////////////////////////////////////////////////////////////////////////////
// Description:     Gets a specific material by name. Ownership is NOT transferred!

Material const * SceneMan::GetMaterial(const std::string &matName)
{
	map<std::string, unsigned char>::iterator itr = m_MatNameMap.find(matName);
	if (itr == m_MatNameMap.end())
	{
		g_ConsoleMan.PrintString("ERROR: Material of name: " + matName + " not found!");
		return 0;
	}
	else
		return m_apMatPalette[(*itr).second];
}

//////////////////////////////////////////////////////////////////////////////////////////
// Method:          GetGlobalAcc
//////////////////////////////////////////////////////////////////////////////////////////
// Description:     Gets the global acceleration (in m/s^2) that is applied to all movable
//                  objects' velocities during every frame. Typically models gravity.

Vector SceneMan::GetGlobalAcc() const
{
	RTEAssert(m_pCurrentScene, "Trying to get terrain matter before there is a scene or terrain!");
	return m_pCurrentScene->GetGlobalAcc();
}


//////////////////////////////////////////////////////////////////////////////////////////
// Method:          SetOffset
//////////////////////////////////////////////////////////////////////////////////////////
// Description:     Sets the offset (scroll position) of the terrain.

void SceneMan::SetOffset(const long offsetX, const long offsetY, int screen)
{
	if (screen >= c_MaxScreenCount)
		return;

	m_Offset[screen].m_X = offsetX;
	m_Offset[screen].m_Y = offsetY;
	CheckOffset(screen);
}


//////////////////////////////////////////////////////////////////////////////////////////
// Method:          SetScroll
//////////////////////////////////////////////////////////////////////////////////////////
// Description:     Sets the offset (scroll position) of the terrain to center on
//                  specific world coordinates. If the coordinate to center on is close
//                  to the terrain border edges, the view will not scroll outside the
//                  borders.

void SceneMan::SetScroll(const Vector &center, int screen)
{
	if (screen >= c_MaxScreenCount)
		return;

	if (g_FrameMan.IsInMultiplayerMode())
	{
		m_Offset[screen].m_X = center.GetFloorIntX() - (g_FrameMan.GetPlayerFrameBufferWidth(screen) / 2);
		m_Offset[screen].m_Y = center.GetFloorIntY() - (g_FrameMan.GetPlayerFrameBufferHeight(screen) / 2);
	}
	else 
	{
		m_Offset[screen].m_X = center.GetFloorIntX() - (g_FrameMan.GetResX() / 2);
		m_Offset[screen].m_Y = center.GetFloorIntY() - (g_FrameMan.GetResY() / 2);
	}

	CheckOffset(screen);

// *** Temp hack
//    m_OffsetX = -m_OffsetX;
//    m_OffsetY = -m_OffsetY;
}


//////////////////////////////////////////////////////////////////////////////////////////
// Method:          SetScrollTarget
//////////////////////////////////////////////////////////////////////////////////////////
// Description:     Interpolates a smooth scroll of the view to a new offset over time.

void SceneMan::SetScrollTarget(const Vector &targetCenter,
							   float speed,
							   bool targetWrapped,
							   int screen)
{
	// See if it would make sense to automatically wrap
	if (!targetWrapped)
	{
		SLTerrain *pTerrain = m_pCurrentScene->GetTerrain();
		// If the difference is more than half the scene width, then wrap
		if ((pTerrain->WrapsX() && fabs(targetCenter.m_X - m_ScrollTarget[screen].m_X) > pTerrain->GetTexture()->getW() / 2) ||
			(pTerrain->WrapsY() && fabs(targetCenter.m_Y - m_ScrollTarget[screen].m_Y) > pTerrain->GetTexture()->getH() / 2))
			targetWrapped = true;
	}

	m_ScrollTarget[screen].m_X = targetCenter.m_X;
	m_ScrollTarget[screen].m_Y = targetCenter.m_Y;
	m_ScrollSpeed[screen] = speed;
	// Don't override a set wrapping, it will be reset to false upon a drawn frame
	m_TargetWrapped[screen] = m_TargetWrapped[screen] || targetWrapped;
}


//////////////////////////////////////////////////////////////////////////////////////////
// Method:          TargetDistanceScalar
//////////////////////////////////////////////////////////////////////////////////////////
// Description:     Calculates a scalar of how distant a certain point in the world is
//                  from the currently closest scroll target of all active screens.

float SceneMan::TargetDistanceScalar(Vector point)
{
	if (!m_pCurrentScene)
		return 0;

	int screenCount = g_FrameMan.GetScreenCount();
	int screenRadius =std::max(g_FrameMan.GetPlayerScreenWidth(), g_FrameMan.GetPlayerScreenHeight()) / 2;
	int sceneRadius =std::max(m_pCurrentScene->GetWidth(), m_pCurrentScene->GetHeight()) / 2;
	// Avoid divide by zero problems if scene and screen radius are the same
	if (screenRadius == sceneRadius)
		sceneRadius += 100;
	float distance = 0;
	float scalar = 0;
	float closestScalar = 1.0;

	for (int screen = 0; screen < screenCount; ++screen)
	{
		distance = ShortestDistance(point, m_ScrollTarget[screen]).GetMagnitude();

		// Check if we're off the screen and then fall off
		if (distance > screenRadius)
		{
			// Get ratio of how close to the very opposite of teh scene the point is
			scalar = 0.5 + 0.5 * (distance - screenRadius) / (sceneRadius - screenRadius);
		}
		// Full audio if within the screen
		else
			scalar = 0;

		// See if this screen's distance scalar is the closest one yet
		if (scalar < closestScalar)
			closestScalar = scalar;
	}

	// Return the scalar that was shows the closest scroll target of any current screen to the point
	return closestScalar;
}


//////////////////////////////////////////////////////////////////////////////////////////
// Method:          CheckOffset
//////////////////////////////////////////////////////////////////////////////////////////
// Description:     Makes sure the current offset won't create a view of outside the scene.
//                  If that is found to be the case, the offset is corrected so that the
//                  view rectangle is as close to the old offset as possible, but still
//                  entirely within the scene world.

void SceneMan::CheckOffset(int screen)
{
	RTEAssert(m_pCurrentScene, "Trying to check offset before there is a scene or terrain!");

	// Handy
	SLTerrain *pTerrain = m_pCurrentScene->GetTerrain();
	RTEAssert(pTerrain, "Trying to get terrain matter before there is a scene or terrain!");

	if (!pTerrain->WrapsX() && m_Offset[screen].m_X < 0)
		m_Offset[screen].m_X = 0;

	if (!pTerrain->WrapsY() && m_Offset[screen].m_Y < 0)
		m_Offset[screen].m_Y = 0;

	int frameWidth = g_FrameMan.GetResX();
	int frameHeight = g_FrameMan.GetResY();
	frameWidth = frameWidth / (g_FrameMan.GetVSplit() ? 2 : 1);
	frameHeight = frameHeight / (g_FrameMan.GetHSplit() ? 2 : 1);

	if (g_FrameMan.IsInMultiplayerMode())
	{
		frameWidth = g_FrameMan.GetPlayerFrameBufferWidth(screen);
		frameHeight = g_FrameMan.GetPlayerFrameBufferHeight(screen);
	}

	if (!pTerrain->WrapsX() && m_Offset[screen].m_X >= pTerrain->GetTexture()->getW() - frameWidth)
		m_Offset[screen].m_X = pTerrain->GetTexture()->getW() - frameWidth;

	if (!pTerrain->WrapsY() && m_Offset[screen].m_Y >= pTerrain->GetTexture()->getH() - frameHeight)
		m_Offset[screen].m_Y = pTerrain->GetTexture()->getH() - frameHeight;

	if (!pTerrain->WrapsX() && m_Offset[screen].m_X >= pTerrain->GetTexture()->getW() - frameWidth)
		m_Offset[screen].m_X = pTerrain->GetTexture()->getW() - frameWidth;

	if (!pTerrain->WrapsY() && m_Offset[screen].m_Y >= pTerrain->GetTexture()->getH() - frameHeight)
		m_Offset[screen].m_Y = pTerrain->GetTexture()->getH() - frameHeight;
}


//////////////////////////////////////////////////////////////////////////////////////////
// Method:          LockScene
//////////////////////////////////////////////////////////////////////////////////////////
// Description:     Locks all dynamic internal scene bitmaps so that manipulaitons of the
//                  scene's color and matter representations can take place.
//                  Doing it in a separate method like this is more efficient because
//                  many bitmap manipulaitons can be performed between a lock and unlock.
//                  UnlockScene() should always be called after accesses are completed.

void SceneMan::LockScene()
{
//    RTEAssert(!m_pCurrentScene->IsLocked(), "Hey, locking already locked scene!");
	if (!m_pCurrentScene->IsLocked())
	{
		m_pCurrentScene->Lock();
	}
}


//////////////////////////////////////////////////////////////////////////////////////////
// Method:          UnlockScene
//////////////////////////////////////////////////////////////////////////////////////////
// Description:     Unlocks the scene's bitmaps and prevents access to display memory.
//                  Doing it in a separate method like this is more efficient because
//                  many bitmap accesses can be performed between a lock and an unlock.
//                  UnlockScene() should only be called after LockScene().

void SceneMan::UnlockScene()
{
//    RTEAssert(m_pCurrentScene->IsLocked(), "Hey, unlocking already unlocked scene!");
	if (m_pCurrentScene->IsLocked())
	{
		m_pCurrentScene->Unlock();
	}
}


//////////////////////////////////////////////////////////////////////////////////////////
// Method:          SceneIsLocked
//////////////////////////////////////////////////////////////////////////////////////////
// Description:     Indicates whether the entire scene is currently locked or not.

bool SceneMan::SceneIsLocked() const
{
	RTEAssert(m_pCurrentScene, "Trying to check offset before there is a scene or terrain!");
	return m_pCurrentScene->IsLocked();
}


//////////////////////////////////////////////////////////////////////////////////////////
// Method:          RegisterMOIDDrawing
//////////////////////////////////////////////////////////////////////////////////////////
// Description:     Registers an area of the MOID layer to be cleared upon finishing this
//                  sim update. Should be done every time anything is drawn the MOID layer.

void SceneMan::RegisterMOIDDrawing(const Vector &center, float radius)
{
	if (radius != 0)
		RegisterMOIDDrawing(center.m_X - radius, center.m_Y - radius, center.m_X + radius, center.m_Y + radius);
}


//////////////////////////////////////////////////////////////////////////////////////////
// Method:          ClearAllMOIDDrawings
//////////////////////////////////////////////////////////////////////////////////////////
// Description:     Clears all registered drawn areas of the MOID layer to the g_NoMOID
//                  color and clears the registrations too. Should be done each sim update.

void SceneMan::ClearAllMOIDDrawings()
{
	for (list<IntRect>::iterator itr = m_MOIDDrawings.begin(); itr != m_MOIDDrawings.end(); ++itr)
		ClearMOIDRect(itr->m_Left, itr->m_Top, itr->m_Right, itr->m_Bottom);

	m_MOIDDrawings.clear();
}


//////////////////////////////////////////////////////////////////////////////////////////
// Method:          ClearMOIDRect
//////////////////////////////////////////////////////////////////////////////////////////
// Description:     Resets a specific rectangle of the scene's MOID layer to not contain
//                  any MOID data anymore. Sets it all to NoMOID. Will take care of wrapping.

void SceneMan::ClearMOIDRect(int left, int top, int right, int bottom)
{
	// Draw the first unwrapped rect
	g_FrameMan.PushRenderTarget(m_pMOIDLayer->GetTexture());
	SDL_SetRenderDrawColor(g_FrameMan.GetRenderer(), (g_NoMOID << 24) & 0xff,
		                     (g_NoMOID << 16) & 0xff, (g_NoMOID << 4) & 0xff,
		                     g_NoMOID & 0xff);
	SDL_Rect fill{left, top, right - left, bottom - top};
	SDL_RenderFillRect(g_FrameMan.GetRenderer(), &fill);

	// Draw wrapped rectangles
	if (g_SceneMan.SceneWrapsX())
	{
		int sceneWidth = m_pCurrentScene->GetWidth();

		if (left < 0)
		{
			// int wrapLeft = left + sceneWidth;
			// int wrapRight = sceneWidth - 1;
			fill.x = left + sceneWidth;
			fill.w = -1 - left;
			SDL_RenderFillRect(g_FrameMan.GetRenderer(), &fill);
		}
		if (right >= sceneWidth)
		{
			// int wrapLeft = 0;
			// int wrapRight = right - sceneWidth;
			fill.x = 0;
			fill.w = right - sceneWidth;
			SDL_RenderFillRect(g_FrameMan.GetRenderer(), &fill);
		}
	}
	if (g_SceneMan.SceneWrapsY())
	{
		fill.x = left;
		fill.w = right - left;
		int sceneHeight = m_pCurrentScene->GetHeight();

		if (top < 0)
		{
			// int wrapTop = top + sceneHeight;
			// int wrapBottom = sceneHeight - 1;
			fill.y = top + sceneHeight;
			fill.h = -1 - top;
			SDL_RenderFillRect(g_FrameMan.GetRenderer(), &fill);
		}
		if (bottom >= sceneHeight)
		{
			// int wrapTop = 0;
			// int wrapBottom = bottom - sceneHeight;
			fill.y = 0;
			fill.h = bottom - sceneHeight;
			SDL_RenderFillRect(g_FrameMan.GetRenderer(), &fill);
		}
	}
	g_FrameMan.PopRenderTarget();
	SDL_SetRenderDrawColor(g_FrameMan.GetRenderer(), 0, 0, 0, 0);
}


//////////////////////////////////////////////////////////////////////////////////////////
// Method:          WillPenetrate
//////////////////////////////////////////////////////////////////////////////////////////
// Description:     Test whether a pixel of the scene would be knocked loose and
//                  turned into a MO by a certian impulse force. Scene needs to be locked
//                  to do this!

bool SceneMan::WillPenetrate(const int posX,
							 const int posY,
							 const Vector &impulse)
{
	RTEAssert(m_pCurrentScene, "Trying to access scene before there is one!");

	if (!m_pCurrentScene->GetTerrain()->IsWithinBounds(posX, posY))
		return false;

	float impMag = impulse.GetMagnitude();
	uint32_t materialID = m_pCurrentScene->GetTerrain()->GetMaterialTexture()->getPixel(posX, posY);

	return impMag >= GetMaterialFromID(materialID)->GetIntegrity();
}

//////////////////////////////////////////////////////////////////////////////////////////
// Method:          RemoveOrphans
//////////////////////////////////////////////////////////////////////////////////////////
// Description:     Returns the area of an orphaned region at specified coordinates and remoes the region if requested.

int SceneMan::RemoveOrphans(int posX, int posY, int radius, int maxArea, bool remove)
{
	m_pOrphanSearchBitmap->lock();
	if (radius > MAXORPHANRADIUS)
		radius = MAXORPHANRADIUS;

	m_pOrphanSearchBitmap->clearAll();
	int area = RemoveOrphans(posX, posY, posX, posY, 0, radius, maxArea, false);
	if (remove && area <= maxArea)
	{
		m_pOrphanSearchBitmap->clearAll();
		RemoveOrphans(posX, posY, posX, posY, 0, radius, maxArea, true);
	}

	m_pOrphanSearchBitmap->unlock();
	return area;
}

//////////////////////////////////////////////////////////////////////////////////////////
// Method:          RemoveOrphans
//////////////////////////////////////////////////////////////////////////////////////////
// Description:     Returns the area of an orphaned region at specified coordinates. 

int SceneMan::RemoveOrphans(int posX, int posY, 
							int centerPosX, int centerPosY, 
							int accumulatedArea, int radius, int maxArea, bool remove)
{
	int area = 0;
	int bmpX = 0;
	int bmpY = 0;

	std::shared_ptr<Texture> mat = m_pCurrentScene->GetTerrain()->GetMaterialTexture();

	if (posX < 0 || posY < 0 || posX >= mat->getW() || posY >= mat->getH()) return 0;

	uint32_t materialID  = mat->getPixel(posX, posY);

	if (materialID == g_MaterialAir && (posX != centerPosX || posY != centerPosY))
		return 0;
	else
	{
		bmpX = posX - (centerPosX - radius / 2);
		bmpY = posY - (centerPosY - radius / 2);

		// We reached the border of orphan-searching area and
		// there are still material pixels there -> the area is not an orphaned teran piece, abort search
		if (bmpX <= 0 || bmpY <= 0 || bmpX >= radius - 1 || bmpY >= radius - 1)
			return MAXORPHANRADIUS * MAXORPHANRADIUS + 1;
		else
		// Check if pixel was already checked
		{
			if (m_pOrphanSearchBitmap->getPixel(bmpX, bmpY) != g_MaterialAir)
				return 0;
		}
	}

	m_pOrphanSearchBitmap->setPixel(bmpX, bmpY, materialID);
	area++;

	// We're clear to remove the pixel
	if (remove)
	{
		Material const * sceneMat = GetMaterialFromID(materialID);
		Material const * spawnMat;
		spawnMat = sceneMat->GetSpawnMaterial() ? GetMaterialFromID(sceneMat->GetSpawnMaterial()) : sceneMat;
		float sprayScale = 0.1;
		Color spawnColor;
		if (spawnMat->UsesOwnColor())
			spawnColor = spawnMat->GetColor();
		else
			spawnColor.SetRGBWithIndex(m_pCurrentScene->GetTerrain()->GetFGColorPixel(posX, posY));

		// No point generating a key-colored MOPixel
		if (spawnColor.GetIndex() != g_MaskColor)
		{
			// TEST COLOR
			// spawnColor = 5;

			// Get the new pixel from the pre-allocated pool, should be faster than dynamic allocation
			// Density is used as the mass for the new MOPixel
			float tempMax = 2.0F * sprayScale;
			float tempMin = tempMax / 2.0F;
			MOPixel *pixelMO = new MOPixel(spawnColor,
										   spawnMat->GetPixelDensity(),
										   Vector(posX, posY),
										   Vector(-RandomNum(tempMin, tempMax),
												  -RandomNum(tempMin, tempMax)),
										   new Atom(Vector(), spawnMat->GetIndex(), 0, spawnColor, 2),
										   0);

			pixelMO->SetToHitMOs(spawnMat->GetIndex() == c_GoldMaterialID);
			pixelMO->SetToGetHitByMOs(false);
			g_MovableMan.AddParticle(pixelMO);
			pixelMO = 0;
		}
		m_pCurrentScene->GetTerrain()->SetFGColorPixel(posX, posY, g_MaskColor);
		RegisterTerrainChange(posX, posY, 1, 1, g_MaskColor, false);

		m_pCurrentScene->GetTerrain()->SetMaterialPixel(posX, posY, g_MaterialAir);
	}

	int xoff[8] = { -1,  0,  1, -1,  1, -1,  0,  1};
	int yoff[8] = { -1, -1, -1,  0,  0,  1,  1,  1};

	for (int c = 0; c < 8; c++)
	{
		area += RemoveOrphans(posX + xoff[c], posY + yoff[c], centerPosX, centerPosY, area, radius, maxArea, remove);
		if (accumulatedArea + area > maxArea)
			break;
	}

	return area;
}

void SceneMan::RegisterTerrainChange(int x, int y, int w, int h, unsigned char color, bool back) 
{
	#ifdef NETWORK_ENABLED
	if (!g_NetworkServer.IsServerModeEnabled())
		return;

	// Crop if it's out of scene as both the client and server will not tolerate out of bitmap coords while packing/unpacking
	if (y < 0)
		y = 0;

	if (y + h >= GetSceneHeight())
		h = GetSceneHeight() - y - 1;

	if (y >= GetSceneHeight() || h <= 0)
		return;

	if (w == 1)
	{
		if (x >= GetSceneWidth())
		{
			if (!SceneWrapsX())
				return;
			x = x - GetSceneWidth();
		}
		if (x < 0)
		{
			if (!SceneWrapsX())
				return;
			x = GetSceneWidth() + x;
		}
	}
	else
	{
		// Divide region if crossing the seam
		if (x + w >= GetSceneWidth() || x < 0)
		{
			// Crossing right part of the scene
			if (x + w >= GetSceneWidth())
			{
				// Left part, on the scene
				TerrainChange tc1;
				tc1.x = x;
				tc1.y = y;
				tc1.w = GetSceneWidth() - x;
				tc1.h = h;
				tc1.back = back;
				tc1.color = color;
				g_NetworkServer.RegisterTerrainChange(tc1);

				// Discard out of scene part if scene is not wrapped
				if (!SceneWrapsX())
					return;

				// Right part, out of scene
				TerrainChange tc2;
				tc2.x = 0;
				tc2.y = y;
				tc2.w = w - (GetSceneWidth() - x);
				tc2.h = h;
				tc2.back = back;
				tc2.color = color;

				g_NetworkServer.RegisterTerrainChange(tc2);
				return;
			}

			if (x < 0)
			{
				// Right part, on the scene
				TerrainChange tc2;
				tc2.x = 0;
				tc2.y = y;
				tc2.w = w + x;
				tc2.h = h;
				tc2.back = back;
				tc2.color = color;
				g_NetworkServer.RegisterTerrainChange(tc2);

				// Discard out of scene part if scene is not wrapped
				if (!SceneWrapsX())
					return;

				// Left part, out of the scene
				TerrainChange tc1;
				tc1.x = GetSceneWidth() + x;
				tc1.y = y;
				tc1.w = -x;
				tc1.h = h;
				tc1.back = back;
				tc1.color = color;
				g_NetworkServer.RegisterTerrainChange(tc1);
				return;
			}
		}
	}

	TerrainChange tc;
	tc.x = x;
	tc.y = y;
	tc.w = w;
	tc.h = h;
	tc.back = back;
	tc.color = color;
	g_NetworkServer.RegisterTerrainChange(tc);
	#endif
}

//////////////////////////////////////////////////////////////////////////////////////////
// Method:          TryPenetrate
//////////////////////////////////////////////////////////////////////////////////////////
// Description:     Calculate whether a pixel of the scene would be knocked loose and
//                  turned into a MO by another particle of a certain material going at a
//                  certain velocity. If so, the incoming particle will knock loose the
//                  specified pixel in the scene and momentarily take its place.
//                  Use PenetrationResult() to retrieve the resulting effects on the
//                  incoming particle if it manages to knock the scene pixel out.

bool SceneMan::TryPenetrate(const int posX,
							const int posY,
							const Vector &impulse,
							const Vector &velocity,
							float &retardation,
							const float airRatio,
							const int numPenetrations,
							const int removeOrphansRadius,
							const int removeOrphansMaxArea,
							const float removeOrphansRate)
{
	RTEAssert(m_pCurrentScene, "Trying to access scene before there is one!");

	if (!m_pCurrentScene->GetTerrain()->IsWithinBounds(posX, posY))
		return false;

	uint32_t materialID = m_pCurrentScene->GetTerrain()->GetMaterialTexture()->getPixel(posX, posY);
	if (materialID == g_MaterialAir)
	{
//        RTEAbort("Why are we penetrating air??");
		return true;
	}
	Material const * sceneMat = GetMaterialFromID(materialID);
	Material const * spawnMat;

	float sprayScale = 0.1;
//    float spraySpread = 10.0;
	float impMag = impulse.GetMagnitude();

	// Test if impulse force is enough to penetrate
	if (impMag >= sceneMat->GetIntegrity())
	{
		if (numPenetrations <= 3)
		{
			spawnMat = sceneMat->GetSpawnMaterial() ? GetMaterialFromID(sceneMat->GetSpawnMaterial()) : sceneMat;
			Color spawnColor;
			if (spawnMat->UsesOwnColor())
				spawnColor = spawnMat->GetColor();
			else
				spawnColor.SetRGBWithIndex(m_pCurrentScene->GetTerrain()->GetFGColorPixel(posX, posY));

			// No point generating a key-colored MOPixel
			if (spawnColor.GetIndex() != g_MaskColor)
			{
				// Get the new pixel from the pre-allocated pool, should be faster than dynamic allocation
				// Density is used as the mass for the new MOPixel
/*                MOPixel *pixelMO = dynamic_cast<MOPixel *>(MOPixel::InstanceFromPool());
				pixelMO->Create(spawnColor,
								spawnMat.pixelDensity,
								Vector(posX, posY),
								Vector(-RandomNum((velocity.m_X * sprayScale) / 2 , velocity.m_X * sprayScale),
									   -RandomNum((velocity.m_Y * sprayScale) / 2 , velocity.m_Y * sprayScale)),
//                                               -(impulse * (sprayScale * RandomNum() / spawnMat.density)),
								new Atom(Vector(), spawnMat, 0, spawnColor, 2),
								0);
*/
				float tempMaxX = velocity.m_X * sprayScale;
				float tempMinX = tempMaxX / 2.0F;
				float tempMaxY = velocity.m_Y * sprayScale;
				float tempMinY = tempMaxY / 2.0F;
				MOPixel *pixelMO = new MOPixel(spawnColor,
											   spawnMat->GetPixelDensity(),
											   Vector(posX, posY),
											   Vector(-RandomNum(tempMinX, tempMaxX),
													  -RandomNum(tempMinY, tempMaxY)),
//                                              -(impulse * (sprayScale * RandomNum() / spawnMat.density)),
											   new Atom(Vector(), spawnMat->GetIndex(), 0, spawnColor, 2),
											   0);

// TODO: Make material IDs more robust!")
				pixelMO->SetToHitMOs(spawnMat->GetIndex() == c_GoldMaterialID);
				pixelMO->SetToGetHitByMOs(false);
				g_MovableMan.AddParticle(pixelMO);
				pixelMO = 0;
			}
			m_pCurrentScene->GetTerrain()->SetFGColorPixel(posX, posY, g_MaskColor);
			RegisterTerrainChange(posX, posY, 1, 1, g_MaskColor, false);

			m_pCurrentScene->GetTerrain()->SetMaterialPixel(posX, posY, g_MaterialAir);
		}
// TODO: Improve / tweak randomized pushing away of terrain")
		else if (RandomNum() <= airRatio)
		{
			m_pCurrentScene->GetTerrain()->SetFGColorPixel(posX, posY, g_MaskColor);
			RegisterTerrainChange(posX, posY, 1, 1, g_MaskColor, false);

			m_pCurrentScene->GetTerrain()->SetMaterialPixel(posX, posY, g_MaterialAir);
		}

		// Save the impulse force effects of the penetrating particle.
//        retardation = -sceneMat.density;
		retardation = -(sceneMat->GetIntegrity() / impMag);

		// If this is a scrap pixel, or there is no background pixel 'supporting' the knocked-loose pixel, make the column above also turn into particles
		if (sceneMat->IsScrap() || m_pCurrentScene->GetTerrain()->GetBGColorTexture()->getPixel(posX, posY) == g_MaskColor)
		{
			// Get quicker direct access to bitmaps
			std::shared_ptr<Texture> pFGColor = m_pCurrentScene->GetTerrain()->GetFGColorTexture();
			std::shared_ptr<Texture> pBGColor = m_pCurrentScene->GetTerrain()->GetBGColorTexture();
			std::shared_ptr<Texture> pMaterial = m_pCurrentScene->GetTerrain()->GetMaterialTexture();

			pFGColor->lock();
			pMaterial->lock();

			int testMaterialID = g_MaterialAir;
			MOPixel *pixelMO = 0;
			Color spawnColor;
			float sprayMag = velocity.GetLargest() * sprayScale;
			Vector sprayVel;

			// Look at pixel above to see if it isn't air and has support, or should fall down
			for (int testY = posY - 1; testY > posY - COMPACTINGHEIGHT && testY >= 0; --testY)
			{
				// Check if there is a material pixel above
				if ((testMaterialID = pMaterial->getPixel(posX, testY)) != g_MaterialAir)
				{
					sceneMat = GetMaterialFromID(testMaterialID);

					// No support in the background layer, or is scrap material, so make particle of some of them
					if (sceneMat->IsScrap() || pBGColor->getPixel(posX, testY) == g_MaskColor)
					{
						//  Only generate  particles of some of 'em
						if (RandomNum() > 0.75F)
						{
							// Figure out the mateiral and color of the new spray particle
							spawnMat = sceneMat->GetSpawnMaterial() ? GetMaterialFromID(sceneMat->GetSpawnMaterial()) : sceneMat;
							if (spawnMat->UsesOwnColor())
								spawnColor = spawnMat->GetColor();
							else
								spawnColor.SetRGBWithIndex(m_pCurrentScene->GetTerrain()->GetFGColorPixel(posX, testY));

							// No point generating a key-colored MOPixel
							if (spawnColor.GetIndex() != g_MaskColor)
							{
								// Figure out the randomized velocity the spray should have upward
								sprayVel.SetXY(sprayMag* RandomNormalNum() * 0.5F, (-sprayMag * 0.5F) + (-sprayMag * RandomNum(0.0F, 0.5F)));

								// Create the new spray pixel
								pixelMO = new MOPixel(spawnColor, spawnMat->GetPixelDensity(), Vector(posX, testY), sprayVel, new Atom(Vector(), spawnMat->GetIndex(), 0, spawnColor, 2), 0);

								// Let it loose into the world
								pixelMO->SetToHitMOs(spawnMat->GetIndex() == c_GoldMaterialID);
								pixelMO->SetToGetHitByMOs(false);
								g_MovableMan.AddParticle(pixelMO);
								pixelMO = 0;
							}

							// Remove orphaned terrain left from hits and scrap damage
							RemoveOrphans(posX + testY%2 ? -1 : 1, testY, 5, 25, true);
						}

						// Clear the terrain pixel now when the particle has been generated from it
						RegisterTerrainChange(posX, testY, 1, 1, g_MaskColor, false);
						pFGColor->setPixel(posX, testY, g_MaskColor);
						pMaterial->setPixel(posX, testY, g_MaterialAir);
					}
					// There is support, so stop checking
					else
						break;
				}
			}

			pFGColor->unlock();
			pMaterial->unlock();
		}

		// Remove orphaned regions if told to by parent MO who travelled an atom which tries to penetrate terrain
		if (removeOrphansRadius && removeOrphansMaxArea && removeOrphansRate > 0 && RandomNum() < removeOrphansRate)
		{
			RemoveOrphans(posX, posY, removeOrphansRadius, removeOrphansMaxArea, true);
			/*PALETTE palette;
			get_palette(palette);
			save_bmp("Orphan.bmp", m_pOrphanSearchBitmap, palette);*/
		}

		return true;
	}
	return false;
}


//////////////////////////////////////////////////////////////////////////////////////////
// Method:          MakeAllUnseen
//////////////////////////////////////////////////////////////////////////////////////////
// Description:     Sets one team's view of the scene to be unseen, using a generated map
//                  of a specific resolution chunkiness.

void SceneMan::MakeAllUnseen(Vector pixelSize, const int team)
{
	RTEAssert(m_pCurrentScene, "Messing with scene before the scene exists!");
	if (team < Activity::TeamOne || team >= Activity::MaxTeamCount) 
		return;

	m_pCurrentScene->FillUnseenLayer(pixelSize, team);
}


//////////////////////////////////////////////////////////////////////////////////////////
// Method:          MakeAllSeen
//////////////////////////////////////////////////////////////////////////////////////////
// Description:     Sets one team's view of the scene to be all seen.
// Arguments:       The team we're talking about.
// Return value:    None.

	void MakeAllSeen(const int team);


//////////////////////////////////////////////////////////////////////////////////////////
// Method:          LoadUnseenLayer
//////////////////////////////////////////////////////////////////////////////////////////
// Description:     Loads a bitmap from file and use it as the unseen layer for a team.

bool SceneMan::LoadUnseenLayer(std::string bitmapPath, int team)
{
	ContentFile bitmapFile(bitmapPath.c_str());
	SceneLayer *pUnseenLayer = new SceneLayer();
	if (pUnseenLayer->Create(bitmapFile, true, Vector(), m_pCurrentScene->WrapsX(), m_pCurrentScene->WrapsY(), Vector(1.0, 1.0)) < 0)
	{
		g_ConsoleMan.PrintString("ERROR: Loading background layer " + pUnseenLayer->GetPresetName() + "\'s data failed!");
		return false;
	}

	// Pass in ownership here
	m_pCurrentScene->SetUnseenLayer(pUnseenLayer, team);
	return true;
}


//////////////////////////////////////////////////////////////////////////////////////////
// Method:          AnythingUnseen
//////////////////////////////////////////////////////////////////////////////////////////
// Description:     Tells whether a team has anything still unseen on the scene.

bool SceneMan::AnythingUnseen(const int team)
{
	RTEAssert(m_pCurrentScene, "Checking scene before the scene exists!");

	return m_pCurrentScene->GetUnseenLayer(team) != 0;
// TODO: Actually check all pixels on the map too?
}


//////////////////////////////////////////////////////////////////////////////////////////
// Method:          GetUnseenResolution
//////////////////////////////////////////////////////////////////////////////////////////
// Description:     Shows what the resolution factor of the unseen map to the entire Scene
//                  is, in both axes.

Vector SceneMan::GetUnseenResolution(const int team) const
{
	RTEAssert(m_pCurrentScene, "Checking scene before the scene exists!");
	if (team < Activity::TeamOne || team >= Activity::MaxTeamCount) 
		return Vector(1, 1);

	SceneLayer *pUnseenLayer = m_pCurrentScene->GetUnseenLayer(team);
	if (pUnseenLayer)
		return pUnseenLayer->GetScaleFactor();

	return Vector(1, 1);
}


//////////////////////////////////////////////////////////////////////////////////////////
// Method:          IsUnseen
//////////////////////////////////////////////////////////////////////////////////////////
// Description:     Checks whether a pixel is in an unseen area on of a specific team.

bool SceneMan::IsUnseen(const int posX, const int posY, const int team)
{
	RTEAssert(m_pCurrentScene, "Checking scene before the scene exists!");
	if (team < Activity::TeamOne || team >= Activity::MaxTeamCount) 
		return false;

	SceneLayer *pUnseenLayer = m_pCurrentScene->GetUnseenLayer(team);
	if (pUnseenLayer)
	{
		// Translate to the scaled unseen layer's coordinates
		Vector scale = pUnseenLayer->GetScaleInverse();
		int scaledX = posX * scale.m_X;
		int scaledY = posY * scale.m_Y;
		return pUnseenLayer->GetTexture()->getPixel(scaledX, scaledY) != g_MaskColor;
	}

	return false;
}


//////////////////////////////////////////////////////////////////////////////////////////
// Method:          RevealUnseen
//////////////////////////////////////////////////////////////////////////////////////////
// Description:     Reveals a pixel on the unseen map for a specific team, if there is any.

bool SceneMan::RevealUnseen(const int posX, const int posY, const int team)
{
	RTEAssert(m_pCurrentScene, "Checking scene before the scene exists!");
	if (team < Activity::TeamOne || team >= Activity::MaxTeamCount) 
		return false;

	SceneLayer *pUnseenLayer = m_pCurrentScene->GetUnseenLayer(team);
	if (pUnseenLayer)
	{
		// Translate to the scaled unseen layer's coordinates
		Vector scale = pUnseenLayer->GetScaleInverse();
		int scaledX = posX * scale.m_X;
		int scaledY = posY * scale.m_Y;

		pUnseenLayer->LockTexture();

		// Make sure we're actually revealing an unseen pixel that is ON the bitmap!
		int pixel = pUnseenLayer->GetPixel(scaledX, scaledY);
		if (pixel != g_MaskColor && pixel != -1)
		{
			// Add the pixel to the list of now seen pixels so it can be visually flashed
			m_pCurrentScene->GetSeenPixels(team).push_back(Vector(scaledX, scaledY));
			// Clear to key color that pixel on the map so it won't be detected as unseen again
			pUnseenLayer->SetPixel(scaledX, scaledY, g_MaskColor);
			// Play the reveal sound, if there's not too many already revealed this frame
			if (g_SettingsMan.BlipOnRevealUnseen() && m_pUnseenRevealSound && m_pCurrentScene->GetSeenPixels(team).size() < 5)
				m_pUnseenRevealSound->Play(Vector(posX, posY));
			// Show that we actually cleared an unseen pixel

			return true;
		}
	}

	return false;
}


//////////////////////////////////////////////////////////////////////////////////////////
// Method:          RestoreUnseen
//////////////////////////////////////////////////////////////////////////////////////////
// Description:     Hides a pixel on the unseen map for a specific team, if there is any.

bool SceneMan::RestoreUnseen(const int posX, const int posY, const int team)
{
	RTEAssert(m_pCurrentScene, "Checking scene before the scene exists!");
	if (team < Activity::TeamOne || team >= Activity::MaxTeamCount) 
		return false;

	SceneLayer *pUnseenLayer = m_pCurrentScene->GetUnseenLayer(team);
	if (pUnseenLayer)
	{
		// Translate to the scaled unseen layer's coordinates
		Vector scale = pUnseenLayer->GetScaleInverse();
		int scaledX = posX * scale.m_X;
		int scaledY = posY * scale.m_Y;

		// Make sure we're actually revealing an unseen pixel that is ON the bitmap!
		int pixel = pUnseenLayer->GetPixel(scaledX, scaledY);
		if (pixel != g_BlackColor && pixel != -1)
		{
			// Add the pixel to the list of now seen pixels so it can be visually flashed
			m_pCurrentScene->GetSeenPixels(team).push_back(Vector(scaledX, scaledY));
			// Clear to key color that pixel on the map so it won't be detected as unseen again
			pUnseenLayer->SetPixel(scaledX, scaledY, g_BlackColor);
			// Play the reveal sound, if there's not too many already revealed this frame
			//if (g_SettingsMan.BlipOnRevealUnseen() && m_pUnseenRevealSound && m_pCurrentScene->GetSeenPixels(team).size() < 5)
			//    m_pUnseenRevealSound->Play(g_SceneMan.TargetDistanceScalar(Vector(posX, posY)));
			// Show that we actually cleared an unseen pixel
			return true;
		}
	}

	return false;
}


//////////////////////////////////////////////////////////////////////////////////////////
// Method:          RevealUnseenBox
//////////////////////////////////////////////////////////////////////////////////////////
// Description:     Reveals a box on the unseen map for a specific team, if there is any.

void SceneMan::RevealUnseenBox(const int posX, const int posY, const int width, const int height, const int team)
{
	RTEAssert(m_pCurrentScene, "Checking scene before the scene exists!");
	if (team < Activity::TeamOne || team >= Activity::MaxTeamCount) 
		return;

	SceneLayer *pUnseenLayer = m_pCurrentScene->GetUnseenLayer(team);
	if (pUnseenLayer)
	{
		pUnseenLayer->LockTexture();
		// Translate to the scaled unseen layer's coordinates
		Vector scale = pUnseenLayer->GetScaleInverse();
		SDL_Rect scaled;
		scaled.x = posX * scale.m_X;
		scaled.y = posY * scale.m_Y;
		scaled.w = width * scale.m_X;
		scaled.h = height * scale.m_Y;

		// Fill the box
		pUnseenLayer->GetTexture()->fillRect(scaled, 0);
		pUnseenLayer->UnlockTexture();
	}
}


//////////////////////////////////////////////////////////////////////////////////////////
// Method:          RestoreUnseenBox
//////////////////////////////////////////////////////////////////////////////////////////
// Description:     Restore a box on the unseen map for a specific team, if there is any.

void SceneMan::RestoreUnseenBox(const int posX, const int posY, const int width, const int height, const int team)
{
	RTEAssert(m_pCurrentScene, "Checking scene before the scene exists!");
	if (team < Activity::TeamOne || team >= Activity::MaxTeamCount)
		return;

	SceneLayer *pUnseenLayer = m_pCurrentScene->GetUnseenLayer(team);
	if (pUnseenLayer)
	{
		pUnseenLayer->LockTexture();
		// Translate to the scaled unseen layer's coordinates
		Vector scale = pUnseenLayer->GetScaleInverse();
		SDL_Rect scaled;
		scaled.x = posX * scale.m_X;
		scaled.y = posY * scale.m_Y;
		scaled.w = width * scale.m_X;
		scaled.h = height * scale.m_Y;

		// Fill the box
		pUnseenLayer->GetTexture()->fillRect(scaled, g_BlackColor);
		pUnseenLayer->UnlockTexture();
	}
}


//////////////////////////////////////////////////////////////////////////////////////////
// Method:          CastUnseenRay
//////////////////////////////////////////////////////////////////////////////////////////
// Description:     Traces along a vector and reveals or hides pixels on the unseen layer of a team
//                  as long as the accumulated material strengths traced through the terrain
//                  don't exceed a specific value.

//TODO Every raycast should use some shared line drawing method (or maybe something more efficient if it exists, that needs looking into) instead of having a ton of duplicated code.
bool SceneMan::CastUnseenRay(int team, const Vector &start, const Vector &ray, Vector &endPos, int strengthLimit, int skip, bool reveal)
{
<<<<<<< HEAD
#ifdef DEBUG_BUILD
	if (m_pDebugLayer)
		m_pDebugLayer->LockTexture();
#endif

	if (!m_pCurrentScene->GetUnseenLayer(team))
		return false;
=======
    if (!m_pCurrentScene->GetUnseenLayer(team))
        return false;

    int hitCount = 0, error, dom, sub, domSteps, skipped = skip;
    int intPos[2], delta[2], delta2[2], increment[2];
    bool affectedAny = false;
    unsigned char materialID;
    Material const * foundMaterial;
    int totalStrength = 0;
    // Save the projected end of the ray pos
    endPos = start + ray;
>>>>>>> 346dcc1b

	int hitCount = 0, error, dom, sub, domSteps, skipped = skip;
	int intPos[2], delta[2], delta2[2], increment[2];
	bool affectedAny = false;
	unsigned char materialID;
	Material const * foundMaterial;
	int totalStrength = 0;
	// Save the projected end of the ray pos
	endPos = start + ray;

	intPos[X] = std::floor(start.m_X);
	intPos[Y] = std::floor(start.m_Y);
	delta[X] = std::floor(start.m_X + ray.m_X) - intPos[X];
	delta[Y] = std::floor(start.m_Y + ray.m_Y) - intPos[Y];
    
	if (delta[X] == 0 &&  delta[Y] == 0)
		return false;

	/////////////////////////////////////////////////////
	// Bresenham's line drawing algorithm preparation

	if (delta[X] < 0)
	{
		increment[X] = -1;
		delta[X] = -delta[X];
	}
	else
		increment[X] = 1;

	if (delta[Y] < 0)
	{
		increment[Y] = -1;
		delta[Y] = -delta[Y];
	}
	else
		increment[Y] = 1;

	// Scale by 2, for better accuracy of the error at the first pixel
	delta2[X] = delta[X] << 1;
	delta2[Y] = delta[Y] << 1;

	// If X is dominant, Y is submissive, and vice versa.
	if (delta[X] > delta[Y]) {
		dom = X;
		sub = Y;
	}
	else {
		dom = Y;
		sub = X;
	}

	error = delta2[sub] - delta[dom];

	/////////////////////////////////////////////////////
	// Bresenham's line drawing algorithm execution

	m_pCurrentScene->GetUnseenLayer(team)->LockTexture();

	for (domSteps = 0; domSteps < delta[dom]; ++domSteps)
	{
		intPos[dom] += increment[dom];
		if (error >= 0)
		{
			intPos[sub] += increment[sub];
			error -= delta2[dom];
		}
		error += delta2[sub];

		// Only check pixel if we're not due to skip any, or if this is the last pixel
		if (++skipped > skip || domSteps + 1 == delta[dom])
		{
			// Scene wrapping
			g_SceneMan.WrapPosition(intPos[X], intPos[Y]);
			// Reveal if we can, save the result
			if (reveal)
				affectedAny = RevealUnseen(intPos[X], intPos[Y], team) || affectedAny;
			else
				affectedAny = RestoreUnseen(intPos[X], intPos[Y], team) || affectedAny;

<<<<<<< HEAD
			// Check the strength of the terrain to see if we can penetrate further
			materialID = GetTerrMatter(intPos[X], intPos[Y]);
			// Get the material object
			foundMaterial = GetMaterialFromID(materialID);
			// Add the encountered material's strength to the tally
			totalStrength += foundMaterial->GetIntegrity();
			// See if we have hit the limits of our ray's strength
			if (totalStrength >= strengthLimit)
			{
				// Save the position of the end of the ray where blocked
				endPos.SetXY(intPos[X], intPos[Y]);
				break;
			}
			// Reset skip counter
			skipped = 0;
#ifdef DEBUG_BUILD
			// Draw debug graphics, if applicable
			if (m_pDebugLayer)
				m_pDebugLayer->SetPixel(intPos[X], intPos[Y], 13); //TODO: Magic numbers
#endif
		}
	}

	m_pCurrentScene->GetUnseenLayer(team)->UnlockTexture();

#ifdef DEBUG_BUILD
	if (m_pDebugLayer)
		m_pDebugLayer->UnlockTexture();
#endif

	return affectedAny;
=======
            // Check the strength of the terrain to see if we can penetrate further
            materialID = GetTerrMatter(intPos[X], intPos[Y]);
            // Get the material object
            foundMaterial = GetMaterialFromID(materialID);
            // Add the encountered material's strength to the tally
            totalStrength += foundMaterial->GetIntegrity();
            // See if we have hit the limits of our ray's strength
            if (totalStrength >= strengthLimit)
            {
                // Save the position of the end of the ray where blocked
                endPos.SetXY(intPos[X], intPos[Y]);
                break;
            }
            // Reset skip counter
            skipped = 0;
            if (m_pDebugLayer && m_DrawRayCastVisualizations) { m_pDebugLayer->SetPixel(intPos[X], intPos[Y], 13); }
        }
    }

    return affectedAny;
>>>>>>> 346dcc1b
}

//////////////////////////////////////////////////////////////////////////////////////////
// Method:          CastSeeRay
//////////////////////////////////////////////////////////////////////////////////////////
// Description:     Traces along a vector and reveals pixels on the unseen layer of a team
//                  as long as the accumulated material strengths traced through the terrain
//                  don't exceed a specific value.

bool SceneMan::CastSeeRay(int team, const Vector &start, const Vector &ray, Vector &endPos, int strengthLimit, int skip)
{
	return CastUnseenRay(team, start, ray, endPos, strengthLimit, skip, true);
}

//////////////////////////////////////////////////////////////////////////////////////////
// Method:          CastUnseeRay
//////////////////////////////////////////////////////////////////////////////////////////
// Description:     Traces along a vector and hides pixels on the unseen layer of a team
//                  as long as the accumulated material strengths traced through the terrain
//                  don't exceed a specific value.

bool SceneMan::CastUnseeRay(int team, const Vector &start, const Vector &ray, Vector &endPos, int strengthLimit, int skip)
{
	return CastUnseenRay(team, start, ray, endPos, strengthLimit, skip, false);
}



//////////////////////////////////////////////////////////////////////////////////////////
// Method:          CastMaterialRay
//////////////////////////////////////////////////////////////////////////////////////////
// Description:     Traces along a vector and gets the location of the first encountered
//                  pixel of a specific material in the terrain.

bool SceneMan::CastMaterialRay(const Vector &start, const Vector &ray, unsigned char material, Vector &result, int skip, bool wrap)
{
<<<<<<< HEAD
#ifdef DEBUG_BUILD
	if (m_pDebugLayer)
		m_pDebugLayer->LockTexture();
#endif
=======
>>>>>>> 346dcc1b

	int hitCount = 0, error, dom, sub, domSteps, skipped = skip;
	int intPos[2], delta[2], delta2[2], increment[2];
	bool foundPixel = false;

	intPos[X] = std::floor(start.m_X);
	intPos[Y] = std::floor(start.m_Y);
	delta[X] = std::floor(start.m_X + ray.m_X) - intPos[X];
	delta[Y] = std::floor(start.m_Y + ray.m_Y) - intPos[Y];
    
	if (delta[X] == 0 &&  delta[Y] == 0)
		return false;

	/////////////////////////////////////////////////////
	// Bresenham's line drawing algorithm preparation

	if (delta[X] < 0)
	{
		increment[X] = -1;
		delta[X] = -delta[X];
	}
	else
		increment[X] = 1;

	if (delta[Y] < 0)
	{
		increment[Y] = -1;
		delta[Y] = -delta[Y];
	}
	else
		increment[Y] = 1;

	// Scale by 2, for better accuracy of the error at the first pixel
	delta2[X] = delta[X] << 1;
	delta2[Y] = delta[Y] << 1;

	// If X is dominant, Y is submissive, and vice versa.
	if (delta[X] > delta[Y]) {
		dom = X;
		sub = Y;
	}
	else {
		dom = Y;
		sub = X;
	}

	error = delta2[sub] - delta[dom];

	/////////////////////////////////////////////////////
	// Bresenham's line drawing algorithm execution

	for (domSteps = 0; domSteps < delta[dom]; ++domSteps)
	{
		intPos[dom] += increment[dom];
		if (error >= 0)
		{
			intPos[sub] += increment[sub];
			error -= delta2[dom];
		}
		error += delta2[sub];

		// Only check pixel if we're not due to skip any, or if this is the last pixel
		if (++skipped > skip || domSteps + 1 == delta[dom])
		{
			// Scene wrapping, if necessary
			if (wrap)
				g_SceneMan.WrapPosition(intPos[X], intPos[Y]);

			// See if we found the looked-for pixel of the correct material
			if (GetTerrMatter(intPos[X], intPos[Y]) == material)
			{
				// Save result and report success
				foundPixel = true;
				result.SetXY(intPos[X], intPos[Y]);
				// Save last ray pos
				m_LastRayHitPos.SetXY(intPos[X], intPos[Y]);
				break;
			}

			skipped = 0;

<<<<<<< HEAD
#ifdef DEBUG_BUILD
			// Draw debug graphics, if applicable
			if (m_pDebugLayer)
				m_pDebugLayer->SetPixel(intPos[X], intPos[Y], 13);
#endif
		}
	}

#ifdef DEBUG_BUILD
	if (m_pDebugLayer)
		m_pDebugLayer->UnlockTexture();
#endif

	return foundPixel;
=======
            if (m_pDebugLayer && m_DrawRayCastVisualizations) { m_pDebugLayer->SetPixel(intPos[X], intPos[Y], 13); }
        }
    }

    return foundPixel;
>>>>>>> 346dcc1b
}


//////////////////////////////////////////////////////////////////////////////////////////
// Method:          CastMaterialRay
//////////////////////////////////////////////////////////////////////////////////////////
// Description:     Traces along a vector and returns how far along that ray there is an
//                  encounter with a pixel of a specific material in the terrain.

float SceneMan::CastMaterialRay(const Vector &start, const Vector &ray, unsigned char material, int skip)
{
	Vector result;
	if (CastMaterialRay(start, ray, material, result, skip))
	{
		// Calculate the length between the start and the found material pixel coords
		result -= start;
		return result.GetMagnitude();
	}

	// Signal that we didn't hit anything
	return -1;
}


//////////////////////////////////////////////////////////////////////////////////////////
// Method:          CastNotMaterialRay
//////////////////////////////////////////////////////////////////////////////////////////
// Description:     Traces along a vector and gets the location of the first encountered
//                  pixel that is NOT of a specific material in the scene's terrain.

bool SceneMan::CastNotMaterialRay(const Vector &start, const Vector &ray, unsigned char material, Vector &result, int skip, bool checkMOs)
{
<<<<<<< HEAD
#ifdef DEBUG_BUILD
	if (m_pDebugLayer)
		m_pDebugLayer->LockTexture();
#endif

	int hitCount = 0, error, dom, sub, domSteps, skipped = skip;
	int intPos[2], delta[2], delta2[2], increment[2];
	bool foundPixel = false;
=======
    int hitCount = 0, error, dom, sub, domSteps, skipped = skip;
    int intPos[2], delta[2], delta2[2], increment[2];
    bool foundPixel = false;
>>>>>>> 346dcc1b

	intPos[X] = std::floor(start.m_X);
	intPos[Y] = std::floor(start.m_Y);
	delta[X] = std::floor(start.m_X + ray.m_X) - intPos[X];
	delta[Y] = std::floor(start.m_Y + ray.m_Y) - intPos[Y];

	if (delta[X] == 0 &&  delta[Y] == 0)
		return false;

	/////////////////////////////////////////////////////
	// Bresenham's line drawing algorithm preparation

	if (delta[X] < 0)
	{
		increment[X] = -1;
		delta[X] = -delta[X];
	}
	else
		increment[X] = 1;

	if (delta[Y] < 0)
	{
		increment[Y] = -1;
		delta[Y] = -delta[Y];
	}
	else
		increment[Y] = 1;

	// Scale by 2, for better accuracy of the error at the first pixel
	delta2[X] = delta[X] << 1;
	delta2[Y] = delta[Y] << 1;

	// If X is dominant, Y is submissive, and vice versa.
	if (delta[X] > delta[Y]) {
		dom = X;
		sub = Y;
	}
	else {
		dom = Y;
		sub = X;
	}

	error = delta2[sub] - delta[dom];

	/////////////////////////////////////////////////////
	// Bresenham's line drawing algorithm execution

	g_FrameMan.PushRenderTarget(m_pMOIDLayer->GetTexture());

	for (domSteps = 0; domSteps < delta[dom]; ++domSteps)
	{
		intPos[dom] += increment[dom];
		if (error >= 0)
		{
			intPos[sub] += increment[sub];
			error -= delta2[dom];
		}
		error += delta2[sub];

		// Only check pixel if we're not due to skip any, or if this is the last pixel
		if (++skipped > skip || domSteps + 1 == delta[dom])
		{
			// Scene wrapping, if necessary
			g_SceneMan.WrapPosition(intPos[X], intPos[Y]);

			// See if we found the looked-for pixel of the correct material,
			// Or an MO is blocking the way
			if (GetTerrMatter(intPos[X], intPos[Y]) != material ||
				(checkMOs && g_SceneMan.GetMOIDPixel(intPos[X], intPos[Y]) != g_NoMOID))
			{
				// Save result and report success
				foundPixel = true;
				result.SetXY(intPos[X], intPos[Y]);
				// Save last ray pos
				m_LastRayHitPos.SetXY(intPos[X], intPos[Y]);
				break;
			}

<<<<<<< HEAD
			skipped = 0;
#ifdef DEBUG_BUILD
			// Draw debug graphics, if applicable
			if (m_pDebugLayer)
				m_pDebugLayer->SetPixel(intPos[X], intPos[Y], 13);
#endif
		}
	}

#ifdef DEBUG_BUILD
	if (m_pDebugLayer)
		m_pDebugLayer->UnlockTexture();
#endif

	return foundPixel;
=======
            skipped = 0;
            if (m_pDebugLayer && m_DrawRayCastVisualizations) { m_pDebugLayer->SetPixel(intPos[X], intPos[Y], 13); }
        }
    }

    return foundPixel;
>>>>>>> 346dcc1b
}


//////////////////////////////////////////////////////////////////////////////////////////
// Method:          CastNotMaterialRay
//////////////////////////////////////////////////////////////////////////////////////////
// Description:     Traces along a vector and returns how far along that ray there is an
//                  encounter with a pixel of OTHER than a specific material in the terrain.

float SceneMan::CastNotMaterialRay(const Vector &start, const Vector &ray, unsigned char material, int skip, bool checkMOs)
{
	Vector result;
	if (CastNotMaterialRay(start, ray, material, result, skip, checkMOs))
	{
		// Calculate the length between the start and the found material pixel coords
		result -= start;
		return result.GetMagnitude();
	}

	// Signal that we didn't hit anything
	return -1;
}


//////////////////////////////////////////////////////////////////////////////////////////
// Method:          CastStrengthSumRay
//////////////////////////////////////////////////////////////////////////////////////////
// Description:     Traces along a vector and returns how the sum of all encountered pixels'
//                  material strength values. This will take wrapping into account.

float SceneMan::CastStrengthSumRay(const Vector &start, const Vector &end, int skip, unsigned char ignoreMaterial)
{
	Vector ray = g_SceneMan.ShortestDistance(start, end);
	float strengthSum = 0;

	int error, dom, sub, domSteps, skipped = skip;
	int intPos[2], delta[2], delta2[2], increment[2];
	bool foundPixel = false;
	unsigned char materialID;
	Material foundMaterial;

	intPos[X] = std::floor(start.m_X);
	intPos[Y] = std::floor(start.m_Y);
	delta[X] = std::floor(start.m_X + ray.m_X) - intPos[X];
	delta[Y] = std::floor(start.m_Y + ray.m_Y) - intPos[Y];
    
	if (delta[X] == 0 &&  delta[Y] == 0)
		return false;

	/////////////////////////////////////////////////////
	// Bresenham's line drawing algorithm preparation

	if (delta[X] < 0)
	{
		increment[X] = -1;
		delta[X] = -delta[X];
	}
	else
		increment[X] = 1;

	if (delta[Y] < 0)
	{
		increment[Y] = -1;
		delta[Y] = -delta[Y];
	}
	else
		increment[Y] = 1;

	// Scale by 2, for better accuracy of the error at the first pixel
	delta2[X] = delta[X] << 1;
	delta2[Y] = delta[Y] << 1;

	// If X is dominant, Y is submissive, and vice versa.
	if (delta[X] > delta[Y]) {
		dom = X;
		sub = Y;
	}
	else
	{
		dom = Y;
		sub = X;
	}

	error = delta2[sub] - delta[dom];

	/////////////////////////////////////////////////////
	// Bresenham's line drawing algorithm execution

	for (domSteps = 0; domSteps < delta[dom]; ++domSteps)
	{
		intPos[dom] += increment[dom];
		if (error >= 0)
		{
			intPos[sub] += increment[sub];
			error -= delta2[dom];
		}
		error += delta2[sub];

		// Only check pixel if we're not due to skip any, or if this is the last pixel
		if (++skipped > skip || domSteps + 1 == delta[dom])
		{
			// Scene wrapping, if necessary
			g_SceneMan.WrapPosition(intPos[X], intPos[Y]);

			// Sum all strengths
			materialID = GetTerrMatter(intPos[X], intPos[Y]);
			if (materialID != g_MaterialAir && materialID != ignoreMaterial)
				strengthSum += GetMaterialFromID(materialID)->GetIntegrity();

<<<<<<< HEAD
			skipped = 0;
		}
	}
=======
            skipped = 0;

            if (m_pDebugLayer && m_DrawRayCastVisualizations) { m_pDebugLayer->SetPixel(intPos[X], intPos[Y], 13); }
        }
    }
>>>>>>> 346dcc1b

	return strengthSum;
}


//////////////////////////////////////////////////////////////////////////////////////////
// Method:          CastMaxStrengthRay
//////////////////////////////////////////////////////////////////////////////////////////
// Description:     Traces along a vector and returns the strongest of all encountered pixels'
//                  material strength values exept doors.
//                  This will take wrapping into account.

float SceneMan::CastMaxStrengthRay(const Vector &start, const Vector &end, int skip)
{
	Vector ray = g_SceneMan.ShortestDistance(start, end);
	float maxStrength = 0;

	int error, dom, sub, domSteps, skipped = skip;
	int intPos[2], delta[2], delta2[2], increment[2];
	bool foundPixel = false;
	unsigned char materialID;
	Material foundMaterial;

	intPos[X] = std::floor(start.m_X);
	intPos[Y] = std::floor(start.m_Y);
	delta[X] = std::floor(start.m_X + ray.m_X) - intPos[X];
	delta[Y] = std::floor(start.m_Y + ray.m_Y) - intPos[Y];
    
	if (delta[X] == 0 &&  delta[Y] == 0)
		return false;

	/////////////////////////////////////////////////////
	// Bresenham's line drawing algorithm preparation

	if (delta[X] < 0)
	{
		increment[X] = -1;
		delta[X] = -delta[X];
	}
	else
		increment[X] = 1;

	if (delta[Y] < 0)
	{
		increment[Y] = -1;
		delta[Y] = -delta[Y];
	}
	else
		increment[Y] = 1;

	// Scale by 2, for better accuracy of the error at the first pixel
	delta2[X] = delta[X] << 1;
	delta2[Y] = delta[Y] << 1;

	// If X is dominant, Y is submissive, and vice versa.
	if (delta[X] > delta[Y]) {
		dom = X;
		sub = Y;
	}
	else
	{
		dom = Y;
		sub = X;
	}

	error = delta2[sub] - delta[dom];

	/////////////////////////////////////////////////////
	// Bresenham's line drawing algorithm execution

	for (domSteps = 0; domSteps < delta[dom]; ++domSteps)
	{
		intPos[dom] += increment[dom];
		if (error >= 0)
		{
			intPos[sub] += increment[sub];
			error -= delta2[dom];
		}
		error += delta2[sub];

		// Only check pixel if we're not due to skip any, or if this is the last pixel
		if (++skipped > skip || domSteps + 1 == delta[dom])
		{
			// Scene wrapping, if necessary
			g_SceneMan.WrapPosition(intPos[X], intPos[Y]);

			// Sum all strengths
			materialID = GetTerrMatter(intPos[X], intPos[Y]);
			if (materialID != g_MaterialDoor)
				maxStrength = std::max(maxStrength, GetMaterialFromID(materialID)->GetIntegrity());

<<<<<<< HEAD
			skipped = 0;
		}
	}
=======
            skipped = 0;

            if (m_pDebugLayer && m_DrawRayCastVisualizations) { m_pDebugLayer->SetPixel(intPos[X], intPos[Y], 13); }
        }
    }
>>>>>>> 346dcc1b
    
	return maxStrength;
}


//////////////////////////////////////////////////////////////////////////////////////////
// Method:          CastStrengthRay
//////////////////////////////////////////////////////////////////////////////////////////
// Description:     Traces along a vector and shows where along that ray there is an
//                  encounter with a pixel of a material with strength more than or equal
//                  to a specific value.


bool SceneMan::CastStrengthRay(const Vector &start, const Vector &ray, float strength, Vector &result, int skip, unsigned char ignoreMaterial, bool wrap)
{
<<<<<<< HEAD
#ifdef DEBUG_BUILD
	if (m_pDebugLayer)
		m_pDebugLayer->LockTexture();
#endif

	int hitCount = 0, error, dom, sub, domSteps, skipped = skip;
	int intPos[2], delta[2], delta2[2], increment[2];
	bool foundPixel = false;
	unsigned char materialID;
	Material const * foundMaterial;
=======
    int hitCount = 0, error, dom, sub, domSteps, skipped = skip;
    int intPos[2], delta[2], delta2[2], increment[2];
    bool foundPixel = false;
    unsigned char materialID;
    Material const * foundMaterial;
>>>>>>> 346dcc1b

	intPos[X] = std::floor(start.m_X);
	intPos[Y] = std::floor(start.m_Y);
	delta[X] = std::floor(start.m_X + ray.m_X) - intPos[X];
	delta[Y] = std::floor(start.m_Y + ray.m_Y) - intPos[Y];
    
	if (delta[X] == 0 &&  delta[Y] == 0)
		return false;

	/////////////////////////////////////////////////////
	// Bresenham's line drawing algorithm preparation

	if (delta[X] < 0)
	{
		increment[X] = -1;
		delta[X] = -delta[X];
	}
	else
		increment[X] = 1;

	if (delta[Y] < 0)
	{
		increment[Y] = -1;
delta[Y] = -delta[Y];
    }
    else
        increment[Y] = 1;

    // Scale by 2, for better accuracy of the error at the first pixel
    delta2[X] = delta[X] << 1;
    delta2[Y] = delta[Y] << 1;

    // If X is dominant, Y is submissive, and vice versa.
    if (delta[X] > delta[Y]) {
        dom = X;
        sub = Y;
    }
    else {
        dom = Y;
        sub = X;
    }

    error = delta2[sub] - delta[dom];

    /////////////////////////////////////////////////////
    // Bresenham's line drawing algorithm execution

    for (domSteps = 0; domSteps < delta[dom]; ++domSteps)
    {
        intPos[dom] += increment[dom];
        if (error >= 0)
        {
            intPos[sub] += increment[sub];
            error -= delta2[dom];
        }
        error += delta2[sub];

        // Only check pixel if we're not due to skip any, or if this is the last pixel
        if (++skipped > skip || domSteps + 1 == delta[dom])
        {
            // Scene wrapping, if necessary
            if (wrap)
                g_SceneMan.WrapPosition(intPos[X], intPos[Y]);

            materialID = GetTerrMatter(intPos[X], intPos[Y]);
            // Ignore the ignore material
            if (materialID != ignoreMaterial)
            {
                // Get the material object
                foundMaterial = GetMaterialFromID(materialID);

                // See if we found a pixel of equal or more strength than the threshold
                if (foundMaterial->GetIntegrity() >= strength)
                {
                    // Save result and report success
                    foundPixel = true;
                    result.SetXY(intPos[X], intPos[Y]);
                    // Save last ray pos
                    m_LastRayHitPos.SetXY(intPos[X], intPos[Y]);
                    break;
                }
            }
            skipped = 0;

            if (m_pDebugLayer && m_DrawRayCastVisualizations) { m_pDebugLayer->SetPixel(intPos[X], intPos[Y], 13); }
        }
    }

<<<<<<< HEAD
#ifdef DEBUG_BUILD
    if (m_pDebugLayer)
        m_pDebugLayer->UnlockTexture();
#endif

=======
>>>>>>> 346dcc1b
    // If no pixel of sufficient strength was found, set the result to the final tried position
    if (!foundPixel)
        result.SetXY(intPos[X], intPos[Y]);

    return foundPixel;
}


//////////////////////////////////////////////////////////////////////////////////////////
// Method:          CastWeaknessRay
//////////////////////////////////////////////////////////////////////////////////////////
// Description:     Traces along a vector and shows where along that ray there is an
//                  encounter with a pixel of a material with strength less than or equal
//                  to a specific value.

bool SceneMan::CastWeaknessRay(const Vector &start, const Vector &ray, float strength, Vector &result, int skip, bool wrap)
{
<<<<<<< HEAD
#ifdef DEBUG_BUILD
    if (m_pDebugLayer)
        m_pDebugLayer->LockTexture();
#endif

=======
>>>>>>> 346dcc1b
    int hitCount = 0, error, dom, sub, domSteps, skipped = skip;
    int intPos[2], delta[2], delta2[2], increment[2];
    bool foundPixel = false;
    unsigned char materialID;
    Material const *foundMaterial;

    intPos[X] = std::floor(start.m_X);
    intPos[Y] = std::floor(start.m_Y);
    delta[X] = std::floor(start.m_X + ray.m_X) - intPos[X];
    delta[Y] = std::floor(start.m_Y + ray.m_Y) - intPos[Y];
    
    if (delta[X] == 0 &&  delta[Y] == 0)
        return false;

    /////////////////////////////////////////////////////
    // Bresenham's line drawing algorithm preparation

    if (delta[X] < 0)
    {
        increment[X] = -1;
        delta[X] = -delta[X];
    }
    else
        increment[X] = 1;

    if (delta[Y] < 0)
    {
        increment[Y] = -1;
        delta[Y] = -delta[Y];
    }
    else
        increment[Y] = 1;

    // Scale by 2, for better accuracy of the error at the first pixel
    delta2[X] = delta[X] << 1;
    delta2[Y] = delta[Y] << 1;

    // If X is dominant, Y is submissive, and vice versa.
    if (delta[X] > delta[Y]) {
        dom = X;
        sub = Y;
    }
    else {
        dom = Y;
        sub = X;
    }

    error = delta2[sub] - delta[dom];

    /////////////////////////////////////////////////////
    // Bresenham's line drawing algorithm execution

    for (domSteps = 0; domSteps < delta[dom]; ++domSteps)
    {
        intPos[dom] += increment[dom];
        if (error >= 0)
        {
            intPos[sub] += increment[sub];
            error -= delta2[dom];
        }
        error += delta2[sub];

        // Only check pixel if we're not due to skip any, or if this is the last pixel
        if (++skipped > skip || domSteps + 1 == delta[dom])
        {
            // Scene wrapping, if necessary
            if (wrap)
                g_SceneMan.WrapPosition(intPos[X], intPos[Y]);

            materialID = GetTerrMatter(intPos[X], intPos[Y]);
            foundMaterial = GetMaterialFromID(materialID);

            // See if we found a pixel of equal or less strength than the threshold
            if (foundMaterial->GetIntegrity() <= strength)
            {
                // Save result and report success
                foundPixel = true;
                result.SetXY(intPos[X], intPos[Y]);
                // Save last ray pos
                m_LastRayHitPos.SetXY(intPos[X], intPos[Y]);
                break;
            }

            skipped = 0;

            if (m_pDebugLayer && m_DrawRayCastVisualizations) { m_pDebugLayer->SetPixel(intPos[X], intPos[Y], 13); }
        }
    }

<<<<<<< HEAD
#ifdef DEBUG_BUILD
    if (m_pDebugLayer)
        m_pDebugLayer->UnlockTexture();
#endif

=======
>>>>>>> 346dcc1b
    // If no pixel of sufficient strength was found, set the result to the final tried position
    if (!foundPixel)
        result.SetXY(intPos[X], intPos[Y]);

    return foundPixel;
}


//////////////////////////////////////////////////////////////////////////////////////////
// Method:          CastMORay
//////////////////////////////////////////////////////////////////////////////////////////
// Description:     Traces along a vector and returns MOID of the first non-ignored
//                  non-NoMOID MO encountered. If a non-air terrain pixel is encountered
//                  first, 0 will be returned.

MOID SceneMan::CastMORay(const Vector &start, const Vector &ray, MOID ignoreMOID, int ignoreTeam, unsigned char ignoreMaterial, bool ignoreAllTerrain, int skip)
{
<<<<<<< HEAD
#ifdef DEBUG_BUILD
    if (m_pDebugLayer)
        m_pDebugLayer->LockTexture();
#endif

=======
>>>>>>> 346dcc1b
    int hitCount = 0, error, dom, sub, domSteps, skipped = skip;
    int intPos[2], delta[2], delta2[2], increment[2];
    MOID hitMOID = g_NoMOID;
    unsigned char hitTerrain = 0;

    intPos[X] = std::floor(start.m_X);
    intPos[Y] = std::floor(start.m_Y);
    delta[X] = std::floor(start.m_X + ray.m_X) - intPos[X];
    delta[Y] = std::floor(start.m_Y + ray.m_Y) - intPos[Y];
    
    if (delta[X] == 0 && delta[Y] == 0)
        return g_NoMOID;

    /////////////////////////////////////////////////////
    // Bresenham's line drawing algorithm preparation

    if (delta[X] < 0)
    {
        increment[X] = -1;
        delta[X] = -delta[X];
    }
    else
        increment[X] = 1;

    if (delta[Y] < 0)
    {
        increment[Y] = -1;
        delta[Y] = -delta[Y];
    }
    else
        increment[Y] = 1;

    // Scale by 2, for better accuracy of the error at the first pixel
    delta2[X] = delta[X] << 1;
    delta2[Y] = delta[Y] << 1;

    // If X is dominant, Y is submissive, and vice versa.
    if (delta[X] > delta[Y]) {
        dom = X;
        sub = Y;
    }
    else {
        dom = Y;
        sub = X;
    }

    error = delta2[sub] - delta[dom];

    /////////////////////////////////////////////////////
    // Bresenham's line drawing algorithm execution

	g_FrameMan.PushRenderTarget(m_pMOIDLayer->GetTexture());
    for (domSteps = 0; domSteps < delta[dom]; ++domSteps)
    {
        intPos[dom] += increment[dom];
        if (error >= 0)
        {
            intPos[sub] += increment[sub];
            error -= delta2[dom];
        }
        error += delta2[sub];

        // Only check pixel if we're not due to skip any, or if this is the last pixel
        if (++skipped > skip || domSteps + 1 == delta[dom])
        {

            // Scene wrapping, if necessary
            g_SceneMan.WrapPosition(intPos[X], intPos[Y]);

            // Detect MOIDs
            hitMOID = GetMOIDPixel(intPos[X], intPos[Y]);
            if (hitMOID != g_NoMOID && hitMOID != ignoreMOID && g_MovableMan.GetRootMOID(hitMOID) != ignoreMOID)
            {
                // Check if we're supposed to ignore the team of what we hit
                if (ignoreTeam != Activity::NoTeam)
                {
                    const MovableObject *pHitMO = g_MovableMan.GetMOFromID(hitMOID);
                    pHitMO = pHitMO ? pHitMO->GetRootParent() : 0;
                    // Yup, we are supposed to ignore this!
                    if (pHitMO && pHitMO->IgnoresTeamHits() && pHitMO->GetTeam() == ignoreTeam)
                    {
                        ;
                    }
                    else
                    {
                        // Save last ray pos
                        m_LastRayHitPos.SetXY(intPos[X], intPos[Y]);
						g_FrameMan.PopRenderTarget();
                        return hitMOID;
                    }
                }
                // Legit hit
                else
                {
                    // Save last ray pos
                    m_LastRayHitPos.SetXY(intPos[X], intPos[Y]);
					g_FrameMan.PopRenderTarget();
                    return hitMOID;
                }
            }

            // Detect terrain hits
            if (!ignoreAllTerrain)
            {
                hitTerrain = g_SceneMan.GetTerrMatter(intPos[X], intPos[Y]);
                if (hitTerrain != g_MaterialAir && hitTerrain != ignoreMaterial)
                {
                    // Save last ray pos
                    m_LastRayHitPos.SetXY(intPos[X], intPos[Y]);

					g_FrameMan.PopRenderTarget();
                    return g_NoMOID;
                }
            }

            skipped = 0;

<<<<<<< HEAD
#ifdef DEBUG_BUILD
            // Draw debug graphics, if applicable
            if (m_pDebugLayer)
                m_pDebugLayer->SetPixel(intPos[X], intPos[Y], 120); //TODO: Magic numbers
#endif
        }
    }

#ifdef DEBUG_BUILD
    if (m_pDebugLayer)
        m_pDebugLayer->UnlockTexture();
#endif

=======
            if (m_pDebugLayer && m_DrawRayCastVisualizations) { m_pDebugLayer->SetPixel(intPos[X], intPos[Y], 13); }
        }
    }

>>>>>>> 346dcc1b
    // Didn't hit anything but air
    return g_NoMOID;
}


//////////////////////////////////////////////////////////////////////////////////////////
// Method:          CastFindMORay
//////////////////////////////////////////////////////////////////////////////////////////
// Description:     Traces along a vector and shows where a specific MOID has been found.

bool SceneMan::CastFindMORay(const Vector &start, const Vector &ray, MOID targetMOID, Vector &resultPos, unsigned char ignoreMaterial, bool ignoreAllTerrain, int skip)
{
<<<<<<< HEAD
#ifdef DEBUG_BUILD
    if (m_pDebugLayer)
        m_pDebugLayer->LockTexture();
#endif

=======
>>>>>>> 346dcc1b
    int hitCount = 0, error, dom, sub, domSteps, skipped = skip;;
    int intPos[2], delta[2], delta2[2], increment[2];
    MOID hitMOID = g_NoMOID;
    unsigned char hitTerrain = 0;

    intPos[X] = std::floor(start.m_X);
    intPos[Y] = std::floor(start.m_Y);
    delta[X] = std::floor(start.m_X + ray.m_X) - intPos[X];
    delta[Y] = std::floor(start.m_Y + ray.m_Y) - intPos[Y];
    
    if (delta[X] == 0 && delta[Y] == 0)
        return g_NoMOID;

    /////////////////////////////////////////////////////
    // Bresenham's line drawing algorithm preparation

    if (delta[X] < 0)
    {
        increment[X] = -1;
        delta[X] = -delta[X];
    }
    else
        increment[X] = 1;

    if (delta[Y] < 0)
    {
        increment[Y] = -1;
        delta[Y] = -delta[Y];
    }
    else
        increment[Y] = 1;

    // Scale by 2, for better accuracy of the error at the first pixel
    delta2[X] = delta[X] << 1;
    delta2[Y] = delta[Y] << 1;

    // If X is dominant, Y is submissive, and vice versa.
    if (delta[X] > delta[Y]) {
        dom = X;
        sub = Y;
    }
    else {
        dom = Y;
        sub = X;
    }

    error = delta2[sub] - delta[dom];

    /////////////////////////////////////////////////////
    // Bresenham's line drawing algorithm execution

    for (domSteps = 0; domSteps < delta[dom]; ++domSteps)
    {
        intPos[dom] += increment[dom];
        if (error >= 0)
        {
            intPos[sub] += increment[sub];
            error -= delta2[dom];
        }
        error += delta2[sub];

        // Only check pixel if we're not due to skip any, or if this is the last pixel
        if (++skipped > skip || domSteps + 1 == delta[dom])
        {
            // Scene wrapping, if necessary
            g_SceneMan.WrapPosition(intPos[X], intPos[Y]);

            // Detect MOIDs
            hitMOID = GetMOIDPixel(intPos[X], intPos[Y]);
            if (hitMOID == targetMOID || g_MovableMan.GetRootMOID(hitMOID) == targetMOID)
            {
                // Found target MOID, so save result and report success
                resultPos.SetXY(intPos[X], intPos[Y]);
                // Save last ray pos
                m_LastRayHitPos.SetXY(intPos[X], intPos[Y]);
                return true;
            }

            // Detect terrain hits
            if (!ignoreAllTerrain)
            {
                hitTerrain = g_SceneMan.GetTerrMatter(intPos[X], intPos[Y]);
                if (hitTerrain != g_MaterialAir && hitTerrain != ignoreMaterial)
                {
                    // Save last ray pos
                    m_LastRayHitPos.SetXY(intPos[X], intPos[Y]);
                    return false;
                }
            }

            skipped = 0;

<<<<<<< HEAD
#ifdef DEBUG_BUILD
            // Draw debug graphics, if applicable
            if (m_pDebugLayer)
                m_pDebugLayer->SetPixel(intPos[X], intPos[Y], 120); //TODO: Magic numbers
#endif
        }
    }

#ifdef DEBUG_BUILD
    if (m_pDebugLayer)
        m_pDebugLayer->UnlockTexture();
#endif

=======
            if (m_pDebugLayer && m_DrawRayCastVisualizations) { m_pDebugLayer->SetPixel(intPos[X], intPos[Y], 13); }
        }
    }

>>>>>>> 346dcc1b
    // Didn't hit the target
    return false;
}


//////////////////////////////////////////////////////////////////////////////////////////
// Method:          CastObstacleRay
//////////////////////////////////////////////////////////////////////////////////////////
// Description:     Traces along a vector and returns the length of how far the trace went
//                  without hitting any non-ignored terrain material or MOID at all.

float SceneMan::CastObstacleRay(const Vector &start, const Vector &ray, Vector &obstaclePos, Vector &freePos, MOID ignoreMOID, int ignoreTeam, unsigned char ignoreMaterial, int skip)
{
<<<<<<< HEAD
#ifdef DEBUG_BUILD
    if (m_pDebugLayer)
        m_pDebugLayer->LockTexture();
#endif

=======
>>>>>>> 346dcc1b
    int hitCount = 0, error, dom, sub, domSteps, skipped = skip;
    int intPos[2], delta[2], delta2[2], increment[2];
    bool hitObstacle = false;

    intPos[X] = std::floor(start.m_X);
    intPos[Y] = std::floor(start.m_Y);
    delta[X] = std::floor(start.m_X + ray.m_X) - intPos[X];
    delta[Y] = std::floor(start.m_Y + ray.m_Y) - intPos[Y];
    // The fraction of a pixel that we start from, to be added to the integer result positions for accuracy
    Vector startFraction(start.m_X - intPos[X], start.m_Y - intPos[Y]);

    if (delta[X] == 0 && delta[Y] == 0)
        return false;

    /////////////////////////////////////////////////////
    // Bresenham's line drawing algorithm preparation

    if (delta[X] < 0)
    {
        increment[X] = -1;
        delta[X] = -delta[X];
    }
    else
        increment[X] = 1;

    if (delta[Y] < 0)
    {
        increment[Y] = -1;
        delta[Y] = -delta[Y];
    }
    else
        increment[Y] = 1;

    // Scale by 2, for better accuracy of the error at the first pixel
    delta2[X] = delta[X] << 1;
    delta2[Y] = delta[Y] << 1;

    // If X is dominant, Y is submissive, and vice versa.
    if (delta[X] > delta[Y]) {
        dom = X;
        sub = Y;
    }
    else {
        dom = Y;
        sub = X;
    }

    error = delta2[sub] - delta[dom];

    /////////////////////////////////////////////////////
    // Bresenham's line drawing algorithm execution

    for (domSteps = 0; domSteps < delta[dom]; ++domSteps)
    {
        intPos[dom] += increment[dom];
        if (error >= 0)
        {
            intPos[sub] += increment[sub];
            error -= delta2[dom];
        }
        error += delta2[sub];

        // Only check pixel if we're not due to skip any, or if this is the last pixel
        if (++skipped > skip || domSteps + 1 == delta[dom])
        {
            // Scene wrapping, if necessary
            g_SceneMan.WrapPosition(intPos[X], intPos[Y]);

            unsigned char checkMat = GetTerrMatter(intPos[X], intPos[Y]);
            MOID checkMOID = GetMOIDPixel(intPos[X], intPos[Y]);

            // Translate any found MOID into the root MOID of that hit MO
            if (checkMOID != g_NoMOID)
            {
                MovableObject *pHitMO = g_MovableMan.GetMOFromID(checkMOID);
                if (pHitMO)
                {
                    checkMOID = pHitMO->GetRootID();
                    // Check if we're supposed to ignore the team of what we hit
                    if (ignoreTeam != Activity::NoTeam)
                    {
                        pHitMO = pHitMO->GetRootParent();
                        // We are indeed supposed to ignore this object because of its ignoring of its specific team
                        if (pHitMO && pHitMO->IgnoresTeamHits() && pHitMO->GetTeam() == ignoreTeam)
                            checkMOID = g_NoMOID;
                    }
                }
            }

            // See if we found the looked-for pixel of the correct material,
            // Or an MO is blocking the way
            if ((checkMat != g_MaterialAir && checkMat != ignoreMaterial) || (checkMOID != g_NoMOID && checkMOID != ignoreMOID))
            {
                hitObstacle = true;
                obstaclePos.SetXY(intPos[X], intPos[Y]);
                // Save last ray pos
                m_LastRayHitPos.SetXY(intPos[X], intPos[Y]);
                break;
            }
            else
                freePos.SetXY(intPos[X], intPos[Y]);

            skipped = 0;

            if (m_pDebugLayer && m_DrawRayCastVisualizations) { m_pDebugLayer->SetPixel(intPos[X], intPos[Y], 13); }
        }
        else
            freePos.SetXY(intPos[X], intPos[Y]);
    }

<<<<<<< HEAD
#ifdef DEBUG_BUILD
    if (m_pDebugLayer)
        m_pDebugLayer->UnlockTexture();
#endif

=======
>>>>>>> 346dcc1b
    // Add the pixel fraction to the free position if there were any free pixels
    if (domSteps != 0)
        freePos += startFraction;

    if (hitObstacle)
    {
        // Add the pixel fraction to the obstacle position, to acoid losing precision
        obstaclePos += startFraction;
        // If there was an obstacle on the start position, return 0 as the distance to obstacle
        if (domSteps == 0)
            return 0;
        // Calculate the length between the start and the found material pixel coords
        else
            return g_SceneMan.ShortestDistance(obstaclePos, start).GetMagnitude();
    }

    // Didn't hit anything but air
    return -1.0;
}


//////////////////////////////////////////////////////////////////////////////////////////
// Method:          FindAltitude
//////////////////////////////////////////////////////////////////////////////////////////
// Description:     Calculates the altitide of a certain point above the terrain, measured
//                  in pixels.

float SceneMan::FindAltitude(const Vector &from, int max, int accuracy)
{
// TODO: Also make this avoid doors
    Vector temp(from);
    ForceBounds(temp);

    float result = g_SceneMan.CastNotMaterialRay(temp, Vector(0, (max > 0 ? max : g_SceneMan.GetSceneHeight())), g_MaterialAir, accuracy);
    // If we didn't find anything but air, then report max height
    if (result < 0)
        result = max > 0 ? max : g_SceneMan.GetSceneHeight();
    return result;
}


//////////////////////////////////////////////////////////////////////////////////////////
// Method:          OverAltitude
//////////////////////////////////////////////////////////////////////////////////////////
// Description:     Calculates the altitide of a certain point above the terrain, measured
//                  in pixels, and then tells if that point is over a certain value.

bool SceneMan::OverAltitude(const Vector &point, int threshold, int accuracy)
{
    Vector temp(point);
    ForceBounds(temp);
    return g_SceneMan.CastNotMaterialRay(temp, Vector(0, threshold), g_MaterialAir, accuracy) < 0;
}


//////////////////////////////////////////////////////////////////////////////////////////
// Method:          MovePointToGround
//////////////////////////////////////////////////////////////////////////////////////////
// Description:     Takes an arbitrary point in the air and calculates it to be straight
//                  down at a certain maximum distance from the ground.

Vector SceneMan::MovePointToGround(const Vector &from, int maxAltitude, int accuracy)
{
    Vector temp(from);
    ForceBounds(temp);

    float altitude = FindAltitude(temp, g_SceneMan.GetSceneHeight(), accuracy);
    // Only move down if we're above the maxAltitude over the ground
    Vector groundPoint(temp.m_X, temp.m_Y + (altitude > maxAltitude ? altitude - maxAltitude : 0));
    return groundPoint;
}


//////////////////////////////////////////////////////////////////////////////////////////
// Method:          StructuralCalc
//////////////////////////////////////////////////////////////////////////////////////////
// Description:     Calculates the structural integrity of the Terrain during a set time
//                  and turns structurally unsound areas into MovableObject:s.

void SceneMan::StructuralCalc(unsigned long calcTime) {

// TODO: Develop this!")
    return;


    if (calcTime <= 0)
        return;
    // Pad the time a little for FPS smoothness.
    calcTime -= 1;
    m_CalcTimer.Reset();

    SLTerrain *pTerrain = g_SceneMan.GetTerrain();
		std::shared_ptr<Texture> pColTexture = pTerrain->GetFGColorTexture();
		std::shared_ptr<Texture> pMatTexture = pTerrain->GetMaterialTexture();
		std::shared_ptr<Texture> pStructTexture = pTerrain->GetStructuralTexture();
    Material **pMatPalette = GetMaterialPalette();
    int posX, posY, height = pColTexture->getH(), width = pColTexture->getW();

    // Lock all bitmaps involved, outside the loop.
		pColTexture->lock();
		pMatTexture->lock();
		pStructTexture->lock();


    // Preprocess bottom row to have full support.
    for (posX = width - 1; posX >= 0; --posX)
			pStructTexture->setPixel(posX, height - 1, 255);

    // Start on the second row from bottom.
    for (posY = height - 2; posY >= 0 && !m_CalcTimer.IsPastSimMS(calcTime); --posY) {
        for (posX = width - 1; posX >= 0; --posX) {
					pColTexture->getPixel(posX, posY);
					pMatTexture->getPixel(posX, posY);
					pStructTexture->getPixel(posX, posY);
        }
    }

    // Unlock all bitmaps involved.
		pColTexture->unlock();
		pMatTexture->unlock();
		pStructTexture->unlock();
}


//////////////////////////////////////////////////////////////////////////////////////////
// Method:          IsWithinBounds
//////////////////////////////////////////////////////////////////////////////////////////
// Description:     Returns whether the integer coordinates passed in are within the
//                  bounds of the current Scene, considering its wrapping.

bool SceneMan::IsWithinBounds(const int pixelX, const int pixelY, const int margin)
{
    if (m_pCurrentScene)
        return m_pCurrentScene->GetTerrain()->IsWithinBounds(pixelX, pixelY, margin);

    return false;
}


//////////////////////////////////////////////////////////////////////////////////////////
// Method:          ForceBounds
//////////////////////////////////////////////////////////////////////////////////////////
// Description:     Wraps or bounds a position coordinate if it is off bounds of the
//                  Scene, depending on the wrap settings of this Scene.

bool SceneMan::ForceBounds(int &posX, int &posY)
{
    RTEAssert(m_pCurrentScene, "Trying to access scene before there is one!");
    return m_pCurrentScene->GetTerrain()->ForceBounds(posX, posY);
}


//////////////////////////////////////////////////////////////////////////////////////////
// Method:          ForceBounds
//////////////////////////////////////////////////////////////////////////////////////////
// Description:     Wraps or bounds a position coordinate if it is off bounds of the
//                  Scene, depending on the wrap settings of this Scene.

bool SceneMan::ForceBounds(Vector &pos)
{
    RTEAssert(m_pCurrentScene, "Trying to access scene before there is one!");

    int posX = std::floor(pos.m_X);
    int posY = std::floor(pos.m_Y);

    bool wrapped = m_pCurrentScene->GetTerrain()->ForceBounds(posX, posY);

    pos.m_X = posX + (pos.m_X - std::floor(pos.m_X));
    pos.m_Y = posY + (pos.m_Y - std::floor(pos.m_Y));

    return wrapped;
}


//////////////////////////////////////////////////////////////////////////////////////////
// Method:          WrapPosition
//////////////////////////////////////////////////////////////////////////////////////////
// Description:     Only wraps a position coordinate if it is off bounds of the Scene
//                  and wrapping in the corresponding axes are turned on.

bool SceneMan::WrapPosition(int &posX, int &posY)
{
    RTEAssert(m_pCurrentScene, "Trying to access scene before there is one!");
    return m_pCurrentScene->GetTerrain()->WrapPosition(posX, posY);
}


//////////////////////////////////////////////////////////////////////////////////////////
// Method:          WrapPosition
//////////////////////////////////////////////////////////////////////////////////////////
// Description:     Only wraps a position coordinate if it is off bounds of the Scene
//                  and wrapping in the corresponding axes are turned on.

bool SceneMan::WrapPosition(Vector &pos)
{
    RTEAssert(m_pCurrentScene, "Trying to access scene before there is one!");

    int posX = std::floor(pos.m_X);
    int posY = std::floor(pos.m_Y);

    bool wrapped = m_pCurrentScene->GetTerrain()->WrapPosition(posX, posY);

    pos.m_X = posX + (pos.m_X - std::floor(pos.m_X));
    pos.m_Y = posY + (pos.m_Y - std::floor(pos.m_Y));

    return wrapped;
}


//////////////////////////////////////////////////////////////////////////////////////////
// Method:          SnapPosition
//////////////////////////////////////////////////////////////////////////////////////////
// Description:     Returns a position snapped to the current scene grid.

Vector SceneMan::SnapPosition(const Vector &pos, bool snap)
{
    Vector snappedPos = pos;

    if (snap)
    {
        snappedPos.m_X = std::floor((pos.m_X / SCENESNAPSIZE) + 0.5) * SCENESNAPSIZE;
        snappedPos.m_Y = std::floor((pos.m_Y / SCENESNAPSIZE) + 0.5) * SCENESNAPSIZE;
    }

    return snappedPos;
}


//////////////////////////////////////////////////////////////////////////////////////////
// Method:          ShortestDistance
//////////////////////////////////////////////////////////////////////////////////////////
// Description:     Calculates the shortest distance between two points in scene
//                  coordinates, taking into account all wrapping and out of bounds of the
//                  two points.

Vector SceneMan::ShortestDistance(Vector pos1, Vector pos2, bool checkBounds)
{
    if (!m_pCurrentScene)
        return Vector();

    if (checkBounds)
    {
        WrapPosition(pos1);
        WrapPosition(pos2);
    }

    Vector distance = pos2 - pos1;
    float sceneWidth = m_pCurrentScene->GetWidth();
    float sceneHeight = m_pCurrentScene->GetHeight();

    if (m_pCurrentScene->GetTerrain()->WrapsX())
    {
        if (distance.m_X > 0)
        {
            if (distance.m_X > (sceneWidth / 2))
                distance.m_X -= sceneWidth;
        }
        else
        {
            if (abs(distance.m_X) > (sceneWidth / 2))
                distance.m_X += sceneWidth;
        }
    }

    if (m_pCurrentScene->GetTerrain()->WrapsY())
    {
        if (distance.m_Y > 0)
        {
            if (distance.m_Y > (sceneHeight / 2))
                distance.m_Y -= sceneHeight;
        }
        else
        {
            if (abs(distance.m_Y) > (sceneHeight / 2))
                distance.m_Y += sceneHeight;
        }
    }

    return distance;
}


//////////////////////////////////////////////////////////////////////////////////////////
// Method:          ShortestDistanceX
//////////////////////////////////////////////////////////////////////////////////////////
// Description:     Calculates the shortest distance between two X values in scene
//                  coordinates, taking into account all wrapping and out of bounds of the
//                  two values.

float SceneMan::ShortestDistanceX(float val1, float val2, bool checkBounds, int direction)
{
    if (!m_pCurrentScene)
        return 0;

    if (checkBounds)
    {
        int x1 = val1;
        int x2 = val2;
        int crap = 0;
        WrapPosition(x1, crap);
        WrapPosition(x2, crap);
        val1 = x1;
        val2 = x2;
    }

    float distance = val2 - val1;
    float sceneWidth = m_pCurrentScene->GetWidth();

    if (m_pCurrentScene->GetTerrain()->WrapsX())
    {
        if (distance > 0)
        {
            if (distance > (sceneWidth / 2))
                distance -= sceneWidth;
        }
        else
        {
            if (abs(distance) > (sceneWidth / 2))
                distance += sceneWidth;
        }

        // Apply direction constraint if wrapped
        if (direction > 0 && distance < 0)
            distance += sceneWidth;
        else if (direction < 0 && distance > 0)
            distance -= sceneWidth;
    }

    return distance;
}


//////////////////////////////////////////////////////////////////////////////////////////
// Method:          ShortestDistanceY
//////////////////////////////////////////////////////////////////////////////////////////
// Description:     Calculates the shortest distance between two Y values in scene
//                  coordinates, taking into account all wrapping and out of bounds of the
//                  two values.

float SceneMan::ShortestDistanceY(float val1, float val2, bool checkBounds, int direction)
{
    if (!m_pCurrentScene)
        return 0;

    if (checkBounds)
    {
        int y1 = val1;
        int y2 = val2;
        int crap = 0;
        WrapPosition(crap, y1);
        WrapPosition(crap, y2);
        val1 = y1;
        val2 = y2;
    }

    float distance = val2 - val1;
    float sceneHeight = m_pCurrentScene->GetHeight();

    if (m_pCurrentScene->GetTerrain()->WrapsY())
    {
        if (distance > 0)
        {
            if (distance > (sceneHeight / 2))
                distance -= sceneHeight;
        }
        else
        {
            if (abs(distance) > (sceneHeight / 2))
                distance += sceneHeight;
        }

        // Apply direction constraint if wrapped
        if (direction > 0 && distance < 0)
            distance += sceneHeight;
        else if (direction < 0 && distance > 0)
            distance -= sceneHeight;
    }

    return distance;
}


//////////////////////////////////////////////////////////////////////////////////////////
// Method:          ObscuredPoint
//////////////////////////////////////////////////////////////////////////////////////////
// Description:     Tells whether a point on the scene is obscured by MOID or Terrain
//                  non-air material.

bool SceneMan::ObscuredPoint(int x, int y, int team)
{
	g_FrameMan.PushRenderTarget(m_pMOIDLayer->GetTexture());
    bool obscured = m_pMOIDLayer->GetPixel(x, y) != g_NoMOID || m_pCurrentScene->GetTerrain()->GetPixel(x, y) != g_MaterialAir;
	g_FrameMan.PopRenderTarget();
    if (team != Activity::NoTeam)
        obscured = obscured || IsUnseen(x, y, team);

    return obscured;
}


//////////////////////////////////////////////////////////////////////////////////////////
// Method:          WrapRect
//////////////////////////////////////////////////////////////////////////////////////////
// Description:     Takes a rect and adds all possible scenewrapped appearances of that rect
//                  to a passed-in list. IF if a passed in rect straddles the seam of a
//                  wrapped scene axis, it will be added twice to the output list. If it
//                  doesn't straddle any seam, it will be only added once.

int SceneMan::WrapRect(const IntRect &wrapRect, std::list<IntRect> &outputList)
{
    // Always add at least one copy of the unwrapped rect
    int addedTimes = 1;
    outputList.push_back(wrapRect);

    // Only bother with wrap checking if the scene actually wraps around in X
    if (SceneWrapsX())
    {
        int sceneWidth = GetSceneWidth();

        if (wrapRect.m_Left < 0)
        {
            outputList.push_back(wrapRect);
            outputList.back().m_Left += sceneWidth;
            outputList.back().m_Right += sceneWidth;
            addedTimes++;
        }
        if (wrapRect.m_Right >= sceneWidth)
        {
            outputList.push_back(wrapRect);
            outputList.back().m_Left -= sceneWidth;
            outputList.back().m_Right -= sceneWidth;
            addedTimes++;
        }
    }

    // Only bother with wrap checking if the scene actually wraps around in Y
    if (SceneWrapsY())
    {
        int sceneHeight = GetSceneHeight();

        if (wrapRect.m_Top < 0)
        {
            outputList.push_back(wrapRect);
            outputList.back().m_Top += sceneHeight;
            outputList.back().m_Bottom += sceneHeight;
            addedTimes++;
        }
        if (wrapRect.m_Bottom >= sceneHeight)
        {
            outputList.push_back(wrapRect);
            outputList.back().m_Top -= sceneHeight;
            outputList.back().m_Bottom -= sceneHeight;
            addedTimes++;
        }
    }

    return addedTimes;
}


//////////////////////////////////////////////////////////////////////////////////////////
// Method:          WrapBox
//////////////////////////////////////////////////////////////////////////////////////////
// Description:     Takes a Box and adds all possible scenewrapped appearances of that Box
//                  to a passed-in list. IF if a passed in rect straddles the seam of a
//                  wrapped scene axis, it will be added twice to the output list. If it
//                  doesn't straddle any seam, it will be only added once.

int SceneMan::WrapBox(const Box &wrapBox, list<Box> &outputList)
{
    // Unflip the input box, or checking will be tedious
    Box flipBox(wrapBox);
    flipBox.Unflip();

    // Always add at least one copy of the unwrapped rect
    int addedTimes = 1;
    outputList.push_back(flipBox);

    // Only bother with wrap checking if the scene actually wraps around in X
    if (SceneWrapsX())
    {
        int sceneWidth = GetSceneWidth();

        if (flipBox.m_Corner.m_X < 0)
        {
            outputList.push_back(flipBox);
            outputList.back().m_Corner.m_X += sceneWidth;
            addedTimes++;
        }
        if (flipBox.m_Corner.m_X + flipBox.m_Width >= sceneWidth)
        {
            outputList.push_back(flipBox);
            outputList.back().m_Corner.m_X -= sceneWidth;
            addedTimes++;
        }
    }

    // Only bother with wrap checking if the scene actually wraps around in Y
    if (SceneWrapsY())
    {
        int sceneHeight = GetSceneHeight();

        if (flipBox.m_Corner.m_Y < 0)
        {
            outputList.push_back(flipBox);
            outputList.back().m_Corner.m_Y += sceneHeight;
            addedTimes++;
        }
        if (flipBox.m_Corner.m_Y + flipBox.m_Height >= sceneHeight)
        {
            outputList.push_back(flipBox);
            outputList.back().m_Corner.m_Y -= sceneHeight;
            addedTimes++;
        }
    }

    return addedTimes;
}


//////////////////////////////////////////////////////////////////////////////////////////
// Method:          AddTerrainObject
//////////////////////////////////////////////////////////////////////////////////////////
// Description:     Takes TerrainObject and applies it to the terrain
//					OWNERSHIP NOT TRANSFERED!

bool SceneMan::AddTerrainObject(TerrainObject *pObject)
{
    if (!pObject)
        return false;

    bool result =  m_pCurrentScene->GetTerrain()->ApplyObject(pObject);
	if (result)
	{
		Vector corner = pObject->GetPos() + pObject->GetTextureOffset();
		Box box = Box(corner, pObject->GetTextureWidth(), pObject->GetTextureHeight());
		
		m_pCurrentScene->GetTerrain()->CleanAirBox(box, GetScene()->WrapsX(), GetScene()->WrapsY());
	}
	return result;
}

//////////////////////////////////////////////////////////////////////////////////////////
// Method:          AddSceneObject
//////////////////////////////////////////////////////////////////////////////////////////
// Description:     Takes any scene object and adds it to the scene in the appropriate way.
//                  If it's a TerrainObject, then it gets applied to the terrain, if it's
//                  an MO, it gets added to the correct type group in MovableMan.

bool SceneMan::AddSceneObject(SceneObject *pObject)
{
    if (!pObject)
        return false;

    // Find out what kind it is and apply accordingly
    if (MovableObject *pMO = dynamic_cast<MovableObject *>(pObject))
    {
        // No need to clean up here, AddMO takes ownership and takes care of it in either case
        return g_MovableMan.AddMO(pMO);
    }
    else if (TerrainObject *pTO = dynamic_cast<TerrainObject *>(pObject))
    {
        bool result = m_pCurrentScene->GetTerrain()->ApplyObject(pTO);
        // Have to clean up the added object here, since ApplyObject doesn't take ownership
        delete pTO;
        pObject = pTO = 0;
        return result;
    }

    delete pObject;
    pObject = 0;
    return false;
}


//////////////////////////////////////////////////////////////////////////////////////////
// Method:          Update
//////////////////////////////////////////////////////////////////////////////////////////
// Description:     Updates the state of this SceneMan. Supposed to be done every frame
//                  before drawing.

void SceneMan::Update(int screen)
{
    if (m_pCurrentScene == nullptr) {
        return;
    }

    // Record screen was the last updated screen
    m_LastUpdatedScreen = screen;

    // Update the scene, only if doing the first screen, since it only needs done once per update
    if (screen == 0)
        m_pCurrentScene->Update();

    // Handy
    SLTerrain *pTerrain = m_pCurrentScene->GetTerrain();

    // Learn about the unseen layer, if any
    int team = m_ScreenTeam[screen];
    SceneLayer *pUnseenLayer = team != Activity::NoTeam ? m_pCurrentScene->GetUnseenLayer(team) : 0;

    ////////////////////////////////
    // Scrolling interpolation

    // Only adjust wrapping if this is the frame to be drawn
    if (g_TimerMan.DrawnSimUpdate())
    {
        // Adjust for wrapping, if the scrolltarget jumped a seam this frame, as reported by
        // whatever client set it (the scrolltarget) this frame. This is to avoid big,
        // scene-wide jumps in scrolling when traversing the seam.
        if (m_TargetWrapped[screen])
        {
            if (pTerrain->WrapsX())
            {
                if (m_ScrollTarget[screen].m_X < (pTerrain->GetTexture()->getW() / 2))
                {
                    m_Offset[screen].m_X -= pTerrain->GetTexture()->getW();
                    m_SeamCrossCount[screen][X] += 1;
                }
                else
                {
                    m_Offset[screen].m_X += pTerrain->GetTexture()->getW();
                    m_SeamCrossCount[screen][X] -= 1;
                }
            }

            if (pTerrain->WrapsY())
            {
                if (m_ScrollTarget[screen].m_Y < (pTerrain->GetTexture()->getH() / 2))
                {
                    m_Offset[screen].m_Y -= pTerrain->GetTexture()->getH();
                    m_SeamCrossCount[screen][Y] += 1;
                }
                else
                {
                    m_Offset[screen].m_Y += pTerrain->GetTexture()->getH();
                    m_SeamCrossCount[screen][Y] -= 1;
                }
            }
        }
        m_TargetWrapped[screen] = false;
    }

    Vector oldOffset(m_Offset[screen]);

    // Get the offset target, since the scroll target is centered on the target in scene units.
    Vector offsetTarget;
	if (g_FrameMan.IsInMultiplayerMode())
	{
		offsetTarget.m_X = m_ScrollTarget[screen].m_X - (g_FrameMan.GetPlayerFrameBufferWidth(screen) / 2);
		offsetTarget.m_Y = m_ScrollTarget[screen].m_Y - (g_FrameMan.GetPlayerFrameBufferHeight(screen) / 2);
	}
	else 
	{
		offsetTarget.m_X = m_ScrollTarget[screen].m_X - (g_FrameMan.GetResX() / (g_FrameMan.GetVSplit() ? 4 : 2));
		offsetTarget.m_Y = m_ScrollTarget[screen].m_Y - (g_FrameMan.GetResY() / (g_FrameMan.GetHSplit() ? 4 : 2));
	}

    // Take the occlusion of the screens into account,
    // so that the scrolltarget is still centered on the terrain-visible portion of the screen.
    offsetTarget -= m_ScreenOcclusion[screen] / 2;

    if (offsetTarget.GetFloored() != m_Offset[screen].GetFloored())
    {
        Vector scrollVec(offsetTarget - m_Offset[screen]);
        // Figure out the scroll progress this frame, and cap it at 1.0
        float scrollProgress = m_ScrollSpeed[screen] * m_ScrollTimer[screen].GetElapsedRealTimeMS() * 0.05;
        if (scrollProgress > 1.0)
            scrollProgress = 1.0;
// TODO: Check if rounding is appropriate?
        SetOffset(m_Offset[screen] + (scrollVec * scrollProgress).GetRounded(), screen);
    }

    /////////////////////////////////
    // Apply offsets to SceneLayer:s

    m_pMOColorLayer->SetOffset(m_Offset[screen]);
    m_pMOIDLayer->SetOffset(m_Offset[screen]);

    if (m_pDebugLayer) { m_pDebugLayer->SetOffset(m_Offset[screen]); }

    pTerrain->SetOffset(m_Offset[screen]);
    pTerrain->Update();

    // Scroll the unexplored/unseen layer, if there is one
    if (pUnseenLayer)
    {
        // Update the unseen obstruction layer for this team's screen view
        pUnseenLayer->SetOffset(m_Offset[screen]);
    }

    // Background layers may scroll in fractions of the real offset, and need special care to avoid jumping after having traversed wrapped edges
    // Reconstruct and give them the total offset, not taking any wrappings into account
    Vector offsetUnwrapped = m_Offset[screen];
    offsetUnwrapped.m_X += pTerrain->GetTexture()->getW() * m_SeamCrossCount[screen][X];
    offsetUnwrapped.m_Y += pTerrain->GetTexture()->getH() * m_SeamCrossCount[screen][Y];

    for (list<SceneLayer *>::iterator itr = m_pCurrentScene->GetBackLayers().begin(); itr != m_pCurrentScene->GetBackLayers().end(); ++itr)
        (*itr)->SetOffset(offsetUnwrapped);

    // Calculate delta offset.
    m_DeltaOffset[screen] = m_Offset[screen] - oldOffset;

    // Reset the timer so we can know the real time diff next frame
    m_ScrollTimer[screen].Reset();

    // Clean the color layer of the Terrain
    if (m_CleanTimer.GetElapsedSimTimeMS() > CLEANAIRINTERVAL)
    {
        pTerrain->CleanAir();
        m_CleanTimer.Reset();
    }
}


//////////////////////////////////////////////////////////////////////////////////////////
// Method:          Draw
//////////////////////////////////////////////////////////////////////////////////////////
// Description:     Draws this SceneMan's current graphical representation to a
//                  BITMAP of choice.

void SceneMan::Draw(SDL_Renderer* renderer, std::shared_ptr<Texture> pGUITexture, const Vector &targetPos, bool skipSkybox, bool skipTerrain)
{
    if (m_pCurrentScene == nullptr) {
        return;
    }
    // Handy
    SLTerrain *pTerrain = m_pCurrentScene->GetTerrain();

    // Learn about the unseen layer, if any
    int team = m_ScreenTeam[m_LastUpdatedScreen];
    SceneLayer *pUnseenLayer = team != Activity::NoTeam ? m_pCurrentScene->GetUnseenLayer(team) : 0;

	SDL_Rect viewport;
	SDL_RenderGetViewport(renderer, &viewport);

    // Set up the target box to draw to on the target bitmap, if it is larger than the scene in either dimension
    Box targetBox(Vector(0, 0), viewport.w, viewport.h);

    if (!pTerrain->WrapsX() && viewport.w > GetSceneWidth())
    {
        targetBox.m_Corner.m_X = (viewport.w - GetSceneWidth()) / 2;
        targetBox.m_Width = GetSceneWidth();
    }
    if (!pTerrain->WrapsY() && viewport.h > GetSceneHeight())
    {
        targetBox.m_Corner.m_Y = (viewport.h - GetSceneHeight()) / 2;
        targetBox.m_Height = GetSceneHeight();
    }

    switch (m_LayerDrawMode)
    {
        case g_LayerTerrainMatter:
            pTerrain->SetToDrawMaterial(true);
            pTerrain->Draw(renderer, targetBox);
            break;
        case g_LayerMOID:
            m_pMOIDLayer->Draw(renderer, targetBox);
            break;
        // Draw normally
        default:
			if (skipSkybox)
			{

			} 
			else
			{
				// Background Layers
				for (list<SceneLayer *>::reverse_iterator itr = m_pCurrentScene->GetBackLayers().rbegin(); itr != m_pCurrentScene->GetBackLayers().rend(); ++itr)
					(*itr)->Draw(renderer, targetBox);
			}

			if (!skipTerrain)
				// Terrain background
				pTerrain->DrawBackground(renderer, targetBox);
            // Movables' color layer
            m_pMOColorLayer->Draw(renderer, targetBox);
            // Terrain foreground
            pTerrain->SetToDrawMaterial(false);
			if (!skipTerrain)
				pTerrain->Draw(renderer, targetBox);

            // Obscure unexplored/unseen areas
            if (pUnseenLayer && !g_FrameMan.IsInMultiplayerMode())
            {
                // Draw the unseen obstruction layer so it obscures the team's view
                pUnseenLayer->DrawScaled(renderer, targetBox);
            }

            // Actor and gameplay HUDs and GUIs
            g_MovableMan.DrawHUD(renderer, targetPos, m_LastUpdatedScreen);
			g_FrameMan.PushRenderTarget(pGUITexture);
			g_PrimitiveMan.DrawPrimitives(m_LastUpdatedScreen, g_FrameMan.GetRenderer(), targetPos);
			g_FrameMan.PopRenderTarget();
//            g_ActivityMan.GetActivity()->Draw(pTargetBitmap, targetPos, m_LastUpdatedScreen);
            g_ActivityMan.GetActivity()->DrawGUI(renderer, targetPos, m_LastUpdatedScreen);

//            std::snprintf(str, sizeof(str), "Normal Layer Draw Mode\nHit M to cycle modes");

<<<<<<< HEAD
#ifdef DEBUG_BUILD
			Box empty{};
            m_pDebugLayer->Draw(renderer, empty);
#endif
=======
            if (m_pDebugLayer) { m_pDebugLayer->Draw(pTargetBitmap, targetBox); }
>>>>>>> 346dcc1b
    }
}


//////////////////////////////////////////////////////////////////////////////////////////
// Method:          ClearMOColorLayer
//////////////////////////////////////////////////////////////////////////////////////////
// Description:     Clears the color MO layer. Should be done every frame.

void SceneMan::ClearMOColorLayer()
{
	g_FrameMan.PushRenderTarget(m_pMOColorLayer->GetTexture());
	SDL_SetRenderDrawColor(g_FrameMan.GetRenderer(), 0, 0, 0, 0);
	SDL_RenderClear(g_FrameMan.GetRenderer());
	g_FrameMan.PopRenderTarget();

<<<<<<< HEAD
#ifdef DEBUG_BUILD
	SDL_Rect lockRect{0, 0, m_pDebugLayer->GetTexture()->getW(),
		              m_pDebugLayer->GetTexture()->getH()};
	m_pDebugLayer->GetTexture()->lock(lockRect);
	m_pDebugLayer->GetTexture()->clearAll();
	m_pDebugLayer->UnlockTexture();
#endif
=======
    if (m_pDebugLayer) { clear_to_color(m_pDebugLayer->GetBitmap(), g_MaskColor); }
>>>>>>> 346dcc1b
}


//////////////////////////////////////////////////////////////////////////////////////////
// Method:          ClearMOIDLayer
//////////////////////////////////////////////////////////////////////////////////////////
// Description:     Clears the MOID layer. Should be done every frame.
//					Looks like it never actually called anymore

void SceneMan::ClearMOIDLayer()
{
	g_FrameMan.PushRenderTarget(m_pMOIDLayer->GetTexture());
	SDL_SetRenderDrawColor(g_FrameMan.GetRenderer(), (g_NoMOID << 24) & 0xff,
		                   (g_NoMOID << 16) & 0xff, (g_NoMOID << 8) & 0xff,
		                   (g_NoMOID)&0xff);
	SDL_RenderClear(g_FrameMan.GetRenderer());
	SDL_SetRenderDrawColor(g_FrameMan.GetRenderer(), 0, 0, 0, 0);
	g_FrameMan.PopRenderTarget();
}


//////////////////////////////////////////////////////////////////////////////////////////
// Method:          ClearSeenPixels
//////////////////////////////////////////////////////////////////////////////////////////
// Description:     Clears the list of pixels on the unseen map that have been revealed.

void SceneMan::ClearSeenPixels()
{
    if (!m_pCurrentScene)
        return;

    for (int team = Activity::TeamOne; team < Activity::MaxTeamCount; ++team)
        m_pCurrentScene->ClearSeenPixels(team);
}

/////////////////////////////////////////////////////////////////////////////////////////////////////////////////////////////

void SceneMan::ClearCurrentScene() {
    m_pCurrentScene = nullptr;
}

} // namespace RTE<|MERGE_RESOLUTION|>--- conflicted
+++ resolved
@@ -82,18 +82,9 @@
 	m_pSceneToLoad = 0;
 	m_PlaceObjects = true;
 	m_PlaceUnits = true;
-<<<<<<< HEAD
 	m_pCurrentScene = 0;
 	m_MOIDDrawings.clear();
 	m_LastRayHitPos.Reset();
-=======
-    m_pCurrentScene = 0;
-    m_pMOColorLayer = 0;
-    m_pMOIDLayer = 0;
-    m_MOIDDrawings.clear();
-    m_pDebugLayer = nullptr;
-    m_LastRayHitPos.Reset();
->>>>>>> 346dcc1b
 
 	m_LayerDrawMode = g_LayerNormal;
 
@@ -117,17 +108,11 @@
 		m_SeamCrossCount[i][Y] = 0;
 	}
 
-<<<<<<< HEAD
-	m_pUnseenRevealSound = 0;
-	m_LastUpdatedScreen = 0;
-	m_SecondStructPass = false;
-=======
     m_pUnseenRevealSound = 0;
     m_DrawRayCastVisualizations = false;
     m_DrawPixelCheckVisualizations = false;
     m_LastUpdatedScreen = 0;
     m_SecondStructPass = false;
->>>>>>> 346dcc1b
 //    m_CalcTimer.Reset();
 	m_CleanTimer.Reset();
 
@@ -154,7 +139,7 @@
 //////////////////////////////////////////////////////////////////////////////////////////
 // Method:          AddMaterialCopy
 //////////////////////////////////////////////////////////////////////////////////////////
-// Description:     Creates a copy of passed material and stores it into internal vector 
+// Description:     Creates a copy of passed material and stores it into internal vector
 //					to make sure there's only one material owner. Ownership not transfered.
 // Arguments:       Material to add.
 // Return value:    Pointer to stored material.
@@ -236,8 +221,7 @@
 		                 Vector(1.0, 1.0));
 	new Texture(g_FrameMan.GetRenderer(), GetSceneWidth(), GetSceneHeight());
 
-<<<<<<< HEAD
-#ifdef DEBUG_BUILD
+  if(m_DrawRayCastVisualizations || m_DrawPixelCheckVisualizations){
 	// Create the Debug SceneLayer
 	m_pDebugLayer.reset(new SceneLayer());
 	Texture debugTexture(g_FrameMan.GetRenderer(), GetSceneWidth(),
@@ -247,18 +231,7 @@
 		                      m_pCurrentScene->WrapsY(), Vector(1.0, 1.0));
 	new Texture(g_FrameMan.GetRenderer(), GetSceneWidth(), GetSceneHeight(),
 		        SDL_TEXTUREACCESS_STREAMING);
-#endif
-=======
-    // Create the Debug SceneLayer
-    if (m_DrawRayCastVisualizations || m_DrawPixelCheckVisualizations) {
-        delete m_pDebugLayer;
-        pBitmap = create_bitmap_ex(8, GetSceneWidth(), GetSceneHeight());
-        clear_to_color(pBitmap, g_MaskColor);
-        m_pDebugLayer = new SceneLayer();
-        m_pDebugLayer->Create(pBitmap, true, Vector(), m_pCurrentScene->WrapsX(), m_pCurrentScene->WrapsY(), Vector(1.0, 1.0));
-        pBitmap = nullptr;
-    }
->>>>>>> 346dcc1b
+  }
 
 	// Finally draw the ID:s of the MO:s to the MOID layers for the first time
 	g_MovableMan.UpdateDrawMOIDs(g_FrameMan.GetRenderer(), m_pMOIDLayer->GetTexture());
@@ -541,15 +514,7 @@
 // Description:     Gets the bitmap of the SceneLayer that debug graphics is drawn onto.
 //                  Will only return valid BITMAP if building with DEBUG_BUILD.
 
-<<<<<<< HEAD
 std::shared_ptr<Texture> SceneMan::GetDebugTexture() const { return m_pDebugLayer->GetTexture(); }
-=======
-BITMAP *SceneMan::GetDebugBitmap() const {
-    RTEAssert(m_pDebugLayer, "Tried to get debug bitmap but debug layer doesn't exist. Note that the debug layer is only created under certain circumstances.");
-    return m_pDebugLayer->GetBitmap();
-}
-
->>>>>>> 346dcc1b
 
 
 //////////////////////////////////////////////////////////////////////////////////////////
@@ -608,12 +573,7 @@
 
 	WrapPosition(pixelX, pixelY);
 
-<<<<<<< HEAD
-=======
     if (m_pDebugLayer && m_DrawPixelCheckVisualizations) { m_pDebugLayer->SetPixel(pixelX, pixelY, 5); }
-
-    BITMAP *pTMatBitmap = m_pCurrentScene->GetTerrain()->GetMaterialBitmap();
->>>>>>> 346dcc1b
 
 	// If it's still below or to the sides out of bounds after
 	// what is supposed to be wrapped, shit is out of bounds.
@@ -639,7 +599,7 @@
 {
 	WrapPosition(pixelX, pixelY);
 
-<<<<<<< HEAD
+  if (m_pDebugLayer && m_DrawPixelCheckVisualizations) { m_pDebugLayer->SetPixel(pixelX, pixelY, 5); }
 	// Out of Bounds
 	if (pixelX < 0 ||
 	   pixelX >= m_pMOIDLayer->GetTexture()->getW() ||
@@ -653,15 +613,6 @@
 
 
 	SDL_RenderReadPixels(g_FrameMan.GetRenderer(), &pos, SDL_PIXELFORMAT_RGBA32, &pixel, sizeof(uint32_t));
-=======
-    if (m_pDebugLayer && m_DrawPixelCheckVisualizations) { m_pDebugLayer->SetPixel(pixelX, pixelY, 5); }
-
-    if (pixelX < 0 ||
-       pixelX >= m_pMOIDLayer->GetBitmap()->w ||
-       pixelY < 0 ||
-       pixelY >= m_pMOIDLayer->GetBitmap()->h)
-        return g_NoMOID;
->>>>>>> 346dcc1b
 
 
 	return pixel;
@@ -732,7 +683,7 @@
 		m_Offset[screen].m_X = center.GetFloorIntX() - (g_FrameMan.GetPlayerFrameBufferWidth(screen) / 2);
 		m_Offset[screen].m_Y = center.GetFloorIntY() - (g_FrameMan.GetPlayerFrameBufferHeight(screen) / 2);
 	}
-	else 
+	else
 	{
 		m_Offset[screen].m_X = center.GetFloorIntX() - (g_FrameMan.GetResX() / 2);
 		m_Offset[screen].m_Y = center.GetFloorIntY() - (g_FrameMan.GetResY() / 2);
@@ -1057,10 +1008,10 @@
 //////////////////////////////////////////////////////////////////////////////////////////
 // Method:          RemoveOrphans
 //////////////////////////////////////////////////////////////////////////////////////////
-// Description:     Returns the area of an orphaned region at specified coordinates. 
-
-int SceneMan::RemoveOrphans(int posX, int posY, 
-							int centerPosX, int centerPosY, 
+// Description:     Returns the area of an orphaned region at specified coordinates.
+
+int SceneMan::RemoveOrphans(int posX, int posY,
+							int centerPosX, int centerPosY,
 							int accumulatedArea, int radius, int maxArea, bool remove)
 {
 	int area = 0;
@@ -1150,7 +1101,7 @@
 	return area;
 }
 
-void SceneMan::RegisterTerrainChange(int x, int y, int w, int h, unsigned char color, bool back) 
+void SceneMan::RegisterTerrainChange(int x, int y, int w, int h, unsigned char color, bool back)
 {
 	#ifdef NETWORK_ENABLED
 	if (!g_NetworkServer.IsServerModeEnabled())
@@ -1457,7 +1408,7 @@
 void SceneMan::MakeAllUnseen(Vector pixelSize, const int team)
 {
 	RTEAssert(m_pCurrentScene, "Messing with scene before the scene exists!");
-	if (team < Activity::TeamOne || team >= Activity::MaxTeamCount) 
+	if (team < Activity::TeamOne || team >= Activity::MaxTeamCount)
 		return;
 
 	m_pCurrentScene->FillUnseenLayer(pixelSize, team);
@@ -1518,7 +1469,7 @@
 Vector SceneMan::GetUnseenResolution(const int team) const
 {
 	RTEAssert(m_pCurrentScene, "Checking scene before the scene exists!");
-	if (team < Activity::TeamOne || team >= Activity::MaxTeamCount) 
+	if (team < Activity::TeamOne || team >= Activity::MaxTeamCount)
 		return Vector(1, 1);
 
 	SceneLayer *pUnseenLayer = m_pCurrentScene->GetUnseenLayer(team);
@@ -1537,7 +1488,7 @@
 bool SceneMan::IsUnseen(const int posX, const int posY, const int team)
 {
 	RTEAssert(m_pCurrentScene, "Checking scene before the scene exists!");
-	if (team < Activity::TeamOne || team >= Activity::MaxTeamCount) 
+	if (team < Activity::TeamOne || team >= Activity::MaxTeamCount)
 		return false;
 
 	SceneLayer *pUnseenLayer = m_pCurrentScene->GetUnseenLayer(team);
@@ -1562,7 +1513,7 @@
 bool SceneMan::RevealUnseen(const int posX, const int posY, const int team)
 {
 	RTEAssert(m_pCurrentScene, "Checking scene before the scene exists!");
-	if (team < Activity::TeamOne || team >= Activity::MaxTeamCount) 
+	if (team < Activity::TeamOne || team >= Activity::MaxTeamCount)
 		return false;
 
 	SceneLayer *pUnseenLayer = m_pCurrentScene->GetUnseenLayer(team);
@@ -1604,7 +1555,7 @@
 bool SceneMan::RestoreUnseen(const int posX, const int posY, const int team)
 {
 	RTEAssert(m_pCurrentScene, "Checking scene before the scene exists!");
-	if (team < Activity::TeamOne || team >= Activity::MaxTeamCount) 
+	if (team < Activity::TeamOne || team >= Activity::MaxTeamCount)
 		return false;
 
 	SceneLayer *pUnseenLayer = m_pCurrentScene->GetUnseenLayer(team);
@@ -1643,7 +1594,7 @@
 void SceneMan::RevealUnseenBox(const int posX, const int posY, const int width, const int height, const int team)
 {
 	RTEAssert(m_pCurrentScene, "Checking scene before the scene exists!");
-	if (team < Activity::TeamOne || team >= Activity::MaxTeamCount) 
+	if (team < Activity::TeamOne || team >= Activity::MaxTeamCount)
 		return;
 
 	SceneLayer *pUnseenLayer = m_pCurrentScene->GetUnseenLayer(team);
@@ -1705,27 +1656,8 @@
 //TODO Every raycast should use some shared line drawing method (or maybe something more efficient if it exists, that needs looking into) instead of having a ton of duplicated code.
 bool SceneMan::CastUnseenRay(int team, const Vector &start, const Vector &ray, Vector &endPos, int strengthLimit, int skip, bool reveal)
 {
-<<<<<<< HEAD
-#ifdef DEBUG_BUILD
-	if (m_pDebugLayer)
-		m_pDebugLayer->LockTexture();
-#endif
-
-	if (!m_pCurrentScene->GetUnseenLayer(team))
-		return false;
-=======
     if (!m_pCurrentScene->GetUnseenLayer(team))
         return false;
-
-    int hitCount = 0, error, dom, sub, domSteps, skipped = skip;
-    int intPos[2], delta[2], delta2[2], increment[2];
-    bool affectedAny = false;
-    unsigned char materialID;
-    Material const * foundMaterial;
-    int totalStrength = 0;
-    // Save the projected end of the ray pos
-    endPos = start + ray;
->>>>>>> 346dcc1b
 
 	int hitCount = 0, error, dom, sub, domSteps, skipped = skip;
 	int intPos[2], delta[2], delta2[2], increment[2];
@@ -1740,7 +1672,7 @@
 	intPos[Y] = std::floor(start.m_Y);
 	delta[X] = std::floor(start.m_X + ray.m_X) - intPos[X];
 	delta[Y] = std::floor(start.m_Y + ray.m_Y) - intPos[Y];
-    
+
 	if (delta[X] == 0 &&  delta[Y] == 0)
 		return false;
 
@@ -1805,7 +1737,6 @@
 			else
 				affectedAny = RestoreUnseen(intPos[X], intPos[Y], team) || affectedAny;
 
-<<<<<<< HEAD
 			// Check the strength of the terrain to see if we can penetrate further
 			materialID = GetTerrMatter(intPos[X], intPos[Y]);
 			// Get the material object
@@ -1821,44 +1752,14 @@
 			}
 			// Reset skip counter
 			skipped = 0;
-#ifdef DEBUG_BUILD
-			// Draw debug graphics, if applicable
-			if (m_pDebugLayer)
+			if (m_pDebugLayer && m_DrawRayCastVisualizations)
 				m_pDebugLayer->SetPixel(intPos[X], intPos[Y], 13); //TODO: Magic numbers
-#endif
 		}
 	}
 
 	m_pCurrentScene->GetUnseenLayer(team)->UnlockTexture();
 
-#ifdef DEBUG_BUILD
-	if (m_pDebugLayer)
-		m_pDebugLayer->UnlockTexture();
-#endif
-
 	return affectedAny;
-=======
-            // Check the strength of the terrain to see if we can penetrate further
-            materialID = GetTerrMatter(intPos[X], intPos[Y]);
-            // Get the material object
-            foundMaterial = GetMaterialFromID(materialID);
-            // Add the encountered material's strength to the tally
-            totalStrength += foundMaterial->GetIntegrity();
-            // See if we have hit the limits of our ray's strength
-            if (totalStrength >= strengthLimit)
-            {
-                // Save the position of the end of the ray where blocked
-                endPos.SetXY(intPos[X], intPos[Y]);
-                break;
-            }
-            // Reset skip counter
-            skipped = 0;
-            if (m_pDebugLayer && m_DrawRayCastVisualizations) { m_pDebugLayer->SetPixel(intPos[X], intPos[Y], 13); }
-        }
-    }
-
-    return affectedAny;
->>>>>>> 346dcc1b
 }
 
 //////////////////////////////////////////////////////////////////////////////////////////
@@ -1895,13 +1796,6 @@
 
 bool SceneMan::CastMaterialRay(const Vector &start, const Vector &ray, unsigned char material, Vector &result, int skip, bool wrap)
 {
-<<<<<<< HEAD
-#ifdef DEBUG_BUILD
-	if (m_pDebugLayer)
-		m_pDebugLayer->LockTexture();
-#endif
-=======
->>>>>>> 346dcc1b
 
 	int hitCount = 0, error, dom, sub, domSteps, skipped = skip;
 	int intPos[2], delta[2], delta2[2], increment[2];
@@ -1911,7 +1805,7 @@
 	intPos[Y] = std::floor(start.m_Y);
 	delta[X] = std::floor(start.m_X + ray.m_X) - intPos[X];
 	delta[Y] = std::floor(start.m_Y + ray.m_Y) - intPos[Y];
-    
+
 	if (delta[X] == 0 &&  delta[Y] == 0)
 		return false;
 
@@ -1983,28 +1877,11 @@
 
 			skipped = 0;
 
-<<<<<<< HEAD
-#ifdef DEBUG_BUILD
-			// Draw debug graphics, if applicable
-			if (m_pDebugLayer)
-				m_pDebugLayer->SetPixel(intPos[X], intPos[Y], 13);
-#endif
-		}
-	}
-
-#ifdef DEBUG_BUILD
-	if (m_pDebugLayer)
-		m_pDebugLayer->UnlockTexture();
-#endif
+      if (m_pDebugLayer && m_DrawRayCastVisualizations) { m_pDebugLayer->SetPixel(intPos[X], intPos[Y], 13); } // TODO: Magic numbers
+        }
+    }
 
 	return foundPixel;
-=======
-            if (m_pDebugLayer && m_DrawRayCastVisualizations) { m_pDebugLayer->SetPixel(intPos[X], intPos[Y], 13); }
-        }
-    }
-
-    return foundPixel;
->>>>>>> 346dcc1b
 }
 
 
@@ -2037,20 +1914,9 @@
 
 bool SceneMan::CastNotMaterialRay(const Vector &start, const Vector &ray, unsigned char material, Vector &result, int skip, bool checkMOs)
 {
-<<<<<<< HEAD
-#ifdef DEBUG_BUILD
-	if (m_pDebugLayer)
-		m_pDebugLayer->LockTexture();
-#endif
-
-	int hitCount = 0, error, dom, sub, domSteps, skipped = skip;
-	int intPos[2], delta[2], delta2[2], increment[2];
-	bool foundPixel = false;
-=======
     int hitCount = 0, error, dom, sub, domSteps, skipped = skip;
     int intPos[2], delta[2], delta2[2], increment[2];
     bool foundPixel = false;
->>>>>>> 346dcc1b
 
 	intPos[X] = std::floor(start.m_X);
 	intPos[Y] = std::floor(start.m_Y);
@@ -2129,30 +1995,12 @@
 				break;
 			}
 
-<<<<<<< HEAD
-			skipped = 0;
-#ifdef DEBUG_BUILD
-			// Draw debug graphics, if applicable
-			if (m_pDebugLayer)
-				m_pDebugLayer->SetPixel(intPos[X], intPos[Y], 13);
-#endif
-		}
-	}
-
-#ifdef DEBUG_BUILD
-	if (m_pDebugLayer)
-		m_pDebugLayer->UnlockTexture();
-#endif
+            skipped = 0;
+            if (m_pDebugLayer && m_DrawRayCastVisualizations) { m_pDebugLayer->SetPixel(intPos[X], intPos[Y], 13); } // TODO: Magic Numbers
+        }
+    }
 
 	return foundPixel;
-=======
-            skipped = 0;
-            if (m_pDebugLayer && m_DrawRayCastVisualizations) { m_pDebugLayer->SetPixel(intPos[X], intPos[Y], 13); }
-        }
-    }
-
-    return foundPixel;
->>>>>>> 346dcc1b
 }
 
 
@@ -2198,7 +2046,7 @@
 	intPos[Y] = std::floor(start.m_Y);
 	delta[X] = std::floor(start.m_X + ray.m_X) - intPos[X];
 	delta[Y] = std::floor(start.m_Y + ray.m_Y) - intPos[Y];
-    
+
 	if (delta[X] == 0 &&  delta[Y] == 0)
 		return false;
 
@@ -2262,17 +2110,11 @@
 			if (materialID != g_MaterialAir && materialID != ignoreMaterial)
 				strengthSum += GetMaterialFromID(materialID)->GetIntegrity();
 
-<<<<<<< HEAD
-			skipped = 0;
-		}
-	}
-=======
             skipped = 0;
 
             if (m_pDebugLayer && m_DrawRayCastVisualizations) { m_pDebugLayer->SetPixel(intPos[X], intPos[Y], 13); }
         }
     }
->>>>>>> 346dcc1b
 
 	return strengthSum;
 }
@@ -2300,7 +2142,7 @@
 	intPos[Y] = std::floor(start.m_Y);
 	delta[X] = std::floor(start.m_X + ray.m_X) - intPos[X];
 	delta[Y] = std::floor(start.m_Y + ray.m_Y) - intPos[Y];
-    
+
 	if (delta[X] == 0 &&  delta[Y] == 0)
 		return false;
 
@@ -2364,18 +2206,12 @@
 			if (materialID != g_MaterialDoor)
 				maxStrength = std::max(maxStrength, GetMaterialFromID(materialID)->GetIntegrity());
 
-<<<<<<< HEAD
-			skipped = 0;
-		}
-	}
-=======
             skipped = 0;
 
             if (m_pDebugLayer && m_DrawRayCastVisualizations) { m_pDebugLayer->SetPixel(intPos[X], intPos[Y], 13); }
         }
     }
->>>>>>> 346dcc1b
-    
+
 	return maxStrength;
 }
 
@@ -2390,30 +2226,17 @@
 
 bool SceneMan::CastStrengthRay(const Vector &start, const Vector &ray, float strength, Vector &result, int skip, unsigned char ignoreMaterial, bool wrap)
 {
-<<<<<<< HEAD
-#ifdef DEBUG_BUILD
-	if (m_pDebugLayer)
-		m_pDebugLayer->LockTexture();
-#endif
-
-	int hitCount = 0, error, dom, sub, domSteps, skipped = skip;
-	int intPos[2], delta[2], delta2[2], increment[2];
-	bool foundPixel = false;
-	unsigned char materialID;
-	Material const * foundMaterial;
-=======
     int hitCount = 0, error, dom, sub, domSteps, skipped = skip;
     int intPos[2], delta[2], delta2[2], increment[2];
     bool foundPixel = false;
     unsigned char materialID;
     Material const * foundMaterial;
->>>>>>> 346dcc1b
 
 	intPos[X] = std::floor(start.m_X);
 	intPos[Y] = std::floor(start.m_Y);
 	delta[X] = std::floor(start.m_X + ray.m_X) - intPos[X];
 	delta[Y] = std::floor(start.m_Y + ray.m_Y) - intPos[Y];
-    
+
 	if (delta[X] == 0 &&  delta[Y] == 0)
 		return false;
 
@@ -2496,14 +2319,6 @@
         }
     }
 
-<<<<<<< HEAD
-#ifdef DEBUG_BUILD
-    if (m_pDebugLayer)
-        m_pDebugLayer->UnlockTexture();
-#endif
-
-=======
->>>>>>> 346dcc1b
     // If no pixel of sufficient strength was found, set the result to the final tried position
     if (!foundPixel)
         result.SetXY(intPos[X], intPos[Y]);
@@ -2521,14 +2336,6 @@
 
 bool SceneMan::CastWeaknessRay(const Vector &start, const Vector &ray, float strength, Vector &result, int skip, bool wrap)
 {
-<<<<<<< HEAD
-#ifdef DEBUG_BUILD
-    if (m_pDebugLayer)
-        m_pDebugLayer->LockTexture();
-#endif
-
-=======
->>>>>>> 346dcc1b
     int hitCount = 0, error, dom, sub, domSteps, skipped = skip;
     int intPos[2], delta[2], delta2[2], increment[2];
     bool foundPixel = false;
@@ -2539,7 +2346,7 @@
     intPos[Y] = std::floor(start.m_Y);
     delta[X] = std::floor(start.m_X + ray.m_X) - intPos[X];
     delta[Y] = std::floor(start.m_Y + ray.m_Y) - intPos[Y];
-    
+
     if (delta[X] == 0 &&  delta[Y] == 0)
         return false;
 
@@ -2618,14 +2425,6 @@
         }
     }
 
-<<<<<<< HEAD
-#ifdef DEBUG_BUILD
-    if (m_pDebugLayer)
-        m_pDebugLayer->UnlockTexture();
-#endif
-
-=======
->>>>>>> 346dcc1b
     // If no pixel of sufficient strength was found, set the result to the final tried position
     if (!foundPixel)
         result.SetXY(intPos[X], intPos[Y]);
@@ -2643,14 +2442,6 @@
 
 MOID SceneMan::CastMORay(const Vector &start, const Vector &ray, MOID ignoreMOID, int ignoreTeam, unsigned char ignoreMaterial, bool ignoreAllTerrain, int skip)
 {
-<<<<<<< HEAD
-#ifdef DEBUG_BUILD
-    if (m_pDebugLayer)
-        m_pDebugLayer->LockTexture();
-#endif
-
-=======
->>>>>>> 346dcc1b
     int hitCount = 0, error, dom, sub, domSteps, skipped = skip;
     int intPos[2], delta[2], delta2[2], increment[2];
     MOID hitMOID = g_NoMOID;
@@ -2660,7 +2451,7 @@
     intPos[Y] = std::floor(start.m_Y);
     delta[X] = std::floor(start.m_X + ray.m_X) - intPos[X];
     delta[Y] = std::floor(start.m_Y + ray.m_Y) - intPos[Y];
-    
+
     if (delta[X] == 0 && delta[Y] == 0)
         return g_NoMOID;
 
@@ -2768,26 +2559,10 @@
 
             skipped = 0;
 
-<<<<<<< HEAD
-#ifdef DEBUG_BUILD
-            // Draw debug graphics, if applicable
-            if (m_pDebugLayer)
-                m_pDebugLayer->SetPixel(intPos[X], intPos[Y], 120); //TODO: Magic numbers
-#endif
+            if (m_pDebugLayer && m_DrawRayCastVisualizations) { m_pDebugLayer->SetPixel(intPos[X], intPos[Y], 13); } // TODO: Magic numbers
         }
     }
 
-#ifdef DEBUG_BUILD
-    if (m_pDebugLayer)
-        m_pDebugLayer->UnlockTexture();
-#endif
-
-=======
-            if (m_pDebugLayer && m_DrawRayCastVisualizations) { m_pDebugLayer->SetPixel(intPos[X], intPos[Y], 13); }
-        }
-    }
-
->>>>>>> 346dcc1b
     // Didn't hit anything but air
     return g_NoMOID;
 }
@@ -2800,14 +2575,6 @@
 
 bool SceneMan::CastFindMORay(const Vector &start, const Vector &ray, MOID targetMOID, Vector &resultPos, unsigned char ignoreMaterial, bool ignoreAllTerrain, int skip)
 {
-<<<<<<< HEAD
-#ifdef DEBUG_BUILD
-    if (m_pDebugLayer)
-        m_pDebugLayer->LockTexture();
-#endif
-
-=======
->>>>>>> 346dcc1b
     int hitCount = 0, error, dom, sub, domSteps, skipped = skip;;
     int intPos[2], delta[2], delta2[2], increment[2];
     MOID hitMOID = g_NoMOID;
@@ -2817,7 +2584,7 @@
     intPos[Y] = std::floor(start.m_Y);
     delta[X] = std::floor(start.m_X + ray.m_X) - intPos[X];
     delta[Y] = std::floor(start.m_Y + ray.m_Y) - intPos[Y];
-    
+
     if (delta[X] == 0 && delta[Y] == 0)
         return g_NoMOID;
 
@@ -2900,26 +2667,10 @@
 
             skipped = 0;
 
-<<<<<<< HEAD
-#ifdef DEBUG_BUILD
-            // Draw debug graphics, if applicable
-            if (m_pDebugLayer)
-                m_pDebugLayer->SetPixel(intPos[X], intPos[Y], 120); //TODO: Magic numbers
-#endif
+            if (m_pDebugLayer && m_DrawRayCastVisualizations) { m_pDebugLayer->SetPixel(intPos[X], intPos[Y], 13); } //TODO: Magic numbers
         }
     }
 
-#ifdef DEBUG_BUILD
-    if (m_pDebugLayer)
-        m_pDebugLayer->UnlockTexture();
-#endif
-
-=======
-            if (m_pDebugLayer && m_DrawRayCastVisualizations) { m_pDebugLayer->SetPixel(intPos[X], intPos[Y], 13); }
-        }
-    }
-
->>>>>>> 346dcc1b
     // Didn't hit the target
     return false;
 }
@@ -2933,14 +2684,6 @@
 
 float SceneMan::CastObstacleRay(const Vector &start, const Vector &ray, Vector &obstaclePos, Vector &freePos, MOID ignoreMOID, int ignoreTeam, unsigned char ignoreMaterial, int skip)
 {
-<<<<<<< HEAD
-#ifdef DEBUG_BUILD
-    if (m_pDebugLayer)
-        m_pDebugLayer->LockTexture();
-#endif
-
-=======
->>>>>>> 346dcc1b
     int hitCount = 0, error, dom, sub, domSteps, skipped = skip;
     int intPos[2], delta[2], delta2[2], increment[2];
     bool hitObstacle = false;
@@ -3051,14 +2794,6 @@
             freePos.SetXY(intPos[X], intPos[Y]);
     }
 
-<<<<<<< HEAD
-#ifdef DEBUG_BUILD
-    if (m_pDebugLayer)
-        m_pDebugLayer->UnlockTexture();
-#endif
-
-=======
->>>>>>> 346dcc1b
     // Add the pixel fraction to the free position if there were any free pixels
     if (domSteps != 0)
         freePos += startFraction;
@@ -3595,7 +3330,7 @@
 	{
 		Vector corner = pObject->GetPos() + pObject->GetTextureOffset();
 		Box box = Box(corner, pObject->GetTextureWidth(), pObject->GetTextureHeight());
-		
+
 		m_pCurrentScene->GetTerrain()->CleanAirBox(box, GetScene()->WrapsX(), GetScene()->WrapsY());
 	}
 	return result;
@@ -3711,7 +3446,7 @@
 		offsetTarget.m_X = m_ScrollTarget[screen].m_X - (g_FrameMan.GetPlayerFrameBufferWidth(screen) / 2);
 		offsetTarget.m_Y = m_ScrollTarget[screen].m_Y - (g_FrameMan.GetPlayerFrameBufferHeight(screen) / 2);
 	}
-	else 
+	else
 	{
 		offsetTarget.m_X = m_ScrollTarget[screen].m_X - (g_FrameMan.GetResX() / (g_FrameMan.GetVSplit() ? 4 : 2));
 		offsetTarget.m_Y = m_ScrollTarget[screen].m_Y - (g_FrameMan.GetResY() / (g_FrameMan.GetHSplit() ? 4 : 2));
@@ -3823,7 +3558,7 @@
 			if (skipSkybox)
 			{
 
-			} 
+			}
 			else
 			{
 				// Background Layers
@@ -3858,14 +3593,7 @@
 
 //            std::snprintf(str, sizeof(str), "Normal Layer Draw Mode\nHit M to cycle modes");
 
-<<<<<<< HEAD
-#ifdef DEBUG_BUILD
-			Box empty{};
-            m_pDebugLayer->Draw(renderer, empty);
-#endif
-=======
             if (m_pDebugLayer) { m_pDebugLayer->Draw(pTargetBitmap, targetBox); }
->>>>>>> 346dcc1b
     }
 }
 
@@ -3882,17 +3610,13 @@
 	SDL_RenderClear(g_FrameMan.GetRenderer());
 	g_FrameMan.PopRenderTarget();
 
-<<<<<<< HEAD
-#ifdef DEBUG_BUILD
+  if(m_pDebugLayer){
 	SDL_Rect lockRect{0, 0, m_pDebugLayer->GetTexture()->getW(),
 		              m_pDebugLayer->GetTexture()->getH()};
 	m_pDebugLayer->GetTexture()->lock(lockRect);
 	m_pDebugLayer->GetTexture()->clearAll();
 	m_pDebugLayer->UnlockTexture();
-#endif
-=======
-    if (m_pDebugLayer) { clear_to_color(m_pDebugLayer->GetBitmap(), g_MaskColor); }
->>>>>>> 346dcc1b
+  }
 }
 
 

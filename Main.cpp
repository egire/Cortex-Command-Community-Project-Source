/*          ______   ______   ______  ______  ______  __  __       ______   ______   __    __   __    __   ______   __   __   _____
           /\  ___\ /\  __ \ /\  == \/\__  _\/\  ___\/\_\_\_\     /\  ___\ /\  __ \ /\ "-./  \ /\ "-./  \ /\  __ \ /\ "-.\ \ /\  __-.
           \ \ \____\ \ \/\ \\ \  __<\/_/\ \/\ \  __\\/_/\_\/_    \ \ \____\ \ \/\ \\ \ \-./\ \\ \ \-./\ \\ \  __ \\ \ \-.  \\ \ \/\ \
            \ \_____\\ \_____\\ \_\ \_\ \ \_\ \ \_____\/\_\/\_\    \ \_____\\ \_____\\ \_\ \ \_\\ \_\ \ \_\\ \_\ \_\\ \_\\"\_\\ \____-
  	         \/_____/ \/_____/ \/_/ /_/  \/_/  \/_____/\/_/\/_/     \/_____/ \/_____/ \/_/  \/_/ \/_/  \/_/ \/_/\/_/ \/_/ \/_/ \/____/
   ______   ______   __    __   __    __   __  __   __   __   __   ______  __  __       ______  ______   ______      __   ______   ______   ______
  /\  ___\ /\  __ \ /\ "-./  \ /\ "-./  \ /\ \/\ \ /\ "-.\ \ /\ \ /\__  _\/\ \_\ \     /\  == \/\  == \ /\  __ \    /\ \ /\  ___\ /\  ___\ /\__  _\
  \ \ \____\ \ \/\ \\ \ \-./\ \\ \ \-./\ \\ \ \_\ \\ \ \-.  \\ \ \\/_/\ \/\ \____ \    \ \  _-/\ \  __< \ \ \/\ \  _\_\ \\ \  __\ \ \ \____\/_/\ \/
   \ \_____\\ \_____\\ \_\ \ \_\\ \_\ \ \_\\ \_____\\ \_\\"\_\\ \_\  \ \_\ \/\_____\    \ \_\   \ \_\ \_\\ \_____\/\_____\\ \_____\\ \_____\  \ \_\
    \/_____/ \/_____/ \/_/  \/_/ \/_/  \/_/ \/_____/ \/_/ \/_/ \/_/   \/_/  \/_____/     \/_/    \/_/ /_/ \/_____/\/_____/ \/_____/ \/_____/   \/_/

/////\\\\\/////\\\\\/////\\\\\/////\\\\\/////\\\\\/////\\\\\/////\\\\\/////\\\\\/////\\\\\/////\\\\\/////\\\\\/////\\\\\/////\\\\\/////\\\\\/////\\\\\*/

/// <summary>
/// Main driver implementation of the Retro Terrain Engine.
/// Data Realms, LLC - http://www.datarealms.com
/// Cortex Command Center - https://discord.gg/SdNnKJN
/// Cortex Command Community Project - https://github.com/cortex-command-community
/// </summary>

#include "MetaMan.h"
#include "SettingsMan.h"
#include "ConsoleMan.h"
#include "PresetMan.h"
#include "PerformanceMan.h"
#include "PrimitiveMan.h"
#include "UInputMan.h"

#include "GUI/GUI.h"
#include "GUI/AllegroBitmap.h"
#include "LoadingGUI.h"
#include "MainMenuGUI.h"
#include "ScenarioGUI.h"
#include "MetagameGUI.h"

#include "DataModule.h"
#include "SceneLayer.h"
#include "MOSParticle.h"
#include "MOSRotating.h"
#include "Controller.h"

#include "MultiplayerServerLobby.h"
#include "NetworkServer.h"

extern "C" { FILE __iob_func[3] = { *stdin,*stdout,*stderr }; }

using namespace RTE;

/////////////////////////////////////////////////////////////////////////////////////////////////////////////////////////////

/// <summary>
/// Global variables.
/// </summary>

enum TITLESEQUENCE {
    START = 0,
    // DRL Logo
    LOGOFADEIN,
    LOGODISPLAY,
    LOGOFADEOUT,
	FMODLOGOFADEIN,
	FMODLOGODISPLAY,
	FMODLOGOFADEOUT,
    // Game notice
    NOTICEFADEIN,
    NOTICEDISPLAY,
    NOTICEFADEOUT,
    // Intro
    FADEIN,
    SPACEPAUSE1,
    SHOWSLIDE1,
    SHOWSLIDE2,
    SHOWSLIDE3,
    SHOWSLIDE4,
    SHOWSLIDE5,
    SHOWSLIDE6,
    SHOWSLIDE7,
    SHOWSLIDE8,
    PRETITLE,
    TITLEAPPEAR,
    PLANETSCROLL,
    PREMENU,
    MENUAPPEAR,
    // Main menu is active and operational
    MENUACTIVE,
    // Scenario mode views and transitions
    MAINTOSCENARIO,
    // Back from a scenario game to the scenario selection menu
    SCENARIOFADEIN,
    SCENARIOMENU,
    // Campaign mode views and transitions
    MAINTOCAMPAIGN,
    // Back from a battle to the campaign view
    CAMPAIGNFADEIN,
    CAMPAIGNPLAY,
    // Going back to the main menu view from a planet-centered view
    PLANETTOMAIN,
    FADESCROLLOUT,
    FADEOUT,
    END
};

// Intro slides
enum SLIDES {
    SLIDEPAST = 0,
    SLIDENOW,
    SLIDEVR,
    SLIDETRAVEL,
    SLIDEALIENS,
    SLIDETRADE,
    SLIDEPEACE,
    SLIDEFRONTIER,
    SLIDECOUNT
};

volatile bool g_Quit = false;
bool g_ResetRTE = false; //!< Signals to reset the entire RTE next iteration.
bool g_LaunchIntoEditor = false; //!< Flag for launching directly into editor activity.
std::string g_EditorToLaunch = ""; //!< String with editor activity name to launch.
bool g_InActivity = false;
bool g_ResetActivity = false;
bool g_ResumeActivity = false;
int g_IntroState = START;
int g_StationOffsetX;
int g_StationOffsetY;

bool g_HadResolutionChange = false; //!< Need this so we can restart PlayIntroTitle without an endless loop or leaks. Will be set true by ReinitMainMenu and set back to false at the end of the switch.

// TODO: De-globalize these dynamic-memory objects. Make them bound to some scope.
MainMenuGUI *g_pMainMenuGUI = 0;
std::unique_ptr<ScenarioGUI> g_pScenarioGUI;
Controller *g_pMainMenuController = 0;

enum StarSize {
	StarSmall = 0,
	StarLarge,
	StarHuge,
};

struct Star {
	BITMAP *m_Bitmap = nullptr;
	int m_PosX = 0;
	int m_PosY = 0;
	float m_ScrollRatio = 1.0F;
	int m_Intensity = 0; //!< Intensity value on a scale from 0 to 255.
	StarSize m_Size = StarSmall;
};

/////////////////////////////////////////////////////////////////////////////////////////////////////////////////////////////

/// <summary>
/// This handles when the quit or exit button is pressed on the window.
/// </summary>
void QuitHandler(void) { g_Quit = true; }
END_OF_FUNCTION(QuitHandler)

/////////////////////////////////////////////////////////////////////////////////////////////////////////////////////////////

/// <summary>
/// Load and initialize the Main Menu.
/// </summary>
void InitMainMenu() {
    g_FrameMan.LoadPalette("Base.rte/palette.bmp");

    // Create the main menu interface
	g_pMainMenuGUI = new MainMenuGUI();
    g_pMainMenuController = new Controller(Controller::CIM_PLAYER, 0);
    g_pMainMenuController->SetTeam(0);
    g_pMainMenuGUI->Create(g_pMainMenuController);
    // As well as the Scenario setup menu interface
	g_pScenarioGUI = std::make_unique<ScenarioGUI>(g_pMainMenuController);
    // And the Metagame GUI too
    g_MetaMan.GetGUI()->Create(g_pMainMenuController);
}

/////////////////////////////////////////////////////////////////////////////////////////////////////////////////////////////

/// <summary>
/// Destroy the Main Menu and initialize it again after a resolution change. Must be done otherwise the GUIs retain the original resolution settings and become all screwy.
/// </summary>
void ReinitMainMenu() {
<<<<<<< HEAD
	delete g_pMainMenuGUI;
	delete g_pMainMenuController;
	g_pScenarioGUI.reset();
=======
	g_pMainMenuGUI->Destroy();
	g_pMainMenuController->Reset();
	g_pScenarioGUI->Destroy();
>>>>>>> 0842fd7a
	g_MetaMan.GetGUI()->Destroy();

	g_ConsoleMan.Destroy();
	g_ConsoleMan.Initialize();

	InitMainMenu();
	g_FrameMan.DestroyTempBackBuffers();
	g_HadResolutionChange = true;
}

/////////////////////////////////////////////////////////////////////////////////////////////////////////////////////////////

/// <summary>
/// Reset the current activity.
/// </summary>
/// <returns></returns>
bool ResetActivity() {
	g_ConsoleMan.PrintString("SYSTEM: Activity was reset!");
    g_ResetActivity = false;

    // Clear and reset out things
    g_FrameMan.ClearBackBuffer8();
    g_FrameMan.FlipFrameBuffers();
    g_AudioMan.StopAll();

    // Quit if we should
	if (g_Quit) {
		return false;
	}

	// TODO: Deal with GUI resetting here!$@#")
    // Clear out all MO's
    g_MovableMan.PurgeAllMOs();
    // Have to reset TimerMan before creating anything else because all timers are reset against it
    g_TimerMan.ResetTime();

    g_FrameMan.LoadPalette("Base.rte/palette.bmp");
    g_FrameMan.FlipFrameBuffers();

    // Reset TimerMan again after loading so there's no residual delay
    g_TimerMan.ResetTime();
    // Enable time averaging since it helps with animation jerkiness
    g_TimerMan.EnableAveraging(true);
    // Unpause
    g_TimerMan.PauseSim(false);

    int error = g_ActivityMan.RestartActivity();
	if (error >= 0) {
		g_InActivity = true;
	} else {
        // Something went wrong when restarting, so drop out to scenario menu and open the console to show the error messages
		g_InActivity = false;
		g_ActivityMan.PauseActivity();
		g_ConsoleMan.SetEnabled(true);
		g_IntroState = MAINTOSCENARIO;
		return false;
	}
    return true;
}

/////////////////////////////////////////////////////////////////////////////////////////////////////////////////////////////

/// <summary>
/// Start the simulation back up after being paused.
/// </summary>
void ResumeActivity() {
	if (g_ActivityMan.GetActivity()->GetActivityState() != Activity::NotStarted) {
		g_Quit = false;
		g_InActivity = true;
		g_ResumeActivity = false;

		g_FrameMan.ClearBackBuffer8();
		g_FrameMan.FlipFrameBuffers();
		g_FrameMan.LoadPalette("Base.rte/palette.bmp");

		g_PerformanceMan.ResetFrameTimer();
        // Enable time averaging since it helps with animation jerkiness
		g_TimerMan.EnableAveraging(true);
		g_TimerMan.PauseSim(false);
		g_ActivityMan.PauseActivity(false);
	}
}

/////////////////////////////////////////////////////////////////////////////////////////////////////////////////////////////

/// <summary>
/// Launch multiplayer lobby activity.
/// </summary>
void EnterMultiplayerLobby() {
	g_SceneMan.SetSceneToLoad("Multiplayer Scene");
	MultiplayerServerLobby *pMultiplayerServerLobby = new MultiplayerServerLobby;
	pMultiplayerServerLobby->Create();

	pMultiplayerServerLobby->ClearPlayers(true);
	pMultiplayerServerLobby->AddPlayer(0, true, 0, 0);
	pMultiplayerServerLobby->AddPlayer(1, true, 0, 1);
	pMultiplayerServerLobby->AddPlayer(2, true, 0, 2);
	pMultiplayerServerLobby->AddPlayer(3, true, 0, 3);

	//g_FrameMan.ResetSplitScreens(true, true);
	g_ActivityMan.SetStartActivity(pMultiplayerServerLobby);
	g_ResetActivity = true;
}

/////////////////////////////////////////////////////////////////////////////////////////////////////////////////////////////

/// <summary>
/// Launch editor activity specified in command-line argument.
/// </summary>
/// <returns>Whether a valid editor name was passed in and set to be launched.</returns>
bool EnterEditorActivity(const std::string &editorToEnter) {
	if (editorToEnter == "ActorEditor") {
		g_pMainMenuGUI->StartActorEditor();
	} else if (editorToEnter == "GibEditor") {
		g_pMainMenuGUI->StartGibEditor();
	} else if (editorToEnter == "SceneEditor") {
		g_pMainMenuGUI->StartSceneEditor();
	} else if (editorToEnter == "AreaEditor") {
		g_pMainMenuGUI->StartAreaEditor();
	} else if (editorToEnter == "AssemblyEditor") {
		g_pMainMenuGUI->StartAssemblyEditor();
	} else {
		g_ConsoleMan.PrintString("ERROR: Invalid editor name passed into \"-editor\" argument!");
		g_ConsoleMan.SetEnabled(true);
		g_LaunchIntoEditor = false;
		return false;
	}
	return true;
}

/////////////////////////////////////////////////////////////////////////////////////////////////////////////////////////////

/// <summary>
/// Load and display the into, title and menu sequence.
/// </summary>
/// <returns></returns>
bool PlayIntroTitle() {
    // Disable time averaging since it can make the music timing creep off target.
    g_TimerMan.EnableAveraging(false);
    
    // Untrap the mouse and keyboard
    g_UInputMan.DisableKeys(false);
    g_UInputMan.TrapMousePos(false);

	// Don't stop the music if reiniting after a resolution change
	if (!g_FrameMan.ResolutionChanged()) { g_AudioMan.StopAll(); }

    g_FrameMan.ClearBackBuffer32();
    g_FrameMan.FlipFrameBuffers();
    int resX = g_FrameMan.GetResX();
    int resY = g_FrameMan.GetResY();

    // The fade-in/out screens
    BITMAP *pFadeScreen = create_bitmap_ex(32, resX, resY);
    clear_to_color(pFadeScreen, 0);
    int fadePos = 0;

    // Load the Intro slides
    BITMAP **apIntroSlides = new BITMAP *[SLIDECOUNT];
    ContentFile introSlideFile("Base.rte/GUIs/Title/Intro/IntroSlideA.png");
    apIntroSlides[SLIDEPAST] = introSlideFile.GetAsBitmap(COLORCONV_NONE, false);
    introSlideFile.SetDataPath("Base.rte/GUIs/Title/Intro/IntroSlideB.png");
    apIntroSlides[SLIDENOW] = introSlideFile.GetAsBitmap(COLORCONV_NONE, false);
    introSlideFile.SetDataPath("Base.rte/GUIs/Title/Intro/IntroSlideC.png");
    apIntroSlides[SLIDEVR] = introSlideFile.GetAsBitmap(COLORCONV_NONE, false);
    introSlideFile.SetDataPath("Base.rte/GUIs/Title/Intro/IntroSlideD.png");
    apIntroSlides[SLIDETRAVEL] = introSlideFile.GetAsBitmap(COLORCONV_NONE, false);
    introSlideFile.SetDataPath("Base.rte/GUIs/Title/Intro/IntroSlideE.png");
    apIntroSlides[SLIDEALIENS] = introSlideFile.GetAsBitmap(COLORCONV_NONE, false);
    introSlideFile.SetDataPath("Base.rte/GUIs/Title/Intro/IntroSlideF.png");
    apIntroSlides[SLIDETRADE] = introSlideFile.GetAsBitmap(COLORCONV_NONE, false);
    introSlideFile.SetDataPath("Base.rte/GUIs/Title/Intro/IntroSlideG.png");
    apIntroSlides[SLIDEPEACE] = introSlideFile.GetAsBitmap(COLORCONV_NONE, false);
    introSlideFile.SetDataPath("Base.rte/GUIs/Title/Intro/IntroSlideH.png");
    apIntroSlides[SLIDEFRONTIER] = introSlideFile.GetAsBitmap(COLORCONV_NONE, false);

    ContentFile alphaFile;
    BITMAP *pAlpha = 0;

    MOSParticle *pDRLogo = new MOSParticle();
    pDRLogo->Create(ContentFile("Base.rte/GUIs/Title/Intro/DRLogo5x.png"));
    pDRLogo->SetWrapDoubleDrawing(false);

	MOSParticle *pFMODLogo = new MOSParticle();
	pFMODLogo->Create(ContentFile("Base.rte/GUIs/Title/Intro/FMODLogo.png"));
	pFMODLogo->SetWrapDoubleDrawing(false);

    SceneLayer *pBackdrop = new SceneLayer();
    pBackdrop->Create(ContentFile("Base.rte/GUIs/Title/Nebula.png"), false, Vector(), false, false, Vector(0, -1.0));//startYOffset + resY));
    float backdropScrollRatio = 1.0F / 3.0F;

    MOSParticle *pTitle = new MOSParticle();
    pTitle->Create(ContentFile("Base.rte/GUIs/Title/Title.png"));
    pTitle->SetWrapDoubleDrawing(false);
    // Logo glow effect
    MOSParticle *pTitleGlow = new MOSParticle();
    pTitleGlow->Create(ContentFile("Base.rte/GUIs/Title/TitleGlow.png"));
    pTitleGlow->SetWrapDoubleDrawing(false);
    // Add alpha
    alphaFile.SetDataPath("Base.rte/GUIs/Title/TitleAlpha.png");
    set_write_alpha_blender();
    draw_trans_sprite(pTitle->GetSpriteFrame(0), alphaFile.GetAsBitmap(), 0, 0);

    MOSParticle *pPlanet = new MOSParticle();
    pPlanet->Create(ContentFile("Base.rte/GUIs/Title/Planet.png"));
    pPlanet->SetWrapDoubleDrawing(false);
    // Add alpha
    alphaFile.SetDataPath("Base.rte/GUIs/Title/PlanetAlpha.png");
    set_write_alpha_blender();
    draw_trans_sprite(pPlanet->GetSpriteFrame(0), alphaFile.GetAsBitmap(), 0, 0);

    MOSParticle *pMoon = new MOSParticle();
    pMoon->Create(ContentFile("Base.rte/GUIs/Title/Moon.png"));
    pMoon->SetWrapDoubleDrawing(false);
    // Add alpha
    alphaFile.SetDataPath("Base.rte/GUIs/Title/MoonAlpha.png");
    set_write_alpha_blender();
    draw_trans_sprite(pMoon->GetSpriteFrame(0), alphaFile.GetAsBitmap(), 0, 0);

    MOSRotating *pStation = new MOSRotating();
    pStation->Create(ContentFile("Base.rte/GUIs/Title/Station.png"));
    pStation->SetWrapDoubleDrawing(false);

    // Generate stars!
    int starArea = resX * pBackdrop->GetBitmap()->h;
    int starCount = starArea / 1000;
    ContentFile starSmallFile("Base.rte/GUIs/Title/Stars/StarSmall.png");
    ContentFile starLargeFile("Base.rte/GUIs/Title/Stars/StarLarge.png");
    ContentFile starHugeFile("Base.rte/GUIs/Title/Stars/StarHuge.png");
    int starSmallBitmapCount = 4;
    int starLargeBitmapCount = 1;
    int starHugeBitmapCount = 2;
    BITMAP **apStarSmallBitmaps = starSmallFile.GetAsAnimation(starSmallBitmapCount);
    BITMAP **apStarLargeBitmaps = starLargeFile.GetAsAnimation(starLargeBitmapCount);
    BITMAP **apStarHugeBitmaps = starHugeFile.GetAsAnimation(starHugeBitmapCount);
    Star *stars = new Star[starCount];

	for (int star = 0; star < starCount; ++star) {
		if (RandomNum() < 0.95F) {
			// Default size is StarSmall.
			stars[star].m_Bitmap = apStarSmallBitmaps[RandomNum(0, starSmallBitmapCount - 1)];
			stars[star].m_Intensity = RandomNum(0, 92);
		} else if (RandomNum() < 0.85F) {
			stars[star].m_Size = StarLarge;
			stars[star].m_Bitmap = apStarLargeBitmaps[RandomNum(0, starLargeBitmapCount - 1)];
			stars[star].m_Intensity = RandomNum(111, 185);
		} else {
			stars[star].m_Size = StarHuge;
			stars[star].m_Bitmap = apStarHugeBitmaps[RandomNum(0, starLargeBitmapCount - 1)];
			stars[star].m_Intensity = RandomNum(166, 185);
		}
		stars[star].m_PosX = RandomNum(0, resX);
		stars[star].m_PosY = RandomNum(0, pBackdrop->GetBitmap()->h);
        // To match the nebula scroll
        stars[star].m_ScrollRatio = backdropScrollRatio;
    }

    // Font stuff
    GUISkin *pSkin = g_pMainMenuGUI->GetGUIControlManager()->GetSkin();
    GUIFont *pFont = pSkin->GetFont("fatfont.png");
    AllegroBitmap backBuffer(g_FrameMan.GetBackBuffer32());
    int yTextPos = 0;
    // Timers
    Timer totalTimer, songTimer, sectionTimer;
    // Convenience for how many seconds have elapsed on each section
    double elapsed = 0;
    // How long each section is, in s
    double duration = 0, scrollDuration = 0, scrollStart = 0, slideFadeInDuration = 0.5, slideFadeOutDuration = 0.5;
    // Progress made on a section, from 0.0 to 1.0
    double sectionProgress = 0, scrollProgress = 0;
    // When a section is supposed to end, relative to the song timer
    long sectionSongEnd = 0;

    // Scrolling data
	bool keyPressed = false;
	bool sectionSwitch = true;
    float planetRadius = 240;
    float orbitRadius = 274;
    float orbitRotation = c_HalfPI - c_EighthPI;
    // Set the start so that the nebula is fully scrolled up
    int startYOffset = pBackdrop->GetBitmap()->h / backdropScrollRatio - (resY / backdropScrollRatio);
    int titleAppearYOffset = 900;
    int preMenuYOffset = 100;
    int topMenuYOffset = 0;
    // So planet is centered on the screen regardless of resolution
    int planetViewYOffset = 325 + planetRadius - (resY / 2);
    // Set Y to title offset so there's no jump when entering the main menu
    Vector scrollOffset(0, preMenuYOffset), planetPos, stationOffset, capsuleOffset, slidePos;

    totalTimer.Reset();
    sectionTimer.Reset();
    while (!g_Quit && g_IntroState != END && !g_ResumeActivity) {
        keyPressed = g_UInputMan.AnyStartPress();
//        g_Quit = key[KEY_ESC];
        // Reset the key press states
        g_UInputMan.Update();
        g_TimerMan.Update();
        g_TimerMan.UpdateSim();
        g_ConsoleMan.Update();

		g_AudioMan.Update();

		if (sectionSwitch) { sectionTimer.Reset(); }
        elapsed = sectionTimer.GetElapsedRealTimeS();
        // Calculate the normalized sectionProgress scalar
        sectionProgress = duration <= 0 ? 0 : (elapsed / duration);
        // Clamp the sectionProgress scalar
        sectionProgress = min(sectionProgress, 0.9999);

		if (g_NetworkServer.IsServerModeEnabled()) { g_NetworkServer.Update(); }
			
        ////////////////////////////////
        // Scrolling logic

        if (g_IntroState >= FADEIN && g_IntroState <= PRETITLE)
        {
            if (g_IntroState == FADEIN && sectionSwitch)
            {
                songTimer.SetElapsedRealTimeS(0.05);
                scrollStart = songTimer.GetElapsedRealTimeS();
                // 66.6s This is the end of PRETITLE
                scrollDuration = 66.6 - scrollStart;
            }
            scrollProgress = (double)(songTimer.GetElapsedRealTimeS() - scrollStart) / (double)scrollDuration;
            scrollOffset.m_Y = LERP(0, 1.0, startYOffset, titleAppearYOffset,  scrollProgress);
        }
        // Scroll after the slide-show
        else if (g_IntroState >= TITLEAPPEAR && g_IntroState <= PLANETSCROLL)
        {
            if (g_IntroState == TITLEAPPEAR && sectionSwitch)
            {
                scrollStart = songTimer.GetElapsedRealTimeS();
                // This is the end of PLANETSCROLL
                scrollDuration = 92.4 - scrollStart;
            }
            scrollProgress = (double)(songTimer.GetElapsedRealTimeS() - scrollStart) / (double)scrollDuration;
//            scrollOffset.m_Y = LERP(scrollStart, 92.4, titleAppearYOffset, preMenuYOffset, songTimer.GetElapsedRealTimeS());
            scrollOffset.m_Y = EaseOut(titleAppearYOffset, preMenuYOffset, scrollProgress);
        }
        // Scroll the last bit to reveal the menu appears
        else if (g_IntroState == MENUAPPEAR)
        {
            scrollOffset.m_Y = EaseOut(preMenuYOffset, topMenuYOffset, sectionProgress);
        }
        // Scroll down to the planet screen
        else if (g_IntroState == MAINTOSCENARIO || g_IntroState == MAINTOCAMPAIGN)
        {
            scrollOffset.m_Y = EaseOut(topMenuYOffset, planetViewYOffset, sectionProgress);
        }
        // Scroll back up to the main screen from campaign
        else if (g_IntroState == PLANETTOMAIN)
        {
            scrollOffset.m_Y = EaseOut(planetViewYOffset, topMenuYOffset, sectionProgress);
        }

        ///////////////////////////////////////////////////////
        // DRL Logo drawing

        if (g_IntroState >= LOGOFADEIN && g_IntroState <= LOGOFADEOUT)
        {
            // Draw the early build notice
            g_FrameMan.ClearBackBuffer32();
            pDRLogo->SetPos(Vector(g_FrameMan.GetResX() / 2, (g_FrameMan.GetResY() / 2) - 35));
            pDRLogo->Draw(g_FrameMan.GetBackBuffer32());
        }

		///////////////////////////////////////////////////////
		// FMOD Logo drawing

		if (g_IntroState >= FMODLOGOFADEIN && g_IntroState <= FMODLOGOFADEOUT) {
			g_FrameMan.ClearBackBuffer32();
			pFMODLogo->SetPos(Vector(g_FrameMan.GetResX() / 2, (g_FrameMan.GetResY() / 2) - 35));
			pFMODLogo->Draw(g_FrameMan.GetBackBuffer32());
		}

        ///////////////////////////////////////////////////////
        // Notice drawing

        if (g_IntroState >= NOTICEFADEIN && g_IntroState <= NOTICEFADEOUT)
        {
            // Draw the early build notice
            g_FrameMan.ClearBackBuffer32();
            yTextPos = g_FrameMan.GetResY() / 3;
            pFont->DrawAligned(&backBuffer, g_FrameMan.GetResX() / 2, yTextPos, string("N O T E :"), GUIFont::Centre);
            yTextPos += pFont->GetFontHeight() * 2;
            pFont->DrawAligned(&backBuffer, g_FrameMan.GetResX() / 2, yTextPos, string("This game plays great with up to FOUR people on a BIG-SCREEN TV!"), GUIFont::Centre);
            yTextPos += pFont->GetFontHeight() * 2;
            pFont->DrawAligned(&backBuffer, g_FrameMan.GetResX() / 2, yTextPos, string("So invite some friends/enemies over, plug in those USB controllers, and have a blast -"), GUIFont::Centre);
            yTextPos += pFont->GetFontHeight() * 4;
            pFont->DrawAligned(&backBuffer, g_FrameMan.GetResX() / 2, yTextPos, string("Press ALT+ENTER to toggle FULLSCREEN mode"), GUIFont::Centre);

            // Draw the copyright notice
            yTextPos = g_FrameMan.GetResY() - pFont->GetFontHeight();
            char copyRight[512];
            std::snprintf(copyRight, sizeof(copyRight), "Cortex Command is TM and %c 2017 Data Realms, LLC", -35);
            pFont->DrawAligned(&backBuffer, g_FrameMan.GetResX() / 2, yTextPos, copyRight, GUIFont::Centre);
        }

        //////////////////////////////////////////////////////////
        // Scene drawing

        if (g_IntroState >= FADEIN)
        {
            g_FrameMan.ClearBackBuffer32();

			Box backdropBox;
            pBackdrop->Draw(g_FrameMan.GetBackBuffer32(), backdropBox, scrollOffset * backdropScrollRatio);

            for (int star = 0; star < starCount; ++star)
            {
				const int intensity = stars[star].m_Intensity + RandomNum(0, (stars[star].m_Size == StarSmall) ? 35 : 70);
				set_screen_blender(intensity, intensity, intensity, intensity);
				const int &starDrawPosX = stars[star].m_PosX;
				int starDrawPosY = stars[star].m_PosY - static_cast<int>(scrollOffset.m_Y * stars[star].m_ScrollRatio);
				draw_trans_sprite(g_FrameMan.GetBackBuffer32(), stars[star].m_Bitmap, starDrawPosX, starDrawPosY);
            }

            planetPos.SetXY(g_FrameMan.GetResX() / 2, 567 - scrollOffset.GetFloorIntY());
            pMoon->SetPos(Vector(planetPos.m_X + 200, 364 - scrollOffset.GetFloorIntY() * 0.60));
            pPlanet->SetPos(planetPos);

            pMoon->Draw(g_FrameMan.GetBackBuffer32(), Vector(), g_DrawAlpha);
            pPlanet->Draw(g_FrameMan.GetBackBuffer32(), Vector(), g_DrawAlpha);
				
			// Place, rotate and draw station
			stationOffset.SetXY(orbitRadius, 0);
			stationOffset.RadRotate(orbitRotation);
			pStation->SetPos(planetPos + stationOffset);
			pStation->SetRotAngle(-c_HalfPI + orbitRotation);
			pStation->Draw(g_FrameMan.GetBackBuffer32());

			orbitRotation -= 0.0020; //0.0015

            // Keep the rotation angle from getting too large
            if (orbitRotation < -c_TwoPI)
                orbitRotation += c_TwoPI;
            g_StationOffsetX = stationOffset.m_X;
            g_StationOffsetY = stationOffset.m_Y;
        }

        /////////////////////////////
        // Game Logo drawing

        if ((g_IntroState >= TITLEAPPEAR && g_IntroState < SCENARIOFADEIN) || g_IntroState == MAINTOCAMPAIGN)
        {
            if (g_IntroState == TITLEAPPEAR)
                pTitle->SetPos(Vector(resX / 2, (resY / 2) - 20));
            else if (g_IntroState == PLANETSCROLL && sectionProgress > 0.5)
                pTitle->SetPos(Vector(resX / 2, EaseIn((resY / 2) - 20, 120, (sectionProgress - 0.5) / 0.5)));//LERP(0.5, 1.0, (resY / 2) - 20, 120, sectionProgress)));
            else if (g_IntroState == MENUAPPEAR)
                pTitle->SetPos(Vector(resX / 2, EaseOut(120, 64, sectionProgress)));
            else if (g_IntroState == MAINTOSCENARIO || g_IntroState == MAINTOCAMPAIGN)
                pTitle->SetPos(Vector(resX / 2, EaseOut(64, -150, sectionProgress)));
            else if (g_IntroState >= MENUAPPEAR)
                pTitle->SetPos(Vector(resX / 2, 64));

            pTitleGlow->SetPos(pTitle->GetPos());

            pTitle->Draw(g_FrameMan.GetBackBuffer32(), Vector(), g_DrawAlpha);
            // Screen blend the title glow on top, with some flickering in its intensity
			int blendAmount = 220 + RandomNum(-35, 35);
            set_screen_blender(blendAmount, blendAmount, blendAmount, blendAmount);
            pTitleGlow->Draw(g_FrameMan.GetBackBuffer32(), Vector(), g_DrawTrans);
        }

        /////////////////////////////
        // Menu drawing

        // Main Menu updating and drawing, behind title
		if (g_IntroState >= MENUAPPEAR) {
			//if (g_IntroState == MENUAPPEAR) {}

			if (g_IntroState == MENUACTIVE) {
				// This will be true after we break from the current PlayIntroTitle and get to this point in the new one, so we must reset the flags here otherwise we will loop for all eternity.
				if (g_HadResolutionChange) {
					g_FrameMan.SetResolutionChanged(false);
					g_HadResolutionChange = false;
					// Change the screen to the options menu otherwise we're at the main screen after reiniting.
					g_pMainMenuGUI->SetMenuScreen(MainMenuGUI::OPTIONSSCREEN);
				}
				if (g_FrameMan.ResolutionChanged()) {
					ReinitMainMenu();
					// Break here so we can go on and destruct everything and start PlayIntroTitle() again to get all the elements properly aligned instead of doing it manually and without any leaks.
					break;
				}
				g_pMainMenuGUI->Update();
				g_pMainMenuGUI->Draw(g_FrameMan.GetBackBuffer32());
			}
		}

        // Scenario setup menu update and drawing
		ScenarioGUI::ScenarioUpdateResult scenarioUpdateResult = ScenarioGUI::NoEvent;
		if (g_IntroState == SCENARIOMENU) {
			g_pScenarioGUI->SetPlanetInfo(planetPos, planetRadius);
			scenarioUpdateResult = g_pScenarioGUI->UpdateInput();
			g_pScenarioGUI->Update();
			g_pScenarioGUI->Draw(g_FrameMan.GetBackBuffer32());
		}

        // Metagame menu update and drawing
        if (g_IntroState == CAMPAIGNPLAY)
        {
            g_MetaMan.GetGUI()->SetPlanetInfo(planetPos, planetRadius);
            g_MetaMan.Update();
            g_MetaMan.Draw(g_FrameMan.GetBackBuffer32());
        }

        ////////////////////////////////////
        // Slides drawing

        if (g_IntroState >= SHOWSLIDE1 && g_IntroState <= SHOWSLIDE8)
        {
            int slide = g_IntroState - SHOWSLIDE1;
            Vector slideCenteredPos((resX / 2) - (apIntroSlides[slide]->w / 2), (resY / 2) - (apIntroSlides[slide]->h / 2));

            // Screen wide slide
            if (apIntroSlides[slide]->w <= resX)
                slidePos.m_X = (resX / 2) - (apIntroSlides[slide]->w / 2);
            // The slides wider than the screen, pan sideways
            else
            {
                if (elapsed < slideFadeInDuration)
                    slidePos.m_X = 0;
                else if (elapsed < duration - slideFadeOutDuration)
                    slidePos.m_X = EaseInOut(0, resX - apIntroSlides[slide]->w, (elapsed - slideFadeInDuration) / (duration - slideFadeInDuration - slideFadeOutDuration));
                else
                    slidePos.m_X = resX - apIntroSlides[slide]->w;
            }

            // TEMP?
            slidePos.m_Y = slideCenteredPos.m_Y;
            // TEMP?
            if (elapsed < slideFadeInDuration)
            {
                fadePos = EaseOut(0, 255, elapsed / slideFadeInDuration);
//                slidePos.m_Y = EaseOut(slideCenteredPos.m_Y - slideFadeDistance, slideCenteredPos.m_Y, elapsed / slideFadeInDuration);
            }
            else if (elapsed < duration - slideFadeOutDuration)
            {
                fadePos = 255;
                slidePos.m_Y = slideCenteredPos.m_Y;
            }
            else
            {
                fadePos = EaseIn(255, 0, (elapsed - duration + slideFadeOutDuration) / slideFadeOutDuration);
//                slidePos.m_Y = EaseIn(slideCenteredPos.m_Y, slideCenteredPos.m_Y + slideFadeDistance, (elapsed - duration + slideFadeOutDuration) / slideFadeOutDuration);
            }

            if (fadePos > 0)
            {
                set_trans_blender(fadePos, fadePos, fadePos, fadePos);
                draw_trans_sprite(g_FrameMan.GetBackBuffer32(), apIntroSlides[slide], slidePos.m_X, slidePos.m_Y);
            }
        }

        //////////////////////////////////////////////////////////
        // Intro sequence logic

        if (g_IntroState == START)
        {
            g_IntroState = LOGOFADEIN;
            sectionSwitch = true;
        }
        else if (g_IntroState == LOGOFADEIN)
        {
            if (sectionSwitch)
            {
                // Play juicy logo signature jingle/sound
				g_GUISound.SplashSound()->Play();
                // Black fade
                clear_to_color(pFadeScreen, 0);
                duration = 0.25;
                sectionSwitch = false;
            }

            fadePos = 255 - (255 * sectionProgress);
            set_trans_blender(fadePos, fadePos, fadePos, fadePos);
            draw_trans_sprite(g_FrameMan.GetBackBuffer32(), pFadeScreen, 0, 0);

            if (elapsed >= duration)
            {
                g_IntroState = LOGODISPLAY;
                sectionSwitch = true;
            }
            else if (keyPressed)
            {
                g_IntroState = LOGOFADEOUT;
                sectionSwitch = true;
            }
        }
        else if (g_IntroState == LOGODISPLAY)
        {
            if (sectionSwitch)
            {
                duration = 2.0;
                sectionSwitch = false;
            }
            if (elapsed > duration || keyPressed)
            {
                g_IntroState = LOGOFADEOUT;
                sectionSwitch = true;
            }
        }
        else if (g_IntroState == LOGOFADEOUT)
        {
            if (sectionSwitch)
            {
                // Black fade
                clear_to_color(pFadeScreen, 0);
                duration = 0.25;
                sectionSwitch = false;
            }

            fadePos = 255 * sectionProgress;
            set_trans_blender(fadePos, fadePos, fadePos, fadePos);
            draw_trans_sprite(g_FrameMan.GetBackBuffer32(), pFadeScreen, 0, 0);

            if (elapsed >= duration || keyPressed)
            {
                g_IntroState = FMODLOGOFADEIN;
                sectionSwitch = true;
            }
        }
		else if (g_IntroState == FMODLOGOFADEIN) {
			if (sectionSwitch) {
				// Black fade
				clear_to_color(pFadeScreen, 0);
				duration = 0.25;
				sectionSwitch = false;
			}

			fadePos = 255 - (255 * sectionProgress);
			set_trans_blender(fadePos, fadePos, fadePos, fadePos);
			draw_trans_sprite(g_FrameMan.GetBackBuffer32(), pFadeScreen, 0, 0);

			if (elapsed >= duration) {
				g_IntroState = FMODLOGODISPLAY;
				sectionSwitch = true;
			} else if (keyPressed) {
				g_IntroState = FMODLOGOFADEOUT;
				sectionSwitch = true;
			}
		} else if (g_IntroState == FMODLOGODISPLAY) {
			if (sectionSwitch) {
				duration = 2.0;
				sectionSwitch = false;
			}
			if (elapsed > duration || keyPressed) {
				g_IntroState = FMODLOGOFADEOUT;
				sectionSwitch = true;
			}
		} else if (g_IntroState == FMODLOGOFADEOUT) {
			if (sectionSwitch) {
				// Black fade
				clear_to_color(pFadeScreen, 0);
				duration = 0.25;
				sectionSwitch = false;
			}
			fadePos = 255 * sectionProgress;
			set_trans_blender(fadePos, fadePos, fadePos, fadePos);
			draw_trans_sprite(g_FrameMan.GetBackBuffer32(), pFadeScreen, 0, 0);

			if (elapsed >= duration || keyPressed) {
				g_IntroState = NOTICEFADEIN;
				sectionSwitch = true;
			}
		}
        else if (g_IntroState == NOTICEFADEIN)
        {
            if (sectionSwitch)
            {
                // Black fade
                clear_to_color(pFadeScreen, 0);
                duration = 0.5;
                sectionSwitch = false;
            }

            fadePos = 255 - (255 * sectionProgress);
            set_trans_blender(fadePos, fadePos, fadePos, fadePos);
            draw_trans_sprite(g_FrameMan.GetBackBuffer32(), pFadeScreen, 0, 0);

            if (elapsed >= duration)
            {
                g_IntroState = NOTICEDISPLAY;
                sectionSwitch = true;
            }
            else if (keyPressed)
            {
                g_IntroState = NOTICEFADEOUT;
                sectionSwitch = true;
            }
        }
        else if (g_IntroState == NOTICEDISPLAY)
        {
            if (sectionSwitch)
            {
                duration = 7.0;
                sectionSwitch = false;
            }
            if (elapsed > duration || keyPressed)
            {
                g_IntroState = NOTICEFADEOUT;
                sectionSwitch = true;
            }
        }
        else if (g_IntroState == NOTICEFADEOUT)
        {
            if (sectionSwitch)
            {
                // Black fade
                clear_to_color(pFadeScreen, 0);
                duration = 0.5;
                sectionSwitch = false;
            }

            fadePos = 255 * sectionProgress;
            set_trans_blender(fadePos, fadePos, fadePos, fadePos);
            draw_trans_sprite(g_FrameMan.GetBackBuffer32(), pFadeScreen, 0, 0);

            if (elapsed >= duration || keyPressed)
            {
                g_IntroState = FADEIN;
                sectionSwitch = true;
            }
        }
        else if (g_IntroState == FADEIN)
        {
            if (sectionSwitch)
            {
                // Start scroll at the bottom
                scrollOffset.m_Y = startYOffset;
                // Black fade
                clear_to_color(pFadeScreen, 0);

                duration = 1.0;
                sectionSwitch = false;

                // Play intro music
                g_AudioMan.PlayMusic("Base.rte/Music/Hubnester/ccintro.ogg", 0);
                g_AudioMan.SetMusicPosition(0.05);
                // Override music volume setting for the intro if it's set to anything
                if (g_AudioMan.GetMusicVolume() > 0.1)
                    g_AudioMan.SetTempMusicVolume(1.0);
//                songTimer.Reset();
                songTimer.SetElapsedRealTimeS(0.05);
            }

            fadePos = 255 - (255 * sectionProgress);
            set_trans_blender(fadePos, fadePos, fadePos, fadePos);
            draw_trans_sprite(g_FrameMan.GetBackBuffer32(), pFadeScreen, 0, 0);

            if (elapsed >= duration)
            {
                g_IntroState = SPACEPAUSE1;
                sectionSwitch = true;
            }
        }
        else if (g_IntroState == SPACEPAUSE1)
        {
            if (sectionSwitch)
            {
                sectionSongEnd = 3.7;
                duration = sectionSongEnd - songTimer.GetElapsedRealTimeS();
                sectionSwitch = false;
            }

            if (elapsed >= duration)
            {
                g_IntroState = SHOWSLIDE1;
                sectionSwitch = true;
            }
        }
        else if (g_IntroState == SHOWSLIDE1)
        {
            if (sectionSwitch)
            {
                sectionSongEnd = 11.4;
                slideFadeInDuration = 2.0;
                slideFadeOutDuration = 0.5;
                duration = sectionSongEnd - songTimer.GetElapsedRealTimeS();
                sectionSwitch = false;
            }

            yTextPos = (g_FrameMan.GetResY() / 2) + (apIntroSlides[g_IntroState - SHOWSLIDE1]->h / 2) + 12;
            if (elapsed > 1.25)
                pFont->DrawAligned(&backBuffer, g_FrameMan.GetResX() / 2, yTextPos, "At the end of humanity's darkest century...", GUIFont::Centre);

            if (elapsed >= duration)
            {
                g_IntroState = SHOWSLIDE2;
                sectionSwitch = true;
            }
        }
        else if (g_IntroState == SHOWSLIDE2)
        {
            if (sectionSwitch)
            {
                sectionSongEnd = 17.3;
                slideFadeInDuration = 0.5;
                slideFadeOutDuration = 2.5;
                duration = sectionSongEnd - songTimer.GetElapsedRealTimeS();
                sectionSwitch = false;
            }

            yTextPos = (g_FrameMan.GetResY() / 2) + (apIntroSlides[g_IntroState - SHOWSLIDE1]->h / 2) + 12;
            if (elapsed < duration - 1.75)
                pFont->DrawAligned(&backBuffer, g_FrameMan.GetResX() / 2, yTextPos, "...a curious symbiosis between man and machine emerged.", GUIFont::Centre);

            if (elapsed >= duration)
            {
                g_IntroState = SHOWSLIDE3;
                sectionSwitch = true;
            }
        }
        else if (g_IntroState == SHOWSLIDE3)
        {
            if (sectionSwitch)
            {
                sectionSongEnd = 25.1;
                slideFadeInDuration = 0.5;
                slideFadeOutDuration = 0.5;
                duration = sectionSongEnd - songTimer.GetElapsedRealTimeS();
                sectionSwitch = false;
            }

            yTextPos = (g_FrameMan.GetResY() / 2) + (apIntroSlides[g_IntroState - SHOWSLIDE1]->h / 2) + 12;
            if (/*elapsed > 0.75 && */sectionProgress < 0.49)
                pFont->DrawAligned(&backBuffer, g_FrameMan.GetResX() / 2, yTextPos, "This eventually enabled humans to leave their natural bodies...", GUIFont::Centre);
            else if (sectionProgress > 0.51)
                pFont->DrawAligned(&backBuffer, g_FrameMan.GetResX() / 2, yTextPos, "...and to free their minds from obsolete constraints.", GUIFont::Centre);

            if (elapsed >= duration)
            {
                g_IntroState = SHOWSLIDE4;
                sectionSwitch = true;
            }
        }
        else if (g_IntroState == SHOWSLIDE4)
        {
            if (sectionSwitch)
            {
                sectionSongEnd = 31.3;
                slideFadeInDuration = 0.5;
                slideFadeOutDuration = 0.5;
                duration = sectionSongEnd - songTimer.GetElapsedRealTimeS();
                sectionSwitch = false;
            }

            yTextPos = (g_FrameMan.GetResY() / 2) + (apIntroSlides[g_IntroState - SHOWSLIDE1]->h / 2) + 12;
            pFont->DrawAligned(&backBuffer, g_FrameMan.GetResX() / 2, yTextPos, "With their brains sustained by artificial means, space travel also became feasible.", GUIFont::Centre);

            if (elapsed >= duration)
            {
                g_IntroState = SHOWSLIDE5;
                sectionSwitch = true;
            }
        }
        else if (g_IntroState == SHOWSLIDE5)
        {
            if (sectionSwitch)
            {
                sectionSongEnd = 38.0;
                slideFadeInDuration = 0.5;
                slideFadeOutDuration = 0.5;
                duration = sectionSongEnd - songTimer.GetElapsedRealTimeS();
                sectionSwitch = false;
            }

            yTextPos = (g_FrameMan.GetResY() / 2) + (apIntroSlides[g_IntroState - SHOWSLIDE1]->h / 2) + 12;
            pFont->DrawAligned(&backBuffer, g_FrameMan.GetResX() / 2, yTextPos, "Other civilizations were encountered...", GUIFont::Centre);

            if (elapsed >= duration)
            {
                g_IntroState = SHOWSLIDE6;
                sectionSwitch = true;
            }
        }
        else if (g_IntroState == SHOWSLIDE6)
        {
            if (sectionSwitch)
            {
                sectionSongEnd = 44.1;
                slideFadeInDuration = 0.5;
                slideFadeOutDuration = 0.5;
                duration = sectionSongEnd - songTimer.GetElapsedRealTimeS();
                sectionSwitch = false;
            }

            yTextPos = (g_FrameMan.GetResY() / 2) + (apIntroSlides[g_IntroState - SHOWSLIDE1]->h / 2) + 12;
            pFont->DrawAligned(&backBuffer, g_FrameMan.GetResX() / 2, yTextPos, "...and peaceful intragalactic trade soon established.", GUIFont::Centre);

            if (elapsed >= duration)
            {
                g_IntroState = SHOWSLIDE7;
                sectionSwitch = true;
            }
        }
        else if (g_IntroState == SHOWSLIDE7)
        {
            if (sectionSwitch)
            {
                sectionSongEnd = 51.5;
                slideFadeInDuration = 0.5;
                slideFadeOutDuration = 0.5;
                duration = sectionSongEnd - songTimer.GetElapsedRealTimeS();
                sectionSwitch = false;
            }

            yTextPos = (g_FrameMan.GetResY() / 2) + (apIntroSlides[g_IntroState - SHOWSLIDE1]->h / 2) + 12;
            pFont->DrawAligned(&backBuffer, g_FrameMan.GetResX() / 2, yTextPos, "Now, the growing civilizations create a huge demand for resources...", GUIFont::Centre);

            if (elapsed >= duration)
            {
                g_IntroState = SHOWSLIDE8;
                sectionSwitch = true;
            }
        }
        else if (g_IntroState == SHOWSLIDE8)
        {
            if (sectionSwitch)
            {
                sectionSongEnd = 64.5;
                slideFadeInDuration = 0.5;
                slideFadeOutDuration = 0.5;
                duration = sectionSongEnd - songTimer.GetElapsedRealTimeS();
                sectionSwitch = false;
            }

            yTextPos = (g_FrameMan.GetResY() / 2) + (apIntroSlides[g_IntroState - SHOWSLIDE1]->h / 2) + 12;
            if (sectionProgress < 0.30)
                pFont->DrawAligned(&backBuffer, g_FrameMan.GetResX() / 2, yTextPos, "...which can only be satisfied by the ever-expanding frontier.", GUIFont::Centre);
            else if (sectionProgress > 0.33 && sectionProgress < 0.64)
                pFont->DrawAligned(&backBuffer, g_FrameMan.GetResX() / 2, yTextPos, "Competition is brutal and anything goes in this galactic gold rush.", GUIFont::Centre);
            else if (sectionProgress > 0.67)
                pFont->DrawAligned(&backBuffer, g_FrameMan.GetResX() / 2, yTextPos, "You will now join it on a venture to an untapped planet...", GUIFont::Centre);

            if (elapsed >= duration)
            {
                g_IntroState = PRETITLE;
                sectionSwitch = true;
            }
        }
        else if (g_IntroState == PRETITLE)
        {
            if (sectionSwitch)
            {
                sectionSongEnd = 66.6;
                duration = sectionSongEnd - songTimer.GetElapsedRealTimeS();
                sectionSwitch = false;
            }

            yTextPos = (g_FrameMan.GetResY() / 2);
            if (elapsed > 0.05)
                pFont->DrawAligned(&backBuffer, g_FrameMan.GetResX() / 2, yTextPos, "Prepare to assume...", GUIFont::Centre);

            if (elapsed >= duration)
            {
                g_IntroState = TITLEAPPEAR;
                sectionSwitch = true;
            }
        }
        else if (g_IntroState == TITLEAPPEAR)
        {
            if (sectionSwitch)
            {
                // White fade
                clear_to_color(pFadeScreen, 0xFFFFFFFF);
                sectionSongEnd = 68.2;
                duration = sectionSongEnd - songTimer.GetElapsedRealTimeS();
                sectionSwitch = false;
            }

            fadePos = LERP(0, 0.5, 255, 0, sectionProgress);
            if (fadePos >= 0)
            {
                set_trans_blender(fadePos, fadePos, fadePos, fadePos);
                draw_trans_sprite(g_FrameMan.GetBackBuffer32(), pFadeScreen, 0, 0);
            }

            if (elapsed >= duration)
            {
                g_IntroState = PLANETSCROLL;
                sectionSwitch = true;
            }
        }
        else if (g_IntroState == PLANETSCROLL)
        {
            if (sectionSwitch)
            {
                sectionSongEnd = 92.4;
                duration = sectionSongEnd - songTimer.GetElapsedRealTimeS();
                sectionSwitch = false;
            }

            if (elapsed >= duration)
            {
                g_IntroState = PREMENU;
                sectionSwitch = true;
            }
        }
        else if (g_IntroState == PREMENU)
        {
            if (sectionSwitch)
            {
                duration = 3.0;
                sectionSwitch = false;
                scrollOffset.m_Y = preMenuYOffset;
            }

            if (elapsed >= duration || keyPressed)
            {
                g_IntroState = MENUAPPEAR;

                sectionSwitch = true;
            }
        }
        else if (g_IntroState == MENUAPPEAR)
        {
            if (sectionSwitch)
            {
				duration = 1.0F * g_SettingsMan.GetMenuTransitionDurationMultiplier();
                sectionSwitch = false;
                scrollOffset.m_Y = preMenuYOffset;

                // Play the main menu ambient
                g_AudioMan.PlayMusic("Base.rte/Music/Hubnester/ccmenu.ogg", -1);
            }

            if (elapsed >= duration || g_NetworkServer.IsServerModeEnabled())
            {
                g_IntroState = MENUACTIVE;
                sectionSwitch = true;
            }
        }
        else if (g_IntroState == MENUACTIVE)
        {
            if (sectionSwitch)
            {
                scrollOffset.m_Y = topMenuYOffset;
                // Fire up the menu
                g_pMainMenuGUI->SetEnabled(true);
                // Indicate that we're now in the main menu
                g_InActivity = false;

                sectionSwitch = false;
            }

            // Detect quitting of the program from the menu button
            g_Quit = g_Quit || g_pMainMenuGUI->QuitProgram();

            // Detect if a scenario mode has been commanded to start
            if (g_pMainMenuGUI->ScenarioStarted())
            {
                g_IntroState = MAINTOSCENARIO;
                sectionSwitch = true;
            }

            // Detect if a campaign mode has been commanded to start
            if (g_pMainMenuGUI->CampaignStarted())
            {
                g_IntroState = MAINTOCAMPAIGN;
                sectionSwitch = true;
            }

            // Detect if the current game has been commanded to resume
            if (g_pMainMenuGUI->ActivityResumed())
                g_ResumeActivity = true;

            // Detect if a game has been commanded to restart
            if (g_pMainMenuGUI->ActivityRestarted())
            {
                // Make sure the scene is going to be reset with the new parameters
                g_ResetActivity = true;

                g_IntroState = FADESCROLLOUT;
                sectionSwitch = true;
            }

			if (g_NetworkServer.IsServerModeEnabled())
			{
				EnterMultiplayerLobby();
				g_IntroState = FADESCROLLOUT;
				sectionSwitch = true;
			}
        }
        else if (g_IntroState == MAINTOSCENARIO)
        {
            if (sectionSwitch)
            {
                duration = 2.0F * g_SettingsMan.GetMenuTransitionDurationMultiplier();
                sectionSwitch = false;

                // Reset the Scenario menu
                g_pScenarioGUI->SetEnabled();

                // Play the scenario music with juicy start sound
                g_GUISound.SplashSound()->Play();
                g_AudioMan.PlayMusic("Base.rte/Music/dBSoundworks/thisworld5.ogg", -1);
            }

            if (elapsed >= duration || g_NetworkServer.IsServerModeEnabled())// || keyPressed)
            {
                g_IntroState = SCENARIOMENU;
                sectionSwitch = true;
            }
        }
        else if (g_IntroState == SCENARIOFADEIN)
        {
            if (sectionSwitch)
            {
                // Scroll to planet pos
                scrollOffset.m_Y = planetViewYOffset;
                // Black fade
                clear_to_color(pFadeScreen, 0);

				duration = 1.0F * g_SettingsMan.GetMenuTransitionDurationMultiplier();
                sectionSwitch = false;
            }

            fadePos = 255 - (255 * sectionProgress);
            set_trans_blender(fadePos, fadePos, fadePos, fadePos);
            draw_trans_sprite(g_FrameMan.GetBackBuffer32(), pFadeScreen, 0, 0);

            if (elapsed >= duration)
            {
                g_IntroState = SCENARIOMENU;
                sectionSwitch = true;
            }
        }
        else if (g_IntroState == SCENARIOMENU)
        {
            if (sectionSwitch)
            {
                scrollOffset.m_Y = planetViewYOffset;
                sectionSwitch = false;
            }

			switch (scenarioUpdateResult) {
				case ScenarioGUI::ScenarioUpdateResult::BackToMain:
					g_IntroState = PLANETTOMAIN;
					sectionSwitch = true;
					break;
				case ScenarioGUI::ScenarioUpdateResult::ActivityResumed:
					g_ResumeActivity = true;
					break;
				case ScenarioGUI::ScenarioUpdateResult::ActivityRestarted:
					// Make sure the scene is going to be reset with the new parameters
					g_ResetActivity = true;
					g_IntroState = FADEOUT;
					sectionSwitch = true;
					break;
				default:
					break;
			}

			// In server mode once we exited to main or scenario menu we need to start Lobby activity 
			if (g_NetworkServer.IsServerModeEnabled())
			{
				EnterMultiplayerLobby();
				g_IntroState = FADEOUT;
				sectionSwitch = true;
			}
        }
        else if (g_IntroState == MAINTOCAMPAIGN)
        {
            if (sectionSwitch)
            {
				duration = 2.0F * g_SettingsMan.GetMenuTransitionDurationMultiplier();
                sectionSwitch = false;

                // Play the campaign music with Meta sound start
				g_GUISound.SplashSound()->Play();
                g_AudioMan.PlayMusic("Base.rte/Music/dBSoundworks/thisworld5.ogg", -1);
            }

            if (elapsed >= duration)// || keyPressed)
            {
                g_IntroState = CAMPAIGNPLAY;
                sectionSwitch = true;
            }
        }
        else if (g_IntroState == CAMPAIGNFADEIN)
        {
            if (sectionSwitch)
            {
                // Scroll to campaign pos
                scrollOffset.m_Y = planetViewYOffset;
                // Black fade
                clear_to_color(pFadeScreen, 0);

				duration = 1.0F * g_SettingsMan.GetMenuTransitionDurationMultiplier();
                sectionSwitch = false;
            }

            fadePos = 255 - (255 * sectionProgress);
            set_trans_blender(fadePos, fadePos, fadePos, fadePos);
            draw_trans_sprite(g_FrameMan.GetBackBuffer32(), pFadeScreen, 0, 0);

            if (elapsed >= duration)
            {
                g_IntroState = CAMPAIGNPLAY;
                sectionSwitch = true;
            }
        }
        else if (g_IntroState == CAMPAIGNPLAY)
        {
            if (sectionSwitch)
            {
                scrollOffset.m_Y = planetViewYOffset;
                sectionSwitch = false;
            }

            // Detect quitting of the program from the menu button
            g_Quit = g_Quit || g_MetaMan.GetGUI()->QuitProgram();

            // Detect if user wants to go back to main menu
            if (g_MetaMan.GetGUI()->BackToMain())
            {
                g_IntroState = PLANETTOMAIN;
                sectionSwitch = true;
            }

            // Detect if a game has been commanded to restart
            if (g_MetaMan.GetGUI()->ActivityRestarted())
            {
                // Make sure the scene is going to be reset with the new parameters
                g_ResetActivity = true;

                g_IntroState = FADEOUT;
                sectionSwitch = true;
            }
            // Detect if the current game has been commanded to resume
            if (g_MetaMan.GetGUI()->ActivityResumed())
                g_ResumeActivity = true;
        }
        else if (g_IntroState == PLANETTOMAIN)
        {
            if (sectionSwitch)
            {
				duration = 2.0F * g_SettingsMan.GetMenuTransitionDurationMultiplier();
                sectionSwitch = false;
            }

            if (elapsed >= duration)// || keyPressed)
            {
                g_IntroState = MENUACTIVE;
                sectionSwitch = true;
            }
        }
        else if (g_IntroState == FADESCROLLOUT)
        {
            if (sectionSwitch)
            {
                // Black fade
                clear_to_color(pFadeScreen, 0x00000000);
				duration = 1.5F * g_SettingsMan.GetMenuTransitionDurationMultiplier();
                sectionSwitch = false;
            }

            scrollOffset.m_Y = EaseIn(topMenuYOffset, 250, sectionProgress);

            fadePos = EaseIn(0, 255, sectionProgress);
            set_trans_blender(fadePos, fadePos, fadePos, fadePos);
            draw_trans_sprite(g_FrameMan.GetBackBuffer32(), pFadeScreen, 0, 0);

            // Fade out the music as well
            g_AudioMan.SetTempMusicVolume(EaseIn(g_AudioMan.GetMusicVolume(), 0, sectionProgress));

            if (elapsed >= duration)
            {
                g_IntroState = END;
                sectionSwitch = true;
                g_FrameMan.ClearBackBuffer32();
            }
        }
        else if (g_IntroState == FADEOUT)
        {
            if (sectionSwitch)
            {
                // White fade
                clear_to_color(pFadeScreen, 0x00000000);
				duration = 1.5F * g_SettingsMan.GetMenuTransitionDurationMultiplier();
                sectionSwitch = false;
            }

//            scrollOffset.m_Y = EaseIn(topMenuYOffset, 250, sectionProgress);

            fadePos = EaseIn(0, 255, sectionProgress);
            set_trans_blender(fadePos, fadePos, fadePos, fadePos);
            draw_trans_sprite(g_FrameMan.GetBackBuffer32(), pFadeScreen, 0, 0);

            // Fade out the music as well
//            g_AudioMan.SetTempMusicVolume(g_AudioMan.GetMusicVolume() * 1.0 - sectionProgress);
            g_AudioMan.SetTempMusicVolume(EaseIn(g_AudioMan.GetMusicVolume(), 0, sectionProgress));

            if (elapsed >= duration)
            {
                g_IntroState = END;
                sectionSwitch = true;
                g_FrameMan.ClearBackBuffer32();
            }
        }

        ////////////////////////////////
        // Additional user input and skipping handling
        
        if (g_IntroState >= FADEIN && g_IntroState <= SHOWSLIDE8 && keyPressed)
        {
            g_IntroState = MENUAPPEAR;
            sectionSwitch = true;

            scrollOffset.m_Y = preMenuYOffset;
            orbitRotation = c_HalfPI - c_EighthPI;

			orbitRotation = -c_PI * 1.20;
        }

        // Draw the console in the menu
        g_ConsoleMan.Draw(g_FrameMan.GetBackBuffer32());

        // Wait for vertical sync before flipping frames
        vsync();
        g_FrameMan.FlipFrameBuffers();
    }

    // Clean up heap data
    destroy_bitmap(pFadeScreen);
	pFadeScreen = nullptr;
	for (int slide = 0; slide < SLIDECOUNT; ++slide) {
		destroy_bitmap(apIntroSlides[slide]);
		apIntroSlides[slide] = nullptr;
	}
	delete[] apIntroSlides;
	apIntroSlides = nullptr;
    delete pBackdrop;
	pBackdrop = nullptr;
    delete pTitle;
	pTitle = nullptr;
    delete pPlanet;
	pPlanet = nullptr;
    delete pMoon;
	pMoon = nullptr;
    delete pStation;
	pStation = nullptr;
    delete[] stars;
	stars = nullptr;

	if (g_FrameMan.ResolutionChanged()) { PlayIntroTitle(); }

    return true;
}

/////////////////////////////////////////////////////////////////////////////////////////////////////////////////////////////

/// <summary>
/// Orders to reset the entire Retro Terrain Engine system next iteration.
/// </summary>
void ResetRTE() { g_ResetRTE = true; }

/////////////////////////////////////////////////////////////////////////////////////////////////////////////////////////////

/// <summary>
/// Indicates whether the system is about to be reset before the next loop starts.
/// </summary>
/// <returns>Whether the RTE is about to reset next iteration of the loop or not.</returns>
bool IsResettingRTE() { return g_ResetRTE; }

/////////////////////////////////////////////////////////////////////////////////////////////////////////////////////////////

/// <summary>
/// Game simulation loop.
/// </summary>
bool RunGameLoop() {
	if (g_Quit) {
		return true;
	}
	g_PerformanceMan.ResetFrameTimer();
	g_TimerMan.EnableAveraging(true);
	g_TimerMan.PauseSim(false);

	if (g_ResetActivity) { ResetActivity(); }

	while (!g_Quit) {
		// Need to clear this out; sometimes background layers don't cover the whole back
		g_FrameMan.ClearBackBuffer8();

		// Update the real time measurement and increment
		g_TimerMan.Update();

		bool serverUpdated = false;

		// Simulation update, as many times as the fixed update step allows in the span since last frame draw
		while (g_TimerMan.TimeForSimUpdate()) {
			serverUpdated = false;
			g_PerformanceMan.NewPerformanceSample();

			// Advance the simulation time by the fixed amount
			g_TimerMan.UpdateSim();

			g_PerformanceMan.StartPerformanceMeasurement(PerformanceMan::SimTotal);

			g_UInputMan.Update();

			// It is vital that server is updated after input manager but before activity because input manager will clear received pressed and released events on next update.
			if (g_NetworkServer.IsServerModeEnabled()) {
				g_NetworkServer.Update(true);
				serverUpdated = true;
			}
			g_FrameMan.Update();
			g_LuaMan.Update();
			g_PerformanceMan.StartPerformanceMeasurement(PerformanceMan::ActivityUpdate);
			g_ActivityMan.Update();
			g_PerformanceMan.StopPerformanceMeasurement(PerformanceMan::ActivityUpdate);
			g_MovableMan.Update();
            g_AudioMan.Update();

			g_ActivityMan.LateUpdateGlobalScripts();

			g_ConsoleMan.Update();
			g_PerformanceMan.StopPerformanceMeasurement(PerformanceMan::SimTotal);

			if (!g_InActivity) {
				g_TimerMan.PauseSim(true);
				// If we're not in a metagame, then show main menu
				if (g_MetaMan.GameInProgress()) {
					g_IntroState = CAMPAIGNFADEIN;
				} else {
					const Activity *activity = g_ActivityMan.GetActivity();
					// If we edited something then return to main menu instead of scenario menu player will probably switch to area/scene editor.
					if (activity && activity->GetPresetName() == "None") {
						g_IntroState = MENUAPPEAR;
					} else {
						g_IntroState = MAINTOSCENARIO;
					}
				}
				PlayIntroTitle();
			}
			// Resetting the simulation
			if (g_ResetActivity) {
				// Reset and quit if user quit during reset loading
				if (!ResetActivity()) { break; }
			}
			// Resuming the simulation
			if (g_ResumeActivity) { ResumeActivity(); }
		}

		if (g_NetworkServer.IsServerModeEnabled()) {
			// Pause sim while we're waiting for scene transmission or scene will start changing before clients receive them and those changes will be lost.
			if (!g_NetworkServer.ReadyForSimulation()) {
				g_TimerMan.PauseSim(true);
			} else {
				if (g_InActivity) { g_TimerMan.PauseSim(false); }
			}
			if (!serverUpdated) {
				g_NetworkServer.Update();
				serverUpdated = true;
			}
			if (g_NetworkServer.GetServerSimSleepWhenIdle()) {
				long long ticksToSleep = g_TimerMan.GetTimeToSleep();
				if (ticksToSleep > 0) {
					double secsToSleep = static_cast<double>(ticksToSleep) / static_cast<double>(g_TimerMan.GetTicksPerSecond());
					long long milisToSleep = static_cast<long long>(secsToSleep) * 1000;
					std::this_thread::sleep_for(std::chrono::milliseconds(milisToSleep));
				}
			}
		}
		g_FrameMan.Draw();
		g_FrameMan.FlipFrameBuffers();
	}
	return true;
}

/////////////////////////////////////////////////////////////////////////////////////////////////////////////////////////////

/// <summary>
/// Command-line argument handling.
/// </summary>
/// <param name="argCount">Argument count.</param>
/// <param name="argValue">Argument values.</param>
void HandleMainArgs(int argCount, char **argValue) {
	// Discard the first argument because it's always the executable path/name
	argCount--;
	argValue++;
	if (argCount == 0) {
		return;
	}
	bool launchModeSet = false;
	bool singleModuleSet = false;

	for (int i = 0; i < argCount;) {
		std::string currentArg = argValue[i];
		bool lastArg = i + 1 == argCount;

		// Print loading screen console to cout
		if (currentArg == "-cout") { System::EnableLoggingToCLI(); }

		// Load a single module right after the official modules
		if (!lastArg && !singleModuleSet && currentArg == "-module") {
			std::string moduleToLoad = argValue[++i];
			if (moduleToLoad.find(System::GetModulePackageExtension()) == moduleToLoad.length() - System::GetModulePackageExtension().length()) {
				g_PresetMan.SetSingleModuleToLoad(moduleToLoad);
				singleModuleSet = true;
			}
		}
		if (!launchModeSet) {
			// Launch game in server mode
			if (currentArg == "-server") {
				g_NetworkServer.EnableServerMode();
				g_NetworkServer.SetServerPort(!lastArg ? argValue[++i] : "8000");
				launchModeSet = true;
			// Launch game directly into editor activity
			} else if (!lastArg && currentArg == "-editor") {
				g_EditorToLaunch = argValue[++i];
				g_LaunchIntoEditor = true;
				launchModeSet = true;
			}
		}
		++i;
	}
}

/////////////////////////////////////////////////////////////////////////////////////////////////////////////////////////////

/// <summary>
/// Implementation of the main function.
/// </summary>
int main(int argc, char **argv) {

	///////////////////////////////////////////////////////////////////
    // Initialize Allegro

    set_config_file("Base.rte/AllegroConfig.txt");
    allegro_init();
	loadpng_init();

    // Enable the exit button on the window
    LOCK_FUNCTION(QuitHandler);
    set_close_button_callback(QuitHandler);

    // Seed the random number generator
    SeedRNG();

	System::Initialize();

    ///////////////////////////////////////////////////////////////////
    // Create the essential managers

	Reader settingsReader("Base.rte/Settings.ini", false, nullptr, true);
    g_SettingsMan.Initialize(settingsReader);

	g_LuaMan.Initialize();
	g_NetworkServer.Initialize();
	g_NetworkClient.Initialize();
    g_TimerMan.Initialize();
	g_PerformanceMan.Initialize();
    g_FrameMan.Initialize();
    g_PostProcessMan.Initialize();
    if (g_AudioMan.Initialize() >= 0) {
        g_GUISound.Initialize();
    }
    g_UInputMan.Initialize();
    g_ConsoleMan.Initialize();
    g_ActivityMan.Initialize();
    g_MovableMan.Initialize();
    g_MetaMan.Initialize();

	HandleMainArgs(argc, argv);

    ///////////////////////////////////////////////////////////////////
    // Main game driver

	if (g_NetworkServer.IsServerModeEnabled()) {
		g_NetworkServer.Start();
		g_UInputMan.SetMultiplayerMode(true);
		g_FrameMan.SetMultiplayerMode(true);
		g_AudioMan.SetMultiplayerMode(true);
		g_AudioMan.SetSoundsVolume(0);
		g_AudioMan.SetMusicVolume(0);
	}

<<<<<<< HEAD
	new LoadingGUI();
=======
>>>>>>> 0842fd7a
	g_LoadingGUI.InitLoadingScreen();
	InitMainMenu();

	g_FrameMan.PrintForcedGfxDriverMessage();

	if (g_ConsoleMan.LoadWarningsExist()) {
		g_ConsoleMan.PrintString("WARNING: References to files that could not be located or failed to load detected during module loading!\nSee \"LogLoadingWarning.txt\" for a list of bad references.");
		g_ConsoleMan.SaveLoadWarningLog("LogLoadingWarning.txt");
		// Open the console so the user is aware there are loading warnings.
		g_ConsoleMan.SetEnabled(true);
	} else {
		// Delete an existing log if there are no warnings so there's less junk in the root folder.
		if (std::filesystem::exists(System::GetWorkingDirectory() + "LogLoadingWarning.txt")) { std::remove("LogLoadingWarning.txt"); }
	}

    if (!g_NetworkServer.IsServerModeEnabled()) {
		if (g_LaunchIntoEditor) {
			// Force mouse + keyboard with default mapping so we won't need to change manually if player 1 is set to keyboard only or gamepad.
			g_UInputMan.GetControlScheme(Players::PlayerOne)->SetDevice(InputDevice::DEVICE_MOUSE_KEYB);
			g_UInputMan.GetControlScheme(Players::PlayerOne)->SetPreset(InputPreset::PRESET_WASDKEYS);
			// Start the specified editor activity.
			if (!EnterEditorActivity(g_EditorToLaunch)) {
				g_IntroState = g_SettingsMan.SkipIntro() ? MENUAPPEAR : START;
				PlayIntroTitle();
			}
		} else if (!g_SettingsMan.LaunchIntoActivity()) {
			g_IntroState = g_SettingsMan.SkipIntro() ? MENUAPPEAR : START;
			PlayIntroTitle();
		}
	} else {
		// NETWORK Create multiplayer lobby activity to start as default if server is running
		EnterMultiplayerLobby();
	}

    // If we fail to start/reset the activity, then revert to the intro/menu
    if (!ResetActivity()) { PlayIntroTitle(); }
	
    RunGameLoop();

    ///////////////////////////////////////////////////////////////////
    // Clean up

	g_NetworkClient.Destroy();
	g_NetworkServer.Destroy();

    g_MetaMan.Destroy();
    g_MovableMan.Destroy();
    g_SceneMan.Destroy();
    g_ActivityMan.Destroy();
	g_GUISound.Destroy();
    g_AudioMan.Destroy();
    g_PresetMan.Destroy();
    g_UInputMan.Destroy();
    g_FrameMan.Destroy();
    g_TimerMan.Destroy();
    g_LuaMan.Destroy();
    ContentFile::FreeAllLoaded();
    g_ConsoleMan.Destroy();

	g_pScenarioGUI.reset();
	delete g_pMainMenuGUI;
	delete g_pMainMenuController;

#ifdef DEBUG_BUILD
    // Dump out the info about how well memory cleanup went
    Entity::ClassInfo::DumpPoolMemoryInfo(Writer("MemCleanupInfo.txt"));
#endif
	
    return 0;
}

#ifdef _WIN32
int APIENTRY WinMain(HINSTANCE hInstance, HINSTANCE hPrevInstance, LPSTR lpCmdLine, int nCmdShow) { return main(__argc, __argv); }
#endif<|MERGE_RESOLUTION|>--- conflicted
+++ resolved
@@ -179,15 +179,9 @@
 /// Destroy the Main Menu and initialize it again after a resolution change. Must be done otherwise the GUIs retain the original resolution settings and become all screwy.
 /// </summary>
 void ReinitMainMenu() {
-<<<<<<< HEAD
 	delete g_pMainMenuGUI;
 	delete g_pMainMenuController;
 	g_pScenarioGUI.reset();
-=======
-	g_pMainMenuGUI->Destroy();
-	g_pMainMenuController->Reset();
-	g_pScenarioGUI->Destroy();
->>>>>>> 0842fd7a
 	g_MetaMan.GetGUI()->Destroy();
 
 	g_ConsoleMan.Destroy();
@@ -1768,10 +1762,6 @@
 		g_AudioMan.SetMusicVolume(0);
 	}
 
-<<<<<<< HEAD
-	new LoadingGUI();
-=======
->>>>>>> 0842fd7a
 	g_LoadingGUI.InitLoadingScreen();
 	InitMainMenu();
 

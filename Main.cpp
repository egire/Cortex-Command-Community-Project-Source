/*          ______   ______   ______  ______  ______  __  __       ______   ______   __    __   __    __   ______   __   __   _____
           /\  ___\ /\  __ \ /\  == \/\__  _\/\  ___\/\_\_\_\     /\  ___\ /\  __ \ /\ "-./  \ /\ "-./  \ /\  __ \ /\ "-.\ \ /\  __-.
           \ \ \____\ \ \/\ \\ \  __<\/_/\ \/\ \  __\\/_/\_\/_    \ \ \____\ \ \/\ \\ \ \-./\ \\ \ \-./\ \\ \  __ \\ \ \-.  \\ \ \/\ \
            \ \_____\\ \_____\\ \_\ \_\ \ \_\ \ \_____\/\_\/\_\    \ \_____\\ \_____\\ \_\ \ \_\\ \_\ \ \_\\ \_\ \_\\ \_\\"\_\\ \____-
  	         \/_____/ \/_____/ \/_/ /_/  \/_/  \/_____/\/_/\/_/     \/_____/ \/_____/ \/_/  \/_/ \/_/  \/_/ \/_/\/_/ \/_/ \/_/ \/____/
   ______   ______   __    __   __    __   __  __   __   __   __   ______  __  __       ______  ______   ______      __   ______   ______   ______
  /\  ___\ /\  __ \ /\ "-./  \ /\ "-./  \ /\ \/\ \ /\ "-.\ \ /\ \ /\__  _\/\ \_\ \     /\  == \/\  == \ /\  __ \    /\ \ /\  ___\ /\  ___\ /\__  _\
  \ \ \____\ \ \/\ \\ \ \-./\ \\ \ \-./\ \\ \ \_\ \\ \ \-.  \\ \ \\/_/\ \/\ \____ \    \ \  _-/\ \  __< \ \ \/\ \  _\_\ \\ \  __\ \ \ \____\/_/\ \/
   \ \_____\\ \_____\\ \_\ \ \_\\ \_\ \ \_\\ \_____\\ \_\\"\_\\ \_\  \ \_\ \/\_____\    \ \_\   \ \_\ \_\\ \_____\/\_____\\ \_____\\ \_____\  \ \_\
    \/_____/ \/_____/ \/_/  \/_/ \/_/  \/_/ \/_____/ \/_/ \/_/ \/_/   \/_/  \/_____/     \/_/    \/_/ /_/ \/_____/\/_____/ \/_____/ \/_____/   \/_/

/////\\\\\/////\\\\\/////\\\\\/////\\\\\/////\\\\\/////\\\\\/////\\\\\/////\\\\\/////\\\\\/////\\\\\/////\\\\\/////\\\\\/////\\\\\/////\\\\\/////\\\\\*/

/// <summary>
/// Main driver implementation of the Retro Terrain Engine.
/// Data Realms, LLC - http://www.datarealms.com
/// Cortex Command Center - https://discord.gg/SdNnKJN
/// Cortex Command Community Project - https://github.com/cortex-command-community
/// </summary>

// Without this nested includes somewhere deep inside Allegro will summon winsock.h and it will conflict with winsock2.h from RakNet.
#define WIN32_LEAN_AND_MEAN

#include "System.h"

#include "RTEManagers.h"
#include "MetaMan.h"
#include "ConsoleMan.h"

#include "GUI/GUI.h"
#include "GUI/AllegroBitmap.h"
#include "LoadingGUI.h"
#include "MainMenuGUI.h"
#include "ScenarioGUI.h"
#include "MetagameGUI.h"

#include "DataModule.h"
#include "SceneLayer.h"
#include "MOSParticle.h"
#include "MOSRotating.h"
#include "Controller.h"

#include "MultiplayerServerLobby.h"
#include "NetworkServer.h"
#include "NetworkClient.h"
#include "Network.h"

extern "C" { FILE __iob_func[3] = { *stdin,*stdout,*stderr }; }

using namespace RTE;

/////////////////////////////////////////////////////////////////////////////////////////////////////////////////////////////

/// <summary>
/// Global variables.
/// </summary>

enum TITLESEQUENCE {
    START = 0,
    // DRL Logo
    LOGOFADEIN,
    LOGODISPLAY,
    LOGOFADEOUT,
	FMODLOGOFADEIN,
	FMODLOGODISPLAY,
	FMODLOGOFADEOUT,
    // Game notice
    NOTICEFADEIN,
    NOTICEDISPLAY,
    NOTICEFADEOUT,
    // Intro
    FADEIN,
    SPACEPAUSE1,
    SHOWSLIDE1,
    SHOWSLIDE2,
    SHOWSLIDE3,
    SHOWSLIDE4,
    SHOWSLIDE5,
    SHOWSLIDE6,
    SHOWSLIDE7,
    SHOWSLIDE8,
    PRETITLE,
    TITLEAPPEAR,
    PLANETSCROLL,
    PREMENU,
    MENUAPPEAR,
    // Main menu is active and operational
    MENUACTIVE,
    // Scenario mode views and transitions
    MAINTOSCENARIO,
    // Back from a scenario game to the scenario selection menu
    SCENARIOFADEIN,
    SCENARIOMENU,
    // Campaign mode views and transitions
    MAINTOCAMPAIGN,
    // Back from a battle to the campaign view
    CAMPAIGNFADEIN,
    CAMPAIGNPLAY,
    // Going back to the main menu view from a planet-centered view
    PLANETTOMAIN,
    FADESCROLLOUT,
    FADEOUT,
    END
};

// Intro slides
enum SLIDES {
    SLIDEPAST = 0,
    SLIDENOW,
    SLIDEVR,
    SLIDETRAVEL,
    SLIDEALIENS,
    SLIDETRADE,
    SLIDEPEACE,
    SLIDEFRONTIER,
    SLIDECOUNT
};

volatile bool g_Quit = false;
bool g_ResetRTE = false; //!< Signals to reset the entire RTE next iteration.
bool g_LaunchIntoEditor = false; //!< Flag for launching directly into editor activity.
const char *g_EditorToLaunch = ""; //!< String with editor activity name to launch.
bool g_InActivity = false;
bool g_ResetActivity = false;
bool g_ResumeActivity = false;
bool g_ReturnToMainMenu = false;
int g_IntroState = START;
int g_TeamCount = 2;
int g_PlayerCount = 3;
int g_DifficultySetting = 4;
int g_StationOffsetX;
int g_StationOffsetY;

MainMenuGUI *g_pMainMenuGUI = 0;
ScenarioGUI *g_pScenarioGUI = 0;
Controller *g_pMainMenuController = 0;

enum StarSize {
    StarSmall = 0,
    StarLarge,
    StarHuge,
};

struct Star {
    // Bitmap representation
    BITMAP *m_pBitmap;
    // Center location on screen
    Vector m_Pos;
    // Bitmap offset
//    int m_Offset;
    // Scrolling ratio
    float m_ScrollRatio;
    // Normalized intensity 0-1.0
    float m_Intensity;
    // Type
    StarSize m_Size;

    Star() { m_pBitmap = 0; m_Pos.Reset(); m_ScrollRatio = 1.0; m_Intensity = 1.0; m_Size = StarSmall; }
    Star(BITMAP *pBitmap, Vector &pos, float scrollRatio, float intensity) { m_pBitmap = pBitmap; m_Pos = pos; m_ScrollRatio = scrollRatio; m_Intensity = intensity; }
};

/////////////////////////////////////////////////////////////////////////////////////////////////////////////////////////////

/// <summary>
/// This handles when the quit or exit button is pressed on the window.
/// </summary>
void QuitHandler(void) { g_Quit = true; }
END_OF_FUNCTION(QuitHandler)

/////////////////////////////////////////////////////////////////////////////////////////////////////////////////////////////

/// <summary>
/// Load and initialize the Main Menu.
/// </summary>
/// <returns></returns>
bool InitMainMenu() {
    g_FrameMan.LoadPalette("Base.rte/palette.bmp");

    // Create the main menu interface
	g_pMainMenuGUI = new MainMenuGUI();
    g_pMainMenuController = new Controller(Controller::CIM_PLAYER, 0);
    g_pMainMenuController->SetTeam(0);
    g_pMainMenuGUI->Create(g_pMainMenuController);
    // As well as the Scenario setup menu interface
	g_pScenarioGUI = new ScenarioGUI();
    g_pScenarioGUI->Create(g_pMainMenuController);
    // And the Metagame GUI too
    g_MetaMan.GetGUI()->Create(g_pMainMenuController);

    return true;
}

/////////////////////////////////////////////////////////////////////////////////////////////////////////////////////////////

/// <summary>
/// Reset the current activity.
/// </summary>
/// <returns></returns>
bool ResetActivity()
{
    g_ResetActivity = false;

    // Clear and reset out things
    g_FrameMan.ClearBackBuffer8();
    g_FrameMan.FlipFrameBuffers();
    g_AudioMan.StopAll();

    // Quit if we should
	if (g_Quit) {
		return false;
	}

	// TODO: Deal with GUI resetting here!$@#")
    // Clear out all MO's
    g_MovableMan.PurgeAllMOs();
    // Have to reset TimerMan before creating anything else because all timers are reset against it
    g_TimerMan.ResetTime();

    g_FrameMan.LoadPalette("Base.rte/palette.bmp");
    g_FrameMan.FlipFrameBuffers();

    // Reset TimerMan again after loading so there's no residual delay
    g_TimerMan.ResetTime();
    // Enable time averaging since it helps with animation jerkiness
    g_TimerMan.EnableAveraging(true);
    // Unpause
    g_TimerMan.PauseSim(false);

    int error = g_ActivityMan.RestartActivity();
	if (error >= 0) {
		g_InActivity = true;
	} else {
        // Something went wrong when restarting, so drop out to scenario menu and open the console to show the error messages
		g_InActivity = false;
		g_ActivityMan.PauseActivity();
		g_ConsoleMan.SetEnabled(true);
		g_IntroState = MAINTOSCENARIO;
		return false;
	}
    return true;
}

/////////////////////////////////////////////////////////////////////////////////////////////////////////////////////////////

/// <summary>
/// Start the simulation back up after being paused.
/// </summary>
void ResumeActivity() {
	if (g_ActivityMan.GetActivity()->GetActivityState() != Activity::NOTSTARTED) {
		g_Quit = false;
		g_InActivity = true;
		g_ResumeActivity = false;

		g_FrameMan.ClearBackBuffer8();
		g_FrameMan.FlipFrameBuffers();
		g_FrameMan.LoadPalette("Base.rte/palette.bmp");

		g_PerformanceMan.ResetFrameTimer();
        // Enable time averaging since it helps with animation jerkiness
		g_TimerMan.EnableAveraging(true);
		g_TimerMan.PauseSim(false);
		g_ActivityMan.PauseActivity(false);
	}
}

/////////////////////////////////////////////////////////////////////////////////////////////////////////////////////////////

/// <summary>
/// Launch multiplayer lobby activity.
/// </summary>
void EnterMultiplayerLobby() {
	g_SceneMan.SetSceneToLoad("Multiplayer Scene");
	MultiplayerServerLobby *pMultiplayerServerLobby = new MultiplayerServerLobby;
	pMultiplayerServerLobby->Create();

	pMultiplayerServerLobby->ClearPlayers(true);
	pMultiplayerServerLobby->AddPlayer(0, true, 0, 0);
	pMultiplayerServerLobby->AddPlayer(1, true, 0, 1);
	pMultiplayerServerLobby->AddPlayer(2, true, 0, 2);
	pMultiplayerServerLobby->AddPlayer(3, true, 0, 3);

	//g_FrameMan.ResetSplitScreens(true, true);
	g_ActivityMan.SetStartActivity(pMultiplayerServerLobby);
	g_ResetActivity = true;
}

/////////////////////////////////////////////////////////////////////////////////////////////////////////////////////////////

/// <summary>
/// Launch editor activity specified in command-line argument.
/// </summary>
void EnterEditorActivity(const char *editorToEnter) {
	if (std::strcmp(editorToEnter, "ActorEditor") == 0) { 
		g_pMainMenuGUI->StartActorEditor(); 
	} else if (std::strcmp(editorToEnter, "GibEditor") == 0) {
		g_pMainMenuGUI->StartGibEditor();
	} else if (std::strcmp(editorToEnter, "SceneEditor") == 0) {
		g_pMainMenuGUI->StartSceneEditor();
	} else if (std::strcmp(editorToEnter, "AreaEditor") == 0) {
		g_pMainMenuGUI->StartAreaEditor();
	} else if (std::strcmp(editorToEnter, "AssemblyEditor") == 0) {
		g_pMainMenuGUI->StartAssemblyEditor();
	} else {
		g_LaunchIntoEditor = false;
	}
}

/////////////////////////////////////////////////////////////////////////////////////////////////////////////////////////////

/// <summary>
/// Load and display the into, title and menu sequence.
/// </summary>
/// <returns></returns>
bool PlayIntroTitle() {
    // Disable time averaging since it can make the music timing creep off target.
    g_TimerMan.EnableAveraging(false);
    
    // Untrap the mouse and keyboard
    g_UInputMan.DisableKeys(false);
    g_UInputMan.TrapMousePos(false);

    // Stop all audio
    g_AudioMan.StopAll();

    g_FrameMan.ClearBackBuffer32();
    g_FrameMan.FlipFrameBuffers();
    int resX = g_FrameMan.GetResX();
    int resY = g_FrameMan.GetResY();

    // The fade-in/out screens
    BITMAP *pFadeScreen = create_bitmap_ex(32, resX, resY);
    clear_to_color(pFadeScreen, 0);
    int fadePos = 0;

    // Load the Intro slides
    BITMAP **apIntroSlides = new BITMAP *[SLIDECOUNT];
    ContentFile introSlideFile("Base.rte/GUIs/Title/Intro/IntroSlideA.bmp");
    apIntroSlides[SLIDEPAST] = introSlideFile.LoadAndReleaseBitmap();
    introSlideFile.SetDataPath("Base.rte/GUIs/Title/Intro/IntroSlideB.bmp");
    apIntroSlides[SLIDENOW] = introSlideFile.LoadAndReleaseBitmap();
    introSlideFile.SetDataPath("Base.rte/GUIs/Title/Intro/IntroSlideC.bmp");
    apIntroSlides[SLIDEVR] = introSlideFile.LoadAndReleaseBitmap();
    introSlideFile.SetDataPath("Base.rte/GUIs/Title/Intro/IntroSlideD.bmp");
    apIntroSlides[SLIDETRAVEL] = introSlideFile.LoadAndReleaseBitmap();
    introSlideFile.SetDataPath("Base.rte/GUIs/Title/Intro/IntroSlideE.bmp");
    apIntroSlides[SLIDEALIENS] = introSlideFile.LoadAndReleaseBitmap();
    introSlideFile.SetDataPath("Base.rte/GUIs/Title/Intro/IntroSlideF.bmp");
    apIntroSlides[SLIDETRADE] = introSlideFile.LoadAndReleaseBitmap();
    introSlideFile.SetDataPath("Base.rte/GUIs/Title/Intro/IntroSlideG.bmp");
    apIntroSlides[SLIDEPEACE] = introSlideFile.LoadAndReleaseBitmap();
    introSlideFile.SetDataPath("Base.rte/GUIs/Title/Intro/IntroSlideH.bmp");
    apIntroSlides[SLIDEFRONTIER] = introSlideFile.LoadAndReleaseBitmap();

    ContentFile alphaFile;
    BITMAP *pAlpha = 0;

    MOSParticle *pDRLogo = new MOSParticle();
    pDRLogo->Create(ContentFile("Base.rte/GUIs/Title/Intro/DRLogo5x.bmp"));
    pDRLogo->SetWrapDoubleDrawing(false);

	MOSParticle *pFMODLogo = new MOSParticle();
	pFMODLogo->Create(ContentFile("Base.rte/GUIs/Title/Intro/FMODLogo.bmp"));
	pFMODLogo->SetWrapDoubleDrawing(false);

    SceneLayer *pBackdrop = new SceneLayer();
    pBackdrop->Create(ContentFile("Base.rte/GUIs/Title/Nebula.bmp"), false, Vector(), false, false, Vector(0, -1.0));//startYOffset + resY));
    float backdropScrollRatio = 1.0F / 3.0F;

    MOSParticle *pTitle = new MOSParticle();
    pTitle->Create(ContentFile("Base.rte/GUIs/Title/Title.bmp"));
    pTitle->SetWrapDoubleDrawing(false);
    // Logo glow effect
    MOSParticle *pTitleGlow = new MOSParticle();
    pTitleGlow->Create(ContentFile("Base.rte/GUIs/Title/TitleGlow.bmp"));
    pTitleGlow->SetWrapDoubleDrawing(false);
    // Add alpha
    alphaFile.SetDataPath("Base.rte/GUIs/Title/TitleAlpha.bmp");
    set_write_alpha_blender();
    draw_trans_sprite(pTitle->GetSpriteFrame(0), alphaFile.GetAsBitmap(), 0, 0);

    MOSParticle *pPlanet = new MOSParticle();
    pPlanet->Create(ContentFile("Base.rte/GUIs/Title/Planet.bmp"));
    pPlanet->SetWrapDoubleDrawing(false);
    // Add alpha
    alphaFile.SetDataPath("Base.rte/GUIs/Title/PlanetAlpha.bmp");
    set_write_alpha_blender();
    draw_trans_sprite(pPlanet->GetSpriteFrame(0), alphaFile.GetAsBitmap(), 0, 0);

    MOSParticle *pMoon = new MOSParticle();
    pMoon->Create(ContentFile("Base.rte/GUIs/Title/Moon.bmp"));
    pMoon->SetWrapDoubleDrawing(false);
    // Add alpha
    alphaFile.SetDataPath("Base.rte/GUIs/Title/MoonAlpha.bmp");
    set_write_alpha_blender();
    draw_trans_sprite(pMoon->GetSpriteFrame(0), alphaFile.GetAsBitmap(), 0, 0);

    MOSRotating *pStation = new MOSRotating();
    pStation->Create(ContentFile("Base.rte/GUIs/Title/Station.bmp"));
    pStation->SetWrapDoubleDrawing(false);

	MOSRotating *pPioneerCapsule = new MOSRotating();
	pPioneerCapsule->Create(ContentFile("Base.rte/GUIs/Title/Promo/PioneerCapsule.bmp"));
	pPioneerCapsule->SetWrapDoubleDrawing(false);

	MOSRotating *pPioneerScreaming = new MOSRotating();
	pPioneerScreaming->Create(ContentFile("Base.rte/GUIs/Title/Promo/PioneerScreaming.bmp"));
	pPioneerScreaming->SetWrapDoubleDrawing(false);

	MOSRotating *pPioneerPromo = new MOSRotating();
	pPioneerPromo->Create(ContentFile("Base.rte/GUIs/Title/Promo/PioneerPromo.bmp"));
	pPioneerPromo->SetWrapDoubleDrawing(false);

	MOSParticle * pFirePuffLarge = dynamic_cast<MOSParticle *>(g_PresetMan.GetEntityPreset("MOSParticle", "Fire Puff Large", "Base.rte")->Clone());
	MOSParticle * pFirePuffMedium = dynamic_cast<MOSParticle *>(g_PresetMan.GetEntityPreset("MOSParticle", "Fire Puff Medium", "Base.rte")->Clone());

	long long lastShake = 0;
	long long lastPuffFrame = 0;
	long long lastPuff = 0;
	bool puffActive = false;
	int puffFrame = 0;
	int puffCount = 0;

	Vector shakeOffset(0, 0);

    // Generate stars!
    int starArea = resX * pBackdrop->GetBitmap()->h;
    int starCount = starArea / 1000;
    ContentFile starSmallFile("Base.rte/GUIs/Title/Stars/StarSmall.bmp");
    ContentFile starLargeFile("Base.rte/GUIs/Title/Stars/StarLarge.bmp");
    ContentFile starHugeFile("Base.rte/GUIs/Title/Stars/StarHuge.bmp");
    int starSmallBitmapCount = 4;
    int starLargeBitmapCount = 1;
    int starHugeBitmapCount = 2;
    BITMAP **apStarSmallBitmaps = starSmallFile.GetAsAnimation(starSmallBitmapCount);
    BITMAP **apStarLargeBitmaps = starLargeFile.GetAsAnimation(starLargeBitmapCount);
    BITMAP **apStarHugeBitmaps = starHugeFile.GetAsAnimation(starHugeBitmapCount);
    Star *aStars = new Star[starCount];
    StarSize size;

    for (int star = 0; star < starCount; ++star) {
        aStars[star].m_Size = size = PosRand() < 0.95 ? StarSmall : (PosRand() < 0.85 ? StarLarge : StarHuge);
        aStars[star].m_pBitmap = size  == StarSmall ? apStarSmallBitmaps[SelectRand(0, starSmallBitmapCount - 1)] :
                                (size  == StarLarge ? apStarLargeBitmaps[SelectRand(0, starLargeBitmapCount - 1)] : apStarHugeBitmaps[SelectRand(0, starLargeBitmapCount - 1)]);
        aStars[star].m_Pos.SetXY(resX * PosRand(), pBackdrop->GetBitmap()->h * PosRand());//resY * PosRand());
        aStars[star].m_Pos.Floor();
        // To match the nebula scroll
        aStars[star].m_ScrollRatio = backdropScrollRatio;
        aStars[star].m_Intensity = size == StarSmall ? RangeRand(0.001, 0.5) : (size == StarLarge ? RangeRand(0.6, 1.0) : RangeRand(0.9, 1.0));
    }

    // Font stuff
    GUISkin *pSkin = g_pMainMenuGUI->GetGUIControlManager()->GetSkin();
    GUIFont *pFont = pSkin->GetFont("fatfont.bmp");
    AllegroBitmap backBuffer(g_FrameMan.GetBackBuffer32());
    int yTextPos = 0;
    // Timers
    Timer totalTimer, songTimer, sectionTimer;
    // Convenience for how many seconds have elapsed on each section
    double elapsed = 0;
    // How long each section is, in s
    double duration = 0, scrollDuration = 0, scrollStart = 0, slideFadeInDuration = 0.5, slideFadeOutDuration = 0.5;
    // Progress made on a section, from 0.0 to 1.0
    double sectionProgress = 0, scrollProgress = 0;
    // When a section is supposed to end, relative to the song timer
    long sectionSongEnd = 0;

    // Scrolling data
	bool keyPressed = false;
	bool sectionSwitch = true;
    float planetRadius = 240;
    float orbitRadius = 274;
    float orbitRotation = c_HalfPI - c_EighthPI;
    // Set the start so that the nebula is fully scrolled up
    int startYOffset = pBackdrop->GetBitmap()->h / backdropScrollRatio - (resY / backdropScrollRatio);
    int titleAppearYOffset = 900;
    int preMenuYOffset = 100;
    int topMenuYOffset = 0;
    // So planet is centered on the screen regardless of resolution
    int planetViewYOffset = 325 + planetRadius - (resY / 2);
    // Set Y to title offset so there's no jump when entering the main menu
    Vector scrollOffset(0, preMenuYOffset), planetPos, stationOffset, capsuleOffset, slidePos;

    totalTimer.Reset();
    sectionTimer.Reset();
    while (!g_Quit && g_IntroState != END && !g_ResumeActivity) {
        keyPressed = g_UInputMan.AnyStartPress();
//        g_Quit = key[KEY_ESC];
        // Reset the key press states
        g_UInputMan.Update();
        g_TimerMan.Update();
        g_TimerMan.UpdateSim();
        g_ConsoleMan.Update();

		g_AudioMan.Update();

		if (sectionSwitch) { sectionTimer.Reset(); }
        elapsed = sectionTimer.GetElapsedRealTimeS();
        // Calculate the normalized sectionProgress scalar
        sectionProgress = duration <= 0 ? 0 : (elapsed / duration);
        // Clamp the sectionProgress scalar
        sectionProgress = min(sectionProgress, 0.9999);

		if (g_NetworkServer.IsServerModeEnabled()) { g_NetworkServer.Update(); }
			
        ////////////////////////////////
        // Scrolling logic

        if (g_IntroState >= FADEIN && g_IntroState <= PRETITLE)
        {
            if (g_IntroState == FADEIN && sectionSwitch)
            {
                songTimer.SetElapsedRealTimeS(0.05);
                scrollStart = songTimer.GetElapsedRealTimeS();
                // 66.6s This is the end of PRETITLE
                scrollDuration = 66.6 - scrollStart;
            }
            scrollProgress = (double)(songTimer.GetElapsedRealTimeS() - scrollStart) / (double)scrollDuration;
            scrollOffset.m_Y = LERP(0, 1.0, startYOffset, titleAppearYOffset,  scrollProgress);
        }
        // Scroll after the slide-show
        else if (g_IntroState >= TITLEAPPEAR && g_IntroState <= PLANETSCROLL)
        {
            if (g_IntroState == TITLEAPPEAR && sectionSwitch)
            {
                scrollStart = songTimer.GetElapsedRealTimeS();
                // This is the end of PLANETSCROLL
                scrollDuration = 92.4 - scrollStart;
            }
            scrollProgress = (double)(songTimer.GetElapsedRealTimeS() - scrollStart) / (double)scrollDuration;
//            scrollOffset.m_Y = LERP(scrollStart, 92.4, titleAppearYOffset, preMenuYOffset, songTimer.GetElapsedRealTimeS());
            scrollOffset.m_Y = EaseOut(titleAppearYOffset, preMenuYOffset, scrollProgress);
        }
        // Scroll the last bit to reveal the menu appears
        else if (g_IntroState == MENUAPPEAR)
        {
            scrollOffset.m_Y = EaseOut(preMenuYOffset, topMenuYOffset, sectionProgress);
        }
        // Scroll down to the planet screen
        else if (g_IntroState == MAINTOSCENARIO || g_IntroState == MAINTOCAMPAIGN)
        {
            scrollOffset.m_Y = EaseOut(topMenuYOffset, planetViewYOffset, sectionProgress);
        }
        // Scroll back up to the main screen from campaign
        else if (g_IntroState == PLANETTOMAIN)
        {
            scrollOffset.m_Y = EaseOut(planetViewYOffset, topMenuYOffset, sectionProgress);
        }

        ///////////////////////////////////////////////////////
        // DRL Logo drawing

        if (g_IntroState >= LOGOFADEIN && g_IntroState <= LOGOFADEOUT)
        {
            // Draw the early build notice
            g_FrameMan.ClearBackBuffer32();
            pDRLogo->SetPos(Vector(g_FrameMan.GetResX() / 2, (g_FrameMan.GetResY() / 2) - 35));
            pDRLogo->Draw(g_FrameMan.GetBackBuffer32());
        }

		///////////////////////////////////////////////////////
		// FMOD Logo drawing

		if (g_IntroState >= FMODLOGOFADEIN && g_IntroState <= FMODLOGOFADEOUT) {
			g_FrameMan.ClearBackBuffer32();
			pFMODLogo->SetPos(Vector(g_FrameMan.GetResX() / 2, (g_FrameMan.GetResY() / 2) - 35));
			pFMODLogo->Draw(g_FrameMan.GetBackBuffer32());
		}

        ///////////////////////////////////////////////////////
        // Notice drawing

        if (g_IntroState >= NOTICEFADEIN && g_IntroState <= NOTICEFADEOUT)
        {
            // Draw the early build notice
            g_FrameMan.ClearBackBuffer32();
            yTextPos = g_FrameMan.GetResY() / 3;
            pFont->DrawAligned(&backBuffer, g_FrameMan.GetResX() / 2, yTextPos, string("N O T E :"), GUIFont::Centre);
            yTextPos += pFont->GetFontHeight() * 2;
            pFont->DrawAligned(&backBuffer, g_FrameMan.GetResX() / 2, yTextPos, string("This game plays great with up to FOUR people on a BIG-SCREEN TV!"), GUIFont::Centre);
            yTextPos += pFont->GetFontHeight() * 2;
            pFont->DrawAligned(&backBuffer, g_FrameMan.GetResX() / 2, yTextPos, string("So invite some friends/enemies over, plug in those USB controllers, and have a blast -"), GUIFont::Centre);
            yTextPos += pFont->GetFontHeight() * 4;
            pFont->DrawAligned(&backBuffer, g_FrameMan.GetResX() / 2, yTextPos, string("Press ALT+ENTER to toggle FULLSCREEN mode"), GUIFont::Centre);

            // Draw the copyright notice
            yTextPos = g_FrameMan.GetResY() - pFont->GetFontHeight();
            char copyRight[512];
            sprintf_s(copyRight, sizeof(copyRight), "Cortex Command is TM and %c 2017 Data Realms, LLC", -35);
            pFont->DrawAligned(&backBuffer, g_FrameMan.GetResX() / 2, yTextPos, copyRight, GUIFont::Centre);
        }

        //////////////////////////////////////////////////////////
        // Scene drawing

        if (g_IntroState >= FADEIN)
        {
            g_FrameMan.ClearBackBuffer32();

			Box backdropBox;
            pBackdrop->Draw(g_FrameMan.GetBackBuffer32(), backdropBox, scrollOffset * backdropScrollRatio);

            Vector starDrawPos;
            for (int star = 0; star < starCount; ++star)
            {
                size = aStars[star].m_Size;
                int intensity = 185 * aStars[star].m_Intensity + (size == StarSmall ? 35 : (size == StarLarge ? 70 : 70)) * PosRand();
                set_screen_blender(intensity, intensity, intensity, intensity);
                starDrawPos.SetXY(aStars[star].m_Pos.m_X, aStars[star].m_Pos.m_Y - scrollOffset.m_Y * aStars[star].m_ScrollRatio);
                draw_trans_sprite(g_FrameMan.GetBackBuffer32(), aStars[star].m_pBitmap, starDrawPos.GetFloorIntX(), starDrawPos.GetFloorIntY());
            }

            planetPos.SetXY(g_FrameMan.GetResX() / 2, 567 - scrollOffset.GetFloorIntY());
            pMoon->SetPos(Vector(planetPos.m_X + 200, 364 - scrollOffset.GetFloorIntY() * 0.60));
            pPlanet->SetPos(planetPos);

            pMoon->Draw(g_FrameMan.GetBackBuffer32(), Vector(), g_DrawAlpha);
            pPlanet->Draw(g_FrameMan.GetBackBuffer32(), Vector(), g_DrawAlpha);

			// Manually shake our shakeOffset to randomize some effects
			if (g_TimerMan.GetAbsoulteTime() > lastShake + 50000)
			{
				shakeOffset.m_X = RangeRand(-3, 3);
				shakeOffset.m_Y = RangeRand(-3, 3);
				lastShake = g_TimerMan.GetAbsoulteTime();
			}

			// Tell the menu that PP promo is off
			g_pMainMenuGUI->DisablePioneerPromoButton();


			// Draw pioneer promo capsule
			if (g_IntroState < MAINTOCAMPAIGN && orbitRotation < -c_PI * 1.27 && orbitRotation > -c_PI * 1.85)
			{
				// Start drawing pioneer capsule
				// Slowly decrease radius to show that the capsule is falling
				float radiusperc = 1 - ((fabs(orbitRotation) - (1.27 * c_PI)) / (0.35 * c_PI) / 4);
				// Slowly decrease size to make the capsule disappear after a while
				float sizeperc = 1 - ((fabs(orbitRotation) - (1.27 * c_PI)) / (0.35 * c_PI) / 1.5);

				// Rotate, place and draw capsule
				capsuleOffset.SetXY(orbitRadius * radiusperc, 0);
				capsuleOffset.RadRotate(orbitRotation);
				pPioneerCapsule->SetScale(sizeperc);
				pPioneerCapsule->SetPos(planetPos + capsuleOffset);
				pPioneerCapsule->SetRotAngle(orbitRotation);
				pPioneerCapsule->Draw(g_FrameMan.GetBackBuffer32());
			}

			// Enable promo clickables only if we're in main menu and the station is at the required location (under the menu)
			if (g_IntroState == MENUACTIVE && g_pMainMenuGUI->AllowPioneerPromo() &&  orbitRotation < -c_PI * 1.25 && orbitRotation > -c_PI * 1.95)
			{
				// After capsule flew some time, start showing angry pioneer
				if (orbitRotation < -c_PI * 1.32 && orbitRotation > -c_PI * 1.65)
				{
					Vector pioneerScreamPos = planetPos - Vector(320 - 130, 320 + 44);

					// Draw line to indicate that the screaming guy is the one in the drop pod
					drawing_mode(DRAW_MODE_TRANS, 0, 0, 0);
					g_pScenarioGUI->SetPlanetInfo(Vector(0,0), planetRadius);
					g_pScenarioGUI->DrawScreenLineToSitePoint(g_FrameMan.GetBackBuffer32(), pioneerScreamPos, pPioneerCapsule->GetPos(), makecol(255, 255, 255), -1, -1, 40, 0.20);
					drawing_mode(DRAW_MODE_SOLID, 0, 0, 0);

					// Draw pioneer
					pPioneerScreaming->SetPos(pioneerScreamPos + shakeOffset);
					pPioneerScreaming->Draw(g_FrameMan.GetBackBuffer32());

					// Enable the promo banner and tell the menu where it can be clicked
					g_pMainMenuGUI->EnablePioneerPromoButton();

					Box promoBox(pioneerScreamPos.m_X - 125, pioneerScreamPos.m_Y - 70, pioneerScreamPos.m_X + 125, pioneerScreamPos.m_Y + 70);
					g_pMainMenuGUI->SetPioneerPromoBox(promoBox);
				} 

				if (orbitRotation < -c_PI * 1.65 && orbitRotation > -c_PI * 1.95)
				{
					Vector promoPos = planetPos - Vector(320 - 128, 320 + 29);

					// Draw pioneer promo
					pPioneerPromo->SetPos(promoPos);
					pPioneerPromo->Draw(g_FrameMan.GetBackBuffer32());

					// Enable the promo banner and tell the menu where it can be clicked
					g_pMainMenuGUI->EnablePioneerPromoButton();

					Box promoBox(promoPos.m_X - 128, promoPos.m_Y - 80, promoPos.m_X + 128, promoPos.m_Y + 80);
					g_pMainMenuGUI->SetPioneerPromoBox(promoBox);
				}
			}
				
			// Place, rotate and draw station
			stationOffset.SetXY(orbitRadius, 0);
			stationOffset.RadRotate(orbitRotation);
			pStation->SetPos(planetPos + stationOffset);
			pStation->SetRotAngle(-c_HalfPI + orbitRotation);
			pStation->Draw(g_FrameMan.GetBackBuffer32());

			// Start explosion effects to show that there's something wrong with the station
			// but only if we're not in campaign
			if (g_IntroState < MAINTOCAMPAIGN && orbitRotation < -c_PI * 1.25 && orbitRotation > -c_TwoPI)
			{
				// Add explosions delay and count them
				if (g_TimerMan.GetAbsoulteTime() > lastPuff + 1000000)
				{
					lastPuff = g_TimerMan.GetAbsoulteTime();
					puffActive = true;
					puffCount++;
				}

				// If explosion was authorized
				if (puffActive)
				{
					// First explosion is big while other are smaller
					if (puffCount == 1)
					{
						pFirePuffLarge->SetPos(planetPos + stationOffset);
						if (g_TimerMan.GetAbsoulteTime() > lastPuffFrame + 50000)
						{
							lastPuffFrame = g_TimerMan.GetAbsoulteTime();
							puffFrame++;

							if (puffFrame >= pFirePuffLarge->GetFrameCount())
							{
								// Manually reset frame counters and disable other explosions until it's time
								puffFrame = 0;
								puffActive = 0;
							}

							pFirePuffLarge->SetFrame(puffFrame);
						}
						pFirePuffLarge->Draw(g_FrameMan.GetBackBuffer32());
					} else {
						pFirePuffMedium->SetPos(planetPos + stationOffset + shakeOffset);
						if (g_TimerMan.GetAbsoulteTime() > lastPuffFrame + 50000)
						{
							lastPuffFrame = g_TimerMan.GetAbsoulteTime();
							puffFrame++;

							if (puffFrame >= pFirePuffLarge->GetFrameCount())
							{
								// Manually reset frame counters and disable other explosions until it's time
								puffFrame = 0;
								puffActive = 0;
							}

							pFirePuffMedium->SetFrame(puffFrame);
						}
						pFirePuffMedium->Draw(g_FrameMan.GetBackBuffer32());
					}
				}
			} else {
				//Reset explosions counter
				puffCount = 0;
			}

			orbitRotation -= 0.0020; //0.0015

            // Keep the rotation angle from getting too large
            if (orbitRotation < -c_TwoPI)
                orbitRotation += c_TwoPI;
            g_StationOffsetX = stationOffset.m_X;
            g_StationOffsetY = stationOffset.m_Y;
        }

        /////////////////////////////
        // Game Logo drawing

        if ((g_IntroState >= TITLEAPPEAR && g_IntroState < SCENARIOFADEIN) || g_IntroState == MAINTOCAMPAIGN)
        {
            if (g_IntroState == TITLEAPPEAR)
                pTitle->SetPos(Vector(resX / 2, (resY / 2) - 20));
            else if (g_IntroState == PLANETSCROLL && sectionProgress > 0.5)
                pTitle->SetPos(Vector(resX / 2, EaseIn((resY / 2) - 20, 120, (sectionProgress - 0.5) / 0.5)));//LERP(0.5, 1.0, (resY / 2) - 20, 120, sectionProgress)));
            else if (g_IntroState == MENUAPPEAR)
                pTitle->SetPos(Vector(resX / 2, EaseOut(120, 64, sectionProgress)));
            else if (g_IntroState == MAINTOSCENARIO || g_IntroState == MAINTOCAMPAIGN)
                pTitle->SetPos(Vector(resX / 2, EaseOut(64, -150, sectionProgress)));
            else if (g_IntroState >= MENUAPPEAR)
                pTitle->SetPos(Vector(resX / 2, 64));

            pTitleGlow->SetPos(pTitle->GetPos());

            pTitle->Draw(g_FrameMan.GetBackBuffer32(), Vector(), g_DrawAlpha);
            // Screen blend the title glow on top, with some flickering in its intensity
            int blendAmount = 220 + 35 * NormalRand();
            set_screen_blender(blendAmount, blendAmount, blendAmount, blendAmount);
            pTitleGlow->Draw(g_FrameMan.GetBackBuffer32(), Vector(), g_DrawTrans);
        }

        /////////////////////////////
        // Menu drawing

        // Main Menu updating and drawing, behind title
        if (g_IntroState >= MENUAPPEAR)
        {
            if (g_IntroState == MENUAPPEAR)
            {
				// TODO: some fancy transparency effect here
/*
                g_pMainMenuGUI->Update();
                clear_to_color(pFadeScreen, 0xFFFF00FF);
                g_pMainMenuGUI->Draw(pFadeScreen);
                fadePos = 255 * sectionProgress;
                set_trans_blender(fadePos, fadePos, fadePos, fadePos);
                draw_trans_sprite(g_FrameMan.GetBackBuffer32(), pFadeScreen, 0, 0);
*/
            }
            else if (g_IntroState == MENUACTIVE)
            {
                g_pMainMenuGUI->Update();
                g_pMainMenuGUI->Draw(g_FrameMan.GetBackBuffer32());
            }
        }

        // Scenario setup menu update and drawing
        if (g_IntroState == SCENARIOMENU)
        {
            g_pScenarioGUI->SetPlanetInfo(planetPos, planetRadius);
            g_pScenarioGUI->Update();
            g_pScenarioGUI->Draw(g_FrameMan.GetBackBuffer32());
        }

        // Metagame menu update and drawing
        if (g_IntroState == CAMPAIGNPLAY)
        {
            g_MetaMan.GetGUI()->SetPlanetInfo(planetPos, planetRadius);
            g_MetaMan.Update();
            g_MetaMan.Draw(g_FrameMan.GetBackBuffer32());
        }

        ////////////////////////////////////
        // Slides drawing

        if (g_IntroState >= SHOWSLIDE1 && g_IntroState <= SHOWSLIDE8)
        {
            int slide = g_IntroState - SHOWSLIDE1;
            Vector slideCenteredPos((resX / 2) - (apIntroSlides[slide]->w / 2), (resY / 2) - (apIntroSlides[slide]->h / 2));

            // Screen wide slide
            if (apIntroSlides[slide]->w <= resX)
                slidePos.m_X = (resX / 2) - (apIntroSlides[slide]->w / 2);
            // The slides wider than the screen, pan sideways
            else
            {
                if (elapsed < slideFadeInDuration)
                    slidePos.m_X = 0;
                else if (elapsed < duration - slideFadeOutDuration)
                    slidePos.m_X = EaseInOut(0, resX - apIntroSlides[slide]->w, (elapsed - slideFadeInDuration) / (duration - slideFadeInDuration - slideFadeOutDuration));
                else
                    slidePos.m_X = resX - apIntroSlides[slide]->w;
            }

            // TEMP?
            slidePos.m_Y = slideCenteredPos.m_Y;
            // TEMP?
            if (elapsed < slideFadeInDuration)
            {
                fadePos = EaseOut(0, 255, elapsed / slideFadeInDuration);
//                slidePos.m_Y = EaseOut(slideCenteredPos.m_Y - slideFadeDistance, slideCenteredPos.m_Y, elapsed / slideFadeInDuration);
            }
            else if (elapsed < duration - slideFadeOutDuration)
            {
                fadePos = 255;
                slidePos.m_Y = slideCenteredPos.m_Y;
            }
            else
            {
                fadePos = EaseIn(255, 0, (elapsed - duration + slideFadeOutDuration) / slideFadeOutDuration);
//                slidePos.m_Y = EaseIn(slideCenteredPos.m_Y, slideCenteredPos.m_Y + slideFadeDistance, (elapsed - duration + slideFadeOutDuration) / slideFadeOutDuration);
            }

            if (fadePos > 0)
            {
                set_trans_blender(fadePos, fadePos, fadePos, fadePos);
                draw_trans_sprite(g_FrameMan.GetBackBuffer32(), apIntroSlides[slide], slidePos.m_X, slidePos.m_Y);
            }
        }

        //////////////////////////////////////////////////////////
        // Intro sequence logic

        if (g_IntroState == START)
        {
            g_IntroState = LOGOFADEIN;
            sectionSwitch = true;
        }
        else if (g_IntroState == LOGOFADEIN)
        {
            if (sectionSwitch)
            {
                // Play juicy logo signature jingle/sound
				g_GUISound.SplashSound()->Play();
                // Black fade
                clear_to_color(pFadeScreen, 0);
                duration = 0.25;
                sectionSwitch = false;
            }

            fadePos = 255 - (255 * sectionProgress);
            set_trans_blender(fadePos, fadePos, fadePos, fadePos);
            draw_trans_sprite(g_FrameMan.GetBackBuffer32(), pFadeScreen, 0, 0);

            if (elapsed >= duration)
            {
                g_IntroState = LOGODISPLAY;
                sectionSwitch = true;
            }
            else if (keyPressed)
            {
                g_IntroState = LOGOFADEOUT;
                sectionSwitch = true;
            }
        }
        else if (g_IntroState == LOGODISPLAY)
        {
            if (sectionSwitch)
            {
                duration = 2.0;
                sectionSwitch = false;
            }
            if (elapsed > duration || keyPressed)
            {
                g_IntroState = LOGOFADEOUT;
                sectionSwitch = true;
            }
        }
        else if (g_IntroState == LOGOFADEOUT)
        {
            if (sectionSwitch)
            {
                // Black fade
                clear_to_color(pFadeScreen, 0);
                duration = 0.25;
                sectionSwitch = false;
            }

            fadePos = 255 * sectionProgress;
            set_trans_blender(fadePos, fadePos, fadePos, fadePos);
            draw_trans_sprite(g_FrameMan.GetBackBuffer32(), pFadeScreen, 0, 0);

            if (elapsed >= duration || keyPressed)
            {
                g_IntroState = FMODLOGOFADEIN;
                sectionSwitch = true;
            }
        }
		else if (g_IntroState == FMODLOGOFADEIN) {
			if (sectionSwitch) {
				// Black fade
				clear_to_color(pFadeScreen, 0);
				duration = 0.25;
				sectionSwitch = false;
			}

			fadePos = 255 - (255 * sectionProgress);
			set_trans_blender(fadePos, fadePos, fadePos, fadePos);
			draw_trans_sprite(g_FrameMan.GetBackBuffer32(), pFadeScreen, 0, 0);

			if (elapsed >= duration) {
				g_IntroState = FMODLOGODISPLAY;
				sectionSwitch = true;
			} else if (keyPressed) {
				g_IntroState = FMODLOGOFADEOUT;
				sectionSwitch = true;
			}
		} else if (g_IntroState == FMODLOGODISPLAY) {
			if (sectionSwitch) {
				duration = 2.0;
				sectionSwitch = false;
			}
			if (elapsed > duration || keyPressed) {
				g_IntroState = FMODLOGOFADEOUT;
				sectionSwitch = true;
			}
		} else if (g_IntroState == FMODLOGOFADEOUT) {
			if (sectionSwitch) {
				// Black fade
				clear_to_color(pFadeScreen, 0);
				duration = 0.25;
				sectionSwitch = false;
			}
			fadePos = 255 * sectionProgress;
			set_trans_blender(fadePos, fadePos, fadePos, fadePos);
			draw_trans_sprite(g_FrameMan.GetBackBuffer32(), pFadeScreen, 0, 0);

			if (elapsed >= duration || keyPressed) {
				g_IntroState = NOTICEFADEIN;
				sectionSwitch = true;
			}
		}
        else if (g_IntroState == NOTICEFADEIN)
        {
            if (sectionSwitch)
            {
                // Black fade
                clear_to_color(pFadeScreen, 0);
                duration = 0.5;
                sectionSwitch = false;
            }

            fadePos = 255 - (255 * sectionProgress);
            set_trans_blender(fadePos, fadePos, fadePos, fadePos);
            draw_trans_sprite(g_FrameMan.GetBackBuffer32(), pFadeScreen, 0, 0);

            if (elapsed >= duration)
            {
                g_IntroState = NOTICEDISPLAY;
                sectionSwitch = true;
            }
            else if (keyPressed)
            {
                g_IntroState = NOTICEFADEOUT;
                sectionSwitch = true;
            }
        }
        else if (g_IntroState == NOTICEDISPLAY)
        {
            if (sectionSwitch)
            {
                duration = 7.0;
                sectionSwitch = false;
            }
            if (elapsed > duration || keyPressed)
            {
                g_IntroState = NOTICEFADEOUT;
                sectionSwitch = true;
            }
        }
        else if (g_IntroState == NOTICEFADEOUT)
        {
            if (sectionSwitch)
            {
                // Black fade
                clear_to_color(pFadeScreen, 0);
                duration = 0.5;
                sectionSwitch = false;
            }

            fadePos = 255 * sectionProgress;
            set_trans_blender(fadePos, fadePos, fadePos, fadePos);
            draw_trans_sprite(g_FrameMan.GetBackBuffer32(), pFadeScreen, 0, 0);

            if (elapsed >= duration || keyPressed)
            {
                g_IntroState = FADEIN;
                sectionSwitch = true;
            }
        }
        else if (g_IntroState == FADEIN)
        {
            if (sectionSwitch)
            {
                // Start scroll at the bottom
                scrollOffset.m_Y = startYOffset;
                // Black fade
                clear_to_color(pFadeScreen, 0);

                duration = 1.0;
                sectionSwitch = false;

                // Play intro music
                g_AudioMan.PlayMusic("Base.rte/Music/Hubnester/ccintro.ogg", 0);
                g_AudioMan.SetMusicPosition(0.05);
                // Override music volume setting for the intro if it's set to anything
                if (g_AudioMan.GetMusicVolume() > 0.1)
                    g_AudioMan.SetTempMusicVolume(1.0);
//                songTimer.Reset();
                songTimer.SetElapsedRealTimeS(0.05);
            }

            fadePos = 255 - (255 * sectionProgress);
            set_trans_blender(fadePos, fadePos, fadePos, fadePos);
            draw_trans_sprite(g_FrameMan.GetBackBuffer32(), pFadeScreen, 0, 0);

            if (elapsed >= duration)
            {
                g_IntroState = SPACEPAUSE1;
                sectionSwitch = true;
            }
        }
        else if (g_IntroState == SPACEPAUSE1)
        {
            if (sectionSwitch)
            {
                sectionSongEnd = 3.7;
                duration = sectionSongEnd - songTimer.GetElapsedRealTimeS();
                sectionSwitch = false;
            }

            if (elapsed >= duration)
            {
                g_IntroState = SHOWSLIDE1;
                sectionSwitch = true;
            }
        }
        else if (g_IntroState == SHOWSLIDE1)
        {
            if (sectionSwitch)
            {
                sectionSongEnd = 11.4;
                slideFadeInDuration = 2.0;
                slideFadeOutDuration = 0.5;
                duration = sectionSongEnd - songTimer.GetElapsedRealTimeS();
                sectionSwitch = false;
            }

            yTextPos = (g_FrameMan.GetResY() / 2) + (apIntroSlides[g_IntroState - SHOWSLIDE1]->h / 2) + 12;
            if (elapsed > 1.25)
                pFont->DrawAligned(&backBuffer, g_FrameMan.GetResX() / 2, yTextPos, "At the end of humanity's darkest century...", GUIFont::Centre);

            if (elapsed >= duration)
            {
                g_IntroState = SHOWSLIDE2;
                sectionSwitch = true;
            }
        }
        else if (g_IntroState == SHOWSLIDE2)
        {
            if (sectionSwitch)
            {
                sectionSongEnd = 17.3;
                slideFadeInDuration = 0.5;
                slideFadeOutDuration = 2.5;
                duration = sectionSongEnd - songTimer.GetElapsedRealTimeS();
                sectionSwitch = false;
            }

            yTextPos = (g_FrameMan.GetResY() / 2) + (apIntroSlides[g_IntroState - SHOWSLIDE1]->h / 2) + 12;
            if (elapsed < duration - 1.75)
                pFont->DrawAligned(&backBuffer, g_FrameMan.GetResX() / 2, yTextPos, "...a curious symbiosis between man and machine emerged.", GUIFont::Centre);

            if (elapsed >= duration)
            {
                g_IntroState = SHOWSLIDE3;
                sectionSwitch = true;
            }
        }
        else if (g_IntroState == SHOWSLIDE3)
        {
            if (sectionSwitch)
            {
                sectionSongEnd = 25.1;
                slideFadeInDuration = 0.5;
                slideFadeOutDuration = 0.5;
                duration = sectionSongEnd - songTimer.GetElapsedRealTimeS();
                sectionSwitch = false;
            }

            yTextPos = (g_FrameMan.GetResY() / 2) + (apIntroSlides[g_IntroState - SHOWSLIDE1]->h / 2) + 12;
            if (/*elapsed > 0.75 && */sectionProgress < 0.49)
                pFont->DrawAligned(&backBuffer, g_FrameMan.GetResX() / 2, yTextPos, "This eventually enabled humans to leave their natural bodies...", GUIFont::Centre);
            else if (sectionProgress > 0.51)
                pFont->DrawAligned(&backBuffer, g_FrameMan.GetResX() / 2, yTextPos, "...and to free their minds from obsolete constraints.", GUIFont::Centre);

            if (elapsed >= duration)
            {
                g_IntroState = SHOWSLIDE4;
                sectionSwitch = true;
            }
        }
        else if (g_IntroState == SHOWSLIDE4)
        {
            if (sectionSwitch)
            {
                sectionSongEnd = 31.3;
                slideFadeInDuration = 0.5;
                slideFadeOutDuration = 0.5;
                duration = sectionSongEnd - songTimer.GetElapsedRealTimeS();
                sectionSwitch = false;
            }

            yTextPos = (g_FrameMan.GetResY() / 2) + (apIntroSlides[g_IntroState - SHOWSLIDE1]->h / 2) + 12;
            pFont->DrawAligned(&backBuffer, g_FrameMan.GetResX() / 2, yTextPos, "With their brains sustained by artificial means, space travel also became feasible.", GUIFont::Centre);

            if (elapsed >= duration)
            {
                g_IntroState = SHOWSLIDE5;
                sectionSwitch = true;
            }
        }
        else if (g_IntroState == SHOWSLIDE5)
        {
            if (sectionSwitch)
            {
                sectionSongEnd = 38.0;
                slideFadeInDuration = 0.5;
                slideFadeOutDuration = 0.5;
                duration = sectionSongEnd - songTimer.GetElapsedRealTimeS();
                sectionSwitch = false;
            }

            yTextPos = (g_FrameMan.GetResY() / 2) + (apIntroSlides[g_IntroState - SHOWSLIDE1]->h / 2) + 12;
            pFont->DrawAligned(&backBuffer, g_FrameMan.GetResX() / 2, yTextPos, "Other civilizations were encountered...", GUIFont::Centre);

            if (elapsed >= duration)
            {
                g_IntroState = SHOWSLIDE6;
                sectionSwitch = true;
            }
        }
        else if (g_IntroState == SHOWSLIDE6)
        {
            if (sectionSwitch)
            {
                sectionSongEnd = 44.1;
                slideFadeInDuration = 0.5;
                slideFadeOutDuration = 0.5;
                duration = sectionSongEnd - songTimer.GetElapsedRealTimeS();
                sectionSwitch = false;
            }

            yTextPos = (g_FrameMan.GetResY() / 2) + (apIntroSlides[g_IntroState - SHOWSLIDE1]->h / 2) + 12;
            pFont->DrawAligned(&backBuffer, g_FrameMan.GetResX() / 2, yTextPos, "...and peaceful intragalactic trade soon established.", GUIFont::Centre);

            if (elapsed >= duration)
            {
                g_IntroState = SHOWSLIDE7;
                sectionSwitch = true;
            }
        }
        else if (g_IntroState == SHOWSLIDE7)
        {
            if (sectionSwitch)
            {
                sectionSongEnd = 51.5;
                slideFadeInDuration = 0.5;
                slideFadeOutDuration = 0.5;
                duration = sectionSongEnd - songTimer.GetElapsedRealTimeS();
                sectionSwitch = false;
            }

            yTextPos = (g_FrameMan.GetResY() / 2) + (apIntroSlides[g_IntroState - SHOWSLIDE1]->h / 2) + 12;
            pFont->DrawAligned(&backBuffer, g_FrameMan.GetResX() / 2, yTextPos, "Now, the growing civilizations create a huge demand for resources...", GUIFont::Centre);

            if (elapsed >= duration)
            {
                g_IntroState = SHOWSLIDE8;
                sectionSwitch = true;
            }
        }
        else if (g_IntroState == SHOWSLIDE8)
        {
            if (sectionSwitch)
            {
                sectionSongEnd = 64.5;
                slideFadeInDuration = 0.5;
                slideFadeOutDuration = 0.5;
                duration = sectionSongEnd - songTimer.GetElapsedRealTimeS();
                sectionSwitch = false;
            }

            yTextPos = (g_FrameMan.GetResY() / 2) + (apIntroSlides[g_IntroState - SHOWSLIDE1]->h / 2) + 12;
            if (sectionProgress < 0.30)
                pFont->DrawAligned(&backBuffer, g_FrameMan.GetResX() / 2, yTextPos, "...which can only be satisfied by the ever-expanding frontier.", GUIFont::Centre);
            else if (sectionProgress > 0.33 && sectionProgress < 0.64)
                pFont->DrawAligned(&backBuffer, g_FrameMan.GetResX() / 2, yTextPos, "Competition is brutal and anything goes in this galactic gold rush.", GUIFont::Centre);
            else if (sectionProgress > 0.67)
                pFont->DrawAligned(&backBuffer, g_FrameMan.GetResX() / 2, yTextPos, "You will now join it on a venture to an untapped planet...", GUIFont::Centre);

            if (elapsed >= duration)
            {
                g_IntroState = PRETITLE;
                sectionSwitch = true;
            }
        }
        else if (g_IntroState == PRETITLE)
        {
            if (sectionSwitch)
            {
                sectionSongEnd = 66.6;
                duration = sectionSongEnd - songTimer.GetElapsedRealTimeS();
                sectionSwitch = false;
            }

            yTextPos = (g_FrameMan.GetResY() / 2);
            if (elapsed > 0.05)
                pFont->DrawAligned(&backBuffer, g_FrameMan.GetResX() / 2, yTextPos, "Prepare to assume...", GUIFont::Centre);

            if (elapsed >= duration)
            {
                g_IntroState = TITLEAPPEAR;
                sectionSwitch = true;
            }
        }
        else if (g_IntroState == TITLEAPPEAR)
        {
            if (sectionSwitch)
            {
                // White fade
                clear_to_color(pFadeScreen, 0xFFFFFFFF);
                sectionSongEnd = 68.2;
                duration = sectionSongEnd - songTimer.GetElapsedRealTimeS();
                sectionSwitch = false;
            }

            fadePos = LERP(0, 0.5, 255, 0, sectionProgress);
            if (fadePos >= 0)
            {
                set_trans_blender(fadePos, fadePos, fadePos, fadePos);
                draw_trans_sprite(g_FrameMan.GetBackBuffer32(), pFadeScreen, 0, 0);
            }

            if (elapsed >= duration)
            {
                g_IntroState = PLANETSCROLL;
                sectionSwitch = true;
            }
        }
        else if (g_IntroState == PLANETSCROLL)
        {
            if (sectionSwitch)
            {
                sectionSongEnd = 92.4;
                duration = sectionSongEnd - songTimer.GetElapsedRealTimeS();
                sectionSwitch = false;
            }

            if (elapsed >= duration)
            {
                g_IntroState = PREMENU;
                sectionSwitch = true;
            }
        }
        else if (g_IntroState == PREMENU)
        {
            if (sectionSwitch)
            {
                duration = 3.0;
                sectionSwitch = false;
                scrollOffset.m_Y = preMenuYOffset;
            }

            if (elapsed >= duration || keyPressed)
            {
                g_IntroState = MENUAPPEAR;

                sectionSwitch = true;
            }
        }
        else if (g_IntroState == MENUAPPEAR)
        {
            if (sectionSwitch)
            {
                duration = 1.0;
                sectionSwitch = false;
                scrollOffset.m_Y = preMenuYOffset;

                // Play the main menu ambient
                g_AudioMan.PlayMusic("Base.rte/Music/Hubnester/ccmenu.ogg", -1);
            }

            if (elapsed >= duration || g_NetworkServer.IsServerModeEnabled())
            {
                g_IntroState = MENUACTIVE;
                sectionSwitch = true;
            }
        }
        else if (g_IntroState == MENUACTIVE)
        {
            if (sectionSwitch)
            {
                scrollOffset.m_Y = topMenuYOffset;
                // Fire up the menu
                g_pMainMenuGUI->SetEnabled(true);
                // Indicate that we're now in the main menu
                g_InActivity = false;

                sectionSwitch = false;
            }

            // Detect quitting of the program from the menu button
            g_Quit = g_Quit || g_pMainMenuGUI->QuitProgram();

            // Detect if a scenario mode has been commanded to start
            if (g_pMainMenuGUI->ScenarioStarted())
            {
                g_IntroState = MAINTOSCENARIO;
                sectionSwitch = true;
            }

            // Detect if a campaign mode has been commanded to start
            if (g_pMainMenuGUI->CampaignStarted())
            {
                g_IntroState = MAINTOCAMPAIGN;
                sectionSwitch = true;
            }

            // Detect if the current game has been commanded to resume
            if (g_pMainMenuGUI->ActivityResumed())
                g_ResumeActivity = true;

            // Detect if a game has been commanded to restart
            if (g_pMainMenuGUI->ActivityRestarted())
            {
                // Make sure the scene is going to be reset with the new parameters
                g_ResetActivity = true;

                g_IntroState = FADESCROLLOUT;
                sectionSwitch = true;
            }

			if (g_NetworkServer.IsServerModeEnabled())
			{
				EnterMultiplayerLobby();
				g_IntroState = FADESCROLLOUT;
				sectionSwitch = true;
			}
        }
        else if (g_IntroState == MAINTOSCENARIO)
        {
            if (sectionSwitch)
            {
                duration = 2.0;
                sectionSwitch = false;

                // Reset the Scenario menu
                g_pScenarioGUI->SetEnabled(true);

                // Play the scenario music with juicy start sound
                g_GUISound.SplashSound()->Play();
                g_AudioMan.PlayMusic("Base.rte/Music/dBSoundworks/thisworld5.ogg", -1);
            }

            if (elapsed >= duration || g_NetworkServer.IsServerModeEnabled())// || keyPressed)
            {
                g_IntroState = SCENARIOMENU;
                sectionSwitch = true;
            }
        }
        else if (g_IntroState == SCENARIOFADEIN)
        {
            if (sectionSwitch)
            {
                // Scroll to planet pos
                scrollOffset.m_Y = planetViewYOffset;
                // Black fade
                clear_to_color(pFadeScreen, 0);

                duration = 1.0;
                sectionSwitch = false;
            }

            fadePos = 255 - (255 * sectionProgress);
            set_trans_blender(fadePos, fadePos, fadePos, fadePos);
            draw_trans_sprite(g_FrameMan.GetBackBuffer32(), pFadeScreen, 0, 0);

            if (elapsed >= duration)
            {
                g_IntroState = SCENARIOMENU;
                sectionSwitch = true;
            }
        }
        else if (g_IntroState == SCENARIOMENU)
        {
            if (sectionSwitch)
            {
                scrollOffset.m_Y = planetViewYOffset;
                sectionSwitch = false;
            }

            // Detect quitting of the program from the menu button
            g_Quit = g_Quit || g_pScenarioGUI->QuitProgram();

            // Detect if user wants to go back to main menu
            if (g_pScenarioGUI->BackToMain())
            {
                g_IntroState = PLANETTOMAIN;
                sectionSwitch = true;
            }

            // Detect if the current game has been commanded to resume
            if (g_pScenarioGUI->ActivityResumed())
                g_ResumeActivity = true;

            // Detect if a game has been commanded to restart
            if (g_pScenarioGUI->ActivityRestarted())
            {
                // Make sure the scene is going to be reset with the new parameters
                g_ResetActivity = true;

                g_IntroState = FADEOUT;
                sectionSwitch = true;
            }

			// In server mode once we exited to main or scenario menu we need to start Lobby activity 
			if (g_NetworkServer.IsServerModeEnabled())
			{
				EnterMultiplayerLobby();
				g_IntroState = FADEOUT;
				sectionSwitch = true;
			}
        }
        else if (g_IntroState == MAINTOCAMPAIGN)
        {
            if (sectionSwitch)
            {
                duration = 2.0;
                sectionSwitch = false;

                // Play the campaign music with Meta sound start
				g_GUISound.SplashSound()->Play();
                g_AudioMan.PlayMusic("Base.rte/Music/dBSoundworks/thisworld5.ogg", -1);
            }

            if (elapsed >= duration)// || keyPressed)
            {
                g_IntroState = CAMPAIGNPLAY;
                sectionSwitch = true;
            }
        }
        else if (g_IntroState == CAMPAIGNFADEIN)
        {
            if (sectionSwitch)
            {
                // Scroll to campaign pos
                scrollOffset.m_Y = planetViewYOffset;
                // Black fade
                clear_to_color(pFadeScreen, 0);

                duration = 1.0;
                sectionSwitch = false;
            }

            fadePos = 255 - (255 * sectionProgress);
            set_trans_blender(fadePos, fadePos, fadePos, fadePos);
            draw_trans_sprite(g_FrameMan.GetBackBuffer32(), pFadeScreen, 0, 0);

            if (elapsed >= duration)
            {
                g_IntroState = CAMPAIGNPLAY;
                sectionSwitch = true;
            }
        }
        else if (g_IntroState == CAMPAIGNPLAY)
        {
            if (sectionSwitch)
            {
                scrollOffset.m_Y = planetViewYOffset;
                sectionSwitch = false;
            }

            // Detect quitting of the program from the menu button
            g_Quit = g_Quit || g_MetaMan.GetGUI()->QuitProgram();

            // Detect if user wants to go back to main menu
            if (g_MetaMan.GetGUI()->BackToMain())
            {
                g_IntroState = PLANETTOMAIN;
                sectionSwitch = true;
            }

            // Detect if a game has been commanded to restart
            if (g_MetaMan.GetGUI()->ActivityRestarted())
            {
                // Make sure the scene is going to be reset with the new parameters
                g_ResetActivity = true;

                g_IntroState = FADEOUT;
                sectionSwitch = true;
            }
            // Detect if the current game has been commanded to resume
            if (g_MetaMan.GetGUI()->ActivityResumed())
                g_ResumeActivity = true;
        }
        else if (g_IntroState == PLANETTOMAIN)
        {
            if (sectionSwitch)
            {
                duration = 2.0;
                sectionSwitch = false;
            }

            if (elapsed >= duration)// || keyPressed)
            {
                g_IntroState = MENUACTIVE;
                sectionSwitch = true;
            }
        }
        else if (g_IntroState == FADESCROLLOUT)
        {
            if (sectionSwitch)
            {
                // Black fade
                clear_to_color(pFadeScreen, 0x00000000);
                duration = 1.5;
                sectionSwitch = false;
            }

            scrollOffset.m_Y = EaseIn(topMenuYOffset, 250, sectionProgress);

            fadePos = EaseIn(0, 255, sectionProgress);
            set_trans_blender(fadePos, fadePos, fadePos, fadePos);
            draw_trans_sprite(g_FrameMan.GetBackBuffer32(), pFadeScreen, 0, 0);

            // Fade out the music as well
            g_AudioMan.SetTempMusicVolume(EaseIn(g_AudioMan.GetMusicVolume(), 0, sectionProgress));

            if (elapsed >= duration)
            {
                g_IntroState = END;
                sectionSwitch = true;
                g_FrameMan.ClearBackBuffer32();
            }
        }
        else if (g_IntroState == FADEOUT)
        {
            if (sectionSwitch)
            {
                // White fade
                clear_to_color(pFadeScreen, 0x00000000);
                duration = 1.5;
                sectionSwitch = false;
            }

//            scrollOffset.m_Y = EaseIn(topMenuYOffset, 250, sectionProgress);

            fadePos = EaseIn(0, 255, sectionProgress);
            set_trans_blender(fadePos, fadePos, fadePos, fadePos);
            draw_trans_sprite(g_FrameMan.GetBackBuffer32(), pFadeScreen, 0, 0);

            // Fade out the music as well
//            g_AudioMan.SetTempMusicVolume(g_AudioMan.GetMusicVolume() * 1.0 - sectionProgress);
            g_AudioMan.SetTempMusicVolume(EaseIn(g_AudioMan.GetMusicVolume(), 0, sectionProgress));

            if (elapsed >= duration)
            {
                g_IntroState = END;
                sectionSwitch = true;
                g_FrameMan.ClearBackBuffer32();
            }
        }

        ////////////////////////////////
        // Additional user input and skipping handling
        
        if (g_IntroState >= FADEIN && g_IntroState <= SHOWSLIDE8 && keyPressed)
        {
            g_IntroState = MENUAPPEAR;
            sectionSwitch = true;

            scrollOffset.m_Y = preMenuYOffset;
            orbitRotation = c_HalfPI - c_EighthPI;

			orbitRotation = -c_PI * 1.20;
        }

        // Draw the console in the menu
        g_ConsoleMan.Draw(g_FrameMan.GetBackBuffer32());

        // Wait for vertical sync before flipping frames
        vsync();
        g_FrameMan.FlipFrameBuffers();
    }

    // Clean up heap data
    destroy_bitmap(pFadeScreen); pFadeScreen = 0;
    for (int slide = 0; slide < SLIDECOUNT; ++slide)
    {
        destroy_bitmap(apIntroSlides[slide]);
        apIntroSlides[slide] = 0;
    }
    delete [] apIntroSlides; apIntroSlides = 0;
    delete pBackdrop; pBackdrop = 0;
    delete pTitle; pTitle = 0;
    delete pPlanet; pPlanet = 0;
    delete pMoon; pMoon = 0;
    delete pStation; pStation = 0;
	delete pPioneerCapsule; pPioneerCapsule = 0;
	delete pPioneerScreaming; pPioneerScreaming = 0;
	delete pFirePuffLarge; pFirePuffLarge = 0;
	delete pFirePuffMedium; pFirePuffMedium = 0;
    delete [] aStars; aStars = 0;

    return true;
}

/////////////////////////////////////////////////////////////////////////////////////////////////////////////////////////////

/// <summary>
/// Orders to reset the entire Retro Terrain Engine system next iteration.
/// </summary>
void ResetRTE() { g_ResetRTE = true; }

/////////////////////////////////////////////////////////////////////////////////////////////////////////////////////////////

/// <summary>
/// Indicates whether the system is about to be reset before the next loop starts.
/// </summary>
/// <returns>Whether the RTE is about to reset next iteration of the loop or not.</returns>
bool IsResettingRTE() { return g_ResetRTE; }

/////////////////////////////////////////////////////////////////////////////////////////////////////////////////////////////

/// <summary>
/// Game simulation loop.
/// </summary>
bool RunGameLoop() {
	if (g_Quit) {
		return true;
	}
	g_PerformanceMan.ResetFrameTimer();
	g_TimerMan.EnableAveraging(true);
	g_TimerMan.PauseSim(false);

	if (g_ResetActivity) { ResetActivity(); }

	while (!g_Quit) {
		// Need to clear this out; sometimes background layers don't cover the whole back
		g_FrameMan.ClearBackBuffer8();

		// Update the real time measurement and increment
		g_TimerMan.Update();

		bool serverUpdated = false;

		// Simulation update, as many times as the fixed update step allows in the span since last frame draw
		while (g_TimerMan.TimeForSimUpdate()) {
			serverUpdated = false;
			g_PerformanceMan.NewPerformanceSample();

			// Advance the simulation time by the fixed amount
			g_TimerMan.UpdateSim();

			g_PerformanceMan.StartPerformanceMeasurement(PerformanceMan::PERF_SIM_TOTAL);

			g_UInputMan.Update();

			// It is vital that server is updated after input manager but before activity because input manager will clear received pressed and released events on next update.
			if (g_NetworkServer.IsServerModeEnabled()) {
				g_NetworkServer.Update(true);
				serverUpdated = true;
			}
			g_FrameMan.Update();
			g_AudioMan.Update();
			g_LuaMan.Update();
			g_PerformanceMan.StartPerformanceMeasurement(PerformanceMan::PERF_ACTIVITY);
			g_ActivityMan.Update();
			g_PerformanceMan.StopPerformanceMeasurement(PerformanceMan::PERF_ACTIVITY);
			g_MovableMan.Update();

			g_ActivityMan.LateUpdateGlobalScripts();

			g_ConsoleMan.Update();
			g_PerformanceMan.StopPerformanceMeasurement(PerformanceMan::PERF_SIM_TOTAL);

			if (!g_InActivity) {
				g_TimerMan.PauseSim(true);
				// If we're not in a metagame, then show main menu
				if (g_MetaMan.GameInProgress()) {
					g_IntroState = CAMPAIGNFADEIN;
				} else {
					Activity * pActivity = g_ActivityMan.GetActivity();
					// If we edited something then return to main menu instead of scenario menu player will probably switch to area/scene editor.
					if (pActivity && pActivity->GetPresetName() == "None") {
						g_IntroState = MENUAPPEAR;
					} else {
						g_IntroState = MAINTOSCENARIO;
					}
				}
				PlayIntroTitle();
			}
			// Resetting the simulation
			if (g_ResetActivity) {
				// Reset and quit if user quit during reset loading
				if (!ResetActivity()) { break; }
			}
			// Resuming the simulation
			if (g_ResumeActivity) { ResumeActivity(); }
		}

		if (g_NetworkServer.IsServerModeEnabled()) {
			// Pause sim while we're waiting for scene transmission or scene will start changing before clients receive them and those changes will be lost.
			if (!g_NetworkServer.ReadyForSimulation()) {
				g_TimerMan.PauseSim(true);
			} else {
				if (g_InActivity) { g_TimerMan.PauseSim(false); }
			}
			if (!serverUpdated) {
				g_NetworkServer.Update();
				serverUpdated = true;
			}
			if (g_SettingsMan.GetServerSimSleepWhenIdle()) {
				signed long long ticksToSleep = g_TimerMan.GetTimeToSleep();
				if (ticksToSleep > 0) {
					double secsToSleep = (double)ticksToSleep / (double)g_TimerMan.GetTicksPerSecond();
					long long milisToSleep = (long long)secsToSleep * (1000);
					std::this_thread::sleep_for(std::chrono::milliseconds(milisToSleep));
				}
			}
		}
		g_FrameMan.Draw();
		g_FrameMan.FlipFrameBuffers();
	}
	return true;
}

/////////////////////////////////////////////////////////////////////////////////////////////////////////////////////////////

/// <summary>
/// Command-line argument handling.
/// </summary>
/// <param name="argc">Argument name.</param>
/// <param name="argv">Argument value.</param>
/// <param name="appExitVar">The appExitVar is what the program should exit with if this returns false.</param>
/// <returns>False if app should quit right after this.</returns>
bool HandleMainArgs(int argc, char *argv[], int &appExitVar) {

    // If no additional arguments passed, just continue (first argument is the program path)
    if (argc == 1) {
		return true;
	}
    // Default program return var if fail
    appExitVar = 2;

    if (argc >= 2) {
        for (int i = 1; i < argc; i++) {
            // Print loading screen console to cout
			if (std::strcmp(argv[i], "-cout") == 0) {
				g_System.SetLogToCLI(true);
			} else if (i + 1 < argc) {
				// Launch game in server mode
                if (std::strcmp(argv[i], "-server") == 0 && i + 1 < argc) {
                    std::string port = argv[++i];
                    g_NetworkServer.EnableServerMode();
                    g_NetworkServer.SetServerPort(port);
				// Load a single module right after the official modules
                } else if (std::strcmp(argv[i], "-module") == 0 && i + 1 < argc) {
					g_PresetMan.SetSingleModuleToLoad(argv[++i]);
				// Launch game directly into editor activity
				} else if (std::strcmp(argv[i], "-editor") == 0 && i + 1 < argc) {
					const char *editorName = argv[++i];
					if (std::strcmp(editorName, "") == 1) {
						g_EditorToLaunch = editorName;
						g_LaunchIntoEditor = true;
					}
				}
            }
        }
    }
    return true;
}

/////////////////////////////////////////////////////////////////////////////////////////////////////////////////////////////

/// <summary>
/// Implementation of the main function.
/// </summary>
int main(int argc, char *argv[]) {

	///////////////////////////////////////////////////////////////////
    // Initialize Allegro

/* This is obsolete; only applied when we were loading from a compressed Base.rte // might come in handy sometime later actually
    // Load the Allegro config data from the base datafile
    DATAFILE *pConfigFile = load_datafile_object("Base.rte/Base.dat", "AConfig");
    if (pConfigFile) {
        set_config_data((char *)pConfigFile->dat, pConfigFile->size);
        // The above copies the data, so this is safe to do
        unload_datafile_object(pConfigFile);
    } */

    set_config_file("Base.rte/AllegroConfig.txt");
    allegro_init();

    // Enable the exit button on the window
    LOCK_FUNCTION(QuitHandler);
    set_close_button_callback(QuitHandler);

    // Seed the random number generator
    SeedRand();

    ///////////////////////////////////////////////////////////////////
    // Instantiate all the managers

    new ConsoleMan();
    new LuaMan();
    new SettingsMan();
    new TimerMan();
	new PerformanceMan();
    new PresetMan();
    new FrameMan();
	new PostProcessMan();
	new PrimitiveMan();
    new AudioMan();
    new GUISound();
    new UInputMan();
    new ActivityMan();
    new MovableMan();
    new SceneMan();
    new MetaMan();

	new NetworkServer();
	new NetworkClient();

    ///////////////////////////////////////////////////////////////////
    // Create the essential managers

    g_LuaMan.Create();
	
	Reader settingsReader("Base.rte/Settings.ini", false, 0, true);
    g_SettingsMan.Create(settingsReader);

	g_NetworkServer.Create();
	g_NetworkClient.Create();

    int exitVar = 0;
    if (!HandleMainArgs(argc, argv, exitVar)) {
		return exitVar;
	}
    g_TimerMan.Create();
	g_PerformanceMan.Create();
    g_PresetMan.Create();
    g_FrameMan.Create();
<<<<<<< HEAD
	g_PostProcessMan.Create();
    g_AudioMan.Create(); //NOTE: By necessity of when things can be instantiated, this internally does: new GUISound()
	g_GUISound.Create();
=======
    if (g_AudioMan.Create() >= 0) {
        g_GUISound.Create();
    }
>>>>>>> 1f3f768a
    g_UInputMan.Create();
	if (g_NetworkServer.IsServerModeEnabled()) { g_UInputMan.SetMultiplayerMode(true); }
    g_ConsoleMan.Create();
    g_ActivityMan.Create();
    g_MovableMan.Create();
    g_MetaMan.Create();

    ///////////////////////////////////////////////////////////////////
    // Main game driver

	if (g_NetworkServer.IsServerModeEnabled()) {
		g_NetworkServer.Start();
		g_FrameMan.SetMultiplayerMode(true);
		g_AudioMan.SetMultiplayerMode(true);
		g_AudioMan.SetSoundsVolume(0);
		g_AudioMan.SetMusicVolume(0);
	}

    new LoadingGUI();
	g_LoadingGUI.InitLoadingScreen();
	InitMainMenu();

	if (g_LaunchIntoEditor) { 
		// Force mouse + keyboard with default mapping so we won't need to change manually if player 1 is set to keyboard only or gamepad.
		g_UInputMan.GetControlScheme(0)->SetDevice(1);
		g_UInputMan.GetControlScheme(0)->SetPreset(1);
		// Disable intro sequence.
		g_SettingsMan.SetPlayIntro(false);
		// Start the specified editor activity.
		EnterEditorActivity(g_EditorToLaunch);
	}

    if (g_SettingsMan.PlayIntro() && !g_NetworkServer.IsServerModeEnabled()) { PlayIntroTitle(); }

	// NETWORK Create multiplayer lobby activity to start as default if server is running
	if (g_NetworkServer.IsServerModeEnabled()) { EnterMultiplayerLobby(); }

    // If we fail to start/reset the activity, then revert to the intro/menu
    if (!ResetActivity()) { PlayIntroTitle(); }
	
    RunGameLoop();

    ///////////////////////////////////////////////////////////////////
    // Clean up

	g_NetworkClient.Destroy();
	g_NetworkServer.Destroy();

    g_MetaMan.Destroy();
    g_MovableMan.Destroy();
    g_SceneMan.Destroy();
    g_ActivityMan.Destroy();
	g_GUISound.Destroy();
    g_AudioMan.Destroy();
    g_PresetMan.Destroy();
    g_UInputMan.Destroy();
	g_PerformanceMan.Destroy();
    g_FrameMan.Destroy();
    g_TimerMan.Destroy();
    g_SettingsMan.Destroy();
    g_LuaMan.Destroy();
    ContentFile::FreeAllLoaded();
    g_ConsoleMan.Destroy();

#ifdef DEBUG_BUILD
    // Dump out the info about how well memory cleanup went
    Entity::ClassInfo::DumpPoolMemoryInfo(Writer("MemCleanupInfo.txt"));
#endif
	
    return 0;
}

int APIENTRY WinMain(HINSTANCE hInstance, HINSTANCE hPrevInstance, LPSTR lpCmdLine, int nCmdShow) { return main(__argc, __argv); }<|MERGE_RESOLUTION|>--- conflicted
+++ resolved
@@ -1910,15 +1910,10 @@
 	g_PerformanceMan.Create();
     g_PresetMan.Create();
     g_FrameMan.Create();
-<<<<<<< HEAD
-	g_PostProcessMan.Create();
-    g_AudioMan.Create(); //NOTE: By necessity of when things can be instantiated, this internally does: new GUISound()
-	g_GUISound.Create();
-=======
+    g_PostProcessMan.Create();
     if (g_AudioMan.Create() >= 0) {
         g_GUISound.Create();
     }
->>>>>>> 1f3f768a
     g_UInputMan.Create();
 	if (g_NetworkServer.IsServerModeEnabled()) { g_UInputMan.SetMultiplayerMode(true); }
     g_ConsoleMan.Create();

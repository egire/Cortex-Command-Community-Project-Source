--- conflicted
+++ resolved
@@ -612,65 +612,6 @@
 
             pMoon->Draw(g_FrameMan.GetBackBuffer32(), Vector(), g_DrawAlpha);
             pPlanet->Draw(g_FrameMan.GetBackBuffer32(), Vector(), g_DrawAlpha);
-<<<<<<< HEAD
-
-			// Manually shake our shakeOffset to randomize some effects
-			if (g_TimerMan.GetAbsoluteTime() > lastShake + 50000)
-			{
-				shakeOffset.m_X = RandomNum(-3.0F, 3.0F);
-				shakeOffset.m_Y = RandomNum(-3.0F, 3.0F);
-				lastShake = g_TimerMan.GetAbsoluteTime();
-			}
-
-			// Tell the menu that PP promo is off
-			g_pMainMenuGUI->DisablePioneerPromoButton();
-
-
-			// Draw pioneer promo capsule
-			if (g_IntroState < MAINTOCAMPAIGN && orbitRotation < -c_PI * 1.27 && orbitRotation > -c_PI * 1.85)
-			{
-				// Start drawing pioneer capsule
-				// Slowly decrease radius to show that the capsule is falling
-				float radiusperc = 1 - ((fabs(orbitRotation) - (1.27 * c_PI)) / (0.35 * c_PI) / 4);
-				// Slowly decrease size to make the capsule disappear after a while
-				float sizeperc = 1 - ((fabs(orbitRotation) - (1.27 * c_PI)) / (0.35 * c_PI) / 1.5);
-
-				// Rotate, place and draw capsule
-				capsuleOffset.SetXY(orbitRadius * radiusperc, 0);
-				capsuleOffset.RadRotate(orbitRotation);
-				pPioneerCapsule->SetScale(sizeperc);
-				pPioneerCapsule->SetPos(planetPos + capsuleOffset);
-				pPioneerCapsule->SetRotAngle(orbitRotation);
-				pPioneerCapsule->Draw(g_FrameMan.GetBackBuffer32());
-			}
-
-			// Enable promo clickables only if we're in main menu and the station is at the required location (under the menu)
-			if (g_IntroState == MENUACTIVE && g_pMainMenuGUI->AllowPioneerPromo() &&  orbitRotation < -c_PI * 1.25 && orbitRotation > -c_PI * 1.95)
-			{
-				// After capsule flew some time, start showing angry pioneer
-				if (orbitRotation < -c_PI * 1.32 && orbitRotation > -c_PI * 1.65)
-				{
-					Vector pioneerScreamPos = planetPos - Vector(320 - 130, 320 + 44);
-
-					// Draw line to indicate that the screaming guy is the one in the drop pod
-					drawing_mode(DRAW_MODE_TRANS, 0, 0, 0);
-					g_pScenarioGUI->SetPlanetInfo(Vector(0,0), planetRadius);
-					g_pScenarioGUI->DrawScreenLineToSitePoint(g_FrameMan.GetBackBuffer32(), pioneerScreamPos, pPioneerCapsule->GetPos(), makecol(255, 255, 255), -1, -1, 40, 0.20);
-					drawing_mode(DRAW_MODE_SOLID, 0, 0, 0);
-
-					// Draw pioneer
-					pPioneerScreaming->SetPos(pioneerScreamPos + shakeOffset);
-					pPioneerScreaming->Draw(g_FrameMan.GetBackBuffer32());
-
-					// Enable the promo banner and tell the menu where it can be clicked
-					g_pMainMenuGUI->EnablePioneerPromoButton();
-
-					Box promoBox(pioneerScreamPos.m_X - 125, pioneerScreamPos.m_Y - 70, pioneerScreamPos.m_X + 125, pioneerScreamPos.m_Y + 70);
-					g_pMainMenuGUI->SetPioneerPromoBox(promoBox);
-				} 
-			}
-=======
->>>>>>> b420b4ce
 				
 			// Place, rotate and draw station
 			stationOffset.SetXY(orbitRadius, 0);

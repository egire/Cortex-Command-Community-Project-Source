//////////////////////////////////////////////////////////////////////////////////////////
// File:            SceneEditor.cpp
//////////////////////////////////////////////////////////////////////////////////////////
// Description:     Source file for the SceneEditor class.
// Project:         Retro Terrain Engine
// Author(s):       Daniel Tabar
//                  data@datarealms.com
//                  http://www.datarealms.com


//////////////////////////////////////////////////////////////////////////////////////////
// Inclusions of header files

#include "SceneEditor.h"
#include "Managers/FrameMan.h"
#include "Managers/PresetMan.h"
#include "Managers/MovableMan.h"
#include "Managers/UInputMan.h"
#include "Managers/SettingsMan.h"
#include "SLTerrain.h"
#include "Controller.h"
#include "Actor.h"
#include "AHuman.h"
#include "ACRocket.h"
#include "HeldDevice.h"
#include "Scene.h"
#include "DataModule.h"

#include "GUI/GUI.h"
#include "GUI/GUIFont.h"
// #include "GUI/.h"
#include "GUI/SDLGUITexture.h"
#include "GUI/SDLInput.h"
#include "GUI/GUIControlManager.h"
#include "GUI/GUICollectionBox.h"
#include "GUI/GUITab.h"
#include "GUI/GUIListBox.h"
#include "GUI/GUITextBox.h"
#include "GUI/GUIButton.h"
#include "GUI/GUILabel.h"
#include "GUI/GUIComboBox.h"

#include "SceneEditorGUI.h"
#include "GABaseDefense.h"

<<<<<<< HEAD
#include "System/System.h"

extern bool g_ResetActivity;

=======
>>>>>>> a712c192
namespace RTE {

ConcreteClassInfo(SceneEditor, EditorActivity, 0)


//////////////////////////////////////////////////////////////////////////////////////////
// Method:          Clear
//////////////////////////////////////////////////////////////////////////////////////////
// Description:     Clears all the member variables of this SceneEditor, effectively
//                  resetting the members of this abstraction level only.

void SceneEditor::Clear()
{
    m_pEditorGUI = 0;
    m_pNewTerrainCombo = 0;
    m_pNewBG1Combo = 0;
    m_pNewBG2Combo = 0;
    m_pNewBG3Combo = 0;
}


//////////////////////////////////////////////////////////////////////////////////////////
// Virtual method:  Create
//////////////////////////////////////////////////////////////////////////////////////////
// Description:     Makes the SceneEditor object ready for use.

int SceneEditor::Create()
{
    if (EditorActivity::Create() < 0)
        return -1;


    return 0;
}


//////////////////////////////////////////////////////////////////////////////////////////
// Virtual method:  Create
//////////////////////////////////////////////////////////////////////////////////////////
// Description:     Creates a SceneEditor to be identical to another, by deep copy.

int SceneEditor::Create(const SceneEditor &reference)
{
    if (EditorActivity::Create(reference) < 0)
        return -1;

    if (m_Description.empty())
        m_Description = "Edit this Scene, including placement of all terrain objects and movable objects, AI blueprints, etc.";

    return 0;
}


//////////////////////////////////////////////////////////////////////////////////////////
// Virtual method:  ReadProperty
//////////////////////////////////////////////////////////////////////////////////////////
// Description:     Reads a property value from a reader stream. If the name isn't
//                  recognized by this class, then ReadProperty of the parent class
//                  is called. If the property isn't recognized by any of the base classes,
//                  false is returned, and the reader's position is untouched.

int SceneEditor::ReadProperty(const std::string_view &propName, Reader &reader)
{
/*
    if (propName == "CPUTeam")
        reader >> m_CPUTeam;
    else if (propName == "Difficulty")
        reader >> m_Difficulty;
    else if (propName == "DeliveryDelay")
        reader >> m_DeliveryDelay;
    else
*/
        return EditorActivity::ReadProperty(propName, reader);

    return 0;
}


//////////////////////////////////////////////////////////////////////////////////////////
// Virtual method:  Save
//////////////////////////////////////////////////////////////////////////////////////////
// Description:     Saves the complete state of this SceneEditor with a Writer for
//                  later recreation with Create(Reader &reader);

int SceneEditor::Save(Writer &writer) const {
	EditorActivity::Save(writer);
	return 0;
}


//////////////////////////////////////////////////////////////////////////////////////////
// Method:          Destroy
//////////////////////////////////////////////////////////////////////////////////////////
// Description:     Destroys and resets (through Clear()) the SceneEditor object.

void SceneEditor::Destroy(bool notInherited)
{
    delete m_pEditorGUI;

    if (!notInherited)
        EditorActivity::Destroy();
    Clear();
}


//////////////////////////////////////////////////////////////////////////////////////////
// Virtual method:  Start
//////////////////////////////////////////////////////////////////////////////////////////
// Description:     Officially starts this. Creates all the data etc necessary to start
//                  the activity.

int SceneEditor::Start()
{
    int error = EditorActivity::Start();

    //////////////////////////////////////////////
    // Allocate and (re)create the Editor GUI

    if (m_pEditorGUI)
        m_pEditorGUI->Destroy();
    else
        m_pEditorGUI = new SceneEditorGUI;
    m_pEditorGUI->Create(&(m_PlayerController[0]), SceneEditorGUI::ONLOADEDIT);

    //////////////////////////////////////////////////////////////
    // Hooking up directly to the controls defined in the GUI ini

    m_pGUIController->Load("Base.rte/GUIs/SceneEditorGUI.ini");

    // Resize the invisible root container so it matches the screen rez
    GUICollectionBox *pRootBox = dynamic_cast<GUICollectionBox *>(m_pGUIController->GetControl("base"));
    if (pRootBox)
        pRootBox->SetSize(g_FrameMan.GetResX(), g_FrameMan.GetResY());

    // Make sure we have convenient points to the containing GUI dialog boxes that we will manipulate the positions of
    if (!m_pNewDialogBox)
    {
        m_pNewDialogBox = dynamic_cast<GUICollectionBox *>(m_pGUIController->GetControl("NewDialogBox"));
//        m_pNewDialogBox->SetDrawType(GUICollectionBox::Color);
        m_pNewDialogBox->SetPositionAbs((g_FrameMan.GetPlayerScreenWidth() / 2) - (m_pNewDialogBox->GetWidth() / 2), (g_FrameMan.GetPlayerScreenHeight() / 2) - (m_pNewDialogBox->GetHeight() / 2));
        m_pNewDialogBox->SetVisible(false);
    }
    m_pNewModuleCombo = dynamic_cast<GUIComboBox *>(m_pGUIController->GetControl("NewModuleCB"));
	if (g_SettingsMan.AllowSavingToBase())
		m_pNewModuleCombo->SetEnabled(true);
	else
		m_pNewModuleCombo->SetEnabled(false);
    m_pNewTerrainCombo = dynamic_cast<GUIComboBox *>(m_pGUIController->GetControl("NewTerrainCB"));
    m_pNewBG1Combo = dynamic_cast<GUIComboBox *>(m_pGUIController->GetControl("NewBG1CB"));
    m_pNewBG2Combo = dynamic_cast<GUIComboBox *>(m_pGUIController->GetControl("NewBG2CB"));
    m_pNewBG3Combo = dynamic_cast<GUIComboBox *>(m_pGUIController->GetControl("NewBG3CB"));
    m_pNewButton = dynamic_cast<GUIButton *>(m_pGUIController->GetControl("NewSceneButton"));
    m_pNewCancel = dynamic_cast<GUIButton *>(m_pGUIController->GetControl("NewCancelButton"));

    // Make sure we have convenient points to the containing GUI dialog boxes that we will manipulate the positions of
    if (!m_pLoadDialogBox)
    {
        m_pLoadDialogBox = dynamic_cast<GUICollectionBox *>(m_pGUIController->GetControl("LoadDialogBox"));
//        m_pLoadDialogBox->SetDrawType(GUICollectionBox::Color);
        m_pLoadDialogBox->SetPositionAbs((g_FrameMan.GetPlayerScreenWidth() / 2) - (m_pLoadDialogBox->GetWidth() / 2), (g_FrameMan.GetPlayerScreenHeight() / 2) - (m_pLoadDialogBox->GetHeight() / 2));
        m_pLoadDialogBox->SetVisible(false);
    }
    m_pLoadNameCombo = dynamic_cast<GUIComboBox *>(m_pGUIController->GetControl("LoadSceneCB"));
    m_pLoadToNewButton = dynamic_cast<GUIButton *>(m_pGUIController->GetControl("LoadToNewButton"));
    m_pLoadButton = dynamic_cast<GUIButton *>(m_pGUIController->GetControl("LoadSceneButton"));
    m_pLoadCancel = dynamic_cast<GUIButton *>(m_pGUIController->GetControl("LoadCancelButton"));

    if (!m_pSaveDialogBox)
    {
        m_pSaveDialogBox = dynamic_cast<GUICollectionBox *>(m_pGUIController->GetControl("SaveDialogBox"));

        // Set the background image of the parent collection box
//        ContentFile backgroundFile("Base.rte/GUIs/BuyMenuBackground.png");
//        m_pSaveDialogBox->SetDrawImage(new AllegroBitmap(backgroundFile.GetAsBitmap()));
//        m_pSaveDialogBox->SetDrawBackground(true);
//        m_pSaveDialogBox->SetDrawType(GUICollectionBox::Image);
//        m_pSaveDialogBox->SetDrawType(GUICollectionBox::Color);
        m_pSaveDialogBox->SetPositionAbs((g_FrameMan.GetPlayerScreenWidth() / 2) - (m_pSaveDialogBox->GetWidth() / 2), (g_FrameMan.GetPlayerScreenHeight() / 2) - (m_pSaveDialogBox->GetHeight() / 2));
        m_pSaveDialogBox->SetVisible(false);
    }
    m_pSaveNameBox = dynamic_cast<GUITextBox *>(m_pGUIController->GetControl("SaveSceneNameTB"));
    m_pSaveModuleLabel = dynamic_cast<GUILabel *>(m_pGUIController->GetControl("SaveModuleLabel"));
    m_pSaveButton = dynamic_cast<GUIButton *>(m_pGUIController->GetControl("SaveSceneButton"));
    m_pSaveCancel = dynamic_cast<GUIButton *>(m_pGUIController->GetControl("SaveCancelButton"));

    if (!m_pChangesDialogBox)
    {
        m_pChangesDialogBox = dynamic_cast<GUICollectionBox *>(m_pGUIController->GetControl("ChangesDialogBox"));
        m_pChangesDialogBox->SetPositionAbs((g_FrameMan.GetPlayerScreenWidth() / 2) - (m_pChangesDialogBox->GetWidth() / 2), (g_FrameMan.GetPlayerScreenHeight() / 2) - (m_pChangesDialogBox->GetHeight() / 2));
        m_pChangesDialogBox->SetVisible(false);
    }
    m_pChangesNameLabel = dynamic_cast<GUILabel *>(m_pGUIController->GetControl("ChangesNameLabel"));
    m_pChangesYesButton = dynamic_cast<GUIButton *>(m_pGUIController->GetControl("ChangesYesButton"));
    m_pChangesNoButton = dynamic_cast<GUIButton *>(m_pGUIController->GetControl("ChangesNoButton"));

    if (!m_pOverwriteDialogBox)
    {
        m_pOverwriteDialogBox = dynamic_cast<GUICollectionBox *>(m_pGUIController->GetControl("OverwriteDialogBox"));
        m_pOverwriteDialogBox->SetPositionAbs((g_FrameMan.GetPlayerScreenWidth() / 2) - (m_pOverwriteDialogBox->GetWidth() / 2), (g_FrameMan.GetPlayerScreenHeight() / 2) - (m_pOverwriteDialogBox->GetHeight() / 2));
        m_pOverwriteDialogBox->SetVisible(false);
    }
    m_pOverwriteNameLabel = dynamic_cast<GUILabel *>(m_pGUIController->GetControl("OverwriteNameLabel"));
    m_pOverwriteYesButton = dynamic_cast<GUIButton *>(m_pGUIController->GetControl("OverwriteYesButton"));
    m_pOverwriteNoButton = dynamic_cast<GUIButton *>(m_pGUIController->GetControl("OverwriteNoButton"));

    return error;
}


//////////////////////////////////////////////////////////////////////////////////////////
// Method:          Pause
//////////////////////////////////////////////////////////////////////////////////////////
// Description:     Pauses and unpauses the game.

void SceneEditor::SetPaused(bool pause)
{
    // Override the pause
    m_Paused = false;
}


//////////////////////////////////////////////////////////////////////////////////////////
// Method:          End
//////////////////////////////////////////////////////////////////////////////////////////
// Description:     Forces the current game's end.

void SceneEditor::End()
{
    EditorActivity::End();

    

    m_ActivityState = ActivityState::Over;
}


//////////////////////////////////////////////////////////////////////////////////////////
// Method:          Update
//////////////////////////////////////////////////////////////////////////////////////////
// Description:     Updates the state of this SceneEditor. Supposed to be done every frame
//                  before drawing.

void SceneEditor::Update()
{
    EditorActivity::Update();

    if (!g_SceneMan.GetScene())
        return;

    // Update the loaded objects of the loaded scene so they look right
    g_SceneMan.GetScene()->UpdatePlacedObjects(Scene::PLACEONLOAD);

    // All dialog boxes are gone and we're editing the scene
    if (m_EditorMode == EditorActivity::EDITINGOBJECT)
    {
        if (m_ModeChange)
        {
            // Open the picker depending on whetehr there's somehting in the cursor hand or not
            m_pEditorGUI->SetEditorGUIMode(m_pEditorGUI->GetCurrentObject() ? SceneEditorGUI::ADDINGOBJECT : SceneEditorGUI::PICKINGOBJECT);
            // Hide the cursor for this layer of interface
            m_pGUIController->EnableMouse(false);
            m_ModeChange = false;
        }
        g_UInputMan.DisableKeys(false);
    }
    // We are doing something int he dialog boxes, so don't do anything in the editor interface
    else
        m_pEditorGUI->SetEditorGUIMode(SceneEditorGUI::INACTIVE);


    /////////////////////////////////////////////////////
    // Update the editor interface

    m_pEditorGUI->Update();

    // Any edits made, dirtying the scene?
    m_NeedSave = m_pEditorGUI->EditMade() || m_NeedSave;

    // Get any mode change commands that the user gave the Editor GUI
    if (m_pEditorGUI->GetActivatedPieSlice() == PieSlice::PieSliceIndex::PSI_NEW && m_EditorMode != NEWDIALOG)
    {
        m_pEditorGUI->SetEditorGUIMode(SceneEditorGUI::INACTIVE);
        m_EditorMode = EditorActivity::NEWDIALOG;
        m_ModeChange = true;
    }
    else if (m_pEditorGUI->GetActivatedPieSlice() == PieSlice::PieSliceIndex::PSI_LOAD && m_EditorMode != LOADDIALOG)
    {
        m_pEditorGUI->SetEditorGUIMode(SceneEditorGUI::INACTIVE);
        m_EditorMode = EditorActivity::LOADDIALOG;
        m_ModeChange = true;
    }
    else if (m_pEditorGUI->GetActivatedPieSlice() == PieSlice::PieSliceIndex::PSI_SAVE && m_EditorMode != SAVEDIALOG)
    {
        m_pEditorGUI->SetEditorGUIMode(SceneEditorGUI::INACTIVE);
        m_EditorMode = EditorActivity::SAVEDIALOG;
        m_ModeChange = true;
    }
    // Test the scene by starting a GABaseDefense with it, after saving
    else if (m_pEditorGUI->GetActivatedPieSlice() == PieSlice::PieSliceIndex::PSI_DONE || m_EditorMode == TESTINGOBJECT)
    {
        m_pEditorGUI->SetEditorGUIMode(SceneEditorGUI::INACTIVE);

        if (m_NeedSave)
        {
            m_PreviousMode = EditorActivity::TESTINGOBJECT;
            m_EditorMode = EditorActivity::CHANGESDIALOG;
            m_ModeChange = true;
/*
            if (m_HasEverBeenSaved)
                SaveScene(g_SceneMan.GetScene()->GetPresetName());
            else
            {
                m_PreviousMode = TESTINGOBJECT;
                m_EditorMode = SAVEDIALOG;
                m_ModeChange = true;
            }
*/
        }
        else
        {
			g_SceneMan.SetSceneToLoad(g_SceneMan.GetScene()->GetPresetName(), Scene::PLACEONLOAD);

			//Start a scripted 'Skirmish Defense' activity instead of obsolete GABaseDefense because it simply don't work
			const Activity *pActivityPreset = dynamic_cast<const Activity *>(g_PresetMan.GetEntityPreset("GAScripted", "Skirmish Defense"));
			Activity * pActivity = dynamic_cast<Activity *>(pActivityPreset->Clone());
			GameActivity *pTestGame = dynamic_cast<GameActivity *>(pActivity);
            RTEAssert(pTestGame, "Couldn't find the \"Skirmish Defense\" GAScripted Activity! Has it been defined?");
            pTestGame->SetTeamOfPlayer(0, 0);
            pTestGame->SetCPUTeam(1);
			pTestGame->SetStartingGold(10000);
			pTestGame->SetFogOfWarEnabled(false);
            pTestGame->SetDifficulty(DifficultySetting::MediumDifficulty);
            g_ActivityMan.SetStartActivity(pTestGame);
			g_ActivityMan.SetRestartActivity();


            /*GABaseDefense *pTestGame = dynamic_cast<GABaseDefense *>(g_PresetMan.GetEntityPreset("GABaseDefense", "Test Activity")->Clone());
            RTEAssert(pTestGame, "Couldn't find the \"Skirmish Defense\" GABaseDefense Activity! Has it been defined?");
            pTestGame->SetTeamOfPlayer(0, 0);
            pTestGame->SetCPUTeam(1);
            pTestGame->SetDifficulty(GameActivity::MaxDifficulty);
            pTestGame->Create();
            g_ActivityMan.SetStartActivity(pTestGame);
            g_ActivityMan.SetRestartActivity();*/
        }
    }

    ////////////////////////////////////////////////////////
    // Handle events for mouse input on the controls

	GUIEvent anEvent;
	while(m_pGUIController->GetEvent(&anEvent))
    {
        // If we're not supposed to have mouse control, then ignore these messages
// Uh this is not right, editor always has mouse control so far
//        if (!m_PlayerController[0].IsMouseControlled())
//            break;

		if (anEvent.GetType() == GUIEvent::Command)
        {
            //////////////////////////////////////////////////////////
			// NEW button pressed; create a new scene

			if (anEvent.GetControl() == m_pNewButton)
            {
                // Get the selected Module
                GUIListPanel::Item *pItem = m_pNewModuleCombo->GetItem(m_pNewModuleCombo->GetSelectedIndex());
                if (pItem && !pItem->m_Name.empty())
                {
                    m_ModuleSpaceID = g_PresetMan.GetModuleID(pItem->m_Name);

                    // Allocate Scene
                    Scene *pNewScene = new Scene();
                    // Get the selected Terrain and create the Scene using it
                    pItem = m_pNewTerrainCombo->GetItem(m_pNewTerrainCombo->GetSelectedIndex());
                    if (pItem && !pItem->m_Name.empty())
                    {
                        SLTerrain *pNewTerrain = dynamic_cast<SLTerrain *>(g_PresetMan.GetEntityPreset("SLTerrain", pItem->m_Name, m_ModuleSpaceID)->Clone());
                        RTEAssert(pNewTerrain, "No SLTerrain of that name defined!");
                        pNewScene->Create(pNewTerrain);
                    }

                    // Add specified scene layers
                    pItem = m_pNewBG1Combo->GetItem(m_pNewBG1Combo->GetSelectedIndex());
                    if (pItem && !pItem->m_Name.empty())
                    {
                        SceneLayer *pNewLayer = dynamic_cast<SceneLayer *>(g_PresetMan.GetEntityPreset("SceneLayer", pItem->m_Name, m_ModuleSpaceID)->Clone());
                        RTEAssert(pNewLayer, "No SceneLayer of the name set as BG1 is defined!");
                        pNewScene->GetBackLayers().push_back(pNewLayer);
                    }
                    pItem = m_pNewBG2Combo->GetItem(m_pNewBG2Combo->GetSelectedIndex());
                    if (pItem && !pItem->m_Name.empty())
                    {
                        SceneLayer *pNewLayer = dynamic_cast<SceneLayer *>(g_PresetMan.GetEntityPreset("SceneLayer", pItem->m_Name, m_ModuleSpaceID)->Clone());
                        RTEAssert(pNewLayer, "No SceneLayer of the name set as BG2 is defined!");
                        pNewScene->GetBackLayers().push_back(pNewLayer);
                    }
                    pItem = m_pNewBG3Combo->GetItem(m_pNewBG3Combo->GetSelectedIndex());
                    if (pItem && !pItem->m_Name.empty())
                    {
                        SceneLayer *pNewLayer = dynamic_cast<SceneLayer *>(g_PresetMan.GetEntityPreset("SceneLayer", pItem->m_Name, m_ModuleSpaceID)->Clone());
                        RTEAssert(pNewLayer, "No SceneLayer of the name set as BG3 is defined!");
                        pNewScene->GetBackLayers().push_back(pNewLayer);
                    }

					// Make random planet coord's for this scene
					float angle = RandomNum(0.0F, c_TwoPI);
                    Vector pos = Vector((int)(150 * cos(angle)), (int)(150 * sin(angle)));
					pNewScene->SetLocation(pos);

                    // Actually load the scene's data and set it up as the current scene
                    g_SceneMan.LoadScene(pNewScene, Scene::PLACEONLOAD);

                    // Reset the rest of the editor GUI
                    m_pEditorGUI->Destroy();
					if (m_ModuleSpaceID == g_PresetMan.GetModuleID("Scenes.rte"))
	                    m_pEditorGUI->Create(&(m_PlayerController[0]), SceneEditorGUI::ONLOADEDIT, -1);
					else
	                    m_pEditorGUI->Create(&(m_PlayerController[0]), SceneEditorGUI::ONLOADEDIT, m_ModuleSpaceID);
                }

                m_NeedSave = false;
                m_HasEverBeenSaved = false;
                m_EditorMode = m_PreviousMode = EditorActivity::EDITINGOBJECT;
                m_ModeChange = true;
            }

            //////////////////////////////////////////////////////////
			// LOAD TO NEW button pressed; go from the load to the new dialog

			if (anEvent.GetControl() == m_pLoadToNewButton)
            {
                m_pEditorGUI->SetEditorGUIMode(SceneEditorGUI::INACTIVE);
                m_EditorMode = EditorActivity::NEWDIALOG;
                m_ModeChange = true;
            }

            //////////////////////////////////////////////////////////
			// LOAD button pressed; load the selected Scene

			if (anEvent.GetControl() == m_pLoadButton)
            {
                GUIListPanel::Item *pItem = m_pLoadNameCombo->GetItem(m_pLoadNameCombo->GetSelectedIndex());
                if (pItem && !pItem->m_Name.empty())
                {
                    // Attempt to load the scene, without applying its placed objects
                    g_SceneMan.SetSceneToLoad(pItem->m_Name, false);
                    g_SceneMan.LoadScene();
                    // Get the Module ID that the scene exists in, so we can limit the picker to only show objects from that DataModule space
                    if (g_SceneMan.GetScene())
                    {
                        m_ModuleSpaceID = g_SceneMan.GetScene()->GetModuleID();
                        RTEAssert(m_ModuleSpaceID >= 0, "Loaded Scene's DataModule ID is negative? Should always be a specific one..");
                        m_pEditorGUI->Destroy();
						if (m_ModuleSpaceID == g_PresetMan.GetModuleID("Scenes.rte"))
							m_pEditorGUI->Create(&(m_PlayerController[0]), SceneEditorGUI::ONLOADEDIT, -1);
						else
							m_pEditorGUI->Create(&(m_PlayerController[0]), SceneEditorGUI::ONLOADEDIT, m_ModuleSpaceID);
// TODO: Should read in all the already placed objects in the loaded scene and have them appear int he editor instead
                    }
                }
                m_NeedSave = false;
                m_HasEverBeenSaved = true;
                m_EditorMode = m_PreviousMode = EditorActivity::EDITINGOBJECT;
                m_ModeChange = true;
            }

            //////////////////////////////////////////////////////////
			// SAVE button pressed; save the selected Scene

			if (anEvent.GetControl() == m_pSaveButton)
            {
                if (!m_pSaveNameBox->GetText().empty())
                {
                    // Save the scene to the name specified in the text box
                    if (SaveScene(m_pSaveNameBox->GetText()))
                    {
                        // Close the dialog box on success
                        m_NeedSave = false;
                        m_HasEverBeenSaved = true;
                        // Go back to previous mode after save dialog is done, may have been on the way to test the scene
                        m_EditorMode = m_PreviousMode;
                        m_ModeChange = true;
                    }
                    // Should really leave dialog box open?
                    else
                    {
                        ;
                    }
                }
            }

            ///////////////////////////////////////////////////////////////
			// Save Changes YES pressed

			if (anEvent.GetControl() == m_pChangesYesButton)
            {
                if (m_HasEverBeenSaved)
                {
                    if (SaveScene(g_SceneMan.GetScene()->GetPresetName(), true))
                    {
                        // Close the dialog box on success
                        m_NeedSave = false;
                        m_HasEverBeenSaved = true;
                        // Go back to previous mode after save dialog is done, may have been on the way to test the scene
                        m_EditorMode = m_PreviousMode;
                        m_ModeChange = true;
                    }
                }
                // Open the save scene dialog to ask user where to save it then
                else
                {
                    m_PreviousMode = m_PreviousMode;
                    m_EditorMode = EditorActivity::SAVEDIALOG;
                    m_ModeChange = true;
                }
            }

            ///////////////////////////////////////////////////////////////
			// Save Changes NO pressed

			if (anEvent.GetControl() == m_pChangesNoButton)
            {
                // Just go back to previous mode
                m_EditorMode = m_PreviousMode;
                m_ModeChange = true;
                m_NeedSave = false;
            }

            ///////////////////////////////////////////////////////////////
			// Overwrite Scene YES pressed

			if (anEvent.GetControl() == m_pOverwriteYesButton)
            {
                // Force overwrite
                if (SaveScene(g_SceneMan.GetScene()->GetPresetName(), true))
                {
                    // Close the dialog box on success
                    m_NeedSave = false;
                    m_HasEverBeenSaved = true;
                    // Go back to previous mode after overwrite dialog is done, may have been on the way to test the scene
                    m_EditorMode = m_PreviousMode != EditorActivity::SAVEDIALOG ? m_PreviousMode : EditorActivity::EDITINGOBJECT;
                    m_ModeChange = true;
                }
// TODO: Show overwrite error?
            }

            ///////////////////////////////////////////////////////////////
			// Overwrite Scene NO pressed

			if (anEvent.GetControl() == m_pOverwriteNoButton)
            {
                // Just go back to previous mode
                m_EditorMode = m_PreviousMode;
                m_ModeChange = true;
            }

            ///////////////////////////////////////////////////////////////
			// CANCEL button pressed; exit any active dialog box

			if (anEvent.GetControl() == m_pNewCancel || anEvent.GetControl() == m_pLoadCancel || anEvent.GetControl() == m_pSaveCancel)
            {
                // Don't allow canceling out of diags if we're still in the special "Editor Scene", don't allow users to edit it!
                // Just exit the whole editor into the main menu
                if (g_SceneMan.GetScene()->GetPresetName() == "Editor Scene")
                {
                    g_ActivityMan.PauseActivity();
                }
                // Just do normal cancel of the dialog and go back to editing
                else
                    m_EditorMode = m_PreviousMode = EditorActivity::EDITINGOBJECT;

                m_ModeChange = true;
            }
        }

        // Notifications
        else if (anEvent.GetType() == GUIEvent::Notification)
        {
            ///////////////////////////////////////
            // Clicks on the New Scene Module combo

    		if (anEvent.GetControl() == m_pNewModuleCombo)
            {
                // Closed it, IE selected somehting
                if(anEvent.GetMsg() == GUIComboBox::Closed)
                    UpdateNewDialog();
            }
        }
    }
}


//////////////////////////////////////////////////////////////////////////////////////////
// Method:          DrawGUI
//////////////////////////////////////////////////////////////////////////////////////////
// Description:     Draws the currently active GUI of a screen to a BITMAP of choice.

void SceneEditor::DrawGUI(SDL_Renderer* renderer, const Vector &targetPos, int which)
{
    m_pEditorGUI->Draw(renderer, targetPos);

    EditorActivity::DrawGUI(renderer, targetPos, which);
}


//////////////////////////////////////////////////////////////////////////////////////////
// Method:          Draw
//////////////////////////////////////////////////////////////////////////////////////////
// Description:     Draws this SceneEditor's current graphical representation to a
//                  BITMAP of choice. This includes all game-related graphics.

void SceneEditor::Draw(SDL_Renderer* renderer, const Vector &targetPos)
{
    EditorActivity::Draw(renderer, targetPos);
}


//////////////////////////////////////////////////////////////////////////////////////////
// Method:          SaveScene
//////////////////////////////////////////////////////////////////////////////////////////
// Description:     Saves the current scene to an appropriate ini file, and asks user if
//                  they want to overwrite first if scene of this name exists.

bool SceneEditor::SaveScene(string saveAsName, bool forceOverwrite)
{
    // Set the name of the current scene in effect
    g_SceneMan.GetScene()->SetPresetName(saveAsName);

	if (g_PresetMan.GetDataModule(m_ModuleSpaceID)->GetFileName() == "Scenes.rte")
	{
		string sceneFilePath(g_PresetMan.GetDataModule(m_ModuleSpaceID)->GetFileName() + "/" + saveAsName + ".ini");
		string previewFilePath(g_PresetMan.GetDataModule(m_ModuleSpaceID)->GetFileName() + "/" + saveAsName + ".preview.png");
		if (g_PresetMan.AddEntityPreset(g_SceneMan.GetScene(), m_ModuleSpaceID, forceOverwrite, sceneFilePath))
		{
			// Save preview
			g_SceneMan.GetScene()->SavePreview(previewFilePath);

			// Does ini already exist? If yes, then no need to add it to a scenes.ini etc
			bool sceneFileExisted = std::filesystem::exists(sceneFilePath.c_str());
			// Create the writer
			Writer sceneWriter(sceneFilePath.c_str(), false);
			sceneWriter.NewProperty("AddScene");
			// Write the scene out to the new ini
			sceneWriter << g_SceneMan.GetScene();
			return m_HasEverBeenSaved = true;
		}
		else
		{
			// Gotto ask if we can overwrite the existing scene
			m_PreviousMode = EditorActivity::SAVEDIALOG;
			m_EditorMode = EditorActivity::OVERWRITEDIALOG;
			m_ModeChange = true;
		}
	}
	else
	{
		// Try to save to the data module
		string sceneFilePath(g_PresetMan.GetDataModule(m_ModuleSpaceID)->GetFileName() + "/Scenes/" + saveAsName + ".ini");
		string previewFilePath(g_PresetMan.GetDataModule(m_ModuleSpaceID)->GetFileName() + "/Scenes/" + saveAsName + ".preview.png");
		if (g_PresetMan.AddEntityPreset(g_SceneMan.GetScene(), m_ModuleSpaceID, forceOverwrite, sceneFilePath))
		{
            // Save preview
            g_SceneMan.GetScene()->SavePreview(previewFilePath);

            // Does ini already exist? If yes, then no need to add it to a scenes.ini etc
            bool sceneFileExisted = std::filesystem::exists(sceneFilePath.c_str());
            // Create the writer
            Writer sceneWriter(sceneFilePath.c_str(), false);
            sceneWriter.NewProperty("AddScene");
            // TODO: Check if the ini file already exists, and then ask if overwrite
                    // Write the scene out to the new ini
            sceneWriter << g_SceneMan.GetScene();

            if (!sceneFileExisted)
            {
                // First find/create a .rte/Scenes.ini file to include the new .ini into
                string scenesFilePath(g_PresetMan.GetDataModule(m_ModuleSpaceID)->GetFileName() + "/Scenes.ini");
                bool scenesFileExisted = std::filesystem::exists(scenesFilePath.c_str());
                Writer scenesWriter(scenesFilePath.c_str(), true);
                scenesWriter.NewProperty("\nIncludeFile");
                scenesWriter << sceneFilePath;

                // Also add a line to the end of the modules' Index.ini to include the newly created Scenes.ini next startup
                // If it's already included, it doens't matter, the definitions will just bounce the second time
                if (!scenesFileExisted)
                {
                    string indexFilePath(g_PresetMan.GetDataModule(m_ModuleSpaceID)->GetFileName() + "/Index.ini");
                    Writer indexWriter(indexFilePath.c_str(), true);
                    // Add extra tab since the DataModule has everything indented
                    indexWriter.NewProperty("\tIncludeFile");
                    indexWriter << scenesFilePath;
                }
            }
			return m_HasEverBeenSaved = true;
		}
		else
		{
			// Gotto ask if we can overwrite the existing scene
			m_PreviousMode = EditorActivity::SAVEDIALOG;
			m_EditorMode = EditorActivity::OVERWRITEDIALOG;
			m_ModeChange = true;
		}
	}

    return false;
}


//////////////////////////////////////////////////////////////////////////////////////////
// Virtual method:  UpdateNewDialog
//////////////////////////////////////////////////////////////////////////////////////////
// Description:     Updates the New dialog box, populates its lists etc.

void SceneEditor::UpdateNewDialog()
{
    int scenesIndex = 0;
	
	// Only refill modules if empty
    if (m_pNewModuleCombo->GetCount() <= 0)
    {
        for (int module = 0; module < g_PresetMan.GetTotalModuleCount(); ++module)
		{
            m_pNewModuleCombo->AddItem(g_PresetMan.GetDataModule(module)->GetFileName());

			if (g_PresetMan.GetDataModule(module)->GetFileName() == "Scenes.rte")
				scenesIndex = m_pNewModuleCombo->GetCount() - 1;
		}

        // Select the "Scenes.rte" module
        m_pNewModuleCombo->SetSelectedIndex(scenesIndex);
    }

    // Get the ID of the module currently selected so we can limit the following boxes to only show stuff in that module
    int selectedModuleID = -1;
    GUIListPanel::Item *pItem = m_pNewModuleCombo->GetItem(m_pNewModuleCombo->GetSelectedIndex());
    if (pItem && !pItem->m_Name.empty())
        selectedModuleID = g_PresetMan.GetModuleID(pItem->m_Name);

    // Refill Terrains
    m_pNewTerrainCombo->ClearList();
    // Get the list of all read in terrains
    list<Entity *> terrainList;
    g_PresetMan.GetAllOfTypeInModuleSpace(terrainList, "SLTerrain", selectedModuleID);
    // Go through the list and add their names to the combo box
    for (list<Entity *>::iterator itr = terrainList.begin(); itr != terrainList.end(); ++itr)
	{
		if ((*itr)->GetPresetName() != "Editor Terrain" &&
			(*itr)->GetPresetName() != "Physics Test Terrain")
			m_pNewTerrainCombo->AddItem((*itr)->GetPresetName());
	}
    // Select the first one
    m_pNewTerrainCombo->SetSelectedIndex(0);

    // Refill backdrops
    m_pNewBG1Combo->SetText("");
    m_pNewBG2Combo->SetText("");
    m_pNewBG3Combo->SetText("");
    m_pNewBG1Combo->ClearList();
    m_pNewBG2Combo->ClearList();
    m_pNewBG3Combo->ClearList();

    // Get the list of all read in NEAR background layers
    list<Entity *> bgList;
    g_PresetMan.GetAllOfGroupInModuleSpace(bgList, "Near Backdrops", "SceneLayer", selectedModuleID);
    // Go through the list and add their names to the combo box
    for (list<Entity *>::iterator itr = bgList.begin(); itr != bgList.end(); ++itr)
        m_pNewBG1Combo->AddItem((*itr)->GetPresetName());

    // Get the list of all read in MID background layers
    bgList.clear();
    g_PresetMan.GetAllOfGroupInModuleSpace(bgList, "Mid Backdrops", "SceneLayer", selectedModuleID);
    // Go through the list and add their names to the combo box
    for (list<Entity *>::iterator itr = bgList.begin(); itr != bgList.end(); ++itr)
        m_pNewBG2Combo->AddItem((*itr)->GetPresetName());

    // Get the list of all read in FAR background layers
    bgList.clear();
    g_PresetMan.GetAllOfGroupInModuleSpace(bgList, "Far Backdrops", "SceneLayer", selectedModuleID);
    // Go through the list and add their names to the combo box
    for (list<Entity *>::iterator itr = bgList.begin(); itr != bgList.end(); ++itr)
        m_pNewBG3Combo->AddItem((*itr)->GetPresetName());

    // Select the first one for each
    m_pNewBG1Combo->SetSelectedIndex(0);
    m_pNewBG2Combo->SetSelectedIndex(0);
    m_pNewBG3Combo->SetSelectedIndex(0);
}


//////////////////////////////////////////////////////////////////////////////////////////
// Virtual method:  UpdateLoadDialog
//////////////////////////////////////////////////////////////////////////////////////////
// Description:     Updates the Load dialog box, populates its lists etc.

void SceneEditor::UpdateLoadDialog()
{
    // Clear out the control
    m_pLoadNameCombo->ClearList();

    // Get the list of all read in scenes
    list<Entity *> sceneList;
    g_PresetMan.GetAllOfType(sceneList, "Scene");

    // Go through the list and add their names to the combo box
    for (list<Entity *>::iterator itr = sceneList.begin(); itr != sceneList.end(); ++itr)
    {
		Scene * pScene = dynamic_cast<Scene *>(*itr);
		if (pScene)
        // Don't add the special "Editor Scene" or metascenes, users shouldn't be messing with them
		if (pScene->GetPresetName() != "Editor Scene" && !pScene->IsMetagameInternal() && (pScene->GetMetasceneParent() == "" || g_SettingsMan.ShowMetascenes()))
            m_pLoadNameCombo->AddItem(pScene->GetPresetName());
    }

    // Select the first one
    m_pLoadNameCombo->SetSelectedIndex(0);
}


//////////////////////////////////////////////////////////////////////////////////////////
// Virtual method:  UpdateSaveDialog
//////////////////////////////////////////////////////////////////////////////////////////
// Description:     Updates the Save dialog box, populates its lists etc.

void SceneEditor::UpdateSaveDialog()
{
    m_pSaveNameBox->SetText((g_SceneMan.GetScene()->GetPresetName() == "None" || !m_HasEverBeenSaved) ? "New Scene" : g_SceneMan.GetScene()->GetPresetName());

	if (g_PresetMan.GetDataModule(m_ModuleSpaceID)->GetFileName() == "Scenes.rte")
		m_pSaveModuleLabel->SetText("Will save in " + g_PresetMan.GetDataModule(m_ModuleSpaceID)->GetFileName() + "/");
	else
		m_pSaveModuleLabel->SetText("Will save in " + g_PresetMan.GetDataModule(m_ModuleSpaceID)->GetFileName() + "/Scenes");
}


//////////////////////////////////////////////////////////////////////////////////////////
// Virtual method:  UpdateChangesDialog
//////////////////////////////////////////////////////////////////////////////////////////
// Description:     Updates the Save Changes dialog box, populates its lists etc.

void SceneEditor::UpdateChangesDialog()
{
    if (m_HasEverBeenSaved)
    {
        dynamic_cast<GUILabel *>(m_pGUIController->GetControl("ChangesExpLabel"))->SetText("Do you want to save your changes to:");
		if (g_PresetMan.GetDataModule(m_ModuleSpaceID)->GetFileName() == "Scenes.rte")
	        m_pChangesNameLabel->SetText(g_PresetMan.GetDataModule(m_ModuleSpaceID)->GetFileName() + "/" + g_SceneMan.GetScene()->GetPresetName());
		else
	        m_pChangesNameLabel->SetText(g_PresetMan.GetDataModule(m_ModuleSpaceID)->GetFileName() + "/Scenes/" + g_SceneMan.GetScene()->GetPresetName());
    }
    else
    {
        dynamic_cast<GUILabel *>(m_pGUIController->GetControl("ChangesExpLabel"))->SetText("Save your new Scene first?");
        m_pChangesNameLabel->SetText("");
    }
}


//////////////////////////////////////////////////////////////////////////////////////////
// Virtual method:  UpdateOverwriteDialog
//////////////////////////////////////////////////////////////////////////////////////////
// Description:     Updates the Overwrite dialog box, populates its lists etc.

void SceneEditor::UpdateOverwriteDialog()
{
	if (g_PresetMan.GetDataModule(m_ModuleSpaceID)->GetFileName() == "Scenes.rte")
	    m_pOverwriteNameLabel->SetText(g_PresetMan.GetDataModule(m_ModuleSpaceID)->GetFileName() + "/" + g_SceneMan.GetScene()->GetPresetName());
	else
	    m_pOverwriteNameLabel->SetText(g_PresetMan.GetDataModule(m_ModuleSpaceID)->GetFileName() + "/Scenes/" + g_SceneMan.GetScene()->GetPresetName());
}

} // namespace RTE<|MERGE_RESOLUTION|>--- conflicted
+++ resolved
@@ -43,13 +43,6 @@
 #include "SceneEditorGUI.h"
 #include "GABaseDefense.h"
 
-<<<<<<< HEAD
-#include "System/System.h"
-
-extern bool g_ResetActivity;
-
-=======
->>>>>>> a712c192
 namespace RTE {
 
 ConcreteClassInfo(SceneEditor, EditorActivity, 0)
@@ -280,7 +273,7 @@
 {
     EditorActivity::End();
 
-    
+
 
     m_ActivityState = ActivityState::Over;
 }
@@ -767,7 +760,7 @@
 void SceneEditor::UpdateNewDialog()
 {
     int scenesIndex = 0;
-	
+
 	// Only refill modules if empty
     if (m_pNewModuleCombo->GetCount() <= 0)
     {

--- conflicted
+++ resolved
@@ -589,11 +589,7 @@
             {
                 if (!m_AttackerSpawns.empty())
                 {
-<<<<<<< HEAD
-                    int whichSpawn = std::floor(m_AttackerSpawns.size() * PosRand());
-=======
-                    int whichSpawn = floorf(m_AttackerSpawns.size() * RandomNum());
->>>>>>> 3ef1e430
+                    int whichSpawn = std::floor(m_AttackerSpawns.size() * RandomNum());
                     Actor *pSpawn = dynamic_cast<Actor *>(m_AttackerSpawns[whichSpawn]->Clone());
                     if (pSpawn)
                     {

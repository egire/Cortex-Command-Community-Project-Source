--- conflicted
+++ resolved
@@ -31,16 +31,7 @@
 #include "BuyMenuGUI.h"
 #include "SceneEditorGUI.h"
 
-<<<<<<< HEAD
-#include "System/SDLHelper.h"
-
-extern bool g_ResetActivity;
-extern bool g_InActivity;
-
-#define MAPNAME(element) g_UInputMan.GetMappingName(m_TutorialPlayer, element)
-=======
 #define MAPNAME(element) g_UInputMan.GetControlScheme(m_TutorialPlayer)->GetMappingName(element)
->>>>>>> a712c192
 
 namespace RTE {
 
@@ -247,7 +238,7 @@
 int GATutorial::Start()
 {
     int error = GameActivity::Start();
-    
+
     ////////////////////////////////
     // Set up teams
 
@@ -355,14 +346,10 @@
 
     // COMMON SCREENS
     ContentFile screenFile;
-<<<<<<< HEAD
     SDL_Texture **apScreens;
-    screenFile.SetDataPath("Base.rte/GUIs/Tutorial/ScreenStatic.png");
-=======
-    BITMAP **apScreens;
     screenFile.SetDataPath("Missions.rte/Objects/Tutorial/ScreenStatic.png");
->>>>>>> a712c192
     apScreens = screenFile.GetAsAnimation(3);
+
     m_apCommonScreens[SCREENOFF] = apScreens[0];
     m_apCommonScreens[STATICLITTLE] = apScreens[1];
     m_apCommonScreens[STATICLARGE] = apScreens[2];
@@ -765,7 +752,7 @@
 
     ////////////////////////
     // ROOM SIGNS
-    
+
     // Translate current area to a room
     TutorialRoom prevRoom = m_CurrentRoom;
     if (m_CurrentArea == BRAINCHAMBER)

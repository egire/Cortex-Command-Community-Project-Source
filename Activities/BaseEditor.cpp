--- conflicted
+++ resolved
@@ -30,7 +30,6 @@
 #include "Scene.h"
 #include "DataModule.h"
 
-<<<<<<< HEAD
 #include "GUI/GUI.h"
 #include "GUI/GUIFont.h"
 #include "GUI/SDLScreen.h"
@@ -44,21 +43,6 @@
 #include "GUI/GUIButton.h"
 #include "GUI/GUILabel.h"
 #include "GUI/GUIComboBox.h"
-=======
-#include "GUI.h"
-#include "GUIFont.h"
-#include "AllegroScreen.h"
-#include "AllegroBitmap.h"
-#include "AllegroInput.h"
-#include "GUIControlManager.h"
-#include "GUICollectionBox.h"
-#include "GUITab.h"
-#include "GUIListBox.h"
-#include "GUITextBox.h"
-#include "GUIButton.h"
-#include "GUILabel.h"
-#include "GUIComboBox.h"
->>>>>>> 59b8fb57
 
 #include "SceneEditorGUI.h"
 
@@ -413,7 +397,7 @@
             // If it's already included, it doens't matter, the definitions will just bounce the second time
             if (!scenesFileExisted)
             {
-                string indexFilePath(g_PresetMan.GetDataModule(m_ModuleSpaceID)->GetFileName() + "/Index.ini"); 
+                string indexFilePath(g_PresetMan.GetDataModule(m_ModuleSpaceID)->GetFileName() + "/Index.ini");
                 Writer indexWriter(indexFilePath.c_str(), true);
                 // Add extra tab since the DataModule has everything indented
                 indexWriter.NewProperty("\tIncludeFile");

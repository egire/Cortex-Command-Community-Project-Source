--- conflicted
+++ resolved
@@ -26,15 +26,9 @@
 #include "Scene.h"
 #include "Actor.h"
 
-<<<<<<< HEAD
 #include "GUI/GUI.h"
 #include "GUI/GUIFont.h"
 #include "GUI/SDLGUITexture.h"
-=======
-#include "GUI.h"
-#include "GUIFont.h"
-#include "AllegroBitmap.h"
->>>>>>> 59b8fb57
 
 #include "BuyMenuGUI.h"
 #include "SceneEditorGUI.h"
@@ -301,7 +295,7 @@
 	// Clear active global scripts
 	for (std::vector<GlobalScript *>::iterator sItr = m_GlobalScriptsList.begin(); sItr < m_GlobalScriptsList.end(); ++sItr)
 		delete (*sItr);
-	
+
 	m_GlobalScriptsList.clear();
 
 	// Get all global scripts and add to execution list
@@ -411,7 +405,7 @@
 
     // If the game didn't end, keep updating activity
     if (m_ActivityState != ActivityState::Over)
-    {   
+    {
         // Call the defined function, but only after first checking if it exists
         g_LuaMan.RunScriptString("if " + m_LuaClassName + ".UpdateActivity then " + m_LuaClassName + ":UpdateActivity(); end");
 

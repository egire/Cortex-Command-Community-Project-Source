--- conflicted
+++ resolved
@@ -870,53 +870,33 @@
 
     virtual void OnPieMenu(Actor *actor) { /* Does nothing, kept here for program control flow. Method is not pure virtual to avoid a bunch of junk implementations in non-scritped activities. */};
 
-<<<<<<< HEAD
-	virtual void AddPieMenuSlice(std::string description, std::string functionName, PieSlice::SliceDirection direction, bool isEnabled)
-=======
-	void AddPieMenuSlice(std::string description, std::string functionName, PieMenuGUI::Slice::SliceDirection direction, bool isEnabled)
->>>>>>> ac6e932f
+	void AddPieMenuSlice(std::string description, std::string functionName, PieSlice::SliceDirection direction, bool isEnabled)
 	{ 
 		if (m_CurrentPieMenuPlayer >= Players::PlayerOne && m_CurrentPieMenuPlayer < Players::MaxPlayerCount)
 			m_pPieMenu[m_CurrentPieMenuPlayer]->AddSliceLua(description, functionName, direction, isEnabled);
 	};
 
-<<<<<<< HEAD
-	virtual void AlterPieMenuSlice(std::string description, std::string functionName, PieSlice::SliceDirection direction, bool isEnabled)
-=======
-	void AlterPieMenuSlice(std::string description, std::string functionName, PieMenuGUI::Slice::SliceDirection direction, bool isEnabled)
->>>>>>> ac6e932f
+	void AlterPieMenuSlice(std::string description, std::string functionName, PieSlice::SliceDirection direction, bool isEnabled)
 	{
 		if (m_CurrentPieMenuPlayer >= Players::PlayerOne && m_CurrentPieMenuPlayer < Players::MaxPlayerCount)
 			m_pPieMenu[m_CurrentPieMenuPlayer]->AlterSliceLua(description, functionName, direction, isEnabled);
 	};
 
-<<<<<<< HEAD
-	virtual PieSlice RemovePieMenuSlice(std::string description, std::string functionName)
-=======
-	PieMenuGUI::Slice RemovePieMenuSlice(std::string description, std::string functionName)
->>>>>>> ac6e932f
+    PieSlice RemovePieMenuSlice(std::string description, std::string functionName)
 	{
 		if (m_CurrentPieMenuPlayer >= Players::PlayerOne && m_CurrentPieMenuPlayer < Players::MaxPlayerCount)
 			return m_pPieMenu[m_CurrentPieMenuPlayer]->RemoveSliceLua(description, functionName);
 		return PieSlice("", PieSlice::PieSliceIndex::PSI_NONE, PieSlice::SliceDirection::NONE, false);
 	};
 
-<<<<<<< HEAD
-	virtual std::vector<PieSlice *> GetCurrentPieMenuSlices(int player) const 
-=======
-	std::vector<PieMenuGUI::Slice *> GetCurrentPieMenuSlices(int player) const 
->>>>>>> ac6e932f
+	std::vector<PieSlice *> GetCurrentPieMenuSlices(int player) const
 	{ 
 		//if (player >= Players::PlayerOne && player < Players::MaxPlayerCount)
 			return m_pPieMenu[player]->GetCurrentSlices();
 		//return 0;
 	}
 
-<<<<<<< HEAD
-	/*virtual std::vector<PieSlice> * GetAvailablePieMenuSlices(int player) const 
-=======
-	/*std::vector<PieMenuGUI::Slice> * GetAvailablePieMenuSlices(int player) const 
->>>>>>> ac6e932f
+	/*std::vector<PieSlice> * GetAvailablePieMenuSlices(int player) const 
 	{ 
 		if (player >= Players::PlayerOne && player < Players::MaxPlayerCount)
 			return &m_pPieMenu[player]->GetAvailableSlices();

//////////////////////////////////////////////////////////////////////////////////////////
// File:            GameActivity.cpp
//////////////////////////////////////////////////////////////////////////////////////////
// Description:     Source file for the GameActivity class.
// Project:         Retro Terrain Engine
// Author(s):       Daniel Tabar
//                  data@datarealms.com
//                  http://www.datarealms.com


//////////////////////////////////////////////////////////////////////////////////////////
// Inclusions of header files

#include "GameActivity.h"
#include "PresetMan.h"
#include "MovableMan.h"
#include "FrameMan.h"
#include "UInputMan.h"
#include "AudioMan.h"
#include "MetaMan.h"
#include "ConsoleMan.h"
#include "PresetMan.h"
#include "DataModule.h"
#include "PostProcessMan.h"
#include "Controller.h"
#include "Scene.h"
#include "Actor.h"
#include "AHuman.h"
#include "ACrab.h"
#include "ACRocket.h"
#include "HeldDevice.h"
#include "Loadout.h"

#include "GUI/GUI.h"
#include "GUI/GUIFont.h"
#include "GUI/AllegroBitmap.h"
#include "PieMenuGUI.h"
#include "BuyMenuGUI.h"
#include "SceneEditorGUI.h"
#include "GUIBanner.h"

extern bool g_ResetActivity;
extern bool g_InActivity;

#define BRAINLZWIDTHDEFAULT 640

namespace RTE {

AbstractClassInfo(GameActivity, Activity)


//////////////////////////////////////////////////////////////////////////////////////////
// Method:          Clear
//////////////////////////////////////////////////////////////////////////////////////////
// Description:     Clears all the member variables of this GameActivity, effectively
//                  resetting the members of this abstraction level only.

void GameActivity::Clear()
{
    m_CPUTeam = -1;

    for (int player = Players::PlayerOne; player < Players::MaxPlayerCount; ++player)
    {
        m_ObservationTarget[player].Reset();
        m_DeathViewTarget[player].Reset();
        m_DeathTimer[player].Reset();
        m_ActorSelectTimer[player].Reset();
        m_ActorCursor[player].Reset();
        m_pLastMarkedActor[player] = 0;
        m_LandingZone[player].Reset();
        m_AIReturnCraft[player] = true;
        m_pPieMenu[player] = 0;
        m_pBuyGUI[player] = 0;
        m_pEditorGUI[player] = 0;
        m_pBannerRed[player] = 0;
        m_pBannerYellow[player] = 0;
        m_BannerRepeats[player] = 0;
        m_ReadyToStart[player] = false;
        m_PurchaseOverride[player].clear();
        m_BrainLZWidth[player] = BRAINLZWIDTHDEFAULT;
		m_TeamTech[player] = "";
		m_NetworkPlayerNames[player] = "";
    }

	m_StartingGold = 0;
	m_FogOfWarEnabled = false;
	m_RequireClearPathToOrbit = true;

	m_DefaultFogOfWar = -1;
	m_DefaultRequireClearPathToOrbit = -1;
	m_DefaultDeployUnits = 1;
	m_DefaultGoldCake = -1;
	m_DefaultGoldEasy = -1;
	m_DefaultGoldMedium = -1;
	m_DefaultGoldHard = -1;
	m_DefaultGoldNuts = -1;
	m_FogOfWarSwitchEnabled = true;
	m_DeployUnitsSwitchEnabled = false;
	m_GoldSwitchEnabled = true;
	m_RequireClearPathToOrbitSwitchEnabled = true;
	m_BuyMenuEnabled = true;

    for (int team = Teams::TeamOne; team < Teams::MaxTeamCount; ++team)
    {
        m_Deliveries[team].clear();
        m_LandingZoneArea[team].Reset();
		m_aLZCursor[team] = 0;
		m_aObjCursor[team] = 0;
    }

    m_Objectives.clear();

    m_DeliveryDelay = 4500;
    m_CursorTimer.Reset();
    m_GameTimer.Reset();
    m_GameOverTimer.Reset();
    m_GameOverPeriod = 5000;
    m_WinnerTeam = -1;
}


//////////////////////////////////////////////////////////////////////////////////////////
// Virtual method:  Create
//////////////////////////////////////////////////////////////////////////////////////////
// Description:     Makes the GameActivity object ready for use.

int GameActivity::Create()
{
    if (Activity::Create() < 0)
        return -1;

//    m_Description = "Define and edit Areas on this Scene.";

    // Load banners
    for (int player = Players::PlayerOne; player < Players::MaxPlayerCount; ++player)
    {
        m_pBannerRed[player] = new GUIBanner();
        m_pBannerYellow[player] = new GUIBanner();
    }

    for (int team = Teams::TeamOne; team < Teams::MaxTeamCount; ++team)
    {
		m_TeamIsCPU[team] = false;
    }

    return 0;
}


//////////////////////////////////////////////////////////////////////////////////////////
// Virtual method:  Create
//////////////////////////////////////////////////////////////////////////////////////////
// Description:     Creates a GameActivity to be identical to another, by deep copy.

int GameActivity::Create(const GameActivity &reference)
{
    if (Activity::Create(reference) < 0)
        return -1;

    m_CPUTeam = reference.m_CPUTeam;

    for (int player = Players::PlayerOne; player < Players::MaxPlayerCount; ++player)
    {
        m_ObservationTarget[player] = reference.m_ObservationTarget[player];
        m_DeathViewTarget[player] = reference.m_DeathViewTarget[player];
//        m_DeathTimer[player] = reference.m_DeathTimer[player];
        m_ActorCursor[player] = reference.m_ActorCursor[player];
        m_pLastMarkedActor[player] = reference.m_pLastMarkedActor[player];
        m_LandingZone[player] = reference.m_LandingZone[player];
        m_AIReturnCraft[player] = reference.m_AIReturnCraft[player];
        m_pPieMenu[player] = new PieMenuGUI;
        m_pBuyGUI[player] = new BuyMenuGUI;
        m_pEditorGUI[player] = new SceneEditorGUI;
        m_pBannerRed[player] = new GUIBanner();
        m_pBannerYellow[player] = new GUIBanner();
        m_ReadyToStart[player] = reference.m_ReadyToStart[player];
        m_BrainLZWidth[player] = reference.m_BrainLZWidth[player];

		m_NetworkPlayerNames[player] = reference.m_NetworkPlayerNames[player];
    }

    for (int team = Teams::TeamOne; team < Teams::MaxTeamCount; ++team)
    {
        m_LandingZoneArea[team] = reference.m_LandingZoneArea[team];
		m_TeamTech[team] = reference.m_TeamTech[team];
		m_TeamIsCPU[team] = reference.m_TeamIsCPU[team];
    }

	m_StartingGold = reference.m_StartingGold;
	m_FogOfWarEnabled = reference.m_FogOfWarEnabled;
	m_RequireClearPathToOrbit = reference.m_RequireClearPathToOrbit;

	m_DefaultFogOfWar = reference.m_DefaultFogOfWar;
	m_DefaultRequireClearPathToOrbit = reference.m_DefaultRequireClearPathToOrbit;
	m_DefaultDeployUnits = reference.m_DefaultDeployUnits;
	m_DefaultGoldCake = reference.m_DefaultGoldCake;
	m_DefaultGoldEasy = reference.m_DefaultGoldEasy;
	m_DefaultGoldMedium = reference.m_DefaultGoldMedium;
	m_DefaultGoldHard = reference.m_DefaultGoldHard;
	m_DefaultGoldNuts = reference.m_DefaultGoldNuts;
	m_FogOfWarSwitchEnabled = reference.m_FogOfWarSwitchEnabled;
	m_DeployUnitsSwitchEnabled = reference.m_DeployUnitsSwitchEnabled;
	m_GoldSwitchEnabled = reference.m_GoldSwitchEnabled;
	m_RequireClearPathToOrbitSwitchEnabled = reference.m_RequireClearPathToOrbitSwitchEnabled;
	m_BuyMenuEnabled = reference.m_BuyMenuEnabled;

    m_DeliveryDelay = reference.m_DeliveryDelay;
//    m_CursorTimer = reference.m_CursorTimer;
//    m_GameTimer = reference.m_GameTimer;
//    m_GameOverTimer = reference.m_GameOverTimer;
    m_GameOverPeriod = reference.m_GameOverPeriod;
    m_WinnerTeam = reference.m_WinnerTeam;

    return 0;
}


//////////////////////////////////////////////////////////////////////////////////////////
// Virtual method:  ReadProperty
//////////////////////////////////////////////////////////////////////////////////////////
// Description:     Reads a property value from a reader stream. If the name isn't
//                  recognized by this class, then ReadProperty of the parent class
//                  is called. If the property isn't recognized by any of the base classes,
//                  false is returned, and the reader's position is untouched.

int GameActivity::ReadProperty(const std::string_view &propName, Reader &reader)
{
    if (propName == "CPUTeam")
    {
        reader >> m_CPUTeam;
        SetCPUTeam(m_CPUTeam);
    }
    else if (propName == "DeliveryDelay")
        reader >> m_DeliveryDelay;
    else if (propName == "DefaultFogOfWar")
	    reader >> m_DefaultFogOfWar;
    else if (propName == "DefaultRequireClearPathToOrbit")
        reader >> m_DefaultRequireClearPathToOrbit;
    else if (propName == "DefaultDeployUnits")
        reader >> m_DefaultDeployUnits;
    else if (propName == "DefaultGoldCake")
        reader >> m_DefaultGoldCake;
    else if (propName == "DefaultGoldEasy")
        reader >> m_DefaultGoldEasy;
    else if (propName == "DefaultGoldMedium")
        reader >> m_DefaultGoldMedium;
    else if (propName == "DefaultGoldHard")
        reader >> m_DefaultGoldHard;
    else if (propName == "DefaultGoldNuts")
        reader >> m_DefaultGoldNuts;
    else if (propName == "FogOfWarSwitchEnabled")
        reader >> m_FogOfWarSwitchEnabled;
    else if (propName == "DeployUnitsSwitchEnabled")
        reader >> m_DeployUnitsSwitchEnabled;
    else if (propName == "GoldSwitchEnabled")
        reader >> m_GoldSwitchEnabled;
	else if (propName == "RequireClearPathToOrbitSwitchEnabled")
        reader >> m_RequireClearPathToOrbitSwitchEnabled;
    else
        return Activity::ReadProperty(propName, reader);

    return 0;
}


//////////////////////////////////////////////////////////////////////////////////////////
// Virtual method:  Save
//////////////////////////////////////////////////////////////////////////////////////////
// Description:     Saves the complete state of this GameActivity with a Writer for
//                  later recreation with Create(Reader &reader);

int GameActivity::Save(Writer &writer) const {
	Activity::Save(writer);

	writer.NewPropertyWithValue("CPUTeam", m_CPUTeam);
	writer.NewPropertyWithValue("DeliveryDelay", m_DeliveryDelay);

	return 0;
}


//////////////////////////////////////////////////////////////////////////////////////////
// Method:          Destroy
//////////////////////////////////////////////////////////////////////////////////////////
// Description:     Destroys and resets (through Clear()) the GameActivity object.

void GameActivity::Destroy(bool notInherited)
{
    for (int player = Players::PlayerOne; player < Players::MaxPlayerCount; ++player)
    {
        delete m_pPieMenu[player];
        delete m_pBuyGUI[player];
        delete m_pEditorGUI[player];
        delete m_pBannerRed[player];
        delete m_pBannerYellow[player];
    }

    for (int team = Teams::TeamOne; team < Teams::MaxTeamCount; ++team)
    {
        for (deque<Delivery>::iterator itr = m_Deliveries[team].begin(); itr != m_Deliveries[team].end(); ++itr)
            delete itr->pCraft;
        m_Deliveries[team].clear();
    }

    if (!notInherited)
        Activity::Destroy();
    Clear();
}


//////////////////////////////////////////////////////////////////////////////////////////
// Method:          SetTeamTech
//////////////////////////////////////////////////////////////////////////////////////////
// Description:     Sets tech module name for specified team. Module must set must be loaded.
	void GameActivity::SetTeamTech(int team, std::string tech)
	{
		if (team >= Teams::TeamOne && team < Teams::MaxTeamCount)
		{
			if (tech == "-All-" || tech == "-Random-")
				m_TeamTech[team] = tech;
			else
			{
				int id = g_PresetMan.GetModuleID(tech);
				if (id != -1)
					m_TeamTech[team] = tech;
				else
					g_ConsoleMan.PrintString("ERR: " + tech + " not found. Can't set tech.");
			}
		}
	}


//////////////////////////////////////////////////////////////////////////////////////////
// Method:          GetCrabToHumanSpawnRatio
//////////////////////////////////////////////////////////////////////////////////////////
// Description:     Returns CrabToHumanSpawnRatio for specified module
	float GameActivity::GetCrabToHumanSpawnRatio(int moduleid) 
	{
		if (moduleid > -1)
		{
			const DataModule * pDataModule = g_PresetMan.GetDataModule(moduleid);
			if (pDataModule)
				return pDataModule->GetCrabToHumanSpawnRatio();
		}
		return 0.25;
	}

//////////////////////////////////////////////////////////////////////////////////////////
// Method:          SetCPUTeam
//////////////////////////////////////////////////////////////////////////////////////////
// Description:     Sets the current CPU-assisted team, if any (NoTeam) - LEGACY function

void GameActivity::SetCPUTeam(int team)
{
    // Set the legacy var
	if (team >= Teams::TeamOne && team < Teams::MaxTeamCount)
	{
	    m_CPUTeam = team;

		// Activate the CPU team
		m_TeamActive[team] = true;
		m_TeamIsCPU[team] = true;
	}

/* whaaaa?
    // Also set the newer human indicator flags
    for (int player = Players::PlayerOne; player < Players::MaxPlayerCount; ++player)
        m_IsHuman[m_Team[player]] = m_IsActive[player] && m_Team[player] != team;
*/
}

/////////////////////////////////////////////////////////////////////////////////////////////////////////////////////////////

bool GameActivity::IsBuyGUIVisible(int which) const {
    if (which == -1) {
        for (short player = Players::PlayerOne; player < this->GetPlayerCount(); player++) {
            if (this->GetBuyGUI(player)->IsVisible()) {
                return true;
            }
        }
        return false;
    }
    return this->GetBuyGUI(which)->IsVisible();

}

//////////////////////////////////////////////////////////////////////////////////////////
// Virtual method:  SwitchToActor
//////////////////////////////////////////////////////////////////////////////////////////
// Description:     Forces the this to focus player control to a specific Actor for a
//                  specific team. OWNERSHIP IS NOT TRANSFERRED!

bool GameActivity::SwitchToActor(Actor *pActor, short player, short team)
{
    // Computer players don't focus on any Actor
    if (!m_IsHuman[player])
        return false;

    // Play the disabling animation when the actor swtiched, for easy ID of currently controlled actor
    m_pPieMenu[player]->DisableAnim();

    // Disable the AI command mode since it's connected to the current actor
    if (m_ViewState[player] == ViewState::AISentryPoint || m_ViewState[player] == ViewState::AIPatrolPoints || m_ViewState[player] == ViewState::AIGoldDigPoint || m_ViewState[player] == ViewState::AIGoToPoint || m_ViewState[player] == ViewState::UnitSelectCircle)
        m_ViewState[player] = ViewState::Normal;

    return Activity::SwitchToActor(pActor, player, team);
}


//////////////////////////////////////////////////////////////////////////////////////////
// Virtual method:  SwitchToNextActor
//////////////////////////////////////////////////////////////////////////////////////////
// Description:     Forces the this to focus player control to the next Actor of a
//                  specific team, other than the current one focused on.

void GameActivity::SwitchToNextActor(short player, short team, Actor *pSkip)
{
    // Play the disabling animation when the actor swtiched, for easy ID of currently controlled actor
    m_pPieMenu[player]->DisableAnim();

    // Disable the AI command mode since it's connected to the current actor
    if (m_ViewState[player] == ViewState::AISentryPoint || m_ViewState[player] == ViewState::AIPatrolPoints || m_ViewState[player] == ViewState::AIGoldDigPoint || m_ViewState[player] == ViewState::AIGoToPoint || m_ViewState[player] == ViewState::UnitSelectCircle)
        m_ViewState[player] = ViewState::Normal;

    Activity::SwitchToNextActor(player, team, pSkip);
}


//////////////////////////////////////////////////////////////////////////////////////////
// Virtual method:  SwitchToPrevActor
//////////////////////////////////////////////////////////////////////////////////////////
// Description:     Forces this to focus player control to the previous Actor of a
//                  specific team, other than the current one focused on.

void GameActivity::SwitchToPrevActor(short player, short team, Actor *pSkip)
{
    // Play the disabling animation when the actor swtiched, for easy ID of currently controlled actor
    m_pPieMenu[player]->DisableAnim();

    // Disable the AI command mode since it's connected to the current actor
    if (m_ViewState[player] == ViewState::AISentryPoint || m_ViewState[player] == ViewState::AIPatrolPoints || m_ViewState[player] == ViewState::AIGoldDigPoint || m_ViewState[player] == ViewState::AIGoToPoint  || m_ViewState[player] == ViewState::UnitSelectCircle)
        m_ViewState[player] = ViewState::Normal;

    Activity::SwitchToPrevActor(player, team, pSkip);
}


//////////////////////////////////////////////////////////////////////////////////////////
// Method:          AddObjectivePoint
//////////////////////////////////////////////////////////////////////////////////////////
// Description:     Created an objective point for one of the teams to show until cleared.

void GameActivity::AddObjectivePoint(string description, Vector objPos, int whichTeam, ObjectiveArrowDir arrowDir)
{
    m_Objectives.push_back(ObjectivePoint(description, objPos, whichTeam, arrowDir));
}


//////////////////////////////////////////////////////////////////////////////////////////
// Method:          YSortObjectivePoints
//////////////////////////////////////////////////////////////////////////////////////////
// Description:     Sorts all objective points according to their positions on the Y axis.

void GameActivity::YSortObjectivePoints()
{
    m_Objectives.sort(ObjPointYPosComparison());
}


//////////////////////////////////////////////////////////////////////////////////////////
// Method:          AddOverridePurchase
//////////////////////////////////////////////////////////////////////////////////////////
// Description:     Adds somehting to the purchase list that will override what is set
//                  in the buy GUI next time CreateDelivery is called.

int GameActivity::AddOverridePurchase(const SceneObject *pPurchase, int player)
{
	if (player >= Players::PlayerOne && player < Players::MaxPlayerCount)
	{
		// Add to purchase list if valid item
		if (pPurchase)
		{
			// Get the preset of this instance passed in, so we make sure we are only storing non-owned instances
			const SceneObject *pPreset = dynamic_cast<const SceneObject *>(g_PresetMan.GetEntityPreset(pPurchase->GetClassName(), pPurchase->GetPresetName(), pPurchase->GetModuleID()));
			if (pPreset)
				m_PurchaseOverride[player].push_back(pPreset);
		}

		// Take metaplayer tech modifiers into account
		int nativeModule = 0;
		float foreignCostMult = 1.0;
		float nativeCostMult = 1.0;
		MetaPlayer *pMetaPlayer = g_MetaMan.GetMetaPlayerOfInGamePlayer(player);
		if (g_MetaMan.GameInProgress() && pMetaPlayer)
		{
			nativeModule = pMetaPlayer->GetNativeTechModule();
			foreignCostMult = pMetaPlayer->GetForeignCostMultiplier();
			nativeCostMult = pMetaPlayer->GetNativeCostMultiplier();
		}

		// Calculate the total list cost for this player
		int totalListCost = 0;
		for (list<const SceneObject *>::iterator itr = m_PurchaseOverride[player].begin(); itr != m_PurchaseOverride[player].end(); ++itr)
			totalListCost += (*itr)->GetGoldValue(nativeModule, foreignCostMult, nativeCostMult);

		return totalListCost;
	}

	return 0;
}


//////////////////////////////////////////////////////////////////////////////////////////
// Method:          SetOverridePurchaseList
//////////////////////////////////////////////////////////////////////////////////////////
// Description:     First clears and then adds all the stuff in a Loadout to the override
//                  purchase list.

int GameActivity::SetOverridePurchaseList(const Loadout *pLoadout, int player)
{
    // First clear out the list
    ClearOverridePurchase(player);

    int finalListCost = 0;

    // Sanity check
    if (!pLoadout)
    {
        g_ConsoleMan.PrintString("ERROR: Tried to set an override purchase list based on a nonexistent Loadout!");
        return 0;
    }

    const ACraft *pCraftPreset = pLoadout->GetDeliveryCraft();

    // Check if we even have a craft and substitute a default if we don't
    if (!pCraftPreset)
    {
// Too verbose for a recoverable error
//        g_ConsoleMan.PrintString("ERROR: Tried to set an override purchase list with no delivery craft defined. Using a default instead.");
        const Loadout *pDefault = dynamic_cast<const Loadout *>(g_PresetMan.GetEntityPreset("Loadout", "Default", -1));
        if (pDefault)
            pCraftPreset = pDefault->GetDeliveryCraft();
        
        // If still no go, then fuck it
        if (!pCraftPreset)
        {
            g_ConsoleMan.PrintString("ERROR: Couldn't even find a \"Default\" Loadout in Base.rte! Aborting.");
            return 0;
        }
    }

    // Add the delivery Craft
    finalListCost = AddOverridePurchase(pCraftPreset, player);

    // Add the rest of the cargo list
    list<const SceneObject *> *pCargoList = const_cast<Loadout *>(pLoadout)->GetCargoList();
    for (list<const SceneObject *>::iterator itr = pCargoList->begin(); itr != pCargoList->end(); ++itr)
        finalListCost = AddOverridePurchase(*itr, player);

    return finalListCost;
}


//////////////////////////////////////////////////////////////////////////////////////////
// Method:          SetOverridePurchaseList
//////////////////////////////////////////////////////////////////////////////////////////
// Description:     First clears and then adds all the stuff in a Loadout to the override
//                  purchase list.

int GameActivity::SetOverridePurchaseList(string loadoutName, int player)
{
    // Find out the native module of this player
    int nativeModule = 0;
    MetaPlayer *pMetaPlayer = g_MetaMan.GetMetaPlayerOfInGamePlayer(player);
    if (g_MetaMan.GameInProgress() && pMetaPlayer)
        nativeModule = pMetaPlayer->GetNativeTechModule();

    // Find the Loadout that this Deployment is referring to
    const Loadout *pLoadout = dynamic_cast<const Loadout *>(g_PresetMan.GetEntityPreset("Loadout", loadoutName, nativeModule));
    if (pLoadout)
        return SetOverridePurchaseList(pLoadout, player);
    else
        g_ConsoleMan.PrintString("ERROR: Tried to set an override purchase list based on a nonexistent Loadout!");

    return 0;
}


//////////////////////////////////////////////////////////////////////////////////////////
// Method:          CreateDelivery
//////////////////////////////////////////////////////////////////////////////////////////
// Description:     Takes the current order out of a player's buy GUI, creates a Delivery
//                  based off it, and stuffs it into that player's delivery queue.

bool GameActivity::CreateDelivery(int player, int mode, Vector &waypoint, Actor * pTargetMO)
{
    int team = m_Team[player];
    if (team == Teams::NoTeam)
        return false;

    // Prepare the Craft, stuff everything into it and add it to the queue
    // Retrieve the ordered craft and its inventory
    list<const SceneObject *> purchaseList;

    ACraft *pDeliveryCraft = 0;
    // If we have a list to purchase that overrides the buy GUI, then use it and clear it
    if (!m_PurchaseOverride[player].empty())
    {
        const ACraft *pCraftPreset = 0;
        for (list<const SceneObject *>::iterator itr = m_PurchaseOverride[player].begin(); itr != m_PurchaseOverride[player].end(); ++itr)
        {
            // Find the first craft to use as the delivery craft
            pCraftPreset = dynamic_cast<const ACraft *>(*itr);
            if (!pDeliveryCraft && pCraftPreset)
                pDeliveryCraft = dynamic_cast<ACraft *>((*itr)->Clone());
            else
                purchaseList.push_back(*itr);
        }
    }
    // Otherwise, use what's set in the buy GUI as usual
    else
    {
        m_pBuyGUI[player]->GetOrderList(purchaseList);
        pDeliveryCraft = dynamic_cast<ACraft *>(m_pBuyGUI[player]->GetDeliveryCraftPreset()->Clone());
        // If we don't have any loadout presets in the menu, save the current config for later
        if (m_pBuyGUI[player]->GetLoadoutPresets().empty())
            m_pBuyGUI[player]->SaveCurrentLoadout();
    }

    if (pDeliveryCraft && (!m_HadBrain[player] || m_Brain[player]))
    {
        // Take metaplayer tech modifiers into account when calculating costs of this delivery
        int nativeModule = 0;
        float foreignCostMult = 1.0;
        float nativeCostMult = 1.0;
        MetaPlayer *pMetaPlayer = g_MetaMan.GetMetaPlayerOfInGamePlayer(player);
        if (g_MetaMan.GameInProgress() && pMetaPlayer)
        {
            nativeModule = pMetaPlayer->GetNativeTechModule();
            foreignCostMult = pMetaPlayer->GetForeignCostMultiplier();
            nativeCostMult = pMetaPlayer->GetNativeCostMultiplier();
        }
        // Start with counting the craft
		float totalCost = 0;

		if (m_pBuyGUI[player]->GetOnlyShowOwnedItems())
		{
			if (!m_pBuyGUI[player]->CommitPurchase(pDeliveryCraft->GetModuleAndPresetName()))
			{
				if (m_pBuyGUI[player]->IsAlwaysAllowedItem(pDeliveryCraft->GetModuleAndPresetName()))
					totalCost = pDeliveryCraft->GetGoldValue(nativeModule, foreignCostMult, nativeCostMult);
				else
					return false;
			}
		}
		else
		{
			if (!m_pBuyGUI[player]->CommitPurchase(pDeliveryCraft->GetModuleAndPresetName()))
				totalCost = pDeliveryCraft->GetGoldValue(nativeModule, foreignCostMult, nativeCostMult);
		}

        // Go through the list of things ordered, and give any actors all the items that is present after them,
        // until the next actor. Also, the first actor gets all stuff in the list above him.
        MovableObject *pInventoryObject = 0;
        Actor *pPassenger = 0;
        Actor *pLastPassenger = 0;
        list<MovableObject *> cargoItems;

        for (list<const SceneObject *>::iterator itr = purchaseList.begin(); itr != purchaseList.end(); ++itr)
        {
			bool purchaseItem = true;

            // Add to the total cost tally
			if (m_pBuyGUI[player]->GetOnlyShowOwnedItems())
			{
				if (!m_pBuyGUI[player]->CommitPurchase((*itr)->GetModuleAndPresetName()))
				{
					if (m_pBuyGUI[player]->IsAlwaysAllowedItem((*itr)->GetModuleAndPresetName()))
						totalCost += (*itr)->GetGoldValue(nativeModule, foreignCostMult, nativeCostMult);
					else
						purchaseItem = false;
				}
			}
			else
			{
				if (!m_pBuyGUI[player]->CommitPurchase((*itr)->GetModuleAndPresetName()))
					totalCost += (*itr)->GetGoldValue(nativeModule, foreignCostMult, nativeCostMult);
			}

			if (purchaseItem)
			{
				// Make copy of the preset instance in the list
				pInventoryObject = dynamic_cast<MovableObject *>((*itr)->Clone());
				// See if it's actually a passenger, as opposed to a regular item
				pPassenger = dynamic_cast<Actor *>(pInventoryObject);
				// If it's an actor, then set its team and add it to the Craft's inventory!
				if (pPassenger)
				{
					// If this is the first passenger, then give him all the shit found in the list before him
					if (!pLastPassenger)
					{
						for (list<MovableObject *>::iterator iItr = cargoItems.begin(); iItr != cargoItems.end(); ++iItr)
							pPassenger->AddInventoryItem(*iItr);
					}
					// This isn't the first passenger, so give the previous guy all the stuff that was found since processing him
					else
					{
						for (list<MovableObject *>::iterator iItr = cargoItems.begin(); iItr != cargoItems.end(); ++iItr)
							pLastPassenger->AddInventoryItem(*iItr);
					}
					// Clear out the temporary cargo list since we've assign all the stuff in it to a passenger
					cargoItems.clear();

					// Now set the current passenger as the 'last passenger' so he'll eventually get everything found after him.
					pLastPassenger = pPassenger;
					// Set the team etc for the current passenger and stuff him into the craft
					pPassenger->SetTeam(team);
					pPassenger->SetControllerMode(Controller::CIM_AI);
					pPassenger->SetAIMode((Actor::AIMode)mode);

					if (pTargetMO != NULL)
					{
						Actor * pTarget = dynamic_cast<Actor *>(pTargetMO);
						if (pTarget)
							pPassenger->AddAIMOWaypoint(pTarget);
					}
					else if (waypoint.m_X > 0 && waypoint.m_Y > 0)
					{
						pPassenger->AddAISceneWaypoint(waypoint);
					}

					pDeliveryCraft->AddInventoryItem(pPassenger);
				}
				// If not, then add it to the temp list of items which will be added to the last passenger's inventory
				else
					cargoItems.push_back(pInventoryObject);
			}
        }

        pPassenger = 0;

        // If there was a last passenger and things after him, stuff all the items into his inventory
        if (pLastPassenger)
        {
            for (list<MovableObject *>::iterator iItr = cargoItems.begin(); iItr != cargoItems.end(); ++iItr)
                pLastPassenger->AddInventoryItem(*iItr);
        }
        // Otherwise, stuff it all stuff directly into the craft instead
        else
        {
            for (list<MovableObject *>::iterator iItr = cargoItems.begin(); iItr != cargoItems.end(); ++iItr)
                pDeliveryCraft->AddInventoryItem(*iItr);
        }

        // Delivery craft appear straight over the selected LZ
        pDeliveryCraft->SetPos(Vector(m_LandingZone[player].m_X, 0));
//        pDeliveryCraft->SetPos(Vector(m_LandingZone[player].m_X, 300));

        pDeliveryCraft->SetTeam(team);
// TODO: The after-delivery AI mode needs to be set depending on what the user has set in teh LZ selection mode
        pDeliveryCraft->SetControllerMode(Controller::CIM_AI);
        pDeliveryCraft->SetAIMode(m_AIReturnCraft[player] ? Actor::AIMODE_DELIVER : Actor::AIMODE_STAY);

        // Prepare the Delivery struct and stuff the ready to go craft in there
        Delivery newDelivery;
        // Pass ownership of the craft to the new Delivery struct
        newDelivery.pCraft = pDeliveryCraft;
        newDelivery.orderedByPlayer = player;
        newDelivery.landingZone = m_LandingZone[player];
        newDelivery.delay = m_DeliveryDelay * pDeliveryCraft->GetDeliveryDelayMultiplier();
        newDelivery.timer.Reset();

        // Add the new Delivery to the queue
        m_Deliveries[team].push_back(newDelivery);

        pDeliveryCraft = 0;
        pLastPassenger = 0;

        // Deduct cost from team's funds
        m_TeamFunds[team] -= totalCost;

        // Go 'ding!', but only if player is human, or it may be confusing
		if (PlayerHuman(player))
			g_GUISound.ConfirmSound()->Play(player);

        // Clear out the override purchase list, whether anything was in there or not, it should not override twice.
        m_PurchaseOverride[player].clear();

        return true;
    }

    return false;
}


//////////////////////////////////////////////////////////////////////////////////////////
// Virtual method:  SetupPlayers
//////////////////////////////////////////////////////////////////////////////////////////
// Description:     Precalculates the player-to-screen index map, counts the number of
//                  active players, teams etc.

void GameActivity::SetupPlayers()
{
    Activity::SetupPlayers();

    // Add the locked cpu team that can't have any players
    if (m_CPUTeam != Teams::NoTeam)
    {
        if (!m_TeamActive[m_CPUTeam])
            m_TeamCount++;
        // Also activate the CPU team
        m_TeamActive[m_CPUTeam] = true;
    }

    // Don't clear a CPU team's active status though
    for (int team = Teams::TeamOne; team < Teams::MaxTeamCount; ++team)
	{
		if (m_TeamIsCPU[team])
			m_TeamActive[team] = true;
	}
}


//////////////////////////////////////////////////////////////////////////////////////////
// Virtual method:  Start
//////////////////////////////////////////////////////////////////////////////////////////
// Description:     Officially starts this. Creates all the data etc necessary to start
//                  the activity.

int GameActivity::Start()
{
    // Set the split screen config before the Scene (and it SceneLayers, specifially) are loaded
    int humanCount = GetHumanCount();
    // Depending on the resolution aspect ratio, split first horizontally (if wide screen)
    if (((float)g_FrameMan.GetResX() / (float)g_FrameMan.GetResY()) >= 1.6)
        g_FrameMan.ResetSplitScreens(humanCount > 1, humanCount > 2);
    // or vertically (if 4:3-ish)
    else
        g_FrameMan.ResetSplitScreens(humanCount > 2, humanCount > 1);

    int error = Activity::Start();
    if (error < 0)
        return error;

    m_WinnerTeam = Teams::NoTeam;

    ////////////////////////////////
    // Set up teams

    for (int team = Teams::TeamOne; team < Teams::MaxTeamCount; ++team)
    {
        if (!m_TeamActive[team])
            continue;

        m_Deliveries[team].clear();

        // Clear delivery queues
        for (deque<Delivery>::iterator itr = m_Deliveries[team].begin(); itr != m_Deliveries[team].end(); ++itr)
            delete itr->pCraft;
        m_Deliveries[team].clear();
/* This is taken care of by the individual Activity logic
        // See if there are specified landing zone areas defined in the scene
        char str[64];
        std::snprintf(str, sizeof(str), "LZ Team %d", team + 1);
        Scene::Area *pArea = g_SceneMan.GetScene()->GetArea(str);
        pArea = pArea ? pArea : g_SceneMan.GetScene()->GetArea("Landing Zone");
        // If area is defined, save a copy so we can lock the LZ selection to within its boxes
        if (pArea && !pArea->HasNoArea())
            m_LandingZoneArea[team] = *pArea;
*/
    }

    ///////////////////////////////////////
    // Set up human players

    for (int player = Players::PlayerOne; player < Players::MaxPlayerCount; ++player)
    {
        if (!(m_IsActive[player] && m_IsHuman[player]))
            continue;

        // Set the team associations with each screen displayed
        g_SceneMan.SetScreenTeam(ScreenOfPlayer(player), m_Team[player]);
        // And occlusion
        g_SceneMan.SetScreenOcclusion(Vector(), ScreenOfPlayer(player));

        // Allocate and (re)create the Pie Menus
        if (m_pPieMenu[player])
            m_pPieMenu[player]->Destroy();
        else
            m_pPieMenu[player] = new PieMenuGUI;
        m_pPieMenu[player]->Create(&m_PlayerController[player]);

        // Allocate and (re)create the Editor GUIs
        if (m_pEditorGUI[player])
            m_pEditorGUI[player]->Destroy();
        else
            m_pEditorGUI[player] = new SceneEditorGUI;
        m_pEditorGUI[player]->Create(&m_PlayerController[player]);
        m_ReadyToStart[player] = false;

        // Allocate and (re)create the Buy GUIs
        if (m_pBuyGUI[player])
            m_pBuyGUI[player]->Destroy();
        else
            m_pBuyGUI[player] = new BuyMenuGUI;
        m_pBuyGUI[player]->Create(&m_PlayerController[player]);

		// Load correct loadouts into buy menu if we're starting a non meta-game activity
		if (m_pBuyGUI[player]->GetMetaPlayer() == Players::NoPlayer)
		{
			m_pBuyGUI[player]->SetNativeTechModule(g_PresetMan.GetModuleID(GetTeamTech(GetTeamOfPlayer(player))));
			m_pBuyGUI[player]->SetForeignCostMultiplier(1.0);
			m_pBuyGUI[player]->LoadAllLoadoutsFromFile();

			// Change Editor GUI native tech module so it could load and show correct deployment prices
			m_pEditorGUI[player]->SetNativeTechModule(g_PresetMan.GetModuleID(GetTeamTech(GetTeamOfPlayer(player))));
		}

        ////////////////////////////////////
        // GUI split screen setup
        // If there are split screens, set up the GUIs to draw and their mouses to point correctly
		if (g_FrameMan.IsInMultiplayerMode())
		{
			m_pEditorGUI[player]->SetPosOnScreen(0, 0);
			m_pBuyGUI[player]->SetPosOnScreen(0, 0);
		}
		else
		{
			if (g_FrameMan.GetScreenCount() > 1)
			{
				// Screen 1 Always upper left corner
				if (ScreenOfPlayer(player) == 0)
				{
					m_pEditorGUI[player]->SetPosOnScreen(0, 0);
					m_pBuyGUI[player]->SetPosOnScreen(0, 0);
				}
				else if (ScreenOfPlayer(player) == 1)
				{
					// If both splits, or just Vsplit, then in upper right quadrant
					if ((g_FrameMan.GetVSplit() && !g_FrameMan.GetHSplit()) || (g_FrameMan.GetVSplit() && g_FrameMan.GetVSplit()))
					{
						m_pEditorGUI[player]->SetPosOnScreen(g_FrameMan.GetResX() / 2, 0);
						m_pBuyGUI[player]->SetPosOnScreen(g_FrameMan.GetResX() / 2, 0);
					}
					// If only hsplit, then lower left quadrant
					else
					{
						m_pEditorGUI[player]->SetPosOnScreen(0, g_FrameMan.GetResY() / 2);
						m_pBuyGUI[player]->SetPosOnScreen(0, g_FrameMan.GetResY() / 2);
					}
				}
				// Screen 3 is lower left quadrant
				else if (ScreenOfPlayer(player) == 2)
				{
					m_pEditorGUI[player]->SetPosOnScreen(0, g_FrameMan.GetResY() / 2);
					m_pBuyGUI[player]->SetPosOnScreen(0, g_FrameMan.GetResY() / 2);
				}
				// Screen 4 is lower right quadrant
				else if (ScreenOfPlayer(player) == 3)
				{
					m_pEditorGUI[player]->SetPosOnScreen(g_FrameMan.GetResX() / 2, g_FrameMan.GetResY() / 2);
					m_pBuyGUI[player]->SetPosOnScreen(g_FrameMan.GetResX() / 2, g_FrameMan.GetResY() / 2);
				}
			}
		}

        // Allocate and (re)create the banners
        if (m_pBannerRed[player])
            m_pBannerRed[player]->Destroy();
        else
            m_pBannerRed[player] = new GUIBanner;
        m_pBannerRed[player]->Create("Base.rte/GUIs/Fonts/BannerFontRedReg.png", "Base.rte/GUIs/Fonts/BannerFontRedBlur.png", 8);

        // Allocate and (re)create the banners
        if (m_pBannerYellow[player])
            m_pBannerYellow[player]->Destroy();
        else
            m_pBannerYellow[player] = new GUIBanner;
        m_pBannerYellow[player]->Create("Base.rte/GUIs/Fonts/BannerFontYellowReg.png", "Base.rte/GUIs/Fonts/BannerFontYellowBlur.png", 8);

        // Resetting the banner repeat counter
        m_BannerRepeats[player] = 0;

        // Draw GO! game start notification
        m_pBannerYellow[player]->ShowText("GO!", GUIBanner::FLYBYLEFTWARD, 1000, Vector(g_FrameMan.GetPlayerFrameBufferWidth(player), g_FrameMan.GetPlayerFrameBufferHeight(player)), 0.5, 1500, 500);

        m_ActorCursor[player].Reset();
        m_LandingZone[player].Reset();

        // Set the initial landing zones to be above the respective brains, but not for the observer player in a three player game
        if (m_Brain[player] && !(m_PlayerCount == 3 && ScreenOfPlayer(player) == 3))
        {
            // Also set the brain to be the selected actor at start
            SwitchToActor(m_Brain[player], player, m_Team[player]);
            m_ActorCursor[player] = m_Brain[player]->GetPos();
            m_LandingZone[player].m_X = m_Brain[player]->GetPos().m_X;
            // Set the observation target to the brain, so that if/when it dies, the view flies to it in observation mode
            m_ObservationTarget[player] = m_Brain[player]->GetPos();
        }

        g_FrameMan.SetScreenText((player % 2 == 0) ? "Mine Gold and buy more firepower with the funds..." : "...then smash the competing brain to claim victory!", ScreenOfPlayer(player), 0);
    }

    // Set up the AI controllers for everyone
    InitAIs();

    // Start the game timer
    m_GameTimer.Reset();

    if (!(m_aLZCursor[0]))
    {
        ContentFile cursorFile("Base.rte/GUIs/Indicators/LZArrowRedL.png");
        m_aLZCursor[0] = cursorFile.GetAsAnimation(LZCURSORFRAMECOUNT);
        cursorFile.SetDataPath("Base.rte/GUIs/Indicators/LZArrowGreenL.png");
        m_aLZCursor[1] = cursorFile.GetAsAnimation(LZCURSORFRAMECOUNT);
		cursorFile.SetDataPath("Base.rte/GUIs/Indicators/LZArrowBlueL.png");
		m_aLZCursor[2] = cursorFile.GetAsAnimation(LZCURSORFRAMECOUNT);
		cursorFile.SetDataPath("Base.rte/GUIs/Indicators/LZArrowYellowL.png");
		m_aLZCursor[3] = cursorFile.GetAsAnimation(LZCURSORFRAMECOUNT);
    }

    if (!(m_aObjCursor[0]))
    {
        ContentFile cursorFile("Base.rte/GUIs/Indicators/ObjArrowRed.png");
        m_aObjCursor[0] = cursorFile.GetAsAnimation(OBJARROWFRAMECOUNT);
        cursorFile.SetDataPath("Base.rte/GUIs/Indicators/ObjArrowGreen.png");
        m_aObjCursor[1] = cursorFile.GetAsAnimation(OBJARROWFRAMECOUNT);
		cursorFile.SetDataPath("Base.rte/GUIs/Indicators/ObjArrowBlue.png");
		m_aObjCursor[2] = cursorFile.GetAsAnimation(OBJARROWFRAMECOUNT);
		cursorFile.SetDataPath("Base.rte/GUIs/Indicators/ObjArrowYellow.png");
		m_aObjCursor[3] = cursorFile.GetAsAnimation(OBJARROWFRAMECOUNT);
    }

    // Start the in-game music
    g_AudioMan.ClearMusicQueue();
    g_AudioMan.PlayMusic("Base.rte/Music/dBSoundworks/cc2g.ogg", 0);
    g_AudioMan.QueueSilence(30);
    g_AudioMan.QueueMusicStream("Base.rte/Music/Watts/Last Man.ogg");
    g_AudioMan.QueueSilence(30);
    g_AudioMan.QueueMusicStream("Base.rte/Music/dBSoundworks/cc2g.ogg");

    return error;
}


//////////////////////////////////////////////////////////////////////////////////////////
// Method:          Pause
//////////////////////////////////////////////////////////////////////////////////////////
// Description:     Pauses and unpauses the game.

void GameActivity::SetPaused(bool pause)
{
    Activity::SetPaused(pause);
}

//////////////////////////////////////////////////////////////////////////////////////////
// Method:          End
//////////////////////////////////////////////////////////////////////////////////////////
// Description:     Forces the current game's end.

void GameActivity::End()
{
    Activity::End();

    bool playerWon = false;

    // Disable control of actors.. will be handed over to the observation targets instead
    for (int player = Players::PlayerOne; player < Players::MaxPlayerCount; ++player)
    {
        if (!(m_IsActive[player] && m_IsHuman[player]))
            continue;

        g_SceneMan.SetScreenOcclusion(Vector(), ScreenOfPlayer(player));

        if (m_Team[player] == m_WinnerTeam)
        {
            playerWon = true;
            // Set the winner's observation view to his controlled actors instead of his brain
            if (m_ControlledActor[player] && g_MovableMan.IsActor(m_ControlledActor[player]))
                m_ObservationTarget[player] = m_ControlledActor[player]->GetPos();
        }
    }

    for (int team = Teams::TeamOne; team < Teams::MaxTeamCount; ++team)
    {
        if (!m_TeamActive[team])
            continue;
        for (deque<Delivery>::iterator itr = m_Deliveries[team].begin(); itr != m_Deliveries[team].end(); ++itr)
            delete itr->pCraft;
        m_Deliveries[team].clear();
    }


/* Now controlled by the scripted activities
    // Play the approriate tune on player win/lose
    if (playerWon)
    {
// Didn't work well, has gap between intro and loop tracks
//        g_AudioMan.PlayMusic("Base.rte/Music/dBSoundworks/uwinintro.ogg", 0);
//        g_AudioMan.QueueMusicStream("Base.rte/Music/dBSoundworks/uwinloop.ogg");
        g_AudioMan.ClearMusicQueue();
        // Loop it twice, nice tune!
        g_AudioMan.PlayMusic("Base.rte/Music/dBSoundworks/uwinfinal.ogg", 2);
        g_AudioMan.QueueSilence(10);
        g_AudioMan.QueueMusicStream("Base.rte/Music/dBSoundworks/ccambient4.ogg");
    }
    else
    {
        g_AudioMan.ClearMusicQueue();
        g_AudioMan.PlayMusic("Base.rte/Music/dBSoundworks/udiedfinal.ogg", 0);
        g_AudioMan.QueueSilence(10);
        g_AudioMan.QueueMusicStream("Base.rte/Music/dBSoundworks/ccambient4.ogg");
    }
*/

    m_ActivityState = ActivityState::Over;
    m_GameOverTimer.Reset();
}


//////////////////////////////////////////////////////////////////////////////////////////
// Method:          UpdateEditing
//////////////////////////////////////////////////////////////////////////////////////////
// Description:     This is a special update step for when any player is still editing the
//                  scene.

void GameActivity::UpdateEditing()
{
    // Editing the scene, just update the editor guis and see if players are ready to start or not
    if (m_ActivityState != ActivityState::Editing)
        return;

    ///////////////////////////////////////////
    // Iterate through all human players

    for (int player = Players::PlayerOne; player < Players::MaxPlayerCount; ++player)
    {
        if (!(m_IsActive[player] && m_IsHuman[player]))
            continue;

        // Update the player controllers which control the switching and editor gui
        m_PlayerController[player].Update();
        m_pEditorGUI[player]->Update();

        // Set the team associations with each screen displayed
        g_SceneMan.SetScreenTeam(ScreenOfPlayer(player), m_Team[player]);

        // Check if the player says he's done editing, and if so, make sure he really is good to go
        if (m_pEditorGUI[player]->GetEditorGUIMode() == SceneEditorGUI::DONEEDITING)
        {
            // See if a brain has been placed yet by this player - IN A VALID LOCATION
            if (!m_pEditorGUI[player]->TestBrainResidence())
            {
                // Hm not ready yet without resident brain in the right spot, so let user know
                m_ReadyToStart[player] = false;
                const Entity *pBrain = g_PresetMan.GetEntityPreset("Actor", "Brain Case");
                if (pBrain)
                    m_pEditorGUI[player]->SetCurrentObject(dynamic_cast<SceneObject *>(pBrain->Clone()));
                m_pEditorGUI[player]->SetEditorGUIMode(SceneEditorGUI::INSTALLINGBRAIN);
                g_FrameMan.ClearScreenText(ScreenOfPlayer(player));
                g_FrameMan.SetScreenText("PLACE YOUR BRAIN IN A VALID SPOT FIRST!", ScreenOfPlayer(player), 250, 3500);
                m_MessageTimer[player].Reset();
            }
            // Ready to start
            else
            {
                m_ReadyToStart[player] = true;
                g_FrameMan.ClearScreenText(ScreenOfPlayer(player));
                g_FrameMan.SetScreenText("READY to start - wait for others to finish...", ScreenOfPlayer(player), 333);
                m_pEditorGUI[player]->SetEditorGUIMode(SceneEditorGUI::ADDINGOBJECT);
            }
        }

        // Keep showing ready message
        if (m_ReadyToStart[player])
            g_FrameMan.SetScreenText("READY to start - wait for others to finish...", ScreenOfPlayer(player), 333);
    }

    // Have all players flagged themselves as ready to start the game?
    bool allReady = true;
    for (int player = Players::PlayerOne; player < Players::MaxPlayerCount; ++player)
    {
        if (!(m_IsActive[player] && m_IsHuman[player]))
            continue;
        if (!m_ReadyToStart[player])
            allReady = false;
    }

    // YES, we are allegedly all ready to stop editing and start the game!
    if (allReady)
    {
        // Make sure any players haven't moved or entombed their brains in the period after flagging themselves "done"
        for (int player = Players::PlayerOne; player < Players::MaxPlayerCount; ++player)
        {
            if (!(m_IsActive[player] && m_IsHuman[player]))
                continue;
            // See if a brain has been placed yet by this player - IN A VALID LOCATION
            if (!m_pEditorGUI[player]->TestBrainResidence())
            {
                // Hm not ready yet without resident brain in the right spot, so let user know
                m_ReadyToStart[player] = false;
                allReady = false;
                const Entity *pBrain = g_PresetMan.GetEntityPreset("Actor", "Brain Case");
                if (pBrain)
                    m_pEditorGUI[player]->SetCurrentObject(dynamic_cast<SceneObject *>(pBrain->Clone()));
                m_pEditorGUI[player]->SetEditorGUIMode(SceneEditorGUI::INSTALLINGBRAIN);
                g_FrameMan.ClearScreenText(ScreenOfPlayer(player));
                g_FrameMan.SetScreenText("PLACE YOUR BRAIN IN A VALID SPOT FIRST!", ScreenOfPlayer(player), 333, 3500);
                m_MessageTimer[player].Reset();
            }
        }

        // Still good to go??
        if (allReady)
        {
            // All resident brains are still in valid spots - place them into the simulation
            for (int player = Players::PlayerOne; player < Players::MaxPlayerCount; ++player)
            {
                if (!(m_IsActive[player] && m_IsHuman[player]))
                    continue;

                // Place this player's resident brain into the simulation and set it as the player's assigned brain
                g_SceneMan.GetScene()->PlaceResidentBrain(player, *this);

                // Still no brain of this player? Last ditch effort to find one and assign it to this player
                if (!m_Brain[player])
                    m_Brain[player] = g_MovableMan.GetUnassignedBrain(m_Team[player]);
                // Um, something went wrong.. we're not done placing brains after all??
                if (!m_Brain[player])
                {
                    allReady = false;
                    // Get the brains back into residency so the players who are OK are still so
                    g_SceneMan.GetScene()->RetrieveResidentBrains(*this);
                    break;
                }

                // Set the brain to be the selected actor at start
                SwitchToActor(m_Brain[player], player, m_Team[player]);
                m_ActorCursor[player] = m_Brain[player]->GetPos();
                m_LandingZone[player].m_X = m_Brain[player]->GetPos().m_X;
                // Set the observation target to the brain, so that if/when it dies, the view flies to it in observation mode
                m_ObservationTarget[player] = m_Brain[player]->GetPos();
                // CLear the messages before starting the game
                g_FrameMan.ClearScreenText(ScreenOfPlayer(player));
                // Reset the screen occlusion if any players are still in menus
                g_SceneMan.SetScreenOcclusion(Vector(), ScreenOfPlayer(player));
            }
        }

        // Still good to go?? then GO
        if (allReady)
        {
            // START the game!
            m_ActivityState = ActivityState::Running;
            // Re-enable the AI's if we are done editing
            DisableAIs(false);
            InitAIs();
            // Reset the mouse value and pathfinding so it'll know about the newly placed stuff
            g_UInputMan.SetMouseValueMagnitude(0);
            g_SceneMan.GetScene()->ResetPathFinding();
            // Start the in-game track
            g_AudioMan.ClearMusicQueue();
            g_AudioMan.PlayMusic("Base.rte/Music/dBSoundworks/cc2g.ogg", 0);
            g_AudioMan.QueueSilence(30);
            g_AudioMan.QueueMusicStream("Base.rte/Music/Watts/Last Man.ogg");
            g_AudioMan.QueueSilence(30);
            g_AudioMan.QueueMusicStream("Base.rte/Music/dBSoundworks/cc2g.ogg");
        }
    }
}


//////////////////////////////////////////////////////////////////////////////////////////
// Method:          Update
//////////////////////////////////////////////////////////////////////////////////////////
// Description:     Updates the state of this GameActivity. Supposed to be done every frame
//                  before drawing.

void GameActivity::Update()
{
    Activity::Update();

    // Avoid game logic when we're editing
    if (m_ActivityState == ActivityState::Editing)
    {
        UpdateEditing();
        return;
    }

    ///////////////////////////////////////////
    // Iterate through all human players

    for (int player = Players::PlayerOne; player < Players::MaxPlayerCount; ++player)
    {
        if (!(m_IsActive[player] && m_IsHuman[player]))
            continue;

        // The current player's team
        int team = m_Team[player];
        if (team == Teams::NoTeam)
            continue;

        // Temporary hack to avoid teh buy menu buy button to be pressed immediately after selecting an LZ for a previous order
        bool skipBuyUpdate = false;

        // Set the team associations with each screen displayed
        g_SceneMan.SetScreenTeam(ScreenOfPlayer(player), team);

        //////////////////////////////////////////////////////
        // Assure that Controlled Actor is a safe pointer

        // Only allow this if player's brain is intact
        if (g_MovableMan.IsActor(m_Brain[player]))
        {
            // Note that we have now had a brain
            m_HadBrain[player] = true;

            // Tracking normally
            if (m_ViewState[player] == ViewState::Normal)
            {
                // Get a next actor if there isn't one
                if (!m_ControlledActor[player])
                    SwitchToNextActor(player, team);

                // Continually set the observation target to the brain during play, so that if/when it dies, the view flies to it in observation mode
                if (m_ActivityState != ActivityState::Over && m_ViewState[player] != ViewState::Observe)
                    m_ObservationTarget[player] = m_Brain[player]->GetPos();

                // Save the location of the currently controlled actor so we can know where to watch if he died on us
                if (g_MovableMan.IsActor(m_ControlledActor[player]))
                {
                    m_DeathViewTarget[player] = m_ControlledActor[player]->GetPos();
                }
                // Add delay after death before switching so the death comedy can be witnessed
                // Died, so enter death watch mode
                else
                {
                    m_ControlledActor[player] = 0;
                    m_ViewState[player] = ViewState::DeathWatch;
                    m_DeathTimer[player].Reset();
                }
            }
            // Ok, done watching death comedy, now automatically switch
            else if (m_ViewState[player] == ViewState::DeathWatch && m_DeathTimer[player].IsPastSimMS(1500))
            {
                // Get a next actor if there isn't one
                if (!m_ControlledActor[player])
                    SwitchToNextActor(player, team);

                // If currently focused actor died, get next one
                if (!g_MovableMan.IsActor(m_ControlledActor[player]))
                    SwitchToNextActor(player, team);

                if (m_ViewState[player] != ViewState::ActorSelect)
                    m_ViewState[player] = ViewState::Normal;
            }
            // Any other viewing mode and the actor died... go to deathwatch
            else if (m_ControlledActor[player] && !g_MovableMan.IsActor(m_ControlledActor[player]))
            {
                m_ControlledActor[player] = 0;
                m_ViewState[player] = ViewState::DeathWatch;
                m_DeathTimer[player].Reset();
            }
        }
        // Player brain is now gone! Remove any control he may have had
        else if (m_HadBrain[player])
        {
            if (m_ControlledActor[player] && g_MovableMan.IsActor(m_ControlledActor[player]))
                m_ControlledActor[player]->SetControllerMode(Controller::CIM_AI);
            m_ControlledActor[player] = 0;
            m_ViewState[player] = ViewState::Observe;
        }
        // Never had a brain, and no actor is selected, so just select the first one we do have
        else if (m_ViewState[player] != ViewState::Observe && !g_MovableMan.IsActor(m_ControlledActor[player]))
        {
            // Only try to switch if there's somehting to switch to
            if (!g_MovableMan.GetTeamRoster(team)->empty())
                SwitchToNextActor(player, team);
            else
                m_ControlledActor[player] = 0;
        }

        ///////////////////////////////////////////
        // Player-commanded actor switching

        // Switch to brain actor directly if the player wants to
        if (m_PlayerController[player].IsState(ACTOR_BRAIN) && m_ViewState[player] != ViewState::ActorSelect)
        {
            SwitchToActor(m_Brain[player], player, team);
            m_ViewState[player] = ViewState::Normal;
        }
        // Switch to next actor if the player wants to
        else if (m_PlayerController[player].IsState(ACTOR_NEXT) && m_ViewState[player] != ViewState::ActorSelect)
        {
            SwitchToNextActor(player, team);
            m_ViewState[player] = ViewState::Normal;
            g_FrameMan.ClearScreenText(ScreenOfPlayer(player));
        }
        // Switch to prev actor if the player wants to
        else if (m_PlayerController[player].IsState(ACTOR_PREV) && m_ViewState[player] != ViewState::ActorSelect)
        {
            SwitchToPrevActor(player, team);
            m_ViewState[player] = ViewState::Normal;
            g_FrameMan.ClearScreenText(ScreenOfPlayer(player));
        }
        // Go into manual actor select mode if either actor switch buttons are held for a duration
        else if (m_ViewState[player] != ViewState::ActorSelect && !m_pBuyGUI[player]->IsVisible() && (m_PlayerController[player].IsState(ACTOR_NEXT_PREP) || m_PlayerController[player].IsState(ACTOR_PREV_PREP)))
        {
            if (m_ActorSelectTimer[player].IsPastRealMS(250))
            {
                // Set cursor to start at the head of controlled actor
                if (m_ControlledActor[player])
                {
                    // Give switched from actor an AI controller
                    m_ControlledActor[player]->SetControllerMode(Controller::CIM_AI);
                    m_ControlledActor[player]->GetController()->SetDisabled(false);
                    m_ActorCursor[player] = m_ControlledActor[player]->GetCPUPos();
                    m_CursorTimer.Reset();
                }
                m_ViewState[player] = ViewState::ActorSelect;
                g_FrameMan.ClearScreenText(ScreenOfPlayer(player));
			}
        }
        else
			m_ActorSelectTimer[player].Reset();

        ////////////////////////////////////
        // Update sceneman scroll targets

        if (m_ViewState[player] == ViewState::Observe)
        {
            // If we're observing game over state, freeze the view for a bit so the player's input doesn't ruin the focus
            if (!(m_ActivityState == ActivityState::Over && !m_GameOverTimer.IsPastRealMS(1000)))
            {
                // Get cursor input
                m_PlayerController[player].RelativeCursorMovement(m_ObservationTarget[player], 1.2f);
            }
            // Set the view to the observation position
            g_SceneMan.SetScrollTarget(m_ObservationTarget[player], 0.1, g_SceneMan.ForceBounds(m_ObservationTarget[player]), ScreenOfPlayer(player));
        }

        ///////////////////////////////////////////////////
        // Manually selecting a new actor to switch to

        else if (m_ViewState[player] == ViewState::ActorSelect)
        {
            // Continuously display message
            g_FrameMan.SetScreenText("Select a body to switch control to...", ScreenOfPlayer(player));
            // Get cursor input
            m_PlayerController[player].RelativeCursorMovement(m_ActorCursor[player]);

            // Find the actor closest to the cursor, if any within the radius
            float markedDistance = -1;
            Actor *pMarkedActor = g_MovableMan.GetClosestTeamActor(team, player, m_ActorCursor[player], g_SceneMan.GetSceneWidth(), markedDistance);
//            Actor *pMarkedActor = g_MovableMan.GetClosestTeamActor(team, player, m_ActorCursor[player], g_FrameMan.GetPlayerScreenWidth() / 4);

            // Show the pie menu if not already
//            if (!m_pPieMenu[player]->IsEnabled())
//                m_pPieMenu[player]->SetEnabled(true);

            // Player canceled selection of actor
            if (m_PlayerController[player].IsState(PRESS_SECONDARY))
            {
                // Reset the mouse so the actor doesn't change aim because mouse has been moved
                if (m_PlayerController[player].IsMouseControlled())
                    g_UInputMan.SetMouseValueMagnitude(0);
                // Switch back to normal view
                m_ViewState[player] = ViewState::Normal;
                // Play err sound to indicate cancellation
                g_GUISound.UserErrorSound()->Play(player);
                // Flash the same actor, jsut to show the control went back to him
                m_pPieMenu[player]->DisableAnim();
            }
            // Player is done selecting new actor; switch to it if we have anything marked
            else if (m_PlayerController[player].IsState(ACTOR_NEXT) || m_PlayerController[player].IsState(ACTOR_PREV))// || m_PlayerController[player].IsState(PRESS_FACEBUTTON) || m_PlayerController[player].IsState(PRESS_PRIMARY))
            {
                // Reset the mouse so the actor doesn't change aim because mouse has been moved
                if (m_PlayerController[player].IsMouseControlled())
                    g_UInputMan.SetMouseValueMagnitude(0);

                // If we have something to switch to, then do so
                if (pMarkedActor)
                    SwitchToActor(pMarkedActor, player, team);
                // If not, boop
                else
                    g_GUISound.UserErrorSound()->Play(player);

                // Switch back to normal view
                m_ViewState[player] = ViewState::Normal;
                // Stop displaying the message
                g_FrameMan.ClearScreenText(ScreenOfPlayer(player));
                // Flash the same actor, jsut to show the control went back to him
                m_pPieMenu[player]->DisableAnim();
            }
            else
            {
                // If an actor is marked, move the pie menu over it to show
                if (pMarkedActor)
                {
                    // Show the pie menu switching animation over the highlighted Actor
                    m_pPieMenu[player]->SetPos(pMarkedActor->GetPos());

                    if (markedDistance > g_FrameMan.GetPlayerFrameBufferWidth(player) / 4)
                        m_pPieMenu[player]->WobbleAnim();
                    else
                        m_pPieMenu[player]->FreezeAtRadius(30);
                }
                else if (m_pPieMenu[player]->IsEnabled())
                    m_pPieMenu[player]->SetEnabled(false);
            }

            // Set the view to the cursor pos
            bool wrapped = g_SceneMan.ForceBounds(m_ActorCursor[player]);
            g_SceneMan.SetScrollTarget(m_ActorCursor[player], 0.1, wrapped, ScreenOfPlayer(player));
        }

        ///////////////////////////////////////////////////
        // Selecting points on the scene for the AI to go to

        else if (m_ViewState[player] == ViewState::AIGoToPoint)
        {
            // Continuously display message
            g_FrameMan.SetScreenText("Set waypoints for the AI to go to...", ScreenOfPlayer(player));
            // Get cursor input
            m_PlayerController[player].RelativeCursorMovement(m_ActorCursor[player]);

            // If we are pointing to an actor to follow, then snap cursor to that actor's position
            Actor *pTargetActor = 0;
            float distance = 0;
            if (pTargetActor = g_MovableMan.GetClosestActor(m_ActorCursor[player], 40, distance, m_ControlledActor[player]))
            {
//                m_ActorCursor[player] = pTargetActor->GetPos();

                // Make pie menu wobble over hovered MO to follow
                m_pPieMenu[player]->SetEnabled(true);
                m_pPieMenu[player]->SetPos(pTargetActor->GetPos());
                m_pPieMenu[player]->FreezeAtRadius(15);
            }
            else
                m_pPieMenu[player]->SetEnabled(false);

            // Set the view to the cursor pos
            bool wrapped = g_SceneMan.ForceBounds(m_ActorCursor[player]);
            g_SceneMan.SetScrollTarget(m_ActorCursor[player], 0.1, wrapped, ScreenOfPlayer(player));

            // Draw the actor's waypoints
            m_ControlledActor[player]->DrawWaypoints(true);

            // Disable the actor's controller
            m_ControlledActor[player]->GetController()->SetDisabled(true);

            // Player is done setting waypoints
            if (m_PlayerController[player].IsState(PRESS_SECONDARY))
            {
                // Stop drawing the waypoints
//                m_ControlledActor[player]->DrawWaypoints(false);
                // Update the player's move path now to the first waypoint set
                m_ControlledActor[player]->UpdateMovePath();
                // Give player control back to actor
                m_ControlledActor[player]->GetController()->SetDisabled(false);
                // Switch back to normal view
                m_ViewState[player] = ViewState::Normal;
                // Stop displaying the message
                g_FrameMan.ClearScreenText(ScreenOfPlayer(player));
            }
            // Player set a new waypoint
            else if (m_ControlledActor[player] && m_PlayerController[player].IsState(PRESS_FACEBUTTON) || m_PlayerController[player].IsState(PRESS_PRIMARY))
            {
// TODO: Sound?
                // If we are pointing to an actor to follow, tehn give that kind of waypoint command
                if (pTargetActor)
                    m_ControlledActor[player]->AddAIMOWaypoint(pTargetActor);
                // Just pointing into somewhere in the scene, so give that command
                else
                    m_ControlledActor[player]->AddAISceneWaypoint(m_ActorCursor[player]);
                // Update the player's move path now to the first waypoint set
                m_ControlledActor[player]->UpdateMovePath();
            }
        }
        else if (m_ViewState[player] == ViewState::UnitSelectCircle)
        {
            // Continuously display message
            g_FrameMan.SetScreenText("Select units to group...", ScreenOfPlayer(player));

			m_PlayerController[player].RelativeCursorMovement(m_ActorCursor[player]);

			Vector relativeToActor = m_ActorCursor[player] - m_ControlledActor[player]->GetPos();

			float sceneWidth = g_SceneMan.GetSceneWidth();

			//Check if we crossed the seam
			if (g_SceneMan.GetScene()->WrapsX())
				if (relativeToActor.GetMagnitude() > sceneWidth / 2 && relativeToActor.GetMagnitude() > 350)
					if (m_ActorCursor->m_X < sceneWidth / 2)
						relativeToActor = m_ActorCursor[player] + Vector(sceneWidth , 0) - m_ControlledActor[player]->GetPos();
					else
						relativeToActor = m_ActorCursor[player] - Vector(sceneWidth , 0) - m_ControlledActor[player]->GetPos();
	
			// Limit selection range
			relativeToActor = relativeToActor.CapMagnitude(350);
			m_ActorCursor[player] = m_ControlledActor[player]->GetPos() + relativeToActor;

            m_pPieMenu[player]->SetEnabled(false);

			bool wrapped;

            // Set the view to the cursor pos
            wrapped = g_SceneMan.ForceBounds(m_ActorCursor[player]);
            //g_SceneMan.SetScrollTarget(m_ActorCursor[player], 0.1, wrapped, ScreenOfPlayer(player));

            // Set the view to the actor pos
			Vector scrollPos = Vector(m_ControlledActor[player]->GetPos());
            wrapped = g_SceneMan.ForceBounds(scrollPos);
            g_SceneMan.SetScrollTarget(scrollPos, 0.1, wrapped, ScreenOfPlayer(player));

            // Disable the actor's controller
            m_ControlledActor[player]->GetController()->SetDisabled(true);

            // Player is done setting waypoints
            if (m_PlayerController[player].IsState(PRESS_SECONDARY))
            {
                // Give player control back to actor
                m_ControlledActor[player]->GetController()->SetDisabled(false);
                // Switch back to normal view
                m_ViewState[player] = ViewState::Normal;
                // Stop displaying the message
                g_FrameMan.ClearScreenText(ScreenOfPlayer(player));
            }
            // Player set a new waypoint
            else if (m_ControlledActor[player] && m_PlayerController[player].IsState(PRESS_FACEBUTTON) || m_PlayerController[player].IsState(PRESS_PRIMARY))
            {
                //    m_ControlledActor[player]->AddAISceneWaypoint(m_ActorCursor[player]);
                // Give player control back to actor
                m_ControlledActor[player]->GetController()->SetDisabled(false);
                // Switch back to normal view
                m_ViewState[player] = ViewState::Normal;
                // Stop displaying the message
                g_FrameMan.ClearScreenText(ScreenOfPlayer(player));

				//Switch commander to sentry mode
				m_ControlledActor[player]->SetAIMode(Actor::AIMODE_SENTRY);

				// Detect nearby actors and attach them to commander
				float radius = g_SceneMan.ShortestDistance(m_ActorCursor[player],m_ControlledActor[player]->GetPos(), true).GetMagnitude();

				Actor *pActor = 0;
				Actor *pFirstActor = 0;

				// Get the first one
				pFirstActor = pActor = g_MovableMan.GetNextTeamActor(m_ControlledActor[player]->GetTeam());

				do
				{
					// Set up commander if actor is not player controlled and not brain
					if (pActor && !pActor->GetController()->IsPlayerControlled() && !pActor->IsInGroup("Brains"))
					{
						// If human, set appropriate AI mode
						if (dynamic_cast<AHuman *>(pActor) || dynamic_cast<ACrab *>(pActor))
							if (g_SceneMan.ShortestDistance(m_ControlledActor[player]->GetPos(), pActor->GetPos(),true).GetMagnitude() < radius)
							{
								pActor->FlashWhite();
								pActor->ClearAIWaypoints();
								pActor->SetAIMode(Actor::AIMODE_SQUAD);
								pActor->AddAIMOWaypoint(m_ControlledActor[player]);
                                pActor->UpdateMovePath();   // Make sure pActor has m_ControlledActor registered as an AIMOWaypoint
							}
					}

					// Next!
					pActor = g_MovableMan.GetNextTeamActor(team, pActor);
				}
				while (pActor && pActor != pFirstActor);
            }
        }
        ///////////////////////////////////////////////////
        // Selecting LZ, a place for the craft to land

        else if (m_ViewState[player] == ViewState::LandingZoneSelect)
        {
            // Continuously display LZ message
            g_FrameMan.SetScreenText("Choose your landing zone...", ScreenOfPlayer(player));

            // Save the x pos so we can see which direction the user is moving it
            float prevLZX = m_LandingZone[player].m_X;

            // See if there's analog input
            if (m_PlayerController[player].GetAnalogMove().m_X > 0.1)
                m_LandingZone[player].m_X += m_PlayerController[player].GetAnalogMove().m_X * 8;
            // Try the mouse
            else if (!m_PlayerController[player].GetMouseMovement().IsZero())
                m_LandingZone[player].m_X += m_PlayerController[player].GetMouseMovement().m_X;
            // Digital movement
            else
            {
                if (m_PlayerController[player].IsState(MOVE_RIGHT))
                    m_LandingZone[player].m_X += 8;
                else if (m_PlayerController[player].IsState(MOVE_LEFT))
                    m_LandingZone[player].m_X -= 8;
            }

            // Limit the LZ selection to the special LZ Area:s both specified in the derived Activity and moving with the brain
            if (!m_LandingZoneArea[m_Team[player]].HasNoArea())
            {
                // Add up the static LZ loaded from the Scene to the one(s) around the player's team's brains
                Scene::Area totalLZ(m_LandingZoneArea[m_Team[player]]);
/* This whole concept kinda sucks - defensive AA robots are more fun way to go to prevent bumrushing the brain with craft
                for (int p = Players::PlayerOne; p < Players::MaxPlayerCount; ++p)
                {
                    if (!(m_IsActive[p] && m_IsHuman[p] && m_BrainLZWidth[p] > 0))
                        continue;
                    // Same team as this player and has a brain
                    if (m_Brain[p] && m_Team[p] == m_Team[player])
                    {
                        Box brainBox(Vector(0, 0), m_BrainLZWidth[p], 100);
                        // Center the brain LZ box aroud the player's brain
                        brainBox.SetCenter(m_Brain[p]->GetPos());
                        // Add it to the total LZ
                        totalLZ.AddBox(brainBox);
                    }
                }
*/
                // Figure out the direction the player is moving the cursor, so we can jump it in the right direction if needed
                int direction = m_LandingZone[player].m_X - prevLZX;
                // Move the actual LZ cursor to within the valid LZ Area
                totalLZ.MovePointInsideX(m_LandingZone[player].m_X, direction);
            }

            // Interface for the craft AI post-delivery mode
            if (m_PlayerController[player].IsState(PRESS_DOWN))// || m_PlayerController[player].IsState(PRESS_SECONDARY))
            {
                if (m_AIReturnCraft[player])
                    g_GUISound.SelectionChangeSound()->Play(player);
                else
                    g_GUISound.UserErrorSound()->Play(player);

                m_AIReturnCraft[player] = false;
            }
            else if (m_PlayerController[player].IsState(PRESS_UP))// || m_PlayerController[player].IsState(PRESS_SECONDARY))
            {
                if (!m_AIReturnCraft[player])
                    g_GUISound.SelectionChangeSound()->Play(player);
                else
                    g_GUISound.UserErrorSound()->Play(player);

                m_AIReturnCraft[player] = true;
            }

            // Player canceled the order while selecting LZ - can't be done in pregame
            if (m_PlayerController[player].IsState(PRESS_SECONDARY) && m_ActivityState != ActivityState::PreGame)
            {
                // Switch back to normal view
                m_ViewState[player] = ViewState::Normal;
                // Play err sound to indicate cancellation
                g_FrameMan.SetScreenText("Order canceled!", ScreenOfPlayer(player), 333);
                m_MessageTimer[player].Reset();
                g_GUISound.UserErrorSound()->Play(player);
                // Flash the same actor, jsut to show the control went back to him
                m_pPieMenu[player]->DisableAnim();
            }
            // Player is done selecting LZ,
            else if (m_PlayerController[player].IsState(PRESS_FACEBUTTON) || m_PlayerController[player].IsState(PRESS_PRIMARY))
            {
                // Set the LZ cursor to be just over terran, to avoid getting stuck at halfway interpolating there
                m_LandingZone[player].m_Y = 0;
                m_LandingZone[player].m_Y = g_SceneMan.FindAltitude(m_LandingZone[player], g_SceneMan.GetSceneHeight(), 10);
                // Complete the purchase by getting the order from the BuyGUI, build it, and stuff it into a delivery
                CreateDelivery(player);
                // If there are no other Actors on this team, just view the LZ we have selected
                if (!g_MovableMan.GetNextTeamActor(team))
                {
                    m_ObservationTarget[player] = m_LandingZone[player];
                    m_ViewState[player] = ViewState::Observe;
                }
                // If there are other guys around, switch back to normal view
                else
                    m_ViewState[player] = ViewState::Normal;
                // Stop displaying the LZ message
                g_FrameMan.ClearScreenText(ScreenOfPlayer(player));
                // Flash the same actor, jsut to show the control went back to him
                m_pPieMenu[player]->DisableAnim();
            }

            bool wrapped = g_SceneMan.ForceBounds(m_LandingZone[player]);

            // Interpolate the LZ altitude to the height of the highest terrain point at the player-chosen X
            float prevHeight = m_LandingZone[player].m_Y;
            m_LandingZone[player].m_Y = 0;
            m_LandingZone[player].m_Y = prevHeight + ((g_SceneMan.FindAltitude(m_LandingZone[player], g_SceneMan.GetSceneHeight(), 10) - prevHeight) * 0.2);

            // Set the view to a little above the LZ position
            Vector viewTarget(m_LandingZone[player].m_X, m_LandingZone[player].m_Y - (g_FrameMan.GetPlayerScreenHeight() / 4));
            g_SceneMan.SetScrollTarget(viewTarget, 0.1, wrapped, ScreenOfPlayer(player));
        }

        ////////////////////////////
        // Deathwatching

        else if (m_ViewState[player] == ViewState::DeathWatch)
        {
            // Continuously deathwatch message
            g_FrameMan.SetScreenText("Lost control of remote body!", ScreenOfPlayer(player));
            // Don't move anything, just stay put watching the death funnies
            g_SceneMan.SetScrollTarget(m_DeathViewTarget[player], 0.1, false, ScreenOfPlayer(player));
        }

        ////////////////////////////////////////////////////
        // Normal scrolling to view the currently controlled Actor
		// But only if we're not editing something, because editor will scroll the screen himself
		// and double scrolling will cause CC gitch when we'll cross the seam
		else if (m_ControlledActor[player] && m_ActivityState != ActivityState::Editing && m_ActivityState != ActivityState::PreGame)
        {
            g_SceneMan.SetScrollTarget(m_ControlledActor[player]->GetViewPoint(), 0.1, m_ControlledActor[player]->DidWrap(), ScreenOfPlayer(player));
        }

        ////////////////////////////////////////
        // Update the Pie Menu

        // Set the valid actor (or 0) so it can be flashed by the piemenu when it activates/deactivates
        m_pPieMenu[player]->SetActor(m_ControlledActor[player]);

        if (m_ControlledActor[player] && m_ViewState[player] != ViewState::DeathWatch && m_ViewState[player] != ViewState::ActorSelect && m_ViewState[player] != ViewState::AIGoToPoint && m_ViewState[player] != ViewState::UnitSelectCircle)
        {
            if (m_PlayerController[player].IsState(PIE_MENU_ACTIVE))
            {
                if (!m_pPieMenu[player]->IsEnabled() || m_ControlledActor[player]->PieNeedsUpdate())
                {
                    // Remove all previous slices
                    m_pPieMenu[player]->ResetSlices();
                    // Add the slices that the actor needs
                    m_ControlledActor[player]->AddPieMenuSlices(m_pPieMenu[player]);
                    // Add some additional universal ones
					if (m_BuyMenuEnabled)
					{
						PieSlice buySlice("Buy Menu", PieSlice::PSI_BUYMENU, PieSlice::LEFT);
						m_pPieMenu[player]->AddSlice(buySlice);
					}
                    // Brain-specific options
                    if (m_ControlledActor[player] == m_Brain[player])
                    {
						//PieSlice statsSlice("Statistics", PieMenuGUI::PSI_STATS, PieSlice::RIGHT, false);
                        //m_pPieMenu[player]->AddSlice(statsSlice, true);
						//PieSlice ceaseFireSlice("Propose Cease Fire", PieMenuGUI::PSI_CEASEFIRE, PieSlice::RIGHT, false);
						//m_pPieMenu[player]->AddSlice(ceaseFireSlice, true);
                    }

					// Init the new slice positions and sizes, build the list of slices in menu
					m_pPieMenu[player]->RealignSlices();
					m_CurrentPieMenuPlayer = player;
					m_CurrentPieMenuSlices = GetCurrentPieMenuSlices(player);

					OnPieMenu(m_ControlledActor[player]);

                    // Realigns slices after possible external pie-menu changes
                    m_pPieMenu[player]->RealignSlices();
                    // Enable the pie menu
                    m_pPieMenu[player]->SetEnabled(true);
                }
            }
            else
                m_pPieMenu[player]->SetEnabled(false);
// TODO: FIX CRASH BUG HERE WHEN GAME OVER!
            // Set/save position of the menu
            m_pPieMenu[player]->SetPos(m_ControlledActor[player]->GetCPUPos());
        }

        // Update the Pie menu
        m_pPieMenu[player]->Update();

        // If it appears a slice has been activated, then let the controlled actor handle it
        int command = m_pPieMenu[player]->GetPieCommand();
<<<<<<< HEAD
        if (m_pControlledActor[player] && command != PieSlice::PSI_NONE)
        {
            // AI mode commands that need extra points set in special view modes here
            if (command == PieSlice::PSI_SENTRY)
                m_ViewState[player] = AISENTRYPOINT;
            else if (command == PieSlice::PSI_PATROL)
                m_ViewState[player] = AIPATROLPOINTS;
            else if (command == PieSlice::PSI_GOLDDIG)
                m_ViewState[player] = AIGOLDDIGPOINT;
            else if (command == PieSlice::PSI_GOTO)
=======
        if (m_ControlledActor[player] && command != PieMenuGUI::PSI_NONE)
        {
            // AI mode commands that need extra points set in special view modes here
            if (command == PieMenuGUI::PSI_SENTRY)
                m_ViewState[player] = ViewState::AISentryPoint;
            else if (command == PieMenuGUI::PSI_PATROL)
                m_ViewState[player] = ViewState::AIPatrolPoints;
            else if (command == PieMenuGUI::PSI_GOLDDIG)
                m_ViewState[player] = ViewState::AIGoldDigPoint;
            else if (command == PieMenuGUI::PSI_GOTO)
>>>>>>> ac6e932f
            {
                m_ViewState[player] = ViewState::AIGoToPoint;
                // Clear out the waypoints
                m_ControlledActor[player]->ClearAIWaypoints();
                // Set cursor to the actor
                m_ActorCursor[player] = m_ControlledActor[player]->GetPos();
                // Disable Actor's controller while we set the waypoints
                m_ControlledActor[player]->GetController()->SetDisabled(true);
            }
			else if (command == PieSlice::PSI_FORMSQUAD)
            {
				//Find out if we have any connected units, and disconnect them
				bool isCommander = false;

				Actor *pActor = 0;
				Actor *pFirstActor = 0;

				// Get the first one
				pFirstActor = pActor = g_MovableMan.GetNextTeamActor(m_ControlledActor[player]->GetTeam());

				// Reset commander if we have any subordinates
				do
				{
					if (pActor)
					{
						// Set appropriate AI mode
						if (dynamic_cast<AHuman *>(pActor) || dynamic_cast<ACrab *>(pActor))
							if (pActor->GetAIMOWaypointID() == m_ControlledActor[player]->GetID())
							{
								pActor->FlashWhite();
								pActor->ClearAIWaypoints();
                                pActor->SetAIMode((Actor::AIMode)m_ControlledActor[player]->GetAIMode()); // Inherit the leader's AI mode
								isCommander = true;
							}
					}

					// Next!
					pActor = g_MovableMan.GetNextTeamActor(team, pActor);
				}
				while (pActor && pActor != pFirstActor);

				//Now turn on selection UI, if we didn't disconnect anyone
				if (!isCommander)
				{
					m_ViewState[player] = ViewState::UnitSelectCircle;
					// Set cursor to the actor
					m_ActorCursor[player] = m_ControlledActor[player]->GetPos() + Vector(50,-50);
					// Disable Actor's controller while we set the waypoints
					m_ControlledActor[player]->GetController()->SetDisabled(true);
				}
            }
			
			// TODO: More modes?

            // If the actor couldn't handle it, then it's probably a game specific one
            if (!m_ControlledActor[player]->HandlePieCommand(command))
            {
                if (command == PieSlice::PSI_BUYMENU)
                {
                    m_pPieMenu[player]->SetEnabled(false);
                    m_pBuyGUI[player]->SetEnabled(true);
                    skipBuyUpdate = true;
                }
/*
                else if (command == PieMenuGUI::PSI_STATS)
                    ;
                else if (command == PieMenuGUI::PSI_MINIMAP)
                    ;
                else if (command == PieMenuGUI::PSI_CEASEFIRE)
                    ;
*/
            }
        }

        ///////////////////////////////////////
        // Update Buy Menu GUIs

        // Enable or disable the Buy Menus if the brain is selected, Skip if an LZ selection button press was just performed
        if (!skipBuyUpdate)
        {
//            m_pBuyGUI[player]->SetEnabled(m_ControlledActor[player] == m_Brain[player] && m_ViewState[player] != ViewState::LandingZoneSelect && m_ActivityState != ActivityState::Over);
            m_pBuyGUI[player]->Update();
        }

        // Trap the mouse if we're in gameplay and not in the buy menu
		g_UInputMan.TrapMousePos(!m_pBuyGUI[player]->IsEnabled(), player);

        // Start LZ picking mode if a purchase was made
        if (m_pBuyGUI[player]->PurchaseMade())
        {
            m_pBuyGUI[player]->SetEnabled(false);
//            SwitchToPrevActor(player, team, m_Brain[player]);
            // Start selecting the landing zone
            m_ViewState[player] = ViewState::LandingZoneSelect;
            // Set this to zero so the cursor interpolates down from the sky
            m_LandingZone[player].m_Y = 0;
        }

        // After a while of game over, change messages to the final one for everyone
        if (m_ActivityState == ActivityState::Over && m_GameOverTimer.IsPastRealMS(m_GameOverPeriod))
        {
            g_FrameMan.ClearScreenText(ScreenOfPlayer(player));
            //g_FrameMan.SetScreenText("Press [Esc] to leave the battlefield", ScreenOfPlayer(player), 750);
			if (g_FrameMan.IsInMultiplayerMode())
				g_FrameMan.SetScreenText("All players must press and hold [BACKSPACE] to continue!", ScreenOfPlayer(player), 750);
			else
	            g_FrameMan.SetScreenText("Press [SPACE] or [START] to continue!", ScreenOfPlayer(player), 750);

            // Actually end on space
            if (m_GameOverTimer.IsPastSimMS(55000) || g_UInputMan.AnyStartPress())
            {
                g_ActivityMan.EndActivity();
                g_InActivity = false;
            }
        }

        ///////////////////////////////////
        // Enable/disable controlled actors' AI as appropriate when in menus

        if (m_ControlledActor[player])
        {
            // Don't disable when pie menu is active; it is done inside the Controller Update
            if (m_pBuyGUI[player]->IsVisible() || m_ViewState[player] == ViewState::ActorSelect || m_ViewState[player] == ViewState::LandingZoneSelect || m_ViewState[player] == ViewState::Observe)
                m_ControlledActor[player]->GetController()->SetInputMode(Controller::CIM_AI);
            else
                m_ControlledActor[player]->GetController()->SetInputMode(Controller::CIM_PLAYER);
        }

        ///////////////////////////////////////
        // Configure banners to show when important things happen, like the game over or death of brain

        if (IsOver())
        {
            // Override previous messages
            if (m_pBannerRed[player]->IsVisible() && m_pBannerRed[player]->GetBannerText() != "FAIL")
                m_pBannerRed[player]->HideText(2500, 0);
            if (m_pBannerYellow[player]->IsVisible() && m_pBannerYellow[player]->GetBannerText() != "WIN")
                m_pBannerYellow[player]->HideText(2500, 0);

            // Player on a winning team
            if (GetWinnerTeam() == m_Team[player] && !m_pBannerYellow[player]->IsVisible())
                m_pBannerYellow[player]->ShowText("WIN", GUIBanner::FLYBYRIGHTWARD, 1000, Vector(g_FrameMan.GetPlayerFrameBufferWidth(player), g_FrameMan.GetPlayerFrameBufferHeight(player)), 0.5, 1500, 400);

            // Loser player
            if (GetWinnerTeam() != m_Team[player] && !m_pBannerRed[player]->IsVisible())
                m_pBannerRed[player]->ShowText("FAIL", GUIBanner::FLYBYLEFTWARD, 1000, Vector(g_FrameMan.GetPlayerFrameBufferWidth(player), g_FrameMan.GetPlayerFrameBufferHeight(player)), 0.5, 1500, 400);
        }
        // If a player had a brain that is now dead, but his team is not yet done, show the dead banner on his screen
        else if (m_ActivityState != ActivityState::Editing && m_ActivityState != ActivityState::Starting && m_HadBrain[player] && !m_Brain[player] && !m_pBannerRed[player]->IsVisible())
        {
            // If repeated too many times, just let the banner stop at showing and not cycle
            if (m_BannerRepeats[player]++ < 6)
                m_pBannerRed[player]->ShowText("DEAD", GUIBanner::FLYBYLEFTWARD, 1000, Vector(g_FrameMan.GetPlayerFrameBufferWidth(player), g_FrameMan.GetPlayerFrameBufferHeight(player)), 0.5, 1500, 400);
            else
                m_pBannerRed[player]->ShowText("DEAD", GUIBanner::FLYBYLEFTWARD, -1, Vector(g_FrameMan.GetPlayerFrameBufferWidth(player), g_FrameMan.GetPlayerFrameBufferHeight(player)), 0.5, 1500, 400);
        }

        ///////////////////////////////////////
        // Update message banners

        m_pBannerRed[player]->Update();
        m_pBannerYellow[player]->Update();
    }

    ///////////////////////////////////////////
    // Iterate through all teams

    for (int team = Teams::TeamOne; team < Teams::MaxTeamCount; ++team)
    {
        if (!m_TeamActive[team])
            continue;

        // Pause deliveries if game hasn't started yet
        if (m_ActivityState == ActivityState::PreGame)
        {
            for (deque<Delivery>::iterator itr = m_Deliveries[team].begin(); itr != m_Deliveries[team].end(); ++itr)
                (*itr).timer.Reset();
        }

        ////////////////////////////////
        // Delivery status update

        if (!m_Deliveries[team].empty())
        {
            int player = m_Deliveries[team].front().orderedByPlayer;
            if (m_MessageTimer[player].IsPastSimMS(1000))
            {
                char message[512];
                std::snprintf(message, sizeof(message), "Next delivery in %i secs", ((int)m_Deliveries[team].front().delay - (int)m_Deliveries[team].front().timer.GetElapsedSimTimeMS()) / 1000);
                g_FrameMan.SetScreenText(message, ScreenOfPlayer(player));
                m_MessageTimer[player].Reset();
            }
        }

        // Delivery has arrived! Unpack and put into the world
        if (!m_Deliveries[team].empty() && m_Deliveries[team].front().timer.IsPastSimMS(m_Deliveries[team].front().delay))
        {
            // This is transferring ownership of the craft instance from the Delivery struct
            ACraft *pDeliveryCraft = m_Deliveries[team].front().pCraft;
            int player = m_Deliveries[team].front().orderedByPlayer;
            if (pDeliveryCraft)
            {
                g_FrameMan.SetScreenText("Your order has arrived!", ScreenOfPlayer(player), 333);
                m_MessageTimer[player].Reset();

                pDeliveryCraft->ResetEmissionTimers();  // Reset the engine timers so they don't emit a massive burst after being added to the world
                pDeliveryCraft->Update();

                // Add the delivery craft to the world, TRANSFERRING OWNERSHIP
                g_MovableMan.AddActor(pDeliveryCraft);
/*
                // If the player who ordered this seems stuck int he manu waiting for the delivery, give him direct control
                if (m_ControlledActor[player] == m_Brain[player] && m_ViewState[player] != ViewState::LandingZoneSelect)
                {
                    SwitchToActor(pDeliveryCraft, player, team);
                }
*/
            }
            m_Deliveries[team].pop_front();
        }
    }

    ///////////////////////////////////////////
    // Special observer mode for the FOURTH screen in a THREE player game
/* Problematic with new player scheme.. what if the fourth player is active??
    if (m_PlayerCount == 3)
    {
        // Update the controller of the observation view
        m_PlayerController[Players::PlayerFour].Update();

        // Observer user control override
        if (m_PlayerController[Players::PlayerFour].RelativeCursorMovement(m_ObservationTarget[Players::PlayerFour], 1.2))
            m_DeathTimer[Players::PlayerFour].Reset();

        // If no user input in a few seconds, start scrolling along the terrain
        if (m_DeathTimer[Players::PlayerFour].IsPastSimMS(5000))
        {
            // Make it scroll along
            m_ObservationTarget[Players::PlayerFour].m_X += 0.5;

            // Make view follow the terrain
            float prevHeight = m_ObservationTarget[Players::PlayerFour].m_Y;
            m_ObservationTarget[Players::PlayerFour].m_Y = 0;
            m_ObservationTarget[Players::PlayerFour].m_Y = prevHeight + ((g_SceneMan.FindAltitude(m_ObservationTarget[Players::PlayerFour], g_SceneMan.GetSceneHeight(), 20) - prevHeight) * 0.02);
        }

        // Set the view to the observation position
        g_SceneMan.SetScrollTarget(m_ObservationTarget[Players::PlayerFour], 0.1, g_SceneMan.ForceBounds(m_ObservationTarget[Players::PlayerFour]), ScreenOfPlayer(Players::PlayerFour));
    }
*/
}


//////////////////////////////////////////////////////////////////////////////////////////
// Method:          DrawGUI
//////////////////////////////////////////////////////////////////////////////////////////
// Description:     Draws the currently active GUI of a screen to a BITMAP of choice.

void GameActivity::DrawGUI(BITMAP *pTargetBitmap, const Vector &targetPos, int which)
{
    if (which < 0 || which >= c_MaxScreenCount)
        return;

    char str[512];
    int yTextPos = 0;
    int team = Teams::NoTeam;
    int cursor = 0;
    int PoS = PlayerOfScreen(which);
    if (PoS < Players::PlayerOne || PoS >= Players::MaxPlayerCount)
        return;
    Box screenBox(targetPos, pTargetBitmap->w, pTargetBitmap->h);
    GUIFont *pLargeFont = g_FrameMan.GetLargeFont();
    GUIFont *pSmallFont = g_FrameMan.GetSmallFont();
    AllegroBitmap pBitmapInt(pTargetBitmap);
    int frame = ((int)m_CursorTimer.GetElapsedSimTimeMS() % 1000) / 250;
    Vector landZone;

    // Iterate through all players, drawing each currently used LZ cursor.
    for (int player = Players::PlayerOne; player < Players::MaxPlayerCount; ++player)
    {
        if (!(m_IsActive[player] && m_IsHuman[player]))
            continue;

        if (m_ViewState[player] == ViewState::LandingZoneSelect)
        {
            int halfWidth = 36;
            team = m_Team[player];
            if (team == Teams::NoTeam)
                continue;
			cursor = team;
            landZone = m_LandingZone[player] - targetPos;
            // Cursor
            draw_sprite(pTargetBitmap, m_aLZCursor[cursor][frame], landZone.m_X - halfWidth, landZone.m_Y - 48);
            draw_sprite_h_flip(pTargetBitmap, m_aLZCursor[cursor][frame], landZone.m_X + halfWidth - m_aLZCursor[cursor][frame]->w, landZone.m_Y - 48);
            // Text
            pSmallFont->DrawAligned(&pBitmapInt, landZone.m_X, landZone.m_Y - 42, m_AIReturnCraft[player] ? "Deliver here" : "Travel here", GUIFont::Centre);
            pSmallFont->DrawAligned(&pBitmapInt, landZone.m_X, landZone.m_Y - 36, "and then", GUIFont::Centre);
            pLargeFont->DrawAligned(&pBitmapInt, landZone.m_X, landZone.m_Y - 30, m_AIReturnCraft[player] ? "RETURN" : "STAY", GUIFont::Centre);
            // Draw wrap around the world if necessary, and only if this is being drawn directly to a scenewide target bitmap
            if (targetPos.IsZero() && (landZone.m_X < halfWidth || landZone.m_X > g_SceneMan.GetSceneWidth() - halfWidth))
            {
                // Wrap shit around and draw dupe on the other side
                int wrappedX = landZone.m_X + (landZone.m_X < halfWidth ? g_SceneMan.GetSceneWidth() : -g_SceneMan.GetSceneWidth());
                // Cursor
                draw_sprite(pTargetBitmap, m_aLZCursor[cursor][frame], wrappedX - halfWidth, landZone.m_Y - 48);
                draw_sprite_h_flip(pTargetBitmap, m_aLZCursor[cursor][frame], wrappedX + halfWidth - m_aLZCursor[cursor][frame]->w, landZone.m_Y - 48);
                // Text
                pSmallFont->DrawAligned(&pBitmapInt, wrappedX, landZone.m_Y - 42, m_AIReturnCraft[player] ? "Deliver here" : "Travel here", GUIFont::Centre);
                pSmallFont->DrawAligned(&pBitmapInt, wrappedX, landZone.m_Y - 36, "and then", GUIFont::Centre);
                pLargeFont->DrawAligned(&pBitmapInt, wrappedX, landZone.m_Y - 30, m_AIReturnCraft[player] ? "RETURN" : "STAY", GUIFont::Centre);
            }
        }
    }

    // Iterate through all teams, drawing all pending delivery cursors
    for (int team = Teams::TeamOne; team < Teams::MaxTeamCount; ++team)
    {
        if (!m_TeamActive[team])
            continue;
        char str[64];
		cursor = team;
        for (deque<Delivery>::iterator itr = m_Deliveries[team].begin(); itr != m_Deliveries[team].end(); ++itr)
        {
            int halfWidth = 24;
            landZone = itr->landingZone - targetPos;
            // Cursor
            draw_sprite(pTargetBitmap, m_aLZCursor[cursor][frame], landZone.m_X - halfWidth, landZone.m_Y - 48);
            draw_sprite_h_flip(pTargetBitmap, m_aLZCursor[cursor][frame], landZone.m_X + halfWidth - m_aLZCursor[cursor][frame]->w, landZone.m_Y - 48);
            // Text
            pSmallFont->DrawAligned(&pBitmapInt, landZone.m_X, landZone.m_Y - 38, "ETA:", GUIFont::Centre);
            if (m_ActivityState == ActivityState::PreGame)
                std::snprintf(str, sizeof(str), "???s");
            else
                std::snprintf(str, sizeof(str), "%is", ((int)itr->delay - (int)itr->timer.GetElapsedSimTimeMS()) / 1000);
            pLargeFont->DrawAligned(&pBitmapInt, landZone.m_X, landZone.m_Y - 32, str, GUIFont::Centre);
            // Draw wrap around the world if necessary, and only if this is being drawn directly to a scenewide target bitmap
            if (targetPos.IsZero() && (landZone.m_X < halfWidth || landZone.m_X > g_SceneMan.GetSceneWidth() - halfWidth))
            {
                // Wrap shit around and draw dupe on the other side
                int wrappedX = landZone.m_X + (landZone.m_X < halfWidth ? g_SceneMan.GetSceneWidth() : -g_SceneMan.GetSceneWidth());
                // Cursor
                draw_sprite(pTargetBitmap, m_aLZCursor[cursor][frame], wrappedX - halfWidth, landZone.m_Y - 48);
                draw_sprite_h_flip(pTargetBitmap, m_aLZCursor[cursor][frame], wrappedX + halfWidth - m_aLZCursor[cursor][frame]->w, landZone.m_Y - 48);
                // Text
                pSmallFont->DrawAligned(&pBitmapInt, wrappedX, landZone.m_Y - 38, "ETA:", GUIFont::Centre);
                pLargeFont->DrawAligned(&pBitmapInt, wrappedX, landZone.m_Y - 32, str, GUIFont::Centre);
            }
        }
    }

    // The team of the screen
    team = m_Team[PoS];
    if (team == Teams::NoTeam)
        return;

    // None of the following player-specific GUI elements apply if this isn't a played human actor
    if (!(m_IsActive[PoS] && m_IsHuman[PoS]))
        return;

    // Get all possible wrapped boxes of the screen
    list<Box> wrappedBoxes;
    g_SceneMan.WrapBox(screenBox, wrappedBoxes);
    Vector wrappingOffset, objScenePos, onScreenEdgePos;
    float distance, shortestDist;
    float sceneWidth = g_SceneMan.GetSceneWidth();
    float halfScreenWidth = pTargetBitmap->w / 2;
    float halfScreenHeight = pTargetBitmap->h / 2;
    // THis is the max distance that is possible between a point inside the scene, but outside the screen box, and the screen box's outer edge closest to the point (taking wrapping into account)
    float maxOffScreenSceneWidth = g_SceneMan.SceneWrapsX() ? ((sceneWidth / 2) - halfScreenWidth) : (sceneWidth - pTargetBitmap->w);
    // These handle arranging the left and right stacks of arrows, so they don't pile up on top of each other
    cursor = team;
    float leftStackY = halfScreenHeight - m_aObjCursor[cursor][frame]->h * 2;
    float rightStackY = leftStackY;

    // Draw the objective points this player should care about
    for (list<ObjectivePoint>::iterator itr = m_Objectives.begin(); itr != m_Objectives.end(); ++itr)
    {
        // Only draw objectives of the same team as the current player
        if (itr->m_Team == team)
        {
            // Iterate through the wrapped screen boxes - will only be one if there's no wrapping
            // Try to the find one that contains the objective point
            bool withinAny = false;
            list<Box>::iterator nearestBoxItr = wrappedBoxes.begin();
            shortestDist = 1000000.0;
            for (list<Box>::iterator wItr = wrappedBoxes.begin(); wItr != wrappedBoxes.end(); ++wItr)
            {
                // See if we found the point to be within the screen or not
                if (wItr->IsWithinBox((*itr).m_ScenePos))
                {
                    nearestBoxItr = wItr;
                    withinAny = true;
                    break;
                }
                // Well, which wrapped screen box is closest to the point?
                distance = g_SceneMan.ShortestDistance(wItr->GetCenter(), (*itr).m_ScenePos).GetLargest();
                if (distance < shortestDist)
                {
                    shortestDist = distance;
                    nearestBoxItr = wItr;
                }
            }

            // Get the difference that the wrapped screen has from the actual one
            wrappingOffset = screenBox.GetCorner() - nearestBoxItr->GetCorner();
            // Apply that offet to the objective point's position
            objScenePos = itr->m_ScenePos + wrappingOffset;

            // Objective is within the screen, so draw the set arrow over it
            if (withinAny)
                itr->Draw(pTargetBitmap, m_aObjCursor[cursor][frame], objScenePos - targetPos, itr->m_ArrowDir);
            // Outside the screen, so draw it at the edge of it
            else
            {
                // Figure out which point is closest to the box, taking scene wrapping into account
                objScenePos = nearestBoxItr->GetCenter() + g_SceneMan.ShortestDistance(nearestBoxItr->GetCenter(), objScenePos);
                // Shortest distance from the edge of the screen box, not the center.
                shortestDist -= halfScreenWidth;

                // Make the arrow point toward the edge of the screen
                if (objScenePos.m_X >= nearestBoxItr->GetCorner().m_X + nearestBoxItr->GetWidth())
                {
                    // Make the edge position approach the center of the vertical edge of the screen the farther away the objective position is from the screen
                    onScreenEdgePos = nearestBoxItr->GetWithinBox(objScenePos) - targetPos;
                    // Double the EaseIn to make it even more exponential, want the arrow to stay close to the edge for a long time
                    onScreenEdgePos.m_Y = rightStackY + EaseIn(0, onScreenEdgePos.m_Y - rightStackY, EaseIn(0, 1.0, 1.0 - (shortestDist / maxOffScreenSceneWidth)));
                    itr->Draw(pTargetBitmap, m_aObjCursor[cursor][frame], onScreenEdgePos, ARROWRIGHT);
                    // Stack cursor moves down an arrowheight
                    rightStackY += m_aObjCursor[cursor][frame]->h;
                }
                else if (objScenePos.m_X < nearestBoxItr->GetCorner().m_X)
                {
                    // Make the edge position approach the center of the vertical edge of the screen the farther away the objective position is from the screen
                    onScreenEdgePos = nearestBoxItr->GetWithinBox(objScenePos) - targetPos;
                    // Double the EaseIn to make it even more exponential, want the arrow to stay close to the edge for a long time
                    onScreenEdgePos.m_Y = leftStackY + EaseIn(0, onScreenEdgePos.m_Y - leftStackY, EaseIn(0, 1.0, 1.0 - (shortestDist / maxOffScreenSceneWidth)));
                    itr->Draw(pTargetBitmap, m_aObjCursor[cursor][frame], onScreenEdgePos, ARROWLEFT);
                    // Stack cursor moves down an arrowheight
                    leftStackY += m_aObjCursor[cursor][frame]->h;
                }
                else if (objScenePos.m_Y < nearestBoxItr->GetCorner().m_Y)
                    itr->Draw(pTargetBitmap, m_aObjCursor[cursor][frame], nearestBoxItr->GetWithinBox(objScenePos) - targetPos, ARROWUP);
                else                        
                    itr->Draw(pTargetBitmap, m_aObjCursor[cursor][frame], nearestBoxItr->GetWithinBox(objScenePos) - targetPos, ARROWDOWN);
            }
        }
    }

    // Team Icon up in the top left corner
    const Icon *pIcon = GetTeamIcon(m_Team[PoS]);
    if (pIcon)
        draw_sprite(pTargetBitmap, pIcon->GetBitmaps8()[0], MAX(2, g_SceneMan.GetScreenOcclusion(which).m_X + 2), 2);
    // Gold
    std::snprintf(str, sizeof(str), "%c Funds: %.0f oz", TeamFundsChanged(which) ? -57 : -58, GetTeamFunds(m_Team[PoS]));
    g_FrameMan.GetLargeFont()->DrawAligned(&pBitmapInt, MAX(16, g_SceneMan.GetScreenOcclusion(which).m_X + 16), yTextPos, str, GUIFont::Left);
/* Not applicable anymore to the 4-team games
    // Body losses
    std::snprintf(str, sizeof(str), "%c Losses: %c%i %c%i", -39, -62, GetTeamDeathCount(Teams::TeamOne), -59, GetTeamDeathCount(Teams::TeamTwo));
    g_FrameMan.GetLargeFont()->DrawAligned(&pBitmapInt, MIN(pTargetBitmap->w - 4, pTargetBitmap->w - 4 + g_SceneMan.GetScreenOcclusion(which).m_X), yTextPos, str, GUIFont::Right);
*/
    // Show the player's controller scheme icon in the upper right corner of his screen, but only for a minute
    if (m_GameTimer.GetElapsedRealTimeS() < 30)
    {
// TODO: Only blink if there hasn't been any input on a controller since start of game??
        // Blink them at first, but only if there's more than one human player
        if (m_GameTimer.GetElapsedRealTimeS() > 4 || m_GameTimer.AlternateReal(150) || GetHumanCount() < 2)
        {
            pIcon = g_UInputMan.GetSchemeIcon(PoS);
            if (pIcon)
            {
                draw_sprite(pTargetBitmap, pIcon->GetBitmaps8()[0], MIN(pTargetBitmap->w - pIcon->GetBitmaps8()[0]->w - 2, pTargetBitmap->w - pIcon->GetBitmaps8()[0]->w - 2 + g_SceneMan.GetScreenOcclusion(which).m_X), yTextPos);
// TODO: make a black Activity intro screen, saying "Player X, press any key/button to show that you are ready!, and display their controller icon, then fade into the scene"
//                stretch_sprite(pTargetBitmap, pIcon->GetBitmaps8()[0], 10, 10, pIcon->GetBitmaps8()[0]->w * 4, pIcon->GetBitmaps8()[0]->h * 4);
            }
        }
    }

    if (m_ActivityState == ActivityState::Running)
    {
        // Pie menu may be visible if we're choosing actors
        if (/*m_ControlledActor[PoS] && */m_pPieMenu[PoS] && m_pPieMenu[PoS]->IsVisible())
            m_pPieMenu[PoS]->Draw(pTargetBitmap, targetPos);

        if (m_pBuyGUI[PoS] && m_pBuyGUI[PoS]->IsVisible())
            m_pBuyGUI[PoS]->Draw(pTargetBitmap);
    }

    // Draw actor picking crosshairs if applicable
    if (m_ViewState[PoS] == ViewState::ActorSelect && m_IsActive[PoS] && m_IsHuman[PoS])
    {
        Vector center = m_ActorCursor[PoS] - targetPos;
        circle(pTargetBitmap, center.m_X, center.m_Y, m_CursorTimer.AlternateReal(150) ? 6 : 8, g_YellowGlowColor);
        // Add pixel glow area around it, in scene coordinates
		g_PostProcessMan.RegisterGlowArea(m_ActorCursor[PoS], 10);
/* Crosshairs
        putpixel(pTargetBitmap, center.m_X, center.m_Y, g_YellowGlowColor);
        hline(pTargetBitmap, center.m_X - 5, center.m_Y, center.m_X - 2, g_YellowGlowColor);
        hline(pTargetBitmap, center.m_X + 5, center.m_Y, center.m_X + 2, g_YellowGlowColor);
        vline(pTargetBitmap, center.m_X, center.m_Y - 5, center.m_Y - 2, g_YellowGlowColor);
        vline(pTargetBitmap, center.m_X, center.m_Y + 5, center.m_Y + 2, g_YellowGlowColor);
*/
    }
    // AI point commands cursor
    else if (m_ViewState[PoS] == ViewState::AIGoToPoint)
    {
        Vector center = m_ActorCursor[PoS] - targetPos;
        circle(pTargetBitmap, center.m_X, center.m_Y, m_CursorTimer.AlternateReal(150) ? 6 : 8, g_YellowGlowColor);
        circlefill(pTargetBitmap, center.m_X, center.m_Y, 2, g_YellowGlowColor);
//            putpixel(pTargetBitmap, center.m_X, center.m_Y, g_YellowGlowColor);
        // Add pixel glow area around it, in scene coordinates
		g_PostProcessMan.RegisterGlowArea(m_ActorCursor[PoS], 10);

        // Draw a line from the last set waypoint to the cursor
        if (m_ControlledActor[PoS] && g_MovableMan.IsActor(m_ControlledActor[PoS]))
            g_FrameMan.DrawLine(pTargetBitmap, m_ControlledActor[PoS]->GetLastAIWaypoint() - targetPos, m_ActorCursor[PoS] - targetPos, g_YellowGlowColor, 0, AILINEDOTSPACING, 0, true);
    }
	// Group selection circle
	else if (m_ViewState[PoS] == ViewState::UnitSelectCircle)
    {
		if (m_ControlledActor[PoS] && g_MovableMan.IsActor(m_ControlledActor[PoS]))
		{
			Vector cursorDrawPos = m_ActorCursor[PoS] - targetPos;
			Vector actorPos = m_ControlledActor[PoS]->GetPos();
			Vector drawPos = actorPos - targetPos;

			//Fix cursor coordinates
			if (!targetPos.IsZero())
			{
				// Spans vertical scene seam
				int sceneWidth = g_SceneMan.GetSceneWidth();
				if (g_SceneMan.SceneWrapsX() && pTargetBitmap->w < sceneWidth)
				{
					if ((targetPos.m_X < 0) && (m_ActorCursor[PoS].m_X > (sceneWidth - pTargetBitmap->w)))
						cursorDrawPos.m_X -= sceneWidth;
					else if (((targetPos.m_X + pTargetBitmap->w) > sceneWidth) && (m_ActorCursor[PoS].m_X < pTargetBitmap->w))
						cursorDrawPos.m_X += sceneWidth;
				}
				// Spans horizontal scene seam
				int sceneHeight = g_SceneMan.GetSceneHeight();
				if (g_SceneMan.SceneWrapsY() && pTargetBitmap->h < sceneHeight)
				{
					if ((targetPos.m_Y < 0) && (m_ActorCursor[PoS].m_Y > (sceneHeight - pTargetBitmap->h)))
						cursorDrawPos.m_Y -= sceneHeight;
					else if (((targetPos.m_Y + pTargetBitmap->h) > sceneHeight) && (m_ActorCursor[PoS].m_Y < pTargetBitmap->h))
						cursorDrawPos.m_Y += sceneHeight;
				}
			}


			// Fix circle center coordinates
			if (!targetPos.IsZero())
			{
				// Spans vertical scene seam
				int sceneWidth = g_SceneMan.GetSceneWidth();
				if (g_SceneMan.SceneWrapsX() && pTargetBitmap->w < sceneWidth)
				{
					if ((targetPos.m_X < 0) && (actorPos.m_X > (sceneWidth - pTargetBitmap->w)))
						drawPos.m_X -= sceneWidth;
					else if (((targetPos.m_X + pTargetBitmap->w) > sceneWidth) && (actorPos.m_X < pTargetBitmap->w))
						drawPos.m_X += sceneWidth;
				}
				// Spans horizontal scene seam
				int sceneHeight = g_SceneMan.GetSceneHeight();
				if (g_SceneMan.SceneWrapsY() && pTargetBitmap->h < sceneHeight)
				{
					if ((targetPos.m_Y < 0) && (actorPos.m_Y > (sceneHeight - pTargetBitmap->h)))
						drawPos.m_Y -= sceneHeight;
					else if (((targetPos.m_Y + pTargetBitmap->h) > sceneHeight) && (actorPos.m_Y < pTargetBitmap->h))
						drawPos.m_Y += sceneHeight;
				}
			}

			float radius = g_SceneMan.ShortestDistance(m_ActorCursor[PoS], m_ControlledActor[PoS]->GetPos(), true).GetMagnitude();

			circle(pTargetBitmap, cursorDrawPos.m_X, cursorDrawPos.m_Y, m_CursorTimer.AlternateReal(150) ? 6 : 8, g_YellowGlowColor);
			circlefill(pTargetBitmap, cursorDrawPos.m_X, cursorDrawPos.m_Y, 2, g_YellowGlowColor);

			Vector unwrappedPos;

			//Check if we crossed the seam
			if (g_SceneMan.GetScene()->WrapsX())
			{
				//Calculate unwrapped cursor position, or it won't glow
				unwrappedPos = m_ActorCursor[PoS] - m_ControlledActor[PoS]->GetPos();
				float sceneWidth = g_SceneMan.GetSceneWidth();
				
				if (unwrappedPos.GetMagnitude() > sceneWidth / 2 && unwrappedPos.GetMagnitude() > 350)
				{
					if (m_ActorCursor->m_X < sceneWidth / 2)
						unwrappedPos = m_ActorCursor[PoS] + Vector(sceneWidth , 0);
					else
						unwrappedPos = m_ActorCursor[PoS] - Vector(sceneWidth , 0);
					g_PostProcessMan.RegisterGlowArea(unwrappedPos, 10);
				}
			}
			else
				unwrappedPos = m_ActorCursor[PoS];

			g_PostProcessMan.RegisterGlowArea(m_ActorCursor[PoS], 10);

			//Glowing dotted circle version
			int dots = 2 * c_PI * radius / 25;//5 + (int)(radius / 10);
			float radsperdot = 2 * 3.14159265359 / dots;

			for (int i = 0; i < dots; i++)
			{
				Vector dotPos = Vector(actorPos.m_X + sin(i * radsperdot) * radius, actorPos.m_Y + cos(i * radsperdot) * radius);
				Vector dotDrawPos = dotPos - targetPos;

				if (!targetPos.IsZero())
				{
					// Spans vertical scene seam
					if (g_SceneMan.SceneWrapsX() && pTargetBitmap->w < sceneWidth)
					{
						if ((targetPos.m_X < 0) && (dotPos.m_X > (sceneWidth - pTargetBitmap->w)))
						{
							dotDrawPos.m_X -= sceneWidth;
						}
						else if (((targetPos.m_X + pTargetBitmap->w) > sceneWidth) && (actorPos.m_X < pTargetBitmap->w))
						{
							dotDrawPos.m_X += sceneWidth;
						}
					}
					// Spans horizontal scene seam
					int sceneHeight = g_SceneMan.GetSceneHeight();
					if (g_SceneMan.SceneWrapsY() && pTargetBitmap->h < sceneHeight)
					{
						if ((targetPos.m_Y < 0) && (dotPos.m_Y > (sceneHeight - pTargetBitmap->h)))
						{
							dotDrawPos.m_Y -= sceneHeight;
						}
						else if (((targetPos.m_Y + pTargetBitmap->h) > sceneHeight) && (actorPos.m_Y < pTargetBitmap->h))
						{
							dotDrawPos.m_Y += sceneHeight;
						}
					}

					circlefill(pTargetBitmap, dotDrawPos.m_X, dotDrawPos.m_Y, 1, g_YellowGlowColor);
					g_PostProcessMan.RegisterGlowArea(dotPos, 3);
				}
			}
		}
		else
		{
			// Cancel squad selection

		}
	}

    if ((m_ActivityState == ActivityState::Editing || m_ActivityState == ActivityState::PreGame) && m_pEditorGUI[PoS])
        m_pEditorGUI[PoS]->Draw(pTargetBitmap, targetPos);

    // Draw Banners
    m_pBannerRed[PoS]->Draw(pTargetBitmap);
    m_pBannerYellow[PoS]->Draw(pTargetBitmap);
}


//////////////////////////////////////////////////////////////////////////////////////////
// Method:          Draw
//////////////////////////////////////////////////////////////////////////////////////////
// Description:     Draws this GameActivity's current graphical representation to a
//                  BITMAP of choice. This includes all game-related graphics.

void GameActivity::Draw(BITMAP *pTargetBitmap, const Vector &targetPos)
{
    GUIFont *pLargeFont = g_FrameMan.GetLargeFont();
    GUIFont *pSmallFont = g_FrameMan.GetSmallFont();
    AllegroBitmap pBitmapInt(pTargetBitmap);
    int frame = ((int)m_CursorTimer.GetElapsedSimTimeMS() % 1000) / 250;
    int cursor = 0;
    Vector landZone;

    // Iterate through all players, drawing each currently used LZ cursor.
    for (int player = Players::PlayerOne; player < Players::MaxPlayerCount; ++player)
    {
        if (!(m_IsActive[player] && m_IsHuman[player]))
            continue;

        if (m_ViewState[player] == ViewState::LandingZoneSelect)
        {
            int halfWidth = 36;
            int team = m_Team[player];
            if (team == Teams::NoTeam)
                continue;
            landZone = m_LandingZone[player] - targetPos;
            // Cursor
            draw_sprite(pTargetBitmap, m_aLZCursor[cursor][frame], landZone.m_X - halfWidth, landZone.m_Y - 48);
            draw_sprite_h_flip(pTargetBitmap, m_aLZCursor[cursor][frame], landZone.m_X + halfWidth - m_aLZCursor[cursor][frame]->w, landZone.m_Y - 48);
            // Text
            pSmallFont->DrawAligned(&pBitmapInt, landZone.m_X, landZone.m_Y - 42, m_AIReturnCraft[player] ? "Deliver here" : "Travel here", GUIFont::Centre);
            pSmallFont->DrawAligned(&pBitmapInt, landZone.m_X, landZone.m_Y - 36, "and then", GUIFont::Centre);
            pLargeFont->DrawAligned(&pBitmapInt, landZone.m_X, landZone.m_Y - 30, m_AIReturnCraft[player] ? "RETURN" : "STAY", GUIFont::Centre);
            // Draw wrap around the world if necessary, and only if this is being drawn directly to a scenewide target bitmap
            if (targetPos.IsZero() && (landZone.m_X < halfWidth || landZone.m_X > g_SceneMan.GetSceneWidth() - halfWidth))
            {
                // Wrap shit around and draw dupe on the other side
                int wrappedX = landZone.m_X + (landZone.m_X < halfWidth ? g_SceneMan.GetSceneWidth() : -g_SceneMan.GetSceneWidth());
                // Cursor
                draw_sprite(pTargetBitmap, m_aLZCursor[cursor][frame], wrappedX - halfWidth, landZone.m_Y - 48);
                draw_sprite_h_flip(pTargetBitmap, m_aLZCursor[cursor][frame], wrappedX + halfWidth - m_aLZCursor[cursor][frame]->w, landZone.m_Y - 48);
                // Text
                pSmallFont->DrawAligned(&pBitmapInt, wrappedX, landZone.m_Y - 42, m_AIReturnCraft[player] ? "Deliver here" : "Travel here", GUIFont::Centre);
                pSmallFont->DrawAligned(&pBitmapInt, wrappedX, landZone.m_Y - 36, "and then", GUIFont::Centre);
                pLargeFont->DrawAligned(&pBitmapInt, wrappedX, landZone.m_Y - 30, m_AIReturnCraft[player] ? "RETURN" : "STAY", GUIFont::Centre);
            }
        }
    }

    // Iterate through all teams, drawing all pending delivery cursors
    for (int team = Teams::TeamOne; team < Teams::MaxTeamCount; ++team)
    {
        if (!m_TeamActive[team])
            continue;
        char str[64];
        for (deque<Delivery>::iterator itr = m_Deliveries[team].begin(); itr != m_Deliveries[team].end(); ++itr)
        {
            int halfWidth = 24;
            landZone = itr->landingZone - targetPos;
            // Cursor
            draw_sprite(pTargetBitmap, m_aLZCursor[cursor][frame], landZone.m_X - halfWidth, landZone.m_Y - 48);
            draw_sprite_h_flip(pTargetBitmap, m_aLZCursor[cursor][frame], landZone.m_X + halfWidth - m_aLZCursor[cursor][frame]->w, landZone.m_Y - 48);
            // Text
            pSmallFont->DrawAligned(&pBitmapInt, landZone.m_X, landZone.m_Y - 38, "ETA:", GUIFont::Centre);
            if (m_ActivityState == ActivityState::PreGame)
                std::snprintf(str, sizeof(str), "???s");
            else
                std::snprintf(str, sizeof(str), "%is", ((int)itr->delay - (int)itr->timer.GetElapsedSimTimeMS()) / 1000);
            pLargeFont->DrawAligned(&pBitmapInt, landZone.m_X, landZone.m_Y - 32, str, GUIFont::Centre);
            // Draw wrap around the world if necessary, and only if this is being drawn directly to a scenewide target bitmap
            if (targetPos.IsZero() && (landZone.m_X < halfWidth || landZone.m_X > g_SceneMan.GetSceneWidth() - halfWidth))
            {
                // Wrap shit around and draw dupe on the other side
                int wrappedX = landZone.m_X + (landZone.m_X < halfWidth ? g_SceneMan.GetSceneWidth() : -g_SceneMan.GetSceneWidth());
                // Cursor
                draw_sprite(pTargetBitmap, m_aLZCursor[cursor][frame], wrappedX - halfWidth, landZone.m_Y - 48);
                draw_sprite_h_flip(pTargetBitmap, m_aLZCursor[cursor][frame], wrappedX + halfWidth - m_aLZCursor[cursor][frame]->w, landZone.m_Y - 48);
                // Text
                pSmallFont->DrawAligned(&pBitmapInt, wrappedX, landZone.m_Y - 38, "ETA:", GUIFont::Centre);
                pLargeFont->DrawAligned(&pBitmapInt, wrappedX, landZone.m_Y - 32, str, GUIFont::Centre);
            }
        }
    }
}

//////////////////////////////////////////////////////////////////////////////////////////
// Method:          GetActiveCPUTeamCount
//////////////////////////////////////////////////////////////////////////////////////////
// Description:     Returns active CPU team count.
// Arguments:       None.
// Return value:    Returns active CPU team count.

int GameActivity::GetActiveCPUTeamCount() const
{
	int count = 0;

	for (int team = Teams::TeamOne; team < Activity::MaxTeamCount; team++)
		if (TeamActive(team) && TeamIsCPU(team))
			count++;

	return count;
}

//////////////////////////////////////////////////////////////////////////////////////////
// Method:          GetActiveHumanTeamCount
//////////////////////////////////////////////////////////////////////////////////////////
// Description:     Returns active human team count.
// Arguments:       None.
// Return value:    Returns active human team count.

int GameActivity::GetActiveHumanTeamCount() const
{
	int count = 0;

	for (int team = Teams::TeamOne; team < Activity::MaxTeamCount; team++)
		if (TeamActive(team) && !TeamIsCPU(team))
			count++;

	return count;
}

//////////////////////////////////////////////////////////////////////////////////////////
// Method:          OtherTeam
//////////////////////////////////////////////////////////////////////////////////////////
// Description:     Gets the next other team number from the one passed in, if any. If there
//                  are more than two teams in this game, then the next one in the series
//                  will be returned here.

int GameActivity::OtherTeam(int team)
{
    // Only one team in this game, so can't return another one
    if (m_TeamCount == 1)
        return Teams::NoTeam;

    // Find another team that is active
    bool loopedOnce = false;
    for (int t = team + 1; ; t++)
    {
        // Loop
        if (t >= MaxTeamCount)
            t = Teams::TeamOne;

        if (t == team)
            break;

        if (m_TeamActive[t])
            return t;
    }

    return Teams::NoTeam;
}


//////////////////////////////////////////////////////////////////////////////////////////
// Method:          OneOrNoneTeamsLeft
//////////////////////////////////////////////////////////////////////////////////////////
// Description:     Indicates whether there is one and only one team left this game with
//                  a brain in its ranks.

bool GameActivity::OneOrNoneTeamsLeft()
{
    // See if only one team remains with any brains
    int brainTeamCount = 0;
    int brainTeam = Teams::NoTeam;
    for (int t = Teams::TeamOne; t < Teams::MaxTeamCount; ++t)
    {
        if (!m_TeamActive[t])
            continue;
        if (g_MovableMan.GetFirstBrainActor(t))
        {
            brainTeamCount++;
            brainTeam = t;
        }
    }

    // If less than two teams left with any brains, they get indicated
    // Also, if NO teams with brain are left, that is indicated with NoTeam
    if (brainTeamCount <= 1)
        return true;

    return false;
}


//////////////////////////////////////////////////////////////////////////////////////////
// Method:          WhichTeamLeft
//////////////////////////////////////////////////////////////////////////////////////////
// Description:     Indicates which single team is left, if any.
// Arguments:       None.

int GameActivity::WhichTeamLeft()
{
    int whichTeam = Teams::NoTeam;

    // See if only one team remains with any brains
    int brainTeamCount = 0;
    int brainTeam = Teams::NoTeam;
    for (int t = Teams::TeamOne; t < Teams::MaxTeamCount; ++t)
    {
        if (!m_TeamActive[t])
            continue;
        if (g_MovableMan.GetFirstBrainActor(t))
        {
            brainTeamCount++;
            brainTeam = t;
        }
    }

    // If exactly one team with brains, return that
    if (brainTeamCount == 1)
        return brainTeam;

    return Teams::NoTeam;
}


//////////////////////////////////////////////////////////////////////////////////////////
// Method:          NoTeamLeft
//////////////////////////////////////////////////////////////////////////////////////////
// Description:     Indicates whether there are NO teams left with any brains at all!

bool GameActivity::NoTeamLeft()
{
    for (int t = Teams::TeamOne; t < Teams::MaxTeamCount; ++t)
    {
        if (!m_TeamActive[t])
            continue;
        if (g_MovableMan.GetFirstBrainActor(t))
            return false;
    }
    return true;
}


//////////////////////////////////////////////////////////////////////////////////////////
// Virtual method:  InitAIs
//////////////////////////////////////////////////////////////////////////////////////////
// Description:     Goes through all Actor:s currently in the MovableMan and gives each
//                  one not controlled by a Controller a CAI and appropriate AIMode setting
//                  based on team and CPU team.

void GameActivity::InitAIs()
{
    Actor *pActor = 0;
    Actor *pFirstActor = 0;

    for (int team = Teams::TeamOne; team < Teams::MaxTeamCount; ++team)
    {
        if (!m_TeamActive[team])
            continue;
        // Get the first one
        pFirstActor = pActor = g_MovableMan.GetNextTeamActor(team);

        do
        {
            // Set up AI controller if currently not player controlled
            if (pActor && !pActor->GetController()->IsPlayerControlled())
            {
                pActor->SetControllerMode(Controller::CIM_AI);

                // If human, set appropriate AI mode
// TODO: IMPROVE
                if (dynamic_cast<AHuman *>(pActor) || dynamic_cast<ACrab *>(pActor))
                {
                    // Hunt if of CPU team, sentry default if of player team
                    if (team == m_CPUTeam)
                        pActor->SetAIMode(AHuman::AIMODE_BRAINHUNT);
                    else
                        pActor->SetAIMode(AHuman::AIMODE_SENTRY);
                }
            }

            // Next!
            pActor = g_MovableMan.GetNextTeamActor(team, pActor);
        }
        while (pActor && pActor != pFirstActor);
    }
}


//////////////////////////////////////////////////////////////////////////////////////////
// Method:          DisableAIs
//////////////////////////////////////////////////////////////////////////////////////////
// Description:     Goes through all Actor:s currently in the MovableMan and gives each
//                  one not controlled by a Controller a CAI and appropriate AIMode setting
//                  based on team and CPU team.

void GameActivity::DisableAIs(bool disable, int whichTeam)
{
    Actor *pActor = 0;
    Actor *pFirstActor = 0;

    for (int team = Teams::TeamOne; team < Teams::MaxTeamCount; ++team)
    {
        if (!m_TeamActive[team] || (whichTeam != Teams::NoTeam && team != whichTeam))
            continue;
        // Get the first one
        pFirstActor = pActor = g_MovableMan.GetNextTeamActor(team);

        do
        {
            // Disable the AI controllers
            if (pActor && pActor->GetController()->GetInputMode() == Controller::CIM_AI)
                pActor->GetController()->SetDisabled(disable);

            // Next!
            pActor = g_MovableMan.GetNextTeamActor(team, pActor);
        }
        while (pActor && pActor != pFirstActor);
    }
}


//////////////////////////////////////////////////////////////////////////////////////////
// Method:          Draw
//////////////////////////////////////////////////////////////////////////////////////////
// Description:     Simply draws this' arrow relative to a point on a bitmap.

void GameActivity::ObjectivePoint::Draw(BITMAP *pTargetBitmap, BITMAP *pArrowBitmap, const Vector &arrowPoint, ObjectiveArrowDir arrowDir)
{
    if (!pTargetBitmap || !pArrowBitmap)
        return;

    AllegroBitmap allegroBitmap(pTargetBitmap);
    int x = arrowPoint.GetFloorIntX();
    int y = arrowPoint.GetFloorIntY();
    int halfWidth = pArrowBitmap->w / 2;
    int halfHeight = pArrowBitmap->h / 2;
    int textSpace = 4;

    // Constrain the point within a gutter of the whole screen so the arrow is never right up agains teh edge of the screen.
/*
    Box constrainBox(halfWidth, pArrowBitmap->h, pTargetBitmap->w - halfWidth, pTargetBitmap->h - pArrowBitmap->h);
    x = constrainBox.GetWithinBoxX(x);
    y = constrainBox.GetWithinBoxY(y);
*/
    if (x < halfWidth || x > pTargetBitmap->w - halfWidth)
    {
        if (x < halfWidth)
            x = halfWidth;
        if (x > pTargetBitmap->w - halfWidth)
            x = pTargetBitmap->w - halfWidth - 1.0;

        if (y > pTargetBitmap->h - pArrowBitmap->h)
            y = pTargetBitmap->h - pArrowBitmap->h;
        else if (y < pArrowBitmap->h)
            y = pArrowBitmap->h;
    }
    else if (y < halfHeight || y > pTargetBitmap->h - halfHeight)
    {
        if (y < halfHeight)
            y = halfHeight;
        if (y > pTargetBitmap->h - halfHeight)
            y = pTargetBitmap->h - halfHeight - 1.0;

        if (x > pTargetBitmap->w - pArrowBitmap->w)
            x = pTargetBitmap->w - pArrowBitmap->w;
        else if (x < pArrowBitmap->w)
            x = pArrowBitmap->w;
    }

    // Draw the arrow and text descritpion of the Object so the point of the arrow ends up on the arrowPoint
    if (arrowDir == ARROWDOWN)
    {
        masked_blit(pArrowBitmap, pTargetBitmap, 0, 0, x - halfWidth, y - pArrowBitmap->h, pArrowBitmap->w, pArrowBitmap->h);
        g_FrameMan.GetLargeFont()->DrawAligned(&allegroBitmap, x, y - pArrowBitmap->h - textSpace, m_Description, GUIFont::Centre, GUIFont::Bottom);
    }
    else if (arrowDir == ARROWLEFT)
    {
        rotate_sprite(pTargetBitmap, pArrowBitmap, x, y - halfHeight, itofix(64));
        g_FrameMan.GetLargeFont()->DrawAligned(&allegroBitmap, x + pArrowBitmap->w + textSpace, y, m_Description, GUIFont::Left, GUIFont::Middle);
    }
    else if (arrowDir == ARROWRIGHT)
    {
        rotate_sprite(pTargetBitmap, pArrowBitmap, x - pArrowBitmap->w, y - halfHeight, itofix(-64));
        g_FrameMan.GetLargeFont()->DrawAligned(&allegroBitmap, x - pArrowBitmap->w - textSpace, y, m_Description, GUIFont::Right, GUIFont::Middle);
    }
    else if (arrowDir == ARROWUP)
    {
        rotate_sprite(pTargetBitmap, pArrowBitmap, x - halfWidth, y, itofix(-128));
        g_FrameMan.GetLargeFont()->DrawAligned(&allegroBitmap, x, y + pArrowBitmap->h + textSpace, m_Description, GUIFont::Centre, GUIFont::Top);
    }
}

std::string & GameActivity::GetNetworkPlayerName(int player)
{
	if (player >= Players::PlayerOne && player < Players::MaxPlayerCount)
		return m_NetworkPlayerNames[player];
	else
		return m_NetworkPlayerNames[0];
}

void GameActivity::SetNetworkPlayerName(int player, std::string name)
{
	if (player >= Players::PlayerOne && player < Players::MaxPlayerCount)
		m_NetworkPlayerNames[player] = name;
}



} // namespace RTE<|MERGE_RESOLUTION|>--- conflicted
+++ resolved
@@ -1868,29 +1868,16 @@
 
         // If it appears a slice has been activated, then let the controlled actor handle it
         int command = m_pPieMenu[player]->GetPieCommand();
-<<<<<<< HEAD
-        if (m_pControlledActor[player] && command != PieSlice::PSI_NONE)
+        if (m_ControlledActor[player] && command != PieSlice::PieSliceIndex::PSI_NONE)
         {
             // AI mode commands that need extra points set in special view modes here
             if (command == PieSlice::PSI_SENTRY)
-                m_ViewState[player] = AISENTRYPOINT;
+                m_ViewState[player] = ViewState::AISentryPoint;
             else if (command == PieSlice::PSI_PATROL)
-                m_ViewState[player] = AIPATROLPOINTS;
+                m_ViewState[player] = ViewState::AIPatrolPoints;
             else if (command == PieSlice::PSI_GOLDDIG)
-                m_ViewState[player] = AIGOLDDIGPOINT;
+                m_ViewState[player] = ViewState::AIGoldDigPoint;
             else if (command == PieSlice::PSI_GOTO)
-=======
-        if (m_ControlledActor[player] && command != PieMenuGUI::PSI_NONE)
-        {
-            // AI mode commands that need extra points set in special view modes here
-            if (command == PieMenuGUI::PSI_SENTRY)
-                m_ViewState[player] = ViewState::AISentryPoint;
-            else if (command == PieMenuGUI::PSI_PATROL)
-                m_ViewState[player] = ViewState::AIPatrolPoints;
-            else if (command == PieMenuGUI::PSI_GOLDDIG)
-                m_ViewState[player] = ViewState::AIGoldDigPoint;
-            else if (command == PieMenuGUI::PSI_GOTO)
->>>>>>> ac6e932f
             {
                 m_ViewState[player] = ViewState::AIGoToPoint;
                 // Clear out the waypoints

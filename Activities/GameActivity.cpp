--- conflicted
+++ resolved
@@ -31,15 +31,9 @@
 #include "HeldDevice.h"
 #include "Loadout.h"
 
-<<<<<<< HEAD
 #include "GUI/GUI.h"
 #include "GUI/GUIFont.h"
 #include "GUI/SDLGUITexture.h"
-=======
-#include "GUI.h"
-#include "GUIFont.h"
-#include "AllegroBitmap.h"
->>>>>>> 59b8fb57
 #include "PieMenuGUI.h"
 #include "InventoryMenuGUI.h"
 #include "BuyMenuGUI.h"
@@ -2338,48 +2332,6 @@
 		pIcon->GetTextures()[0]->render(renderer, std::max(2, static_cast<int>(g_SceneMan.GetScreenOcclusion(which).m_X)), 2);
 	}
 
-<<<<<<< HEAD
-	// Gold
-	std::snprintf(str, sizeof(str), "%c Funds: %.0f oz",
-		          TeamFundsChanged(which) ? -57 : -58,
-		          GetTeamFunds(m_Team[PoS]));
-	g_FrameMan.GetLargeFont()->DrawAligned(&pBitmapInt, std::max(16, static_cast<int>(g_SceneMan.GetScreenOcclusion(which).m_X + 16)), yTextPos, str, GUIFont::Left);
-	/* Not applicable anymore to the 4-team games
-		// Body losses
-		std::snprintf(str, sizeof(str), "%c Losses: %c%i %c%i", -39, -62,
-	   GetTeamDeathCount(Teams::TeamOne), -59,
-	   GetTeamDeathCount(Teams::TeamTwo));
-		g_FrameMan.GetLargeFont()->DrawAligned(&pBitmapInt, MIN(viewport.w
-	   - 4, viewport.w - 4 + g_SceneMan.GetScreenOcclusion(which).m_X),
-	   yTextPos, str, GUIFont::Right);
-	*/
-	// Show the player's controller scheme icon in the upper right corner of his
-	// screen, but only for a minute
-	if (m_GameTimer.GetElapsedRealTimeS() < 30) {
-		// TODO: Only blink if there hasn't been any input on a controller since
-		// start of game?? Blink them at first, but only if there's more than
-		// one human player
-		if (m_GameTimer.GetElapsedRealTimeS() > 4 ||
-			m_GameTimer.AlternateReal(150) || GetHumanCount() < 2) {
-			pIcon = g_UInputMan.GetSchemeIcon(PoS);
-			if (pIcon) {
-				pIcon->GetTextures()[0]->render(
-					renderer,
-					std::min(viewport.w - pIcon->GetTextures()[0]->getW() - 2,
-						viewport.w - pIcon->GetTextures()[0]->getW() - 2 +
-						static_cast<int>(g_SceneMan.GetScreenOcclusion(which).m_X)),
-					yTextPos);
-				// TODO: make a black Activity intro screen, saying "Player X,
-				// press any key/button to show that you are ready!, and display
-				// their controller icon, then fade into the scene"
-				//                stretch_sprite(pTargetBitmap,
-				//                pIcon->GetTextures()[0], 10, 10,
-				//                pIcon->GetTextures()[0]->w * 4,
-				//                pIcon->GetTextures()[0]->h * 4);
-			}
-		}
-	}
-=======
     // Team Icon up in the top left corner
     const Icon *pIcon = GetTeamIcon(m_Team[PoS]);
     if (pIcon)
@@ -2408,7 +2360,6 @@
             }
         }
     }
->>>>>>> 59b8fb57
 
 	if (m_ActivityState == ActivityState::Running) {
 		// Pie menu may be visible if we're choosing actors

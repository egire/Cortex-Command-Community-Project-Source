//////////////////////////////////////////////////////////////////////////////////////////
// File:            GameActivity.cpp
//////////////////////////////////////////////////////////////////////////////////////////
// Description:     Source file for the GameActivity class.
// Project:         Retro Terrain Engine
// Author(s):       Daniel Tabar
//                  data@datarealms.com
//                  http://www.datarealms.com


//////////////////////////////////////////////////////////////////////////////////////////
// Inclusions of header files

#include "GameActivity.h"
#include "PresetMan.h"
#include "MovableMan.h"
#include "FrameMan.h"
#include "UInputMan.h"
#include "AudioMan.h"
#include "MetaMan.h"
#include "ConsoleMan.h"
#include "PresetMan.h"
#include "DataModule.h"
#include "PostProcessMan.h"
#include "Controller.h"
#include "Scene.h"
#include "Actor.h"
#include "AHuman.h"
#include "ACrab.h"
#include "ACRocket.h"
#include "HeldDevice.h"
#include "Loadout.h"

#include "GUI.h"
#include "GUIFont.h"
#include "AllegroBitmap.h"
#include "PieMenuGUI.h"
#include "InventoryMenuGUI.h"
#include "BuyMenuGUI.h"
#include "SceneEditorGUI.h"
#include "GUIBanner.h"

#define BRAINLZWIDTHDEFAULT 640

namespace RTE {

AbstractClassInfo(GameActivity, Activity);


//////////////////////////////////////////////////////////////////////////////////////////
// Method:          Clear
//////////////////////////////////////////////////////////////////////////////////////////
// Description:     Clears all the member variables of this GameActivity, effectively
//                  resetting the members of this abstraction level only.

void GameActivity::Clear()
{
    m_CPUTeam = -1;

    for (int player = Players::PlayerOne; player < Players::MaxPlayerCount; ++player)
    {
        m_ObservationTarget[player].Reset();
        m_DeathViewTarget[player].Reset();
        m_DeathTimer[player].Reset();
        m_ActorSelectTimer[player].Reset();
        m_ActorCursor[player].Reset();
        m_pLastMarkedActor[player] = 0;
        m_LandingZone[player].Reset();
        m_AIReturnCraft[player] = true;
        m_pPieMenu[player] = 0;
        m_InventoryMenuGUI[player] = nullptr;
        m_pBuyGUI[player] = 0;
        m_pEditorGUI[player] = 0;
        m_pBannerRed[player] = 0;
        m_pBannerYellow[player] = 0;
        m_BannerRepeats[player] = 0;
        m_ReadyToStart[player] = false;
        m_PurchaseOverride[player].clear();
        m_BrainLZWidth[player] = BRAINLZWIDTHDEFAULT;
		m_TeamTech[player] = "";
		m_NetworkPlayerNames[player] = "";
    }

	m_StartingGold = 0;
	m_FogOfWarEnabled = false;
	m_RequireClearPathToOrbit = true;

	m_DefaultFogOfWar = -1;
	m_DefaultRequireClearPathToOrbit = -1;
	m_DefaultDeployUnits = 1;
	m_DefaultGoldCake = -1;
	m_DefaultGoldEasy = -1;
	m_DefaultGoldMedium = -1;
	m_DefaultGoldHard = -1;
	m_DefaultGoldNuts = -1;
	m_FogOfWarSwitchEnabled = true;
	m_DeployUnitsSwitchEnabled = false;
	m_GoldSwitchEnabled = true;
	m_RequireClearPathToOrbitSwitchEnabled = true;
	m_BuyMenuEnabled = true;

    for (int team = Teams::TeamOne; team < Teams::MaxTeamCount; ++team)
    {
        m_Deliveries[team].clear();
        m_LandingZoneArea[team].Reset();
		m_aLZCursor[team].clear();
		m_aObjCursor[team].clear();
    }

    m_Objectives.clear();

    m_DeliveryDelay = 4500;
    m_CursorTimer.Reset();
    m_GameTimer.Reset();
    m_GameOverTimer.Reset();
    m_GameOverPeriod = 5000;
    m_WinnerTeam = -1;
}


//////////////////////////////////////////////////////////////////////////////////////////
// Virtual method:  Create
//////////////////////////////////////////////////////////////////////////////////////////
// Description:     Makes the GameActivity object ready for use.

int GameActivity::Create()
{
    if (Activity::Create() < 0)
        return -1;

//    m_Description = "Define and edit Areas on this Scene.";

    // Load banners
    for (int player = Players::PlayerOne; player < Players::MaxPlayerCount; ++player)
    {
        m_pBannerRed[player] = new GUIBanner();
        m_pBannerYellow[player] = new GUIBanner();
    }

    for (int team = Teams::TeamOne; team < Teams::MaxTeamCount; ++team)
    {
		m_TeamIsCPU[team] = false;
    }

    return 0;
}


//////////////////////////////////////////////////////////////////////////////////////////
// Virtual method:  Create
//////////////////////////////////////////////////////////////////////////////////////////
// Description:     Creates a GameActivity to be identical to another, by deep copy.

int GameActivity::Create(const GameActivity &reference)
{
    if (Activity::Create(reference) < 0)
        return -1;

    m_CPUTeam = reference.m_CPUTeam;

    for (int player = Players::PlayerOne; player < Players::MaxPlayerCount; ++player)
    {
        m_ObservationTarget[player] = reference.m_ObservationTarget[player];
        m_DeathViewTarget[player] = reference.m_DeathViewTarget[player];
//        m_DeathTimer[player] = reference.m_DeathTimer[player];
        m_ActorCursor[player] = reference.m_ActorCursor[player];
        m_pLastMarkedActor[player] = reference.m_pLastMarkedActor[player];
        m_LandingZone[player] = reference.m_LandingZone[player];
        m_AIReturnCraft[player] = reference.m_AIReturnCraft[player];
        m_pPieMenu[player] = new PieMenuGUI;
        m_InventoryMenuGUI[player] = new InventoryMenuGUI;
        m_pBuyGUI[player] = new BuyMenuGUI;
        m_pEditorGUI[player] = new SceneEditorGUI;
        m_pBannerRed[player] = new GUIBanner();
        m_pBannerYellow[player] = new GUIBanner();
        m_ReadyToStart[player] = reference.m_ReadyToStart[player];
        m_BrainLZWidth[player] = reference.m_BrainLZWidth[player];

		m_NetworkPlayerNames[player] = reference.m_NetworkPlayerNames[player];
    }

    for (int team = Teams::TeamOne; team < Teams::MaxTeamCount; ++team)
    {
        m_LandingZoneArea[team] = reference.m_LandingZoneArea[team];
		m_TeamTech[team] = reference.m_TeamTech[team];
		m_TeamIsCPU[team] = reference.m_TeamIsCPU[team];
    }

	m_StartingGold = reference.m_StartingGold;
	m_FogOfWarEnabled = reference.m_FogOfWarEnabled;
	m_RequireClearPathToOrbit = reference.m_RequireClearPathToOrbit;

	m_DefaultFogOfWar = reference.m_DefaultFogOfWar;
	m_DefaultRequireClearPathToOrbit = reference.m_DefaultRequireClearPathToOrbit;
	m_DefaultDeployUnits = reference.m_DefaultDeployUnits;
	m_DefaultGoldCake = reference.m_DefaultGoldCake;
	m_DefaultGoldEasy = reference.m_DefaultGoldEasy;
	m_DefaultGoldMedium = reference.m_DefaultGoldMedium;
	m_DefaultGoldHard = reference.m_DefaultGoldHard;
	m_DefaultGoldNuts = reference.m_DefaultGoldNuts;
	m_FogOfWarSwitchEnabled = reference.m_FogOfWarSwitchEnabled;
	m_DeployUnitsSwitchEnabled = reference.m_DeployUnitsSwitchEnabled;
	m_GoldSwitchEnabled = reference.m_GoldSwitchEnabled;
	m_RequireClearPathToOrbitSwitchEnabled = reference.m_RequireClearPathToOrbitSwitchEnabled;
	m_BuyMenuEnabled = reference.m_BuyMenuEnabled;

    m_DeliveryDelay = reference.m_DeliveryDelay;
//    m_CursorTimer = reference.m_CursorTimer;
//    m_GameTimer = reference.m_GameTimer;
//    m_GameOverTimer = reference.m_GameOverTimer;
    m_GameOverPeriod = reference.m_GameOverPeriod;
    m_WinnerTeam = reference.m_WinnerTeam;

    return 0;
}


//////////////////////////////////////////////////////////////////////////////////////////
// Virtual method:  ReadProperty
//////////////////////////////////////////////////////////////////////////////////////////
// Description:     Reads a property value from a reader stream. If the name isn't
//                  recognized by this class, then ReadProperty of the parent class
//                  is called. If the property isn't recognized by any of the base classes,
//                  false is returned, and the reader's position is untouched.

int GameActivity::ReadProperty(const std::string_view &propName, Reader &reader)
{
    if (propName == "CPUTeam")
    {
        reader >> m_CPUTeam;
        SetCPUTeam(m_CPUTeam);
    }
    else if (propName == "DeliveryDelay")
        reader >> m_DeliveryDelay;
    else if (propName == "DefaultFogOfWar")
	    reader >> m_DefaultFogOfWar;
    else if (propName == "DefaultRequireClearPathToOrbit")
        reader >> m_DefaultRequireClearPathToOrbit;
    else if (propName == "DefaultDeployUnits")
        reader >> m_DefaultDeployUnits;
    else if (propName == "DefaultGoldCake")
        reader >> m_DefaultGoldCake;
    else if (propName == "DefaultGoldEasy")
        reader >> m_DefaultGoldEasy;
    else if (propName == "DefaultGoldMedium")
        reader >> m_DefaultGoldMedium;
    else if (propName == "DefaultGoldHard")
        reader >> m_DefaultGoldHard;
    else if (propName == "DefaultGoldNuts")
        reader >> m_DefaultGoldNuts;
    else if (propName == "FogOfWarSwitchEnabled")
        reader >> m_FogOfWarSwitchEnabled;
    else if (propName == "DeployUnitsSwitchEnabled")
        reader >> m_DeployUnitsSwitchEnabled;
    else if (propName == "GoldSwitchEnabled")
        reader >> m_GoldSwitchEnabled;
	else if (propName == "RequireClearPathToOrbitSwitchEnabled")
        reader >> m_RequireClearPathToOrbitSwitchEnabled;
    else
        return Activity::ReadProperty(propName, reader);

    return 0;
}


//////////////////////////////////////////////////////////////////////////////////////////
// Virtual method:  Save
//////////////////////////////////////////////////////////////////////////////////////////
// Description:     Saves the complete state of this GameActivity with a Writer for
//                  later recreation with Create(Reader &reader);

int GameActivity::Save(Writer &writer) const {
	Activity::Save(writer);

	writer.NewPropertyWithValue("CPUTeam", m_CPUTeam);
	writer.NewPropertyWithValue("DeliveryDelay", m_DeliveryDelay);

	return 0;
}


//////////////////////////////////////////////////////////////////////////////////////////
// Method:          Destroy
//////////////////////////////////////////////////////////////////////////////////////////
// Description:     Destroys and resets (through Clear()) the GameActivity object.

void GameActivity::Destroy(bool notInherited)
{
    for (int player = Players::PlayerOne; player < Players::MaxPlayerCount; ++player)
    {
        delete m_pPieMenu[player];
        delete m_InventoryMenuGUI[player];
        delete m_pBuyGUI[player];
        delete m_pEditorGUI[player];
        delete m_pBannerRed[player];
        delete m_pBannerYellow[player];
    }

    for (int team = Teams::TeamOne; team < Teams::MaxTeamCount; ++team)
    {
        for (deque<Delivery>::iterator itr = m_Deliveries[team].begin(); itr != m_Deliveries[team].end(); ++itr)
            delete itr->pCraft;
        m_Deliveries[team].clear();
    }

    if (!notInherited)
        Activity::Destroy();
    Clear();
}


//////////////////////////////////////////////////////////////////////////////////////////
// Method:          SetTeamTech
//////////////////////////////////////////////////////////////////////////////////////////
// Description:     Sets tech module name for specified team. Module must set must be loaded.
	void GameActivity::SetTeamTech(int team, std::string tech)
	{
		if (team >= Teams::TeamOne && team < Teams::MaxTeamCount)
		{
			if (tech == "-All-" || tech == "-Random-")
				m_TeamTech[team] = tech;
			else
			{
				int id = g_PresetMan.GetModuleID(tech);
				if (id != -1)
					m_TeamTech[team] = tech;
				else
					g_ConsoleMan.PrintString("ERR: " + tech + " not found. Can't set tech.");
			}
		}
	}


//////////////////////////////////////////////////////////////////////////////////////////
// Method:          GetCrabToHumanSpawnRatio
//////////////////////////////////////////////////////////////////////////////////////////
// Description:     Returns CrabToHumanSpawnRatio for specified module
	float GameActivity::GetCrabToHumanSpawnRatio(int moduleid) 
	{
		if (moduleid > -1)
		{
			const DataModule * pDataModule = g_PresetMan.GetDataModule(moduleid);
			if (pDataModule)
				return pDataModule->GetCrabToHumanSpawnRatio();
		}
		return 0.25;
	}

//////////////////////////////////////////////////////////////////////////////////////////
// Method:          SetCPUTeam
//////////////////////////////////////////////////////////////////////////////////////////
// Description:     Sets the current CPU-assisted team, if any (NoTeam) - LEGACY function

void GameActivity::SetCPUTeam(int team)
{
    // Set the legacy var
	if (team >= Teams::TeamOne && team < Teams::MaxTeamCount)
	{
	    m_CPUTeam = team;

		// Activate the CPU team
		m_TeamActive[team] = true;
		m_TeamIsCPU[team] = true;
	}

/* whaaaa?
    // Also set the newer human indicator flags
    for (int player = Players::PlayerOne; player < Players::MaxPlayerCount; ++player)
        m_IsHuman[m_Team[player]] = m_IsActive[player] && m_Team[player] != team;
*/
}

/////////////////////////////////////////////////////////////////////////////////////////////////////////////////////////////

bool GameActivity::IsBuyGUIVisible(int which) const {
    if (which == -1) {
        for (short player = Players::PlayerOne; player < this->GetPlayerCount(); player++) {
            if (this->GetBuyGUI(player)->IsVisible()) {
                return true;
            }
        }
        return false;
    }
    return this->GetBuyGUI(which)->IsVisible();

}

//////////////////////////////////////////////////////////////////////////////////////////
// Virtual method:  SwitchToActor
//////////////////////////////////////////////////////////////////////////////////////////
// Description:     Forces the this to focus player control to a specific Actor for a
//                  specific team. OWNERSHIP IS NOT TRANSFERRED!

bool GameActivity::SwitchToActor(Actor *pActor, int player, int team)
{
    // Computer players don't focus on any Actor
    if (!m_IsHuman[player])
        return false;

    // Play the disabling animation when the actor swtiched, for easy ID of currently controlled actor
    m_pPieMenu[player]->DoDisableAnimation();
    m_InventoryMenuGUI[player]->SetEnabled(false);

    // Disable the AI command mode since it's connected to the current actor
    if (m_ViewState[player] == ViewState::AISentryPoint || m_ViewState[player] == ViewState::AIPatrolPoints || m_ViewState[player] == ViewState::AIGoldDigPoint || m_ViewState[player] == ViewState::AIGoToPoint || m_ViewState[player] == ViewState::UnitSelectCircle)
        m_ViewState[player] = ViewState::Normal;

    return Activity::SwitchToActor(pActor, player, team);
}


//////////////////////////////////////////////////////////////////////////////////////////
// Virtual method:  SwitchToNextActor
//////////////////////////////////////////////////////////////////////////////////////////
// Description:     Forces the this to focus player control to the next Actor of a
//                  specific team, other than the current one focused on.

void GameActivity::SwitchToNextActor(int player, int team, Actor *pSkip)
{
    // Play the disabling animation when the actor swtiched, for easy ID of currently controlled actor
    m_pPieMenu[player]->DoDisableAnimation();
    m_InventoryMenuGUI[player]->SetEnabled(false);

    // Disable the AI command mode since it's connected to the current actor
    if (m_ViewState[player] == ViewState::AISentryPoint || m_ViewState[player] == ViewState::AIPatrolPoints || m_ViewState[player] == ViewState::AIGoldDigPoint || m_ViewState[player] == ViewState::AIGoToPoint || m_ViewState[player] == ViewState::UnitSelectCircle)
        m_ViewState[player] = ViewState::Normal;

    Activity::SwitchToNextActor(player, team, pSkip);
}


//////////////////////////////////////////////////////////////////////////////////////////
// Virtual method:  SwitchToPrevActor
//////////////////////////////////////////////////////////////////////////////////////////
// Description:     Forces this to focus player control to the previous Actor of a
//                  specific team, other than the current one focused on.

void GameActivity::SwitchToPrevActor(int player, int team, Actor *pSkip)
{
    // Play the disabling animation when the actor swtiched, for easy ID of currently controlled actor
    m_pPieMenu[player]->DoDisableAnimation();
    m_InventoryMenuGUI[player]->SetEnabled(false);

    // Disable the AI command mode since it's connected to the current actor
    if (m_ViewState[player] == ViewState::AISentryPoint || m_ViewState[player] == ViewState::AIPatrolPoints || m_ViewState[player] == ViewState::AIGoldDigPoint || m_ViewState[player] == ViewState::AIGoToPoint  || m_ViewState[player] == ViewState::UnitSelectCircle)
        m_ViewState[player] = ViewState::Normal;

    Activity::SwitchToPrevActor(player, team, pSkip);
}


//////////////////////////////////////////////////////////////////////////////////////////
// Method:          AddObjectivePoint
//////////////////////////////////////////////////////////////////////////////////////////
// Description:     Created an objective point for one of the teams to show until cleared.

void GameActivity::AddObjectivePoint(string description, Vector objPos, int whichTeam, ObjectiveArrowDir arrowDir)
{
    m_Objectives.push_back(ObjectivePoint(description, objPos, whichTeam, arrowDir));
}


//////////////////////////////////////////////////////////////////////////////////////////
// Method:          YSortObjectivePoints
//////////////////////////////////////////////////////////////////////////////////////////
// Description:     Sorts all objective points according to their positions on the Y axis.

void GameActivity::YSortObjectivePoints()
{
    m_Objectives.sort(ObjPointYPosComparison());
}


//////////////////////////////////////////////////////////////////////////////////////////
// Method:          AddOverridePurchase
//////////////////////////////////////////////////////////////////////////////////////////
// Description:     Adds somehting to the purchase list that will override what is set
//                  in the buy GUI next time CreateDelivery is called.

int GameActivity::AddOverridePurchase(const SceneObject *pPurchase, int player)
{
	if (player >= Players::PlayerOne && player < Players::MaxPlayerCount)
	{
		// Add to purchase list if valid item
		if (pPurchase)
		{
			// Get the preset of this instance passed in, so we make sure we are only storing non-owned instances
			const SceneObject *pPreset = dynamic_cast<const SceneObject *>(g_PresetMan.GetEntityPreset(pPurchase->GetClassName(), pPurchase->GetPresetName(), pPurchase->GetModuleID()));
			if (pPreset)
				m_PurchaseOverride[player].push_back(pPreset);
		}

		// Take metaplayer tech modifiers into account
		int nativeModule = 0;
		float foreignCostMult = 1.0;
		float nativeCostMult = 1.0;
		MetaPlayer *pMetaPlayer = g_MetaMan.GetMetaPlayerOfInGamePlayer(player);
		if (g_MetaMan.GameInProgress() && pMetaPlayer)
		{
			nativeModule = pMetaPlayer->GetNativeTechModule();
			foreignCostMult = pMetaPlayer->GetForeignCostMultiplier();
			nativeCostMult = pMetaPlayer->GetNativeCostMultiplier();
		}

		// Calculate the total list cost for this player
		int totalListCost = 0;
		for (list<const SceneObject *>::iterator itr = m_PurchaseOverride[player].begin(); itr != m_PurchaseOverride[player].end(); ++itr)
			totalListCost += (*itr)->GetGoldValue(nativeModule, foreignCostMult, nativeCostMult);

		return totalListCost;
	}

	return 0;
}


//////////////////////////////////////////////////////////////////////////////////////////
// Method:          SetOverridePurchaseList
//////////////////////////////////////////////////////////////////////////////////////////
// Description:     First clears and then adds all the stuff in a Loadout to the override
//                  purchase list.

int GameActivity::SetOverridePurchaseList(const Loadout *pLoadout, int player)
{
    // First clear out the list
    ClearOverridePurchase(player);

    int finalListCost = 0;

    // Sanity check
    if (!pLoadout)
    {
        g_ConsoleMan.PrintString("ERROR: Tried to set an override purchase list based on a nonexistent Loadout!");
        return 0;
    }

    const ACraft *pCraftPreset = pLoadout->GetDeliveryCraft();

    // Check if we even have a craft and substitute a default if we don't
    if (!pCraftPreset)
    {
// Too verbose for a recoverable error
//        g_ConsoleMan.PrintString("ERROR: Tried to set an override purchase list with no delivery craft defined. Using a default instead.");
        const Loadout *pDefault = dynamic_cast<const Loadout *>(g_PresetMan.GetEntityPreset("Loadout", "Default", -1));
        if (pDefault)
            pCraftPreset = pDefault->GetDeliveryCraft();
        
        // If still no go, then fuck it
        if (!pCraftPreset)
        {
            g_ConsoleMan.PrintString("ERROR: Couldn't even find a \"Default\" Loadout in Base.rte! Aborting.");
            return 0;
        }
    }

    // Add the delivery Craft
    finalListCost = AddOverridePurchase(pCraftPreset, player);

    // Add the rest of the cargo list
    list<const SceneObject *> *pCargoList = const_cast<Loadout *>(pLoadout)->GetCargoList();
    for (list<const SceneObject *>::iterator itr = pCargoList->begin(); itr != pCargoList->end(); ++itr)
        finalListCost = AddOverridePurchase(*itr, player);

    return finalListCost;
}


//////////////////////////////////////////////////////////////////////////////////////////
// Method:          SetOverridePurchaseList
//////////////////////////////////////////////////////////////////////////////////////////
// Description:     First clears and then adds all the stuff in a Loadout to the override
//                  purchase list.

int GameActivity::SetOverridePurchaseList(string loadoutName, int player)
{
    // Find out the native module of this player
    int nativeModule = 0;
    MetaPlayer *pMetaPlayer = g_MetaMan.GetMetaPlayerOfInGamePlayer(player);
    if (g_MetaMan.GameInProgress() && pMetaPlayer)
        nativeModule = pMetaPlayer->GetNativeTechModule();

    // Find the Loadout that this Deployment is referring to
    const Loadout *pLoadout = dynamic_cast<const Loadout *>(g_PresetMan.GetEntityPreset("Loadout", loadoutName, nativeModule));
    if (pLoadout)
        return SetOverridePurchaseList(pLoadout, player);
    else
        g_ConsoleMan.PrintString("ERROR: Tried to set an override purchase list based on a nonexistent Loadout!");

    return 0;
}


//////////////////////////////////////////////////////////////////////////////////////////
// Method:          CreateDelivery
//////////////////////////////////////////////////////////////////////////////////////////
// Description:     Takes the current order out of a player's buy GUI, creates a Delivery
//                  based off it, and stuffs it into that player's delivery queue.

bool GameActivity::CreateDelivery(int player, int mode, Vector &waypoint, Actor * pTargetMO)
{
    int team = m_Team[player];
    if (team == Teams::NoTeam)
        return false;

    // Prepare the Craft, stuff everything into it and add it to the queue
    // Retrieve the ordered craft and its inventory
    list<const SceneObject *> purchaseList;

    ACraft *pDeliveryCraft = 0;
    // If we have a list to purchase that overrides the buy GUI, then use it and clear it
    if (!m_PurchaseOverride[player].empty())
    {
        const ACraft *pCraftPreset = 0;
        for (list<const SceneObject *>::iterator itr = m_PurchaseOverride[player].begin(); itr != m_PurchaseOverride[player].end(); ++itr)
        {
            // Find the first craft to use as the delivery craft
            pCraftPreset = dynamic_cast<const ACraft *>(*itr);
            if (!pDeliveryCraft && pCraftPreset)
                pDeliveryCraft = dynamic_cast<ACraft *>((*itr)->Clone());
            else
                purchaseList.push_back(*itr);
        }
    }
    // Otherwise, use what's set in the buy GUI as usual
    else
    {
        m_pBuyGUI[player]->GetOrderList(purchaseList);
        pDeliveryCraft = dynamic_cast<ACraft *>(m_pBuyGUI[player]->GetDeliveryCraftPreset()->Clone());
        // If we don't have any loadout presets in the menu, save the current config for later
        if (m_pBuyGUI[player]->GetLoadoutPresets().empty())
            m_pBuyGUI[player]->SaveCurrentLoadout();
    }

    if (pDeliveryCraft && (!m_HadBrain[player] || m_Brain[player]))
    {
        // Take metaplayer tech modifiers into account when calculating costs of this delivery
        int nativeModule = 0;
        float foreignCostMult = 1.0;
        float nativeCostMult = 1.0;
        MetaPlayer *pMetaPlayer = g_MetaMan.GetMetaPlayerOfInGamePlayer(player);
        if (g_MetaMan.GameInProgress() && pMetaPlayer)
        {
            nativeModule = pMetaPlayer->GetNativeTechModule();
            foreignCostMult = pMetaPlayer->GetForeignCostMultiplier();
            nativeCostMult = pMetaPlayer->GetNativeCostMultiplier();
        }
        // Start with counting the craft
		float totalCost = 0;

		if (m_pBuyGUI[player]->GetOnlyShowOwnedItems())
		{
			if (!m_pBuyGUI[player]->CommitPurchase(pDeliveryCraft->GetModuleAndPresetName()))
			{
				if (m_pBuyGUI[player]->IsAlwaysAllowedItem(pDeliveryCraft->GetModuleAndPresetName()))
					totalCost = pDeliveryCraft->GetGoldValue(nativeModule, foreignCostMult, nativeCostMult);
				else
					return false;
			}
		}
		else
		{
			if (!m_pBuyGUI[player]->CommitPurchase(pDeliveryCraft->GetModuleAndPresetName()))
				totalCost = pDeliveryCraft->GetGoldValue(nativeModule, foreignCostMult, nativeCostMult);
		}

        // Go through the list of things ordered, and give any actors all the items that is present after them,
        // until the next actor. Also, the first actor gets all stuff in the list above him.
        MovableObject *pInventoryObject = 0;
        Actor *pPassenger = 0;
        Actor *pLastPassenger = 0;
        list<MovableObject *> cargoItems;

        for (list<const SceneObject *>::iterator itr = purchaseList.begin(); itr != purchaseList.end(); ++itr)
        {
			bool purchaseItem = true;

            // Add to the total cost tally
			if (m_pBuyGUI[player]->GetOnlyShowOwnedItems())
			{
				if (!m_pBuyGUI[player]->CommitPurchase((*itr)->GetModuleAndPresetName()))
				{
					if (m_pBuyGUI[player]->IsAlwaysAllowedItem((*itr)->GetModuleAndPresetName()))
						totalCost += (*itr)->GetGoldValue(nativeModule, foreignCostMult, nativeCostMult);
					else
						purchaseItem = false;
				}
			}
			else
			{
				if (!m_pBuyGUI[player]->CommitPurchase((*itr)->GetModuleAndPresetName()))
					totalCost += (*itr)->GetGoldValue(nativeModule, foreignCostMult, nativeCostMult);
			}

			if (purchaseItem)
			{
				// Make copy of the preset instance in the list
				pInventoryObject = dynamic_cast<MovableObject *>((*itr)->Clone());
				// See if it's actually a passenger, as opposed to a regular item
				pPassenger = dynamic_cast<Actor *>(pInventoryObject);
				// If it's an actor, then set its team and add it to the Craft's inventory!
				if (pPassenger)
				{
					// If this is the first passenger, then give him all the shit found in the list before him
					if (!pLastPassenger)
					{
						for (list<MovableObject *>::iterator iItr = cargoItems.begin(); iItr != cargoItems.end(); ++iItr)
							pPassenger->AddInventoryItem(*iItr);
					}
					// This isn't the first passenger, so give the previous guy all the stuff that was found since processing him
					else
					{
						for (list<MovableObject *>::iterator iItr = cargoItems.begin(); iItr != cargoItems.end(); ++iItr)
							pLastPassenger->AddInventoryItem(*iItr);
					}
					// Clear out the temporary cargo list since we've assign all the stuff in it to a passenger
					cargoItems.clear();

					// Now set the current passenger as the 'last passenger' so he'll eventually get everything found after him.
					pLastPassenger = pPassenger;
					// Set the team etc for the current passenger and stuff him into the craft
					pPassenger->SetTeam(team);
					pPassenger->SetControllerMode(Controller::CIM_AI);
					pPassenger->SetAIMode((Actor::AIMode)mode);

					if (pTargetMO != NULL)
					{
						Actor * pTarget = dynamic_cast<Actor *>(pTargetMO);
						if (pTarget)
							pPassenger->AddAIMOWaypoint(pTarget);
					}
					else if (waypoint.m_X > 0 && waypoint.m_Y > 0)
					{
						pPassenger->AddAISceneWaypoint(waypoint);
					}

					pDeliveryCraft->AddInventoryItem(pPassenger);
				}
				// If not, then add it to the temp list of items which will be added to the last passenger's inventory
				else
					cargoItems.push_back(pInventoryObject);
			}
        }

        pPassenger = 0;

        // If there was a last passenger and things after him, stuff all the items into his inventory
        if (pLastPassenger)
        {
            for (list<MovableObject *>::iterator iItr = cargoItems.begin(); iItr != cargoItems.end(); ++iItr)
                pLastPassenger->AddInventoryItem(*iItr);
        }
        // Otherwise, stuff it all stuff directly into the craft instead
        else
        {
            for (list<MovableObject *>::iterator iItr = cargoItems.begin(); iItr != cargoItems.end(); ++iItr)
                pDeliveryCraft->AddInventoryItem(*iItr);
        }

        // Delivery craft appear straight over the selected LZ
        pDeliveryCraft->SetPos(Vector(m_LandingZone[player].m_X, 0));
//        pDeliveryCraft->SetPos(Vector(m_LandingZone[player].m_X, 300));

        pDeliveryCraft->SetTeam(team);
// TODO: The after-delivery AI mode needs to be set depending on what the user has set in teh LZ selection mode
        pDeliveryCraft->SetControllerMode(Controller::CIM_AI);
        pDeliveryCraft->SetAIMode(m_AIReturnCraft[player] ? Actor::AIMODE_DELIVER : Actor::AIMODE_STAY);

        // Prepare the Delivery struct and stuff the ready to go craft in there
        Delivery newDelivery;
        // Pass ownership of the craft to the new Delivery struct
        newDelivery.pCraft = pDeliveryCraft;
        newDelivery.orderedByPlayer = player;
        newDelivery.landingZone = m_LandingZone[player];
        newDelivery.delay = m_DeliveryDelay * pDeliveryCraft->GetDeliveryDelayMultiplier();
        newDelivery.timer.Reset();

        // Add the new Delivery to the queue
        m_Deliveries[team].push_back(newDelivery);

        pDeliveryCraft = 0;
        pLastPassenger = 0;

        // Deduct cost from team's funds
        m_TeamFunds[team] -= totalCost;

        // Go 'ding!', but only if player is human, or it may be confusing
		if (PlayerHuman(player))
			g_GUISound.ConfirmSound()->Play(player);

        // Clear out the override purchase list, whether anything was in there or not, it should not override twice.
        m_PurchaseOverride[player].clear();

        return true;
    }

    return false;
}


//////////////////////////////////////////////////////////////////////////////////////////
// Virtual method:  SetupPlayers
//////////////////////////////////////////////////////////////////////////////////////////
// Description:     Precalculates the player-to-screen index map, counts the number of
//                  active players, teams etc.

void GameActivity::SetupPlayers()
{
    Activity::SetupPlayers();

    // Add the locked cpu team that can't have any players
    if (m_CPUTeam != Teams::NoTeam)
    {
        if (!m_TeamActive[m_CPUTeam])
            m_TeamCount++;
        // Also activate the CPU team
        m_TeamActive[m_CPUTeam] = true;
    }

    // Don't clear a CPU team's active status though
    for (int team = Teams::TeamOne; team < Teams::MaxTeamCount; ++team)
	{
		if (m_TeamIsCPU[team])
			m_TeamActive[team] = true;
	}
}


//////////////////////////////////////////////////////////////////////////////////////////
// Virtual method:  Start
//////////////////////////////////////////////////////////////////////////////////////////
// Description:     Officially starts this. Creates all the data etc necessary to start
//                  the activity.

int GameActivity::Start()
{
    // Set the split screen config before the Scene (and it SceneLayers, specifially) are loaded
    int humanCount = GetHumanCount();
    // Depending on the resolution aspect ratio, split first horizontally (if wide screen)
    if (((float)g_FrameMan.GetResX() / (float)g_FrameMan.GetResY()) >= 1.6)
        g_FrameMan.ResetSplitScreens(humanCount > 1, humanCount > 2);
    // or vertically (if 4:3-ish)
    else
        g_FrameMan.ResetSplitScreens(humanCount > 2, humanCount > 1);

    int error = Activity::Start();
    if (error < 0)
        return error;

    m_WinnerTeam = Teams::NoTeam;

    ////////////////////////////////
    // Set up teams

    for (int team = Teams::TeamOne; team < Teams::MaxTeamCount; ++team)
    {
        if (!m_TeamActive[team])
            continue;

        m_Deliveries[team].clear();

        // Clear delivery queues
        for (deque<Delivery>::iterator itr = m_Deliveries[team].begin(); itr != m_Deliveries[team].end(); ++itr)
            delete itr->pCraft;
        m_Deliveries[team].clear();
/* This is taken care of by the individual Activity logic
        // See if there are specified landing zone areas defined in the scene
        char str[64];
        std::snprintf(str, sizeof(str), "LZ Team %d", team + 1);
        Scene::Area *pArea = g_SceneMan.GetScene()->GetArea(str);
        pArea = pArea ? pArea : g_SceneMan.GetScene()->GetArea("Landing Zone");
        // If area is defined, save a copy so we can lock the LZ selection to within its boxes
        if (pArea && !pArea->HasNoArea())
            m_LandingZoneArea[team] = *pArea;
*/
    }

    ///////////////////////////////////////
    // Set up human players

    for (int player = Players::PlayerOne; player < Players::MaxPlayerCount; ++player)
    {
        if (!(m_IsActive[player] && m_IsHuman[player]))
            continue;

        // Set the team associations with each screen displayed
        g_SceneMan.SetScreenTeam(ScreenOfPlayer(player), m_Team[player]);
        // And occlusion
        g_SceneMan.SetScreenOcclusion(Vector(), ScreenOfPlayer(player));

        // Allocate and (re)create the Pie Menus
        if (m_pPieMenu[player])
            m_pPieMenu[player]->Destroy();
        else
            m_pPieMenu[player] = new PieMenuGUI;
        m_pPieMenu[player]->Create(&m_PlayerController[player]);

        // Allocate and (re)create the Inventory Menu GUIs
        if (m_InventoryMenuGUI[player]) {
            m_InventoryMenuGUI[player]->Destroy();
        } else {
            m_InventoryMenuGUI[player] = new InventoryMenuGUI;
        }
        m_InventoryMenuGUI[player]->Create(&m_PlayerController[player]);

        // Allocate and (re)create the Editor GUIs
        if (m_pEditorGUI[player])
            m_pEditorGUI[player]->Destroy();
        else
            m_pEditorGUI[player] = new SceneEditorGUI;
        m_pEditorGUI[player]->Create(&m_PlayerController[player]);
        m_ReadyToStart[player] = false;

        // Allocate and (re)create the Buy GUIs
        if (m_pBuyGUI[player])
            m_pBuyGUI[player]->Destroy();
        else
            m_pBuyGUI[player] = new BuyMenuGUI;
        m_pBuyGUI[player]->Create(&m_PlayerController[player]);

		// Load correct loadouts into buy menu if we're starting a non meta-game activity
		if (m_pBuyGUI[player]->GetMetaPlayer() == Players::NoPlayer)
		{
			m_pBuyGUI[player]->SetNativeTechModule(g_PresetMan.GetModuleID(GetTeamTech(GetTeamOfPlayer(player))));
			m_pBuyGUI[player]->SetForeignCostMultiplier(1.0);
			m_pBuyGUI[player]->LoadAllLoadoutsFromFile();

			// Change Editor GUI native tech module so it could load and show correct deployment prices
			m_pEditorGUI[player]->SetNativeTechModule(g_PresetMan.GetModuleID(GetTeamTech(GetTeamOfPlayer(player))));
		}

        ////////////////////////////////////
        // GUI split screen setup
        // If there are split screens, set up the GUIs to draw and their mouses to point correctly
		if (g_FrameMan.IsInMultiplayerMode())
		{
			m_pEditorGUI[player]->SetPosOnScreen(0, 0);
			m_pBuyGUI[player]->SetPosOnScreen(0, 0);
		}
		else
		{
			if (g_FrameMan.GetScreenCount() > 1)
			{
				// Screen 1 Always upper left corner
				if (ScreenOfPlayer(player) == 0)
				{
					m_pEditorGUI[player]->SetPosOnScreen(0, 0);
					m_pBuyGUI[player]->SetPosOnScreen(0, 0);
				}
				else if (ScreenOfPlayer(player) == 1)
				{
					// If both splits, or just Vsplit, then in upper right quadrant
					if ((g_FrameMan.GetVSplit() && !g_FrameMan.GetHSplit()) || (g_FrameMan.GetVSplit() && g_FrameMan.GetVSplit()))
					{
						m_pEditorGUI[player]->SetPosOnScreen(g_FrameMan.GetResX() / 2, 0);
						m_pBuyGUI[player]->SetPosOnScreen(g_FrameMan.GetResX() / 2, 0);
					}
					// If only hsplit, then lower left quadrant
					else
					{
						m_pEditorGUI[player]->SetPosOnScreen(0, g_FrameMan.GetResY() / 2);
						m_pBuyGUI[player]->SetPosOnScreen(0, g_FrameMan.GetResY() / 2);
					}
				}
				// Screen 3 is lower left quadrant
				else if (ScreenOfPlayer(player) == 2)
				{
					m_pEditorGUI[player]->SetPosOnScreen(0, g_FrameMan.GetResY() / 2);
					m_pBuyGUI[player]->SetPosOnScreen(0, g_FrameMan.GetResY() / 2);
				}
				// Screen 4 is lower right quadrant
				else if (ScreenOfPlayer(player) == 3)
				{
					m_pEditorGUI[player]->SetPosOnScreen(g_FrameMan.GetResX() / 2, g_FrameMan.GetResY() / 2);
					m_pBuyGUI[player]->SetPosOnScreen(g_FrameMan.GetResX() / 2, g_FrameMan.GetResY() / 2);
				}
			}
		}

        // Allocate and (re)create the banners
        if (m_pBannerRed[player])
            m_pBannerRed[player]->Destroy();
        else
            m_pBannerRed[player] = new GUIBanner;
        m_pBannerRed[player]->Create("Base.rte/GUIs/Fonts/BannerFontRedReg.png", "Base.rte/GUIs/Fonts/BannerFontRedBlur.png", 8);

        // Allocate and (re)create the banners
        if (m_pBannerYellow[player])
            m_pBannerYellow[player]->Destroy();
        else
            m_pBannerYellow[player] = new GUIBanner;
        m_pBannerYellow[player]->Create("Base.rte/GUIs/Fonts/BannerFontYellowReg.png", "Base.rte/GUIs/Fonts/BannerFontYellowBlur.png", 8);

        // Resetting the banner repeat counter
        m_BannerRepeats[player] = 0;

        // Draw GO! game start notification
        m_pBannerYellow[player]->ShowText("GO!", GUIBanner::FLYBYLEFTWARD, 1000, Vector(g_FrameMan.GetPlayerFrameBufferWidth(player), g_FrameMan.GetPlayerFrameBufferHeight(player)), 0.5, 1500, 500);

        m_ActorCursor[player].Reset();
        m_LandingZone[player].Reset();

        // Set the initial landing zones to be above the respective brains, but not for the observer player in a three player game
        if (m_Brain[player] && !(m_PlayerCount == 3 && ScreenOfPlayer(player) == 3))
        {
            // Also set the brain to be the selected actor at start
            SwitchToActor(m_Brain[player], player, m_Team[player]);
            m_ActorCursor[player] = m_Brain[player]->GetPos();
            m_LandingZone[player].m_X = m_Brain[player]->GetPos().m_X;
            // Set the observation target to the brain, so that if/when it dies, the view flies to it in observation mode
            m_ObservationTarget[player] = m_Brain[player]->GetPos();
        }

        g_FrameMan.SetScreenText((player % 2 == 0) ? "Mine Gold and buy more firepower with the funds..." : "...then smash the competing brain to claim victory!", ScreenOfPlayer(player), 0);
    }

    // Set up the AI controllers for everyone
    InitAIs();

    // Start the game timer
    m_GameTimer.Reset();

    if (m_aLZCursor[0].empty())
    {
        ContentFile cursorFile("Base.rte/GUIs/Indicators/LZArrowRedL.png");
        cursorFile.GetAsAnimation(m_aLZCursor[0], LZCURSORFRAMECOUNT);
        cursorFile.SetDataPath("Base.rte/GUIs/Indicators/LZArrowGreenL.png");
        cursorFile.GetAsAnimation(m_aLZCursor[1], LZCURSORFRAMECOUNT);
		cursorFile.SetDataPath("Base.rte/GUIs/Indicators/LZArrowBlueL.png");
		cursorFile.GetAsAnimation(m_aLZCursor[2], LZCURSORFRAMECOUNT);
		cursorFile.SetDataPath("Base.rte/GUIs/Indicators/LZArrowYellowL.png");
		cursorFile.GetAsAnimation(m_aLZCursor[3], LZCURSORFRAMECOUNT);
    }

    if (m_aObjCursor[0].empty())
    {
        ContentFile cursorFile("Base.rte/GUIs/Indicators/ObjArrowRed.png");
        cursorFile.GetAsAnimation(m_aObjCursor[0], OBJARROWFRAMECOUNT);
        cursorFile.SetDataPath("Base.rte/GUIs/Indicators/ObjArrowGreen.png");
        cursorFile.GetAsAnimation(m_aObjCursor[1], OBJARROWFRAMECOUNT);
		cursorFile.SetDataPath("Base.rte/GUIs/Indicators/ObjArrowBlue.png");
		cursorFile.GetAsAnimation(m_aObjCursor[2], OBJARROWFRAMECOUNT);
		cursorFile.SetDataPath("Base.rte/GUIs/Indicators/ObjArrowYellow.png");
		cursorFile.GetAsAnimation(m_aObjCursor[3], OBJARROWFRAMECOUNT);
    }

    // Start the in-game music
    g_AudioMan.ClearMusicQueue();
    g_AudioMan.PlayMusic("Base.rte/Music/dBSoundworks/cc2g.ogg", 0);
    g_AudioMan.QueueSilence(30);
    g_AudioMan.QueueMusicStream("Base.rte/Music/Watts/Last Man.ogg");
    g_AudioMan.QueueSilence(30);
    g_AudioMan.QueueMusicStream("Base.rte/Music/dBSoundworks/cc2g.ogg");

    return error;
}


//////////////////////////////////////////////////////////////////////////////////////////
// Method:          Pause
//////////////////////////////////////////////////////////////////////////////////////////
// Description:     Pauses and unpauses the game.

void GameActivity::SetPaused(bool pause)
{
    Activity::SetPaused(pause);
}

//////////////////////////////////////////////////////////////////////////////////////////
// Method:          End
//////////////////////////////////////////////////////////////////////////////////////////
// Description:     Forces the current game's end.

void GameActivity::End()
{
    Activity::End();

    bool playerWon = false;

    // Disable control of actors.. will be handed over to the observation targets instead
    for (int player = Players::PlayerOne; player < Players::MaxPlayerCount; ++player)
    {
        if (!(m_IsActive[player] && m_IsHuman[player]))
            continue;

        g_SceneMan.SetScreenOcclusion(Vector(), ScreenOfPlayer(player));

        if (m_Team[player] == m_WinnerTeam)
        {
            playerWon = true;
            // Set the winner's observation view to his controlled actors instead of his brain
            if (m_ControlledActor[player] && g_MovableMan.IsActor(m_ControlledActor[player]))
                m_ObservationTarget[player] = m_ControlledActor[player]->GetPos();
        }
    }

    for (int team = Teams::TeamOne; team < Teams::MaxTeamCount; ++team)
    {
        if (!m_TeamActive[team])
            continue;
        for (deque<Delivery>::iterator itr = m_Deliveries[team].begin(); itr != m_Deliveries[team].end(); ++itr)
            delete itr->pCraft;
        m_Deliveries[team].clear();
    }


/* Now controlled by the scripted activities
    // Play the approriate tune on player win/lose
    if (playerWon)
    {
// Didn't work well, has gap between intro and loop tracks
//        g_AudioMan.PlayMusic("Base.rte/Music/dBSoundworks/uwinintro.ogg", 0);
//        g_AudioMan.QueueMusicStream("Base.rte/Music/dBSoundworks/uwinloop.ogg");
        g_AudioMan.ClearMusicQueue();
        // Loop it twice, nice tune!
        g_AudioMan.PlayMusic("Base.rte/Music/dBSoundworks/uwinfinal.ogg", 2);
        g_AudioMan.QueueSilence(10);
        g_AudioMan.QueueMusicStream("Base.rte/Music/dBSoundworks/ccambient4.ogg");
    }
    else
    {
        g_AudioMan.ClearMusicQueue();
        g_AudioMan.PlayMusic("Base.rte/Music/dBSoundworks/udiedfinal.ogg", 0);
        g_AudioMan.QueueSilence(10);
        g_AudioMan.QueueMusicStream("Base.rte/Music/dBSoundworks/ccambient4.ogg");
    }
*/

    m_ActivityState = ActivityState::Over;
    m_GameOverTimer.Reset();
}


//////////////////////////////////////////////////////////////////////////////////////////
// Method:          UpdateEditing
//////////////////////////////////////////////////////////////////////////////////////////
// Description:     This is a special update step for when any player is still editing the
//                  scene.

void GameActivity::UpdateEditing()
{
    // Editing the scene, just update the editor guis and see if players are ready to start or not
    if (m_ActivityState != ActivityState::Editing)
        return;

    ///////////////////////////////////////////
    // Iterate through all human players

    for (int player = Players::PlayerOne; player < Players::MaxPlayerCount; ++player)
    {
        if (!(m_IsActive[player] && m_IsHuman[player]))
            continue;

        // Update the player controllers which control the switching and editor gui
        m_PlayerController[player].Update();
        m_pEditorGUI[player]->Update();

        // Set the team associations with each screen displayed
        g_SceneMan.SetScreenTeam(ScreenOfPlayer(player), m_Team[player]);

        // Check if the player says he's done editing, and if so, make sure he really is good to go
        if (m_pEditorGUI[player]->GetEditorGUIMode() == SceneEditorGUI::DONEEDITING)
        {
            // See if a brain has been placed yet by this player - IN A VALID LOCATION
            if (!m_pEditorGUI[player]->TestBrainResidence())
            {
                // Hm not ready yet without resident brain in the right spot, so let user know
                m_ReadyToStart[player] = false;
                const Entity *pBrain = g_PresetMan.GetEntityPreset("Actor", "Brain Case");
                if (pBrain)
                    m_pEditorGUI[player]->SetCurrentObject(dynamic_cast<SceneObject *>(pBrain->Clone()));
                m_pEditorGUI[player]->SetEditorGUIMode(SceneEditorGUI::INSTALLINGBRAIN);
                g_FrameMan.ClearScreenText(ScreenOfPlayer(player));
                g_FrameMan.SetScreenText("PLACE YOUR BRAIN IN A VALID SPOT FIRST!", ScreenOfPlayer(player), 250, 3500);
                m_MessageTimer[player].Reset();
            }
            // Ready to start
            else
            {
                m_ReadyToStart[player] = true;
                g_FrameMan.ClearScreenText(ScreenOfPlayer(player));
                g_FrameMan.SetScreenText("READY to start - wait for others to finish...", ScreenOfPlayer(player), 333);
                m_pEditorGUI[player]->SetEditorGUIMode(SceneEditorGUI::ADDINGOBJECT);
            }
        }

        // Keep showing ready message
        if (m_ReadyToStart[player])
            g_FrameMan.SetScreenText("READY to start - wait for others to finish...", ScreenOfPlayer(player), 333);
    }

    // Have all players flagged themselves as ready to start the game?
    bool allReady = true;
    for (int player = Players::PlayerOne; player < Players::MaxPlayerCount; ++player)
    {
        if (!(m_IsActive[player] && m_IsHuman[player]))
            continue;
        if (!m_ReadyToStart[player])
            allReady = false;
    }

    // YES, we are allegedly all ready to stop editing and start the game!
    if (allReady)
    {
        // Make sure any players haven't moved or entombed their brains in the period after flagging themselves "done"
        for (int player = Players::PlayerOne; player < Players::MaxPlayerCount; ++player)
        {
            if (!(m_IsActive[player] && m_IsHuman[player]))
                continue;
            // See if a brain has been placed yet by this player - IN A VALID LOCATION
            if (!m_pEditorGUI[player]->TestBrainResidence())
            {
                // Hm not ready yet without resident brain in the right spot, so let user know
                m_ReadyToStart[player] = false;
                allReady = false;
                const Entity *pBrain = g_PresetMan.GetEntityPreset("Actor", "Brain Case");
                if (pBrain)
                    m_pEditorGUI[player]->SetCurrentObject(dynamic_cast<SceneObject *>(pBrain->Clone()));
                m_pEditorGUI[player]->SetEditorGUIMode(SceneEditorGUI::INSTALLINGBRAIN);
                g_FrameMan.ClearScreenText(ScreenOfPlayer(player));
                g_FrameMan.SetScreenText("PLACE YOUR BRAIN IN A VALID SPOT FIRST!", ScreenOfPlayer(player), 333, 3500);
                m_MessageTimer[player].Reset();
            }
        }

        // Still good to go??
        if (allReady)
        {
            // All resident brains are still in valid spots - place them into the simulation
            for (int player = Players::PlayerOne; player < Players::MaxPlayerCount; ++player)
            {
                if (!(m_IsActive[player] && m_IsHuman[player]))
                    continue;

                // Place this player's resident brain into the simulation and set it as the player's assigned brain
                g_SceneMan.GetScene()->PlaceResidentBrain(player, *this);

                // Still no brain of this player? Last ditch effort to find one and assign it to this player
                if (!m_Brain[player])
                    m_Brain[player] = g_MovableMan.GetUnassignedBrain(m_Team[player]);
                // Um, something went wrong.. we're not done placing brains after all??
                if (!m_Brain[player])
                {
                    allReady = false;
                    // Get the brains back into residency so the players who are OK are still so
                    g_SceneMan.GetScene()->RetrieveResidentBrains(*this);
                    break;
                }

                // Set the brain to be the selected actor at start
                SwitchToActor(m_Brain[player], player, m_Team[player]);
                m_ActorCursor[player] = m_Brain[player]->GetPos();
                m_LandingZone[player].m_X = m_Brain[player]->GetPos().m_X;
                // Set the observation target to the brain, so that if/when it dies, the view flies to it in observation mode
                m_ObservationTarget[player] = m_Brain[player]->GetPos();
                // CLear the messages before starting the game
                g_FrameMan.ClearScreenText(ScreenOfPlayer(player));
                // Reset the screen occlusion if any players are still in menus
                g_SceneMan.SetScreenOcclusion(Vector(), ScreenOfPlayer(player));
            }
        }

        // Still good to go?? then GO
        if (allReady)
        {
            // START the game!
            m_ActivityState = ActivityState::Running;
            // Re-enable the AI's if we are done editing
            DisableAIs(false);
            InitAIs();
            // Reset the mouse value and pathfinding so it'll know about the newly placed stuff
            g_UInputMan.SetMouseValueMagnitude(0);
            g_SceneMan.GetScene()->ResetPathFinding();
            // Start the in-game track
            g_AudioMan.ClearMusicQueue();
            g_AudioMan.PlayMusic("Base.rte/Music/dBSoundworks/cc2g.ogg", 0);
            g_AudioMan.QueueSilence(30);
            g_AudioMan.QueueMusicStream("Base.rte/Music/Watts/Last Man.ogg");
            g_AudioMan.QueueSilence(30);
            g_AudioMan.QueueMusicStream("Base.rte/Music/dBSoundworks/cc2g.ogg");
        }
    }
}


//////////////////////////////////////////////////////////////////////////////////////////
// Method:          Update
//////////////////////////////////////////////////////////////////////////////////////////
// Description:     Updates the state of this GameActivity. Supposed to be done every frame
//                  before drawing.

void GameActivity::Update()
{
    Activity::Update();

    // Avoid game logic when we're editing
    if (m_ActivityState == ActivityState::Editing)
    {
        UpdateEditing();
        return;
    }

    ///////////////////////////////////////////
    // Iterate through all human players

    for (int player = Players::PlayerOne; player < Players::MaxPlayerCount; ++player)
    {
        if (!(m_IsActive[player] && m_IsHuman[player]))
            continue;

        // The current player's team
        int team = m_Team[player];
        if (team == Teams::NoTeam)
            continue;

        // Temporary hack to avoid teh buy menu buy button to be pressed immediately after selecting an LZ for a previous order
        bool skipBuyUpdate = false;

        // Set the team associations with each screen displayed
        g_SceneMan.SetScreenTeam(ScreenOfPlayer(player), team);

        //////////////////////////////////////////////////////
        // Assure that Controlled Actor is a safe pointer

        // Only allow this if player's brain is intact
        if (g_MovableMan.IsActor(m_Brain[player]))
        {
            // Note that we have now had a brain
            m_HadBrain[player] = true;

            // Tracking normally
            if (m_ViewState[player] == ViewState::Normal)
            {
                // Get a next actor if there isn't one
                if (!m_ControlledActor[player])
                    SwitchToNextActor(player, team);

                // Continually set the observation target to the brain during play, so that if/when it dies, the view flies to it in observation mode
                if (m_ActivityState != ActivityState::Over && m_ViewState[player] != ViewState::Observe)
                    m_ObservationTarget[player] = m_Brain[player]->GetPos();

                // Save the location of the currently controlled actor so we can know where to watch if he died on us
                if (g_MovableMan.IsActor(m_ControlledActor[player]))
                {
                    m_DeathViewTarget[player] = m_ControlledActor[player]->GetPos();
                }
                // Add delay after death before switching so the death comedy can be witnessed
                // Died, so enter death watch mode
                else
                {
                    m_ControlledActor[player] = 0;
                    m_ViewState[player] = ViewState::DeathWatch;
                    m_DeathTimer[player].Reset();
                }
            }
            // Ok, done watching death comedy, now automatically switch
            else if (m_ViewState[player] == ViewState::DeathWatch && m_DeathTimer[player].IsPastSimMS(1500))
            {
                // Get a next actor if there isn't one
                if (!m_ControlledActor[player])
                    SwitchToNextActor(player, team);

                // If currently focused actor died, get next one
                if (!g_MovableMan.IsActor(m_ControlledActor[player]))
                    SwitchToNextActor(player, team);

                if (m_ViewState[player] != ViewState::ActorSelect)
                    m_ViewState[player] = ViewState::Normal;
            }
            // Any other viewing mode and the actor died... go to deathwatch
            else if (m_ControlledActor[player] && !g_MovableMan.IsActor(m_ControlledActor[player]))
            {
                m_ControlledActor[player] = 0;
                m_ViewState[player] = ViewState::DeathWatch;
                m_DeathTimer[player].Reset();
            }
        }
        // Player brain is now gone! Remove any control he may have had
        else if (m_HadBrain[player])
        {
            if (m_ControlledActor[player] && g_MovableMan.IsActor(m_ControlledActor[player]))
                m_ControlledActor[player]->SetControllerMode(Controller::CIM_AI);
            m_ControlledActor[player] = 0;
            m_ViewState[player] = ViewState::Observe;
        }
        // Never had a brain, and no actor is selected, so just select the first one we do have
        else if (m_ViewState[player] != ViewState::Observe && !g_MovableMan.IsActor(m_ControlledActor[player]))
        {
            // Only try to switch if there's somehting to switch to
            if (!g_MovableMan.GetTeamRoster(team)->empty())
                SwitchToNextActor(player, team);
            else
                m_ControlledActor[player] = 0;
        }

        ///////////////////////////////////////////
        // Player-commanded actor switching

        // Switch to brain actor directly if the player wants to
        if (m_PlayerController[player].IsState(ACTOR_BRAIN) && m_ViewState[player] != ViewState::ActorSelect)
        {
            SwitchToActor(m_Brain[player], player, team);
            m_ViewState[player] = ViewState::Normal;
        }
        // Switch to next actor if the player wants to. Don't do it while the buy menu is open
        else if (m_PlayerController[player].IsState(ACTOR_NEXT) && m_ViewState[player] != ViewState::ActorSelect && !m_pBuyGUI[player]->IsVisible())
        {
            SwitchToNextActor(player, team);
            m_ViewState[player] = ViewState::Normal;
            g_FrameMan.ClearScreenText(ScreenOfPlayer(player));
        }
        // Switch to prev actor if the player wants to. Don't do it while the buy menu is open
        else if (m_PlayerController[player].IsState(ACTOR_PREV) && m_ViewState[player] != ViewState::ActorSelect && !m_pBuyGUI[player]->IsVisible())
        {
            SwitchToPrevActor(player, team);
            m_ViewState[player] = ViewState::Normal;
            g_FrameMan.ClearScreenText(ScreenOfPlayer(player));
        }
        // Go into manual actor select mode if either actor switch buttons are held for a duration
        else if (m_ViewState[player] != ViewState::ActorSelect && !m_pBuyGUI[player]->IsVisible() && (m_PlayerController[player].IsState(ACTOR_NEXT_PREP) || m_PlayerController[player].IsState(ACTOR_PREV_PREP)))
        {
            if (m_ActorSelectTimer[player].IsPastRealMS(250))
            {
                // Set cursor to start at the head of controlled actor
                if (m_ControlledActor[player])
                {
                    // Give switched from actor an AI controller
                    m_ControlledActor[player]->SetControllerMode(Controller::CIM_AI);
                    m_ControlledActor[player]->GetController()->SetDisabled(false);
                    m_ActorCursor[player] = m_ControlledActor[player]->GetCPUPos();
                    m_CursorTimer.Reset();
                }
                m_ViewState[player] = ViewState::ActorSelect;
                g_FrameMan.ClearScreenText(ScreenOfPlayer(player));
			}
        }
        else
			m_ActorSelectTimer[player].Reset();

        ////////////////////////////////////
        // Update sceneman scroll targets

        if (m_ViewState[player] == ViewState::Observe)
        {
            // If we're observing game over state, freeze the view for a bit so the player's input doesn't ruin the focus
            if (!(m_ActivityState == ActivityState::Over && !m_GameOverTimer.IsPastRealMS(1000)))
            {
                // Get cursor input
                m_PlayerController[player].RelativeCursorMovement(m_ObservationTarget[player], 1.2f);
            }
            // Set the view to the observation position
            g_SceneMan.SetScrollTarget(m_ObservationTarget[player], 0.1, g_SceneMan.ForceBounds(m_ObservationTarget[player]), ScreenOfPlayer(player));
        }

        ///////////////////////////////////////////////////
        // Manually selecting a new actor to switch to

        else if (m_ViewState[player] == ViewState::ActorSelect)
        {
            // Continuously display message
            g_FrameMan.SetScreenText("Select a body to switch control to...", ScreenOfPlayer(player));
            // Get cursor input
            m_PlayerController[player].RelativeCursorMovement(m_ActorCursor[player]);

            // Find the actor closest to the cursor, if any within the radius
            float markedDistance = -1;
            Actor *pMarkedActor = g_MovableMan.GetClosestTeamActor(team, player, m_ActorCursor[player], g_SceneMan.GetSceneWidth(), markedDistance);
//            Actor *pMarkedActor = g_MovableMan.GetClosestTeamActor(team, player, m_ActorCursor[player], g_FrameMan.GetPlayerScreenWidth() / 4);

            // Show the pie menu if not already
//            if (!m_pPieMenu[player]->IsEnabled())
//                m_pPieMenu[player]->SetEnabled(true);

            // Player canceled selection of actor
            if (m_PlayerController[player].IsState(PRESS_SECONDARY))
            {
                // Reset the mouse so the actor doesn't change aim because mouse has been moved
                if (m_PlayerController[player].IsMouseControlled())
                    g_UInputMan.SetMouseValueMagnitude(0);
                // Switch back to normal view
                m_ViewState[player] = ViewState::Normal;
                // Play err sound to indicate cancellation
                g_GUISound.UserErrorSound()->Play(player);
                // Flash the same actor, jsut to show the control went back to him
                m_pPieMenu[player]->DoDisableAnimation();
            }
            // Player is done selecting new actor; switch to it if we have anything marked
            else if (m_PlayerController[player].IsState(ACTOR_NEXT) || m_PlayerController[player].IsState(ACTOR_PREV))// || m_PlayerController[player].IsState(PRESS_FACEBUTTON) || m_PlayerController[player].IsState(PRESS_PRIMARY))
            {
                // Reset the mouse so the actor doesn't change aim because mouse has been moved
                if (m_PlayerController[player].IsMouseControlled())
                    g_UInputMan.SetMouseValueMagnitude(0);

                // If we have something to switch to, then do so
                if (pMarkedActor)
                    SwitchToActor(pMarkedActor, player, team);
                // If not, boop
                else
                    g_GUISound.UserErrorSound()->Play(player);

                // Switch back to normal view
                m_ViewState[player] = ViewState::Normal;
                // Stop displaying the message
                g_FrameMan.ClearScreenText(ScreenOfPlayer(player));
                // Flash the same actor, jsut to show the control went back to him
                m_pPieMenu[player]->DoDisableAnimation();
            }
            else
            {
                // If an actor is marked, move the pie menu over it to show
                if (pMarkedActor)
                {
                    // Show the pie menu switching animation over the highlighted Actor
                    m_pPieMenu[player]->SetPos(pMarkedActor->GetPos());

                    if (markedDistance > g_FrameMan.GetPlayerFrameBufferWidth(player) / 4)
                        m_pPieMenu[player]->Wobble();
                    else
                        m_pPieMenu[player]->FreezeAtRadius(30);
                }
                else if (m_pPieMenu[player]->IsEnabled())
                    m_pPieMenu[player]->SetEnabled(false);
            }

            // Set the view to the cursor pos
            bool wrapped = g_SceneMan.ForceBounds(m_ActorCursor[player]);
            g_SceneMan.SetScrollTarget(m_ActorCursor[player], 0.1, wrapped, ScreenOfPlayer(player));
        }

        ///////////////////////////////////////////////////
        // Selecting points on the scene for the AI to go to

        else if (m_ViewState[player] == ViewState::AIGoToPoint)
        {
            // Continuously display message
            g_FrameMan.SetScreenText("Set waypoints for the AI to go to...", ScreenOfPlayer(player));
            // Get cursor input
            m_PlayerController[player].RelativeCursorMovement(m_ActorCursor[player]);

            // If we are pointing to an actor to follow, then snap cursor to that actor's position
            Actor *pTargetActor = 0;
			Vector distance;
            if (pTargetActor = g_MovableMan.GetClosestActor(m_ActorCursor[player], 40, distance, m_ControlledActor[player]))
            {
//                m_ActorCursor[player] = pTargetActor->GetPos();

                // Make pie menu wobble over hovered MO to follow
                m_pPieMenu[player]->SetEnabled(true);
                m_pPieMenu[player]->SetPos(pTargetActor->GetPos());
                m_pPieMenu[player]->FreezeAtRadius(15);
            }
            else
                m_pPieMenu[player]->SetEnabled(false);

            // Set the view to the cursor pos
            bool wrapped = g_SceneMan.ForceBounds(m_ActorCursor[player]);
            g_SceneMan.SetScrollTarget(m_ActorCursor[player], 0.1, wrapped, ScreenOfPlayer(player));

            // Draw the actor's waypoints
            m_ControlledActor[player]->DrawWaypoints(true);

            // Disable the actor's controller
            m_ControlledActor[player]->GetController()->SetDisabled(true);

            // Player is done setting waypoints
            if (m_PlayerController[player].IsState(PRESS_SECONDARY))
            {
                // Stop drawing the waypoints
//                m_ControlledActor[player]->DrawWaypoints(false);
                // Update the player's move path now to the first waypoint set
                m_ControlledActor[player]->UpdateMovePath();
                // Give player control back to actor
                m_ControlledActor[player]->GetController()->SetDisabled(false);
                // Switch back to normal view
                m_ViewState[player] = ViewState::Normal;
                // Stop displaying the message
                g_FrameMan.ClearScreenText(ScreenOfPlayer(player));
            }
            // Player set a new waypoint
            else if (m_ControlledActor[player] && m_PlayerController[player].IsState(PRESS_FACEBUTTON) || m_PlayerController[player].IsState(PRESS_PRIMARY))
            {
// TODO: Sound?
                // If we are pointing to an actor to follow, tehn give that kind of waypoint command
                if (pTargetActor)
                    m_ControlledActor[player]->AddAIMOWaypoint(pTargetActor);
                // Just pointing into somewhere in the scene, so give that command
                else
                    m_ControlledActor[player]->AddAISceneWaypoint(m_ActorCursor[player]);
                // Update the player's move path now to the first waypoint set
                m_ControlledActor[player]->UpdateMovePath();
            }
        }
        else if (m_ViewState[player] == ViewState::UnitSelectCircle)
        {
            // Continuously display message
            g_FrameMan.SetScreenText("Select units to group...", ScreenOfPlayer(player));

			m_PlayerController[player].RelativeCursorMovement(m_ActorCursor[player]);

			Vector relativeToActor = m_ActorCursor[player] - m_ControlledActor[player]->GetPos();

			float sceneWidth = g_SceneMan.GetSceneWidth();

			//Check if we crossed the seam
			if (g_SceneMan.GetScene()->WrapsX())
				if (relativeToActor.GetMagnitude() > sceneWidth / 2 && relativeToActor.GetMagnitude() > 350)
					if (m_ActorCursor->m_X < sceneWidth / 2)
						relativeToActor = m_ActorCursor[player] + Vector(sceneWidth , 0) - m_ControlledActor[player]->GetPos();
					else
						relativeToActor = m_ActorCursor[player] - Vector(sceneWidth , 0) - m_ControlledActor[player]->GetPos();
	
			// Limit selection range
			relativeToActor = relativeToActor.CapMagnitude(350);
			m_ActorCursor[player] = m_ControlledActor[player]->GetPos() + relativeToActor;

            m_pPieMenu[player]->SetEnabled(false);

			bool wrapped;

            // Set the view to the cursor pos
            wrapped = g_SceneMan.ForceBounds(m_ActorCursor[player]);
            //g_SceneMan.SetScrollTarget(m_ActorCursor[player], 0.1, wrapped, ScreenOfPlayer(player));

            // Set the view to the actor pos
			Vector scrollPos = Vector(m_ControlledActor[player]->GetPos());
            wrapped = g_SceneMan.ForceBounds(scrollPos);
            g_SceneMan.SetScrollTarget(scrollPos, 0.1, wrapped, ScreenOfPlayer(player));

            // Disable the actor's controller
            m_ControlledActor[player]->GetController()->SetDisabled(true);

            // Player is done setting waypoints
            if (m_PlayerController[player].IsState(PRESS_SECONDARY))
            {
                // Give player control back to actor
                m_ControlledActor[player]->GetController()->SetDisabled(false);
                // Switch back to normal view
                m_ViewState[player] = ViewState::Normal;
                // Stop displaying the message
                g_FrameMan.ClearScreenText(ScreenOfPlayer(player));
            }
            // Player set a new waypoint
            else if (m_ControlledActor[player] && m_PlayerController[player].IsState(PRESS_FACEBUTTON) || m_PlayerController[player].IsState(PRESS_PRIMARY))
            {
                //    m_ControlledActor[player]->AddAISceneWaypoint(m_ActorCursor[player]);
                // Give player control back to actor
                m_ControlledActor[player]->GetController()->SetDisabled(false);
                // Switch back to normal view
                m_ViewState[player] = ViewState::Normal;
                // Stop displaying the message
                g_FrameMan.ClearScreenText(ScreenOfPlayer(player));

				//Switch commander to sentry mode
				m_ControlledActor[player]->SetAIMode(Actor::AIMODE_SENTRY);

				// Detect nearby actors and attach them to commander
				float radius = g_SceneMan.ShortestDistance(m_ActorCursor[player],m_ControlledActor[player]->GetPos(), true).GetMagnitude();

				Actor *pActor = 0;
				Actor *pFirstActor = 0;

				// Get the first one
				pFirstActor = pActor = g_MovableMan.GetNextTeamActor(m_ControlledActor[player]->GetTeam());

				do
				{
					// Set up commander if actor is not player controlled and not brain
					if (pActor && !pActor->GetController()->IsPlayerControlled() && !pActor->IsInGroup("Brains"))
					{
						// If human, set appropriate AI mode
						if (dynamic_cast<AHuman *>(pActor) || dynamic_cast<ACrab *>(pActor))
							if (g_SceneMan.ShortestDistance(m_ControlledActor[player]->GetPos(), pActor->GetPos(),true).GetMagnitude() < radius)
							{
								pActor->FlashWhite();
								pActor->ClearAIWaypoints();
								pActor->SetAIMode(Actor::AIMODE_SQUAD);
								pActor->AddAIMOWaypoint(m_ControlledActor[player]);
                                pActor->UpdateMovePath();   // Make sure pActor has m_ControlledActor registered as an AIMOWaypoint
							}
					}

					// Next!
					pActor = g_MovableMan.GetNextTeamActor(team, pActor);
				}
				while (pActor && pActor != pFirstActor);
            }
        }
        ///////////////////////////////////////////////////
        // Selecting LZ, a place for the craft to land

        else if (m_ViewState[player] == ViewState::LandingZoneSelect)
        {
            // Continuously display LZ message
            g_FrameMan.SetScreenText("Choose your landing zone...", ScreenOfPlayer(player));

            // Save the x pos so we can see which direction the user is moving it
            float prevLZX = m_LandingZone[player].m_X;

            // See if there's analog input
            if (m_PlayerController[player].GetAnalogMove().m_X > 0.1)
                m_LandingZone[player].m_X += m_PlayerController[player].GetAnalogMove().m_X * 8;
            // Try the mouse
            else if (!m_PlayerController[player].GetMouseMovement().IsZero())
                m_LandingZone[player].m_X += m_PlayerController[player].GetMouseMovement().m_X;
            // Digital movement
            else
            {
                if (m_PlayerController[player].IsState(MOVE_RIGHT))
                    m_LandingZone[player].m_X += 8;
                else if (m_PlayerController[player].IsState(MOVE_LEFT))
                    m_LandingZone[player].m_X -= 8;
            }

            // Limit the LZ selection to the special LZ Area:s both specified in the derived Activity and moving with the brain
            if (!m_LandingZoneArea[m_Team[player]].HasNoArea())
            {
                // Add up the static LZ loaded from the Scene to the one(s) around the player's team's brains
                Scene::Area totalLZ(m_LandingZoneArea[m_Team[player]]);
/* This whole concept kinda sucks - defensive AA robots are more fun way to go to prevent bumrushing the brain with craft
                for (int p = Players::PlayerOne; p < Players::MaxPlayerCount; ++p)
                {
                    if (!(m_IsActive[p] && m_IsHuman[p] && m_BrainLZWidth[p] > 0))
                        continue;
                    // Same team as this player and has a brain
                    if (m_Brain[p] && m_Team[p] == m_Team[player])
                    {
                        Box brainBox(Vector(0, 0), m_BrainLZWidth[p], 100);
                        // Center the brain LZ box aroud the player's brain
                        brainBox.SetCenter(m_Brain[p]->GetPos());
                        // Add it to the total LZ
                        totalLZ.AddBox(brainBox);
                    }
                }
*/
                // Move the actual LZ cursor to within the valid LZ Area. We pass in 0 for direction so it doesn't try to wrap around on wrapping maps.
                totalLZ.MovePointInsideX(m_LandingZone[player].m_X, 0);
            }

            // Interface for the craft AI post-delivery mode
            if (m_PlayerController[player].IsState(PRESS_DOWN))// || m_PlayerController[player].IsState(PRESS_SECONDARY))
            {
                if (m_AIReturnCraft[player])
                    g_GUISound.SelectionChangeSound()->Play(player);
                else
                    g_GUISound.UserErrorSound()->Play(player);

                m_AIReturnCraft[player] = false;
            }
            else if (m_PlayerController[player].IsState(PRESS_UP))// || m_PlayerController[player].IsState(PRESS_SECONDARY))
            {
                if (!m_AIReturnCraft[player])
                    g_GUISound.SelectionChangeSound()->Play(player);
                else
                    g_GUISound.UserErrorSound()->Play(player);

                m_AIReturnCraft[player] = true;
            }

            // Player canceled the order while selecting LZ - can't be done in pregame
            if (m_PlayerController[player].IsState(PRESS_SECONDARY) && m_ActivityState != ActivityState::PreGame)
            {
                // Switch back to normal view
                m_ViewState[player] = ViewState::Normal;
                // Play err sound to indicate cancellation
                g_FrameMan.SetScreenText("Order canceled!", ScreenOfPlayer(player), 333);
                m_MessageTimer[player].Reset();
                g_GUISound.UserErrorSound()->Play(player);
                // Flash the same actor, jsut to show the control went back to him
                m_pPieMenu[player]->DoDisableAnimation();
            }
            // Player is done selecting LZ,
            else if (m_PlayerController[player].IsState(PRESS_FACEBUTTON) || m_PlayerController[player].IsState(PRESS_PRIMARY))
            {
                // Set the LZ cursor to be just over terran, to avoid getting stuck at halfway interpolating there
                m_LandingZone[player].m_Y = 0;
                m_LandingZone[player].m_Y = g_SceneMan.FindAltitude(m_LandingZone[player], g_SceneMan.GetSceneHeight(), 10);
                // Complete the purchase by getting the order from the BuyGUI, build it, and stuff it into a delivery
                CreateDelivery(player);
                // If there are no other Actors on this team, just view the LZ we have selected
                if (!g_MovableMan.GetNextTeamActor(team))
                {
                    m_ObservationTarget[player] = m_LandingZone[player];
                    m_ViewState[player] = ViewState::Observe;
                }
                // If there are other guys around, switch back to normal view
                else
                    m_ViewState[player] = ViewState::Normal;
                // Stop displaying the LZ message
                g_FrameMan.ClearScreenText(ScreenOfPlayer(player));
                // Flash the same actor, jsut to show the control went back to him
                m_pPieMenu[player]->DoDisableAnimation();
            }

            bool wrapped = g_SceneMan.ForceBounds(m_LandingZone[player]);

            // Interpolate the LZ altitude to the height of the highest terrain point at the player-chosen X
            float prevHeight = m_LandingZone[player].m_Y;
            m_LandingZone[player].m_Y = 0;
            m_LandingZone[player].m_Y = prevHeight + ((g_SceneMan.FindAltitude(m_LandingZone[player], g_SceneMan.GetSceneHeight(), 10) - prevHeight) * 0.2);

            // Set the view to a little above the LZ position
            Vector viewTarget(m_LandingZone[player].m_X, m_LandingZone[player].m_Y - (g_FrameMan.GetPlayerScreenHeight() / 4));
            g_SceneMan.SetScrollTarget(viewTarget, 0.1, wrapped, ScreenOfPlayer(player));
        }

        ////////////////////////////
        // Deathwatching

        else if (m_ViewState[player] == ViewState::DeathWatch)
        {
            // Continuously deathwatch message
            g_FrameMan.SetScreenText("Lost control of remote body!", ScreenOfPlayer(player));
            // Don't move anything, just stay put watching the death funnies
            g_SceneMan.SetScrollTarget(m_DeathViewTarget[player], 0.1, false, ScreenOfPlayer(player));
        }

        ////////////////////////////////////////////////////
        // Normal scrolling to view the currently controlled Actor
		// But only if we're not editing something, because editor will scroll the screen himself
		// and double scrolling will cause CC gitch when we'll cross the seam
		else if (m_ControlledActor[player] && m_ActivityState != ActivityState::Editing && m_ActivityState != ActivityState::PreGame)
        {
            g_SceneMan.SetScrollTarget(m_ControlledActor[player]->GetViewPoint(), 0.1, m_ControlledActor[player]->DidWrap(), ScreenOfPlayer(player));
        }

        ////////////////////////////////////////
        // Update the Pie Menu

        // Set the affected object so it can be flashed by the piemenu when it activates/deactivates
        m_pPieMenu[player]->SetAffectedObject(m_ControlledActor[player]);
        m_InventoryMenuGUI[player]->SetInventoryActor(m_ControlledActor[player]);

        if (m_ControlledActor[player] && m_ViewState[player] != ViewState::DeathWatch && m_ViewState[player] != ViewState::ActorSelect && m_ViewState[player] != ViewState::AIGoToPoint && m_ViewState[player] != ViewState::UnitSelectCircle)
        {
            if (m_PlayerController[player].IsState(PIE_MENU_ACTIVE))
            {
<<<<<<< HEAD
                // Don't open the pie menu if the buy menu is visible
                if ((!m_pPieMenu[player]->IsEnabled() || m_ControlledActor[player]->PieNeedsUpdate()) && !m_pBuyGUI[player]->IsVisible())
=======
                if (m_InventoryMenuGUI[player]->GetMenuMode() == InventoryMenuGUI::MenuMode::Carousel || !m_InventoryMenuGUI[player]->IsVisible()) {
                    m_InventoryMenuGUI[player]->SetMenuMode(InventoryMenuGUI::MenuMode::Carousel);
                    m_InventoryMenuGUI[player]->EnableIfNotEmpty();
                }

                if (!m_pPieMenu[player]->IsEnabled() || m_ControlledActor[player]->PieNeedsUpdate())
>>>>>>> 0101d6ab
                {
                    // Remove all previous slices
                    m_pPieMenu[player]->ResetSlices();
                    // Add the slices that the actor needs
                    m_ControlledActor[player]->AddPieMenuSlices(m_pPieMenu[player]);
                    // Add some additional universal ones
					if (m_BuyMenuEnabled)
					{
						PieSlice buySlice("Buy Menu", PieSlice::PieSliceIndex::PSI_BUYMENU, PieSlice::SliceDirection::LEFT);
						m_pPieMenu[player]->AddSlice(buySlice);
					}
                    // Brain-specific options
                    if (m_ControlledActor[player] == m_Brain[player])
                    {
						//PieSlice statsSlice("Statistics", PieMenuGUI::PSI_STATS, PieSlice::RIGHT, false);
                        //m_pPieMenu[player]->AddSlice(statsSlice, true);
						//PieSlice ceaseFireSlice("Propose Cease Fire", PieMenuGUI::PSI_CEASEFIRE, PieSlice::RIGHT, false);
						//m_pPieMenu[player]->AddSlice(ceaseFireSlice, true);
                    }

					// Init the new slice positions and sizes, build the list of slices in menu
					m_pPieMenu[player]->RealignSlices();
					m_CurrentPieMenuPlayer = player;
					m_CurrentPieMenuSlices = GetCurrentPieMenuSlices(player);

					OnPieMenu(m_ControlledActor[player]);

                    // Realigns slices after possible external pie-menu changes
                    m_pPieMenu[player]->RealignSlices();
                    // Enable the pie menu
                    m_pPieMenu[player]->SetEnabled(true);
                }
            }
            else {
                m_pPieMenu[player]->SetEnabled(false);
                if (m_InventoryMenuGUI[player]->GetMenuMode() == InventoryMenuGUI::MenuMode::Carousel) { m_InventoryMenuGUI[player]->SetEnabled(false); }
            }
// TODO: FIX CRASH BUG HERE WHEN GAME OVER!
            // Set/save position of the menu
            m_pPieMenu[player]->SetPos(m_ControlledActor[player]->GetCPUPos());
        }

        // Update the Pie menu
        m_pPieMenu[player]->Update();

        // If it appears a slice has been activated, then let the controlled actor handle it
        PieSlice::PieSliceIndex command = m_pPieMenu[player]->GetPieCommand();
        if (m_ControlledActor[player] && command != PieSlice::PieSliceIndex::PSI_NONE)
        {
            // AI mode commands that need extra points set in special view modes here
            if (command == PieSlice::PieSliceIndex::PSI_SENTRY)
                m_ViewState[player] = ViewState::AISentryPoint;
            else if (command == PieSlice::PieSliceIndex::PSI_PATROL)
                m_ViewState[player] = ViewState::AIPatrolPoints;
            else if (command == PieSlice::PieSliceIndex::PSI_GOLDDIG)
                m_ViewState[player] = ViewState::AIGoldDigPoint;
            else if (command == PieSlice::PieSliceIndex::PSI_GOTO)
            {
                m_ViewState[player] = ViewState::AIGoToPoint;
                // Clear out the waypoints
                m_ControlledActor[player]->ClearAIWaypoints();
                // Set cursor to the actor
                m_ActorCursor[player] = m_ControlledActor[player]->GetPos();
                // Disable Actor's controller while we set the waypoints
                m_ControlledActor[player]->GetController()->SetDisabled(true);
            }
			else if (command == PieSlice::PieSliceIndex::PSI_FORMSQUAD)
            {
				//Find out if we have any connected units, and disconnect them
				bool isCommander = false;

				Actor *pActor = 0;
				Actor *pFirstActor = 0;

				// Get the first one
				pFirstActor = pActor = g_MovableMan.GetNextTeamActor(m_ControlledActor[player]->GetTeam());

				// Reset commander if we have any subordinates
				do
				{
					if (pActor)
					{
						// Set appropriate AI mode
						if (dynamic_cast<AHuman *>(pActor) || dynamic_cast<ACrab *>(pActor))
							if (pActor->GetAIMOWaypointID() == m_ControlledActor[player]->GetID())
							{
								pActor->FlashWhite();
								pActor->ClearAIWaypoints();
                                pActor->SetAIMode((Actor::AIMode)m_ControlledActor[player]->GetAIMode()); // Inherit the leader's AI mode
								isCommander = true;
							}
					}

					// Next!
					pActor = g_MovableMan.GetNextTeamActor(team, pActor);
				}
				while (pActor && pActor != pFirstActor);

				//Now turn on selection UI, if we didn't disconnect anyone
				if (!isCommander)
				{
					m_ViewState[player] = ViewState::UnitSelectCircle;
					// Set cursor to the actor
					m_ActorCursor[player] = m_ControlledActor[player]->GetPos() + Vector(50,-50);
					// Disable Actor's controller while we set the waypoints
					m_ControlledActor[player]->GetController()->SetDisabled(true);
				}
            }
			
			// TODO: More modes?

            // If the actor couldn't handle it, then it's probably a game specific one
            if (!m_ControlledActor[player]->HandlePieCommand(command))
            {
                if (command == PieSlice::PieSliceIndex::PSI_BUYMENU) {
                    m_pPieMenu[player]->SetEnabled(false);
                    m_pBuyGUI[player]->SetEnabled(true);
                    skipBuyUpdate = true;
                } else if (command == PieSlice::PieSliceIndex::PSI_FULLINVENTORY) {
                    m_pPieMenu[player]->SetEnabled(false);
                    m_InventoryMenuGUI[player]->SetEnabled(false);
                    m_InventoryMenuGUI[player]->SetMenuMode(InventoryMenuGUI::MenuMode::Full);
                    m_InventoryMenuGUI[player]->SetEnabled(true);
                }
/*
                else if (command == PieMenuGUI::PSI_STATS)
                    ;
                else if (command == PieMenuGUI::PSI_MINIMAP)
                    ;
                else if (command == PieMenuGUI::PSI_CEASEFIRE)
                    ;
*/
            }
        }
        
        // Update inventory guis
        m_InventoryMenuGUI[player]->Update();

        ///////////////////////////////////////
        // Update Buy Menu GUIs

        // Enable or disable the Buy Menus if the brain is selected, Skip if an LZ selection button press was just performed
        if (!skipBuyUpdate)
        {
//            m_pBuyGUI[player]->SetEnabled(m_ControlledActor[player] == m_Brain[player] && m_ViewState[player] != ViewState::LandingZoneSelect && m_ActivityState != ActivityState::Over);
            m_pBuyGUI[player]->Update();
        }

        // Trap the mouse if we're in gameplay and not in menus
		g_UInputMan.TrapMousePos(!m_pBuyGUI[player]->IsEnabled() && !m_InventoryMenuGUI[player]->IsEnabledAndNotCarousel(), player);

        // Start LZ picking mode if a purchase was made
        if (m_pBuyGUI[player]->PurchaseMade())
        {
            m_pBuyGUI[player]->SetEnabled(false);
//            SwitchToPrevActor(player, team, m_Brain[player]);
            // Start selecting the landing zone
            m_ViewState[player] = ViewState::LandingZoneSelect;
            // Set this to zero so the cursor interpolates down from the sky
            m_LandingZone[player].m_Y = 0;
        }

        // After a while of game over, change messages to the final one for everyone
        if (m_ActivityState == ActivityState::Over && m_GameOverTimer.IsPastRealMS(m_GameOverPeriod))
        {
            g_FrameMan.ClearScreenText(ScreenOfPlayer(player));
            //g_FrameMan.SetScreenText("Press [Esc] to leave the battlefield", ScreenOfPlayer(player), 750);
			if (g_FrameMan.IsInMultiplayerMode())
				g_FrameMan.SetScreenText("All players must press and hold [BACKSPACE] to continue!", ScreenOfPlayer(player), 750);
			else
	            g_FrameMan.SetScreenText("Press [SPACE] or [START] to continue!", ScreenOfPlayer(player), 750);

            // Actually end on space
            if (m_GameOverTimer.IsPastSimMS(55000) || g_UInputMan.AnyStartPress())
            {
                g_ActivityMan.EndActivity();
				g_ActivityMan.SetInActivity(false);
            }
        }

        ///////////////////////////////////
        // Enable/disable controlled actors' AI as appropriate when in menus

        if (m_ControlledActor[player])
        {
            // Don't disable when pie menu is active; it is done inside the Controller Update
            if (m_pBuyGUI[player]->IsVisible() || m_ViewState[player] == ViewState::ActorSelect || m_ViewState[player] == ViewState::LandingZoneSelect || m_ViewState[player] == ViewState::Observe) {
                m_ControlledActor[player]->GetController()->SetInputMode(Controller::CIM_AI);
            } else if (m_InventoryMenuGUI[player]->IsEnabledAndNotCarousel()) {
                m_ControlledActor[player]->GetController()->SetInputMode(Controller::CIM_DISABLED);
            } else {
                m_ControlledActor[player]->GetController()->SetInputMode(Controller::CIM_PLAYER);
            }
        }

        ///////////////////////////////////////
        // Configure banners to show when important things happen, like the game over or death of brain

        if (IsOver())
        {
            // Override previous messages
            if (m_pBannerRed[player]->IsVisible() && m_pBannerRed[player]->GetBannerText() != "FAIL")
                m_pBannerRed[player]->HideText(2500, 0);
            if (m_pBannerYellow[player]->IsVisible() && m_pBannerYellow[player]->GetBannerText() != "WIN")
                m_pBannerYellow[player]->HideText(2500, 0);

            // Player on a winning team
            if (GetWinnerTeam() == m_Team[player] && !m_pBannerYellow[player]->IsVisible())
                m_pBannerYellow[player]->ShowText("WIN", GUIBanner::FLYBYRIGHTWARD, 1000, Vector(g_FrameMan.GetPlayerFrameBufferWidth(player), g_FrameMan.GetPlayerFrameBufferHeight(player)), 0.5, 1500, 400);

            // Loser player
            if (GetWinnerTeam() != m_Team[player] && !m_pBannerRed[player]->IsVisible())
                m_pBannerRed[player]->ShowText("FAIL", GUIBanner::FLYBYLEFTWARD, 1000, Vector(g_FrameMan.GetPlayerFrameBufferWidth(player), g_FrameMan.GetPlayerFrameBufferHeight(player)), 0.5, 1500, 400);
        }
        // If a player had a brain that is now dead, but his team is not yet done, show the dead banner on his screen
        else if (m_ActivityState != ActivityState::Editing && m_ActivityState != ActivityState::Starting && m_HadBrain[player] && !m_Brain[player] && !m_pBannerRed[player]->IsVisible())
        {
            // If repeated too many times, just let the banner stop at showing and not cycle
            if (m_BannerRepeats[player]++ < 6)
                m_pBannerRed[player]->ShowText("DEAD", GUIBanner::FLYBYLEFTWARD, 1000, Vector(g_FrameMan.GetPlayerFrameBufferWidth(player), g_FrameMan.GetPlayerFrameBufferHeight(player)), 0.5, 1500, 400);
            else
                m_pBannerRed[player]->ShowText("DEAD", GUIBanner::FLYBYLEFTWARD, -1, Vector(g_FrameMan.GetPlayerFrameBufferWidth(player), g_FrameMan.GetPlayerFrameBufferHeight(player)), 0.5, 1500, 400);
        }

        ///////////////////////////////////////
        // Update message banners

        m_pBannerRed[player]->Update();
        m_pBannerYellow[player]->Update();
    }

    ///////////////////////////////////////////
    // Iterate through all teams

    for (int team = Teams::TeamOne; team < Teams::MaxTeamCount; ++team)
    {
        if (!m_TeamActive[team])
            continue;

        // Pause deliveries if game hasn't started yet
        if (m_ActivityState == ActivityState::PreGame)
        {
            for (deque<Delivery>::iterator itr = m_Deliveries[team].begin(); itr != m_Deliveries[team].end(); ++itr)
                (*itr).timer.Reset();
        }

        ////////////////////////////////
        // Delivery status update

        if (!m_Deliveries[team].empty())
        {
            int player = m_Deliveries[team].front().orderedByPlayer;
            if (m_MessageTimer[player].IsPastSimMS(1000))
            {
                char message[512];
                std::snprintf(message, sizeof(message), "Next delivery in %i secs", ((int)m_Deliveries[team].front().delay - (int)m_Deliveries[team].front().timer.GetElapsedSimTimeMS()) / 1000);
                g_FrameMan.SetScreenText(message, ScreenOfPlayer(player));
                m_MessageTimer[player].Reset();
            }
        }

        // Delivery has arrived! Unpack and put into the world
        if (!m_Deliveries[team].empty() && m_Deliveries[team].front().timer.IsPastSimMS(m_Deliveries[team].front().delay))
        {
            // This is transferring ownership of the craft instance from the Delivery struct
            ACraft *pDeliveryCraft = m_Deliveries[team].front().pCraft;
            int player = m_Deliveries[team].front().orderedByPlayer;
            if (pDeliveryCraft)
            {
                g_FrameMan.SetScreenText("Your order has arrived!", ScreenOfPlayer(player), 333);
                m_MessageTimer[player].Reset();

                pDeliveryCraft->ResetEmissionTimers();  // Reset the engine timers so they don't emit a massive burst after being added to the world
                pDeliveryCraft->Update();

                // Add the delivery craft to the world, TRANSFERRING OWNERSHIP
                g_MovableMan.AddActor(pDeliveryCraft);
/*
                // If the player who ordered this seems stuck int he manu waiting for the delivery, give him direct control
                if (m_ControlledActor[player] == m_Brain[player] && m_ViewState[player] != ViewState::LandingZoneSelect)
                {
                    SwitchToActor(pDeliveryCraft, player, team);
                }
*/
            }
            m_Deliveries[team].pop_front();
        }
    }

    ///////////////////////////////////////////
    // Special observer mode for the FOURTH screen in a THREE player game
/* Problematic with new player scheme.. what if the fourth player is active??
    if (m_PlayerCount == 3)
    {
        // Update the controller of the observation view
        m_PlayerController[Players::PlayerFour].Update();

        // Observer user control override
        if (m_PlayerController[Players::PlayerFour].RelativeCursorMovement(m_ObservationTarget[Players::PlayerFour], 1.2))
            m_DeathTimer[Players::PlayerFour].Reset();

        // If no user input in a few seconds, start scrolling along the terrain
        if (m_DeathTimer[Players::PlayerFour].IsPastSimMS(5000))
        {
            // Make it scroll along
            m_ObservationTarget[Players::PlayerFour].m_X += 0.5;

            // Make view follow the terrain
            float prevHeight = m_ObservationTarget[Players::PlayerFour].m_Y;
            m_ObservationTarget[Players::PlayerFour].m_Y = 0;
            m_ObservationTarget[Players::PlayerFour].m_Y = prevHeight + ((g_SceneMan.FindAltitude(m_ObservationTarget[Players::PlayerFour], g_SceneMan.GetSceneHeight(), 20) - prevHeight) * 0.02);
        }

        // Set the view to the observation position
        g_SceneMan.SetScrollTarget(m_ObservationTarget[Players::PlayerFour], 0.1, g_SceneMan.ForceBounds(m_ObservationTarget[Players::PlayerFour]), ScreenOfPlayer(Players::PlayerFour));
    }
*/
}


//////////////////////////////////////////////////////////////////////////////////////////
// Method:          DrawGUI
//////////////////////////////////////////////////////////////////////////////////////////
// Description:     Draws the currently active GUI of a screen to a BITMAP of choice.

void GameActivity::DrawGUI(BITMAP *pTargetBitmap, const Vector &targetPos, int which)
{
    if (which < 0 || which >= c_MaxScreenCount)
        return;

    char str[512];
    int yTextPos = 0;
    int team = Teams::NoTeam;
    int cursor = 0;
    int PoS = PlayerOfScreen(which);
    if (PoS < Players::PlayerOne || PoS >= Players::MaxPlayerCount)
        return;
    Box screenBox(targetPos, pTargetBitmap->w, pTargetBitmap->h);
    GUIFont *pLargeFont = g_FrameMan.GetLargeFont();
    GUIFont *pSmallFont = g_FrameMan.GetSmallFont();
    AllegroBitmap pBitmapInt(pTargetBitmap);
    int frame = ((int)m_CursorTimer.GetElapsedSimTimeMS() % 1000) / 250;
    Vector landZone;

    // Iterate through all players, drawing each currently used LZ cursor.
    for (int player = Players::PlayerOne; player < Players::MaxPlayerCount; ++player)
    {
        if (!(m_IsActive[player] && m_IsHuman[player]))
            continue;

        if (m_ViewState[player] == ViewState::LandingZoneSelect)
        {
            int halfWidth = 36;
            team = m_Team[player];
            if (team == Teams::NoTeam)
                continue;
			cursor = team;
            landZone = m_LandingZone[player] - targetPos;
            // Cursor
            draw_sprite(pTargetBitmap, m_aLZCursor[cursor][frame], landZone.m_X - halfWidth, landZone.m_Y - 48);
            draw_sprite_h_flip(pTargetBitmap, m_aLZCursor[cursor][frame], landZone.m_X + halfWidth - m_aLZCursor[cursor][frame]->w, landZone.m_Y - 48);
            // Text
            pSmallFont->DrawAligned(&pBitmapInt, landZone.m_X, landZone.m_Y - 42, m_AIReturnCraft[player] ? "Deliver here" : "Travel here", GUIFont::Centre);
            pSmallFont->DrawAligned(&pBitmapInt, landZone.m_X, landZone.m_Y - 36, "and then", GUIFont::Centre);
            pLargeFont->DrawAligned(&pBitmapInt, landZone.m_X, landZone.m_Y - 30, m_AIReturnCraft[player] ? "RETURN" : "STAY", GUIFont::Centre);
            // Draw wrap around the world if necessary, and only if this is being drawn directly to a scenewide target bitmap
            if (targetPos.IsZero() && (landZone.m_X < halfWidth || landZone.m_X > g_SceneMan.GetSceneWidth() - halfWidth))
            {
                // Wrap shit around and draw dupe on the other side
                int wrappedX = landZone.m_X + (landZone.m_X < halfWidth ? g_SceneMan.GetSceneWidth() : -g_SceneMan.GetSceneWidth());
                // Cursor
                draw_sprite(pTargetBitmap, m_aLZCursor[cursor][frame], wrappedX - halfWidth, landZone.m_Y - 48);
                draw_sprite_h_flip(pTargetBitmap, m_aLZCursor[cursor][frame], wrappedX + halfWidth - m_aLZCursor[cursor][frame]->w, landZone.m_Y - 48);
                // Text
                pSmallFont->DrawAligned(&pBitmapInt, wrappedX, landZone.m_Y - 42, m_AIReturnCraft[player] ? "Deliver here" : "Travel here", GUIFont::Centre);
                pSmallFont->DrawAligned(&pBitmapInt, wrappedX, landZone.m_Y - 36, "and then", GUIFont::Centre);
                pLargeFont->DrawAligned(&pBitmapInt, wrappedX, landZone.m_Y - 30, m_AIReturnCraft[player] ? "RETURN" : "STAY", GUIFont::Centre);
            }
        }
    }

    // Iterate through all teams, drawing all pending delivery cursors
    for (int team = Teams::TeamOne; team < Teams::MaxTeamCount; ++team)
    {
        if (!m_TeamActive[team])
            continue;
        char str[64];
		cursor = team;
        for (deque<Delivery>::iterator itr = m_Deliveries[team].begin(); itr != m_Deliveries[team].end(); ++itr)
        {
            int halfWidth = 24;
            landZone = itr->landingZone - targetPos;
            // Cursor
            draw_sprite(pTargetBitmap, m_aLZCursor[cursor][frame], landZone.m_X - halfWidth, landZone.m_Y - 48);
            draw_sprite_h_flip(pTargetBitmap, m_aLZCursor[cursor][frame], landZone.m_X + halfWidth - m_aLZCursor[cursor][frame]->w, landZone.m_Y - 48);
            // Text
            pSmallFont->DrawAligned(&pBitmapInt, landZone.m_X, landZone.m_Y - 38, "ETA:", GUIFont::Centre);
            if (m_ActivityState == ActivityState::PreGame)
                std::snprintf(str, sizeof(str), "???s");
            else
                std::snprintf(str, sizeof(str), "%is", ((int)itr->delay - (int)itr->timer.GetElapsedSimTimeMS()) / 1000);
            pLargeFont->DrawAligned(&pBitmapInt, landZone.m_X, landZone.m_Y - 32, str, GUIFont::Centre);
            // Draw wrap around the world if necessary, and only if this is being drawn directly to a scenewide target bitmap
            if (targetPos.IsZero() && (landZone.m_X < halfWidth || landZone.m_X > g_SceneMan.GetSceneWidth() - halfWidth))
            {
                // Wrap shit around and draw dupe on the other side
                int wrappedX = landZone.m_X + (landZone.m_X < halfWidth ? g_SceneMan.GetSceneWidth() : -g_SceneMan.GetSceneWidth());
                // Cursor
                draw_sprite(pTargetBitmap, m_aLZCursor[cursor][frame], wrappedX - halfWidth, landZone.m_Y - 48);
                draw_sprite_h_flip(pTargetBitmap, m_aLZCursor[cursor][frame], wrappedX + halfWidth - m_aLZCursor[cursor][frame]->w, landZone.m_Y - 48);
                // Text
                pSmallFont->DrawAligned(&pBitmapInt, wrappedX, landZone.m_Y - 38, "ETA:", GUIFont::Centre);
                pLargeFont->DrawAligned(&pBitmapInt, wrappedX, landZone.m_Y - 32, str, GUIFont::Centre);
            }
        }
    }

    // The team of the screen
    team = m_Team[PoS];
    if (team == Teams::NoTeam)
        return;

    // None of the following player-specific GUI elements apply if this isn't a played human actor
    if (!(m_IsActive[PoS] && m_IsHuman[PoS]))
        return;

    // Get all possible wrapped boxes of the screen
    list<Box> wrappedBoxes;
    g_SceneMan.WrapBox(screenBox, wrappedBoxes);
    Vector wrappingOffset, objScenePos, onScreenEdgePos;
    float distance, shortestDist;
    float sceneWidth = g_SceneMan.GetSceneWidth();
    float halfScreenWidth = pTargetBitmap->w / 2;
    float halfScreenHeight = pTargetBitmap->h / 2;
    // THis is the max distance that is possible between a point inside the scene, but outside the screen box, and the screen box's outer edge closest to the point (taking wrapping into account)
    float maxOffScreenSceneWidth = g_SceneMan.SceneWrapsX() ? ((sceneWidth / 2) - halfScreenWidth) : (sceneWidth - pTargetBitmap->w);
    // These handle arranging the left and right stacks of arrows, so they don't pile up on top of each other
    cursor = team;
    float leftStackY = halfScreenHeight - m_aObjCursor[cursor][frame]->h * 2;
    float rightStackY = leftStackY;

    // Draw the objective points this player should care about
    for (list<ObjectivePoint>::iterator itr = m_Objectives.begin(); itr != m_Objectives.end(); ++itr)
    {
        // Only draw objectives of the same team as the current player
        if (itr->m_Team == team)
        {
            // Iterate through the wrapped screen boxes - will only be one if there's no wrapping
            // Try to the find one that contains the objective point
            bool withinAny = false;
            list<Box>::iterator nearestBoxItr = wrappedBoxes.begin();
            shortestDist = 1000000.0;
            for (list<Box>::iterator wItr = wrappedBoxes.begin(); wItr != wrappedBoxes.end(); ++wItr)
            {
                // See if we found the point to be within the screen or not
                if (wItr->IsWithinBox((*itr).m_ScenePos))
                {
                    nearestBoxItr = wItr;
                    withinAny = true;
                    break;
                }
                // Well, which wrapped screen box is closest to the point?
                distance = g_SceneMan.ShortestDistance(wItr->GetCenter(), (*itr).m_ScenePos).GetLargest();
                if (distance < shortestDist)
                {
                    shortestDist = distance;
                    nearestBoxItr = wItr;
                }
            }

            // Get the difference that the wrapped screen has from the actual one
            wrappingOffset = screenBox.GetCorner() - nearestBoxItr->GetCorner();
            // Apply that offet to the objective point's position
            objScenePos = itr->m_ScenePos + wrappingOffset;

            // Objective is within the screen, so draw the set arrow over it
            if (withinAny)
                itr->Draw(pTargetBitmap, m_aObjCursor[cursor][frame], objScenePos - targetPos, itr->m_ArrowDir);
            // Outside the screen, so draw it at the edge of it
            else
            {
                // Figure out which point is closest to the box, taking scene wrapping into account
                objScenePos = nearestBoxItr->GetCenter() + g_SceneMan.ShortestDistance(nearestBoxItr->GetCenter(), objScenePos);
                // Shortest distance from the edge of the screen box, not the center.
                shortestDist -= halfScreenWidth;

                // Make the arrow point toward the edge of the screen
                if (objScenePos.m_X >= nearestBoxItr->GetCorner().m_X + nearestBoxItr->GetWidth())
                {
                    // Make the edge position approach the center of the vertical edge of the screen the farther away the objective position is from the screen
                    onScreenEdgePos = nearestBoxItr->GetWithinBox(objScenePos) - targetPos;
                    // Double the EaseIn to make it even more exponential, want the arrow to stay close to the edge for a long time
                    onScreenEdgePos.m_Y = rightStackY + EaseIn(0, onScreenEdgePos.m_Y - rightStackY, EaseIn(0, 1.0, 1.0 - (shortestDist / maxOffScreenSceneWidth)));
                    itr->Draw(pTargetBitmap, m_aObjCursor[cursor][frame], onScreenEdgePos, ARROWRIGHT);
                    // Stack cursor moves down an arrowheight
                    rightStackY += m_aObjCursor[cursor][frame]->h;
                }
                else if (objScenePos.m_X < nearestBoxItr->GetCorner().m_X)
                {
                    // Make the edge position approach the center of the vertical edge of the screen the farther away the objective position is from the screen
                    onScreenEdgePos = nearestBoxItr->GetWithinBox(objScenePos) - targetPos;
                    // Double the EaseIn to make it even more exponential, want the arrow to stay close to the edge for a long time
                    onScreenEdgePos.m_Y = leftStackY + EaseIn(0, onScreenEdgePos.m_Y - leftStackY, EaseIn(0, 1.0, 1.0 - (shortestDist / maxOffScreenSceneWidth)));
                    itr->Draw(pTargetBitmap, m_aObjCursor[cursor][frame], onScreenEdgePos, ARROWLEFT);
                    // Stack cursor moves down an arrowheight
                    leftStackY += m_aObjCursor[cursor][frame]->h;
                }
                else if (objScenePos.m_Y < nearestBoxItr->GetCorner().m_Y)
                    itr->Draw(pTargetBitmap, m_aObjCursor[cursor][frame], nearestBoxItr->GetWithinBox(objScenePos) - targetPos, ARROWUP);
                else                        
                    itr->Draw(pTargetBitmap, m_aObjCursor[cursor][frame], nearestBoxItr->GetWithinBox(objScenePos) - targetPos, ARROWDOWN);
            }
        }
    }

    // Team Icon up in the top left corner
    const Icon *pIcon = GetTeamIcon(m_Team[PoS]);
    if (pIcon)
        draw_sprite(pTargetBitmap, pIcon->GetBitmaps8()[0], MAX(2, g_SceneMan.GetScreenOcclusion(which).m_X + 2), 2);
    // Gold
    std::snprintf(str, sizeof(str), "%c Funds: %.10g oz", TeamFundsChanged(which) ? -57 : -58, std::floor(GetTeamFunds(m_Team[PoS])));
    g_FrameMan.GetLargeFont()->DrawAligned(&pBitmapInt, MAX(16, g_SceneMan.GetScreenOcclusion(which).m_X + 16), yTextPos, str, GUIFont::Left);
/* Not applicable anymore to the 4-team games
    // Body losses
    std::snprintf(str, sizeof(str), "%c Losses: %c%i %c%i", -39, -62, GetTeamDeathCount(Teams::TeamOne), -59, GetTeamDeathCount(Teams::TeamTwo));
    g_FrameMan.GetLargeFont()->DrawAligned(&pBitmapInt, MIN(pTargetBitmap->w - 4, pTargetBitmap->w - 4 + g_SceneMan.GetScreenOcclusion(which).m_X), yTextPos, str, GUIFont::Right);
*/
    // Show the player's controller scheme icon in the upper right corner of his screen, but only for a minute
    if (m_GameTimer.GetElapsedRealTimeS() < 30)
    {
// TODO: Only blink if there hasn't been any input on a controller since start of game??
        // Blink them at first, but only if there's more than one human player
        if (m_GameTimer.GetElapsedRealTimeS() > 4 || m_GameTimer.AlternateReal(150) || GetHumanCount() < 2)
        {
            pIcon = g_UInputMan.GetSchemeIcon(PoS);
            if (pIcon)
            {
                draw_sprite(pTargetBitmap, pIcon->GetBitmaps8()[0], MIN(pTargetBitmap->w - pIcon->GetBitmaps8()[0]->w - 2, pTargetBitmap->w - pIcon->GetBitmaps8()[0]->w - 2 + g_SceneMan.GetScreenOcclusion(which).m_X), yTextPos);
// TODO: make a black Activity intro screen, saying "Player X, press any key/button to show that you are ready!, and display their controller icon, then fade into the scene"
//                stretch_sprite(pTargetBitmap, pIcon->GetBitmaps8()[0], 10, 10, pIcon->GetBitmaps8()[0]->w * 4, pIcon->GetBitmaps8()[0]->h * 4);
            }
        }
    }

    if (m_ActivityState == ActivityState::Running)
    {
        // Pie menu may be visible if we're choosing actors
        if (/*m_ControlledActor[PoS] && */m_pPieMenu[PoS] && m_pPieMenu[PoS]->IsVisible())
            m_pPieMenu[PoS]->Draw(pTargetBitmap, targetPos);

        if (m_InventoryMenuGUI[PoS] && m_InventoryMenuGUI[PoS]->IsVisible()) { m_InventoryMenuGUI[PoS]->Draw(pTargetBitmap, targetPos); }

        if (m_pBuyGUI[PoS] && m_pBuyGUI[PoS]->IsVisible())
            m_pBuyGUI[PoS]->Draw(pTargetBitmap);
    }

    // Draw actor picking crosshairs if applicable
    if (m_ViewState[PoS] == ViewState::ActorSelect && m_IsActive[PoS] && m_IsHuman[PoS])
    {
        Vector center = m_ActorCursor[PoS] - targetPos;
        circle(pTargetBitmap, center.m_X, center.m_Y, m_CursorTimer.AlternateReal(150) ? 6 : 8, g_YellowGlowColor);
        // Add pixel glow area around it, in scene coordinates
		g_PostProcessMan.RegisterGlowArea(m_ActorCursor[PoS], 10);
/* Crosshairs
        putpixel(pTargetBitmap, center.m_X, center.m_Y, g_YellowGlowColor);
        hline(pTargetBitmap, center.m_X - 5, center.m_Y, center.m_X - 2, g_YellowGlowColor);
        hline(pTargetBitmap, center.m_X + 5, center.m_Y, center.m_X + 2, g_YellowGlowColor);
        vline(pTargetBitmap, center.m_X, center.m_Y - 5, center.m_Y - 2, g_YellowGlowColor);
        vline(pTargetBitmap, center.m_X, center.m_Y + 5, center.m_Y + 2, g_YellowGlowColor);
*/
    }
    // AI point commands cursor
    else if (m_ViewState[PoS] == ViewState::AIGoToPoint)
    {
        Vector center = m_ActorCursor[PoS] - targetPos;
        circle(pTargetBitmap, center.m_X, center.m_Y, m_CursorTimer.AlternateReal(150) ? 6 : 8, g_YellowGlowColor);
        circlefill(pTargetBitmap, center.m_X, center.m_Y, 2, g_YellowGlowColor);
//            putpixel(pTargetBitmap, center.m_X, center.m_Y, g_YellowGlowColor);
        // Add pixel glow area around it, in scene coordinates
		g_PostProcessMan.RegisterGlowArea(m_ActorCursor[PoS], 10);

        // Draw a line from the last set waypoint to the cursor
        if (m_ControlledActor[PoS] && g_MovableMan.IsActor(m_ControlledActor[PoS]))
            g_FrameMan.DrawLine(pTargetBitmap, m_ControlledActor[PoS]->GetLastAIWaypoint() - targetPos, m_ActorCursor[PoS] - targetPos, g_YellowGlowColor, 0, AILINEDOTSPACING, 0, true);
    }
	// Group selection circle
	else if (m_ViewState[PoS] == ViewState::UnitSelectCircle)
    {
		if (m_ControlledActor[PoS] && g_MovableMan.IsActor(m_ControlledActor[PoS]))
		{
			Vector cursorDrawPos = m_ActorCursor[PoS] - targetPos;
			Vector actorPos = m_ControlledActor[PoS]->GetPos();
			Vector drawPos = actorPos - targetPos;

			//Fix cursor coordinates
			if (!targetPos.IsZero())
			{
				// Spans vertical scene seam
				int sceneWidth = g_SceneMan.GetSceneWidth();
				if (g_SceneMan.SceneWrapsX() && pTargetBitmap->w < sceneWidth)
				{
					if ((targetPos.m_X < 0) && (m_ActorCursor[PoS].m_X > (sceneWidth - pTargetBitmap->w)))
						cursorDrawPos.m_X -= sceneWidth;
					else if (((targetPos.m_X + pTargetBitmap->w) > sceneWidth) && (m_ActorCursor[PoS].m_X < pTargetBitmap->w))
						cursorDrawPos.m_X += sceneWidth;
				}
				// Spans horizontal scene seam
				int sceneHeight = g_SceneMan.GetSceneHeight();
				if (g_SceneMan.SceneWrapsY() && pTargetBitmap->h < sceneHeight)
				{
					if ((targetPos.m_Y < 0) && (m_ActorCursor[PoS].m_Y > (sceneHeight - pTargetBitmap->h)))
						cursorDrawPos.m_Y -= sceneHeight;
					else if (((targetPos.m_Y + pTargetBitmap->h) > sceneHeight) && (m_ActorCursor[PoS].m_Y < pTargetBitmap->h))
						cursorDrawPos.m_Y += sceneHeight;
				}
			}


			// Fix circle center coordinates
			if (!targetPos.IsZero())
			{
				// Spans vertical scene seam
				int sceneWidth = g_SceneMan.GetSceneWidth();
				if (g_SceneMan.SceneWrapsX() && pTargetBitmap->w < sceneWidth)
				{
					if ((targetPos.m_X < 0) && (actorPos.m_X > (sceneWidth - pTargetBitmap->w)))
						drawPos.m_X -= sceneWidth;
					else if (((targetPos.m_X + pTargetBitmap->w) > sceneWidth) && (actorPos.m_X < pTargetBitmap->w))
						drawPos.m_X += sceneWidth;
				}
				// Spans horizontal scene seam
				int sceneHeight = g_SceneMan.GetSceneHeight();
				if (g_SceneMan.SceneWrapsY() && pTargetBitmap->h < sceneHeight)
				{
					if ((targetPos.m_Y < 0) && (actorPos.m_Y > (sceneHeight - pTargetBitmap->h)))
						drawPos.m_Y -= sceneHeight;
					else if (((targetPos.m_Y + pTargetBitmap->h) > sceneHeight) && (actorPos.m_Y < pTargetBitmap->h))
						drawPos.m_Y += sceneHeight;
				}
			}

			float radius = g_SceneMan.ShortestDistance(m_ActorCursor[PoS], m_ControlledActor[PoS]->GetPos(), true).GetMagnitude();

			circle(pTargetBitmap, cursorDrawPos.m_X, cursorDrawPos.m_Y, m_CursorTimer.AlternateReal(150) ? 6 : 8, g_YellowGlowColor);
			circlefill(pTargetBitmap, cursorDrawPos.m_X, cursorDrawPos.m_Y, 2, g_YellowGlowColor);

			Vector unwrappedPos;

			//Check if we crossed the seam
			if (g_SceneMan.GetScene()->WrapsX())
			{
				//Calculate unwrapped cursor position, or it won't glow
				unwrappedPos = m_ActorCursor[PoS] - m_ControlledActor[PoS]->GetPos();
				float sceneWidth = g_SceneMan.GetSceneWidth();
				
				if (unwrappedPos.GetMagnitude() > sceneWidth / 2 && unwrappedPos.GetMagnitude() > 350)
				{
					if (m_ActorCursor->m_X < sceneWidth / 2)
						unwrappedPos = m_ActorCursor[PoS] + Vector(sceneWidth , 0);
					else
						unwrappedPos = m_ActorCursor[PoS] - Vector(sceneWidth , 0);
					g_PostProcessMan.RegisterGlowArea(unwrappedPos, 10);
				}
			}
			else
				unwrappedPos = m_ActorCursor[PoS];

			g_PostProcessMan.RegisterGlowArea(m_ActorCursor[PoS], 10);

			//Glowing dotted circle version
			int dots = 2 * c_PI * radius / 25;//5 + (int)(radius / 10);
			float radsperdot = 2 * 3.14159265359 / dots;

			for (int i = 0; i < dots; i++)
			{
				Vector dotPos = Vector(actorPos.m_X + sin(i * radsperdot) * radius, actorPos.m_Y + cos(i * radsperdot) * radius);
				Vector dotDrawPos = dotPos - targetPos;

				if (!targetPos.IsZero())
				{
					// Spans vertical scene seam
					if (g_SceneMan.SceneWrapsX() && pTargetBitmap->w < sceneWidth)
					{
						if ((targetPos.m_X < 0) && (dotPos.m_X > (sceneWidth - pTargetBitmap->w)))
						{
							dotDrawPos.m_X -= sceneWidth;
						}
						else if (((targetPos.m_X + pTargetBitmap->w) > sceneWidth) && (actorPos.m_X < pTargetBitmap->w))
						{
							dotDrawPos.m_X += sceneWidth;
						}
					}
					// Spans horizontal scene seam
					int sceneHeight = g_SceneMan.GetSceneHeight();
					if (g_SceneMan.SceneWrapsY() && pTargetBitmap->h < sceneHeight)
					{
						if ((targetPos.m_Y < 0) && (dotPos.m_Y > (sceneHeight - pTargetBitmap->h)))
						{
							dotDrawPos.m_Y -= sceneHeight;
						}
						else if (((targetPos.m_Y + pTargetBitmap->h) > sceneHeight) && (actorPos.m_Y < pTargetBitmap->h))
						{
							dotDrawPos.m_Y += sceneHeight;
						}
					}

					circlefill(pTargetBitmap, dotDrawPos.m_X, dotDrawPos.m_Y, 1, g_YellowGlowColor);
					g_PostProcessMan.RegisterGlowArea(dotPos, 3);
				}
			}
		}
		else
		{
			// Cancel squad selection

		}
	}

    if ((m_ActivityState == ActivityState::Editing || m_ActivityState == ActivityState::PreGame) && m_pEditorGUI[PoS])
        m_pEditorGUI[PoS]->Draw(pTargetBitmap, targetPos);

    // Draw Banners
    m_pBannerRed[PoS]->Draw(pTargetBitmap);
    m_pBannerYellow[PoS]->Draw(pTargetBitmap);
}


//////////////////////////////////////////////////////////////////////////////////////////
// Method:          Draw
//////////////////////////////////////////////////////////////////////////////////////////
// Description:     Draws this GameActivity's current graphical representation to a
//                  BITMAP of choice. This includes all game-related graphics.

void GameActivity::Draw(BITMAP *pTargetBitmap, const Vector &targetPos)
{
    GUIFont *pLargeFont = g_FrameMan.GetLargeFont();
    GUIFont *pSmallFont = g_FrameMan.GetSmallFont();
    AllegroBitmap pBitmapInt(pTargetBitmap);
    int frame = ((int)m_CursorTimer.GetElapsedSimTimeMS() % 1000) / 250;
    int cursor = 0;
    Vector landZone;

    // Iterate through all players, drawing each currently used LZ cursor.
    for (int player = Players::PlayerOne; player < Players::MaxPlayerCount; ++player)
    {
        if (!(m_IsActive[player] && m_IsHuman[player]))
            continue;

        if (m_ViewState[player] == ViewState::LandingZoneSelect)
        {
            int halfWidth = 36;
            int team = m_Team[player];
            if (team == Teams::NoTeam)
                continue;
            landZone = m_LandingZone[player] - targetPos;
            // Cursor
            draw_sprite(pTargetBitmap, m_aLZCursor[cursor][frame], landZone.m_X - halfWidth, landZone.m_Y - 48);
            draw_sprite_h_flip(pTargetBitmap, m_aLZCursor[cursor][frame], landZone.m_X + halfWidth - m_aLZCursor[cursor][frame]->w, landZone.m_Y - 48);
            // Text
            pSmallFont->DrawAligned(&pBitmapInt, landZone.m_X, landZone.m_Y - 42, m_AIReturnCraft[player] ? "Deliver here" : "Travel here", GUIFont::Centre);
            pSmallFont->DrawAligned(&pBitmapInt, landZone.m_X, landZone.m_Y - 36, "and then", GUIFont::Centre);
            pLargeFont->DrawAligned(&pBitmapInt, landZone.m_X, landZone.m_Y - 30, m_AIReturnCraft[player] ? "RETURN" : "STAY", GUIFont::Centre);
            // Draw wrap around the world if necessary, and only if this is being drawn directly to a scenewide target bitmap
            if (targetPos.IsZero() && (landZone.m_X < halfWidth || landZone.m_X > g_SceneMan.GetSceneWidth() - halfWidth))
            {
                // Wrap shit around and draw dupe on the other side
                int wrappedX = landZone.m_X + (landZone.m_X < halfWidth ? g_SceneMan.GetSceneWidth() : -g_SceneMan.GetSceneWidth());
                // Cursor
                draw_sprite(pTargetBitmap, m_aLZCursor[cursor][frame], wrappedX - halfWidth, landZone.m_Y - 48);
                draw_sprite_h_flip(pTargetBitmap, m_aLZCursor[cursor][frame], wrappedX + halfWidth - m_aLZCursor[cursor][frame]->w, landZone.m_Y - 48);
                // Text
                pSmallFont->DrawAligned(&pBitmapInt, wrappedX, landZone.m_Y - 42, m_AIReturnCraft[player] ? "Deliver here" : "Travel here", GUIFont::Centre);
                pSmallFont->DrawAligned(&pBitmapInt, wrappedX, landZone.m_Y - 36, "and then", GUIFont::Centre);
                pLargeFont->DrawAligned(&pBitmapInt, wrappedX, landZone.m_Y - 30, m_AIReturnCraft[player] ? "RETURN" : "STAY", GUIFont::Centre);
            }
        }
    }

    // Iterate through all teams, drawing all pending delivery cursors
    for (int team = Teams::TeamOne; team < Teams::MaxTeamCount; ++team)
    {
        if (!m_TeamActive[team])
            continue;
        char str[64];
        for (deque<Delivery>::iterator itr = m_Deliveries[team].begin(); itr != m_Deliveries[team].end(); ++itr)
        {
            int halfWidth = 24;
            landZone = itr->landingZone - targetPos;
            // Cursor
            draw_sprite(pTargetBitmap, m_aLZCursor[cursor][frame], landZone.m_X - halfWidth, landZone.m_Y - 48);
            draw_sprite_h_flip(pTargetBitmap, m_aLZCursor[cursor][frame], landZone.m_X + halfWidth - m_aLZCursor[cursor][frame]->w, landZone.m_Y - 48);
            // Text
            pSmallFont->DrawAligned(&pBitmapInt, landZone.m_X, landZone.m_Y - 38, "ETA:", GUIFont::Centre);
            if (m_ActivityState == ActivityState::PreGame)
                std::snprintf(str, sizeof(str), "???s");
            else
                std::snprintf(str, sizeof(str), "%is", ((int)itr->delay - (int)itr->timer.GetElapsedSimTimeMS()) / 1000);
            pLargeFont->DrawAligned(&pBitmapInt, landZone.m_X, landZone.m_Y - 32, str, GUIFont::Centre);
            // Draw wrap around the world if necessary, and only if this is being drawn directly to a scenewide target bitmap
            if (targetPos.IsZero() && (landZone.m_X < halfWidth || landZone.m_X > g_SceneMan.GetSceneWidth() - halfWidth))
            {
                // Wrap shit around and draw dupe on the other side
                int wrappedX = landZone.m_X + (landZone.m_X < halfWidth ? g_SceneMan.GetSceneWidth() : -g_SceneMan.GetSceneWidth());
                // Cursor
                draw_sprite(pTargetBitmap, m_aLZCursor[cursor][frame], wrappedX - halfWidth, landZone.m_Y - 48);
                draw_sprite_h_flip(pTargetBitmap, m_aLZCursor[cursor][frame], wrappedX + halfWidth - m_aLZCursor[cursor][frame]->w, landZone.m_Y - 48);
                // Text
                pSmallFont->DrawAligned(&pBitmapInt, wrappedX, landZone.m_Y - 38, "ETA:", GUIFont::Centre);
                pLargeFont->DrawAligned(&pBitmapInt, wrappedX, landZone.m_Y - 32, str, GUIFont::Centre);
            }
        }
    }
}

//////////////////////////////////////////////////////////////////////////////////////////
// Method:          GetActiveCPUTeamCount
//////////////////////////////////////////////////////////////////////////////////////////
// Description:     Returns active CPU team count.
// Arguments:       None.
// Return value:    Returns active CPU team count.

int GameActivity::GetActiveCPUTeamCount() const
{
	int count = 0;

	for (int team = Teams::TeamOne; team < Activity::MaxTeamCount; team++)
		if (TeamActive(team) && TeamIsCPU(team))
			count++;

	return count;
}

//////////////////////////////////////////////////////////////////////////////////////////
// Method:          GetActiveHumanTeamCount
//////////////////////////////////////////////////////////////////////////////////////////
// Description:     Returns active human team count.
// Arguments:       None.
// Return value:    Returns active human team count.

int GameActivity::GetActiveHumanTeamCount() const
{
	int count = 0;

	for (int team = Teams::TeamOne; team < Activity::MaxTeamCount; team++)
		if (TeamActive(team) && !TeamIsCPU(team))
			count++;

	return count;
}

//////////////////////////////////////////////////////////////////////////////////////////
// Method:          OtherTeam
//////////////////////////////////////////////////////////////////////////////////////////
// Description:     Gets the next other team number from the one passed in, if any. If there
//                  are more than two teams in this game, then the next one in the series
//                  will be returned here.

int GameActivity::OtherTeam(int team)
{
    // Only one team in this game, so can't return another one
    if (m_TeamCount == 1)
        return Teams::NoTeam;

    // Find another team that is active
    bool loopedOnce = false;
    for (int t = team + 1; ; t++)
    {
        // Loop
        if (t >= MaxTeamCount)
            t = Teams::TeamOne;

        if (t == team)
            break;

        if (m_TeamActive[t])
            return t;
    }

    return Teams::NoTeam;
}


//////////////////////////////////////////////////////////////////////////////////////////
// Method:          OneOrNoneTeamsLeft
//////////////////////////////////////////////////////////////////////////////////////////
// Description:     Indicates whether there is one and only one team left this game with
//                  a brain in its ranks.

bool GameActivity::OneOrNoneTeamsLeft()
{
    // See if only one team remains with any brains
    int brainTeamCount = 0;
    int brainTeam = Teams::NoTeam;
    for (int t = Teams::TeamOne; t < Teams::MaxTeamCount; ++t)
    {
        if (!m_TeamActive[t])
            continue;
        if (g_MovableMan.GetFirstBrainActor(t))
        {
            brainTeamCount++;
            brainTeam = t;
        }
    }

    // If less than two teams left with any brains, they get indicated
    // Also, if NO teams with brain are left, that is indicated with NoTeam
    if (brainTeamCount <= 1)
        return true;

    return false;
}


//////////////////////////////////////////////////////////////////////////////////////////
// Method:          WhichTeamLeft
//////////////////////////////////////////////////////////////////////////////////////////
// Description:     Indicates which single team is left, if any.
// Arguments:       None.

int GameActivity::WhichTeamLeft()
{
    int whichTeam = Teams::NoTeam;

    // See if only one team remains with any brains
    int brainTeamCount = 0;
    int brainTeam = Teams::NoTeam;
    for (int t = Teams::TeamOne; t < Teams::MaxTeamCount; ++t)
    {
        if (!m_TeamActive[t])
            continue;
        if (g_MovableMan.GetFirstBrainActor(t))
        {
            brainTeamCount++;
            brainTeam = t;
        }
    }

    // If exactly one team with brains, return that
    if (brainTeamCount == 1)
        return brainTeam;

    return Teams::NoTeam;
}


//////////////////////////////////////////////////////////////////////////////////////////
// Method:          NoTeamLeft
//////////////////////////////////////////////////////////////////////////////////////////
// Description:     Indicates whether there are NO teams left with any brains at all!

bool GameActivity::NoTeamLeft()
{
    for (int t = Teams::TeamOne; t < Teams::MaxTeamCount; ++t)
    {
        if (!m_TeamActive[t])
            continue;
        if (g_MovableMan.GetFirstBrainActor(t))
            return false;
    }
    return true;
}


//////////////////////////////////////////////////////////////////////////////////////////
// Virtual method:  InitAIs
//////////////////////////////////////////////////////////////////////////////////////////
// Description:     Goes through all Actor:s currently in the MovableMan and gives each
//                  one not controlled by a Controller a CAI and appropriate AIMode setting
//                  based on team and CPU team.

void GameActivity::InitAIs()
{
    Actor *pActor = 0;
    Actor *pFirstActor = 0;

    for (int team = Teams::TeamOne; team < Teams::MaxTeamCount; ++team)
    {
        if (!m_TeamActive[team])
            continue;
        // Get the first one
        pFirstActor = pActor = g_MovableMan.GetNextTeamActor(team);

        do
        {
            // Set up AI controller if currently not player controlled
            if (pActor && !pActor->GetController()->IsPlayerControlled())
            {
                pActor->SetControllerMode(Controller::CIM_AI);

                // If human, set appropriate AI mode
// TODO: IMPROVE
                if (dynamic_cast<AHuman *>(pActor) || dynamic_cast<ACrab *>(pActor))
                {
                    // Hunt if of CPU team, sentry default if of player team
                    if (team == m_CPUTeam)
                        pActor->SetAIMode(AHuman::AIMODE_BRAINHUNT);
                    else
                        pActor->SetAIMode(AHuman::AIMODE_SENTRY);
                }
            }

            // Next!
            pActor = g_MovableMan.GetNextTeamActor(team, pActor);
        }
        while (pActor && pActor != pFirstActor);
    }
}


//////////////////////////////////////////////////////////////////////////////////////////
// Method:          DisableAIs
//////////////////////////////////////////////////////////////////////////////////////////
// Description:     Goes through all Actor:s currently in the MovableMan and gives each
//                  one not controlled by a Controller a CAI and appropriate AIMode setting
//                  based on team and CPU team.

void GameActivity::DisableAIs(bool disable, int whichTeam)
{
    Actor *pActor = 0;
    Actor *pFirstActor = 0;

    for (int team = Teams::TeamOne; team < Teams::MaxTeamCount; ++team)
    {
        if (!m_TeamActive[team] || (whichTeam != Teams::NoTeam && team != whichTeam))
            continue;
        // Get the first one
        pFirstActor = pActor = g_MovableMan.GetNextTeamActor(team);

        do
        {
            // Disable the AI controllers
            if (pActor && pActor->GetController()->GetInputMode() == Controller::CIM_AI)
                pActor->GetController()->SetDisabled(disable);

            // Next!
            pActor = g_MovableMan.GetNextTeamActor(team, pActor);
        }
        while (pActor && pActor != pFirstActor);
    }
}


//////////////////////////////////////////////////////////////////////////////////////////
// Method:          Draw
//////////////////////////////////////////////////////////////////////////////////////////
// Description:     Simply draws this' arrow relative to a point on a bitmap.

void GameActivity::ObjectivePoint::Draw(BITMAP *pTargetBitmap, BITMAP *pArrowBitmap, const Vector &arrowPoint, ObjectiveArrowDir arrowDir)
{
    if (!pTargetBitmap || !pArrowBitmap)
        return;

    AllegroBitmap allegroBitmap(pTargetBitmap);
    int x = arrowPoint.GetFloorIntX();
    int y = arrowPoint.GetFloorIntY();
    int halfWidth = pArrowBitmap->w / 2;
    int halfHeight = pArrowBitmap->h / 2;
    int textSpace = 4;

    // Constrain the point within a gutter of the whole screen so the arrow is never right up agains teh edge of the screen.
/*
    Box constrainBox(halfWidth, pArrowBitmap->h, pTargetBitmap->w - halfWidth, pTargetBitmap->h - pArrowBitmap->h);
    x = constrainBox.GetWithinBoxX(x);
    y = constrainBox.GetWithinBoxY(y);
*/
    if (x < halfWidth || x > pTargetBitmap->w - halfWidth)
    {
        if (x < halfWidth)
            x = halfWidth;
        if (x > pTargetBitmap->w - halfWidth)
            x = pTargetBitmap->w - halfWidth - 1.0;

        if (y > pTargetBitmap->h - pArrowBitmap->h)
            y = pTargetBitmap->h - pArrowBitmap->h;
        else if (y < pArrowBitmap->h)
            y = pArrowBitmap->h;
    }
    else if (y < halfHeight || y > pTargetBitmap->h - halfHeight)
    {
        if (y < halfHeight)
            y = halfHeight;
        if (y > pTargetBitmap->h - halfHeight)
            y = pTargetBitmap->h - halfHeight - 1.0;

        if (x > pTargetBitmap->w - pArrowBitmap->w)
            x = pTargetBitmap->w - pArrowBitmap->w;
        else if (x < pArrowBitmap->w)
            x = pArrowBitmap->w;
    }

    // Draw the arrow and text descritpion of the Object so the point of the arrow ends up on the arrowPoint
    if (arrowDir == ARROWDOWN)
    {
        masked_blit(pArrowBitmap, pTargetBitmap, 0, 0, x - halfWidth, y - pArrowBitmap->h, pArrowBitmap->w, pArrowBitmap->h);
        g_FrameMan.GetLargeFont()->DrawAligned(&allegroBitmap, x, y - pArrowBitmap->h - textSpace, m_Description, GUIFont::Centre, GUIFont::Bottom);
    }
    else if (arrowDir == ARROWLEFT)
    {
        rotate_sprite(pTargetBitmap, pArrowBitmap, x, y - halfHeight, itofix(64));
        g_FrameMan.GetLargeFont()->DrawAligned(&allegroBitmap, x + pArrowBitmap->w + textSpace, y, m_Description, GUIFont::Left, GUIFont::Middle);
    }
    else if (arrowDir == ARROWRIGHT)
    {
        rotate_sprite(pTargetBitmap, pArrowBitmap, x - pArrowBitmap->w, y - halfHeight, itofix(-64));
        g_FrameMan.GetLargeFont()->DrawAligned(&allegroBitmap, x - pArrowBitmap->w - textSpace, y, m_Description, GUIFont::Right, GUIFont::Middle);
    }
    else if (arrowDir == ARROWUP)
    {
        rotate_sprite(pTargetBitmap, pArrowBitmap, x - halfWidth, y, itofix(-128));
        g_FrameMan.GetLargeFont()->DrawAligned(&allegroBitmap, x, y + pArrowBitmap->h + textSpace, m_Description, GUIFont::Centre, GUIFont::Top);
    }
}

std::string & GameActivity::GetNetworkPlayerName(int player)
{
	if (player >= Players::PlayerOne && player < Players::MaxPlayerCount)
		return m_NetworkPlayerNames[player];
	else
		return m_NetworkPlayerNames[0];
}

void GameActivity::SetNetworkPlayerName(int player, std::string name)
{
	if (player >= Players::PlayerOne && player < Players::MaxPlayerCount)
		m_NetworkPlayerNames[player] = name;
}



} // namespace RTE<|MERGE_RESOLUTION|>--- conflicted
+++ resolved
@@ -1833,17 +1833,13 @@
         {
             if (m_PlayerController[player].IsState(PIE_MENU_ACTIVE))
             {
-<<<<<<< HEAD
-                // Don't open the pie menu if the buy menu is visible
-                if ((!m_pPieMenu[player]->IsEnabled() || m_ControlledActor[player]->PieNeedsUpdate()) && !m_pBuyGUI[player]->IsVisible())
-=======
                 if (m_InventoryMenuGUI[player]->GetMenuMode() == InventoryMenuGUI::MenuMode::Carousel || !m_InventoryMenuGUI[player]->IsVisible()) {
                     m_InventoryMenuGUI[player]->SetMenuMode(InventoryMenuGUI::MenuMode::Carousel);
                     m_InventoryMenuGUI[player]->EnableIfNotEmpty();
                 }
 
-                if (!m_pPieMenu[player]->IsEnabled() || m_ControlledActor[player]->PieNeedsUpdate())
->>>>>>> 0101d6ab
+                // Don't open the pie menu if the buy menu is visible
+                if ((!m_pPieMenu[player]->IsEnabled() || m_ControlledActor[player]->PieNeedsUpdate()) && !m_pBuyGUI[player]->IsVisible())
                 {
                     // Remove all previous slices
                     m_pPieMenu[player]->ResetSlices();

--- conflicted
+++ resolved
@@ -15,58 +15,12 @@
 
 /////////////////////////////////////////////////////////////////////////////////////////////////////////////////////////////
 
-<<<<<<< HEAD
-//////////////////////////////////////////////////////////////////////////////////////////
-// Method:          Create
-//////////////////////////////////////////////////////////////////////////////////////////
-// Description:     Called when the control has been created.
-
-void GUITextBox::Create(GUIProperties *Props)
-{
-    GUIControl::Create(Props);
-
-    // Minimum size of the control
-    m_MinWidth = 30;
-    m_MinHeight = 10;
-
-    // Default size of the control
-    m_DefWidth = 60;
-    m_DefHeight = 16;
-
-    // Setup the panel
-    GUIPanel::LoadProperties(Props);
-    GUITextPanel::Create(m_X, m_Y, m_Width, m_Height);
-
-    // Make sure the textbox isn't too small
-    m_Width = std::max(m_Width, m_MinWidth);
-    m_Height = std::max(m_Height, m_MinHeight);
-
-    // Alignment values - these don't affect anyhting as of yet
-    string alignString;
-    Props->GetValue("HAlignment", &alignString);
-    if (stricmp(alignString.c_str(), "left") == 0)
-        m_HAlignment = GUIFont::Left;
-    if (stricmp(alignString.c_str(), "centre") == 0 || stricmp(alignString.c_str(), "center") == 0)
-        m_HAlignment = GUIFont::Centre;
-    if (stricmp(alignString.c_str(), "right") == 0)
-        m_HAlignment = GUIFont::Right;
-
-    Props->GetValue("VAlignment", &alignString);
-    if (stricmp(alignString.c_str(), "top") == 0)
-        m_VAlignment = GUIFont::Top;
-    if (stricmp(alignString.c_str(), "middle") == 0)
-        m_VAlignment = GUIFont::Middle;
-    if (stricmp(alignString.c_str(), "bottom") == 0)
-        m_VAlignment = GUIFont::Bottom;
-}
-=======
 void GUITextBox::Create(const std::string &Name, int X, int Y, int Width, int Height) {
 	GUIControl::Create(Name, X, Y, Width, Height);
 
 	// Minimum size of the control
 	m_MinWidth = 30;
 	m_MinHeight = 10;
->>>>>>> a712c192
 
 	// Default size of the control
 	m_DefWidth = 60;
@@ -159,22 +113,9 @@
 
 /////////////////////////////////////////////////////////////////////////////////////////////////////////////////////////////
 
-<<<<<<< HEAD
-//////////////////////////////////////////////////////////////////////////////////////////
-// Method:          Resize
-//////////////////////////////////////////////////////////////////////////////////////////
-// Description:     Called when the control needs to be resized.
-
-void GUITextBox::Resize(int Width, int Height)
-{
-    // Make sure the control isn't too small
-    Width = std::max(Width, m_MinWidth);
-    Height = std::max(Height, m_MinHeight);
-=======
 GUIPanel * GUITextBox::GetPanel() {
 	return this;
 }
->>>>>>> a712c192
 
 /////////////////////////////////////////////////////////////////////////////////////////////////////////////////////////////
 

--- conflicted
+++ resolved
@@ -38,15 +38,9 @@
 	if (Width != -1) { m_Width = Width; }
 	if (Height != -1) { m_Height = Height; }
 
-<<<<<<< HEAD
-    // Make sure the button isn't too small
-    m_Width = std::max(m_Width, m_MinWidth);
-    m_Height = std::max(m_Height, m_MinHeight);
-=======
 	// Make sure the button isn't too small
 	m_Width = std::max(m_Width, m_MinWidth);
 	m_Height = std::max(m_Height, m_MinHeight);
->>>>>>> a712c192
 }
 
 /////////////////////////////////////////////////////////////////////////////////////////////////////////////////////////////
@@ -65,15 +59,9 @@
 	// Setup the panel
 	GUIPanel::LoadProperties(Props);
 
-<<<<<<< HEAD
-    // Make sure the button isn't too small
-    m_Width = std::max(m_Width, m_MinWidth);
-    m_Height = std::max(m_Height, m_MinHeight);
-=======
 	// Make sure the button isn't too small
 	m_Width = std::max(m_Width, m_MinWidth);
 	m_Height = std::max(m_Height, m_MinHeight);
->>>>>>> a712c192
 
 	// Get the values
 	Props->GetValue("Text", &m_Text);
@@ -120,85 +108,6 @@
 
 	// Load the source image rectangles
 
-<<<<<<< HEAD
-    // Base checkbox
-    m_Skin->GetValue("Tab", "Base", Values, 4);
-    SetRect(&m_ImageRects[0], Values[0], Values[1], Values[2], Values[3]);
-
-    // Mouse over checkbox
-    m_Skin->GetValue("Tab", "MouseOver", Values, 4);
-    SetRect(&m_ImageRects[1], Values[0], Values[1], Values[2], Values[3]);
-
-    // Selected
-    m_Skin->GetValue("Tab", "Selected", Values, 4);
-    SetRect(&m_ImageRects[2], Values[0], Values[1], Values[2], Values[3]);
-
-    // Greyed out tab (for disabled mode)
-    m_Skin->GetValue("Tab", "Disabled", Values, 4);
-    SetRect(&m_ImageRects[3], Values[0], Values[1], Values[2], Values[3]);
-}
-
-
-/////////////////////////////////////////////////////////////////////////////////////////
-// Method:          Draw
-//////////////////////////////////////////////////////////////////////////////////////////
-// Description:     Draws the panel
-
-void GUITab::Draw(GUIScreen *Screen)
-{
-    if (!m_Image)
-        return;
-
-    // Setup the clipping
-    Screen->GetBitmap()->SetClipRect(GetRect());
-
-    // Calculate the y position of the base
-    // Make it centred vertically
-    int YPos = m_Height/2 - (m_ImageRects[0].w)/2 + m_Y;
-
-    // Draw the base
-    m_Image->DrawTrans(Screen->GetBitmap(), m_X, YPos, &m_ImageRects[0]);
-
-    // Draw the slected one
-    if (m_Selected)
-    {
-        if (m_Enabled)
-            m_Image->DrawTrans(Screen->GetBitmap(), m_X, YPos, &m_ImageRects[2]);
-//        else
-//            m_Image->DrawTrans(Screen->GetBitmap(), m_X, YPos, &m_ImageRects[3]);
-    }
-
-    // If highlighted, draw that
-    if (m_Mouseover || m_GotFocus)
-        m_Image->DrawTrans(Screen->GetBitmap(), m_X, YPos, &m_ImageRects[1]);
-    // Should show as greyed out and disabled when it is, regardless of checked or not
-    else if (!m_Enabled)
-        m_Image->DrawTrans(Screen->GetBitmap(), m_X, YPos, &m_ImageRects[3]);
-
-
-    // Draw the text
-    
-    // Add a space to make a gap between checkbox & text
-    string Text;
-    string space = " ";
-    Text = space.append(m_Text);
-
-    if (m_Font) {
-        m_Font->SetColor(m_FontColor);
-        m_Font->SetKerning(m_FontKerning);
-        m_Font->Draw(Screen->GetBitmap(), 
-// TODO: DONT HARDCODE TEXT OFFSET
-                     m_X + 4,
-                     m_Y + (m_Height / 2) - (m_Font->GetFontHeight() / 2) - 1,
-                     Text, m_FontShadow);
-    }
-    
-
-
-    Screen->GetBitmap()->SetClipRect(0);
-
-    GUIPanel::Draw(Screen);
-=======
 	// Base checkbox
 	m_Skin->GetValue("Tab", "Base", Values, 4);
 	SetRect(&m_ImageRects[0], Values[0], Values[1], Values[0] + Values[2], Values[1] + Values[3]);
@@ -266,7 +175,6 @@
 	Screen->GetBitmap()->SetClipRect(0);
 
 	GUIPanel::Draw(Screen);
->>>>>>> a712c192
 }
 
 /////////////////////////////////////////////////////////////////////////////////////////////////////////////////////////////
@@ -319,23 +227,10 @@
 
 /////////////////////////////////////////////////////////////////////////////////////////////////////////////////////////////
 
-<<<<<<< HEAD
-//////////////////////////////////////////////////////////////////////////////////////////
-// Method:          Resize
-//////////////////////////////////////////////////////////////////////////////////////////
-// Description:     Called when the control needs to be resized.
-
-void GUITab::Resize(int Width, int Height)
-{
-    // Make sure the control isn't too small
-    Width = std::max(Width, m_MinWidth);
-    Height = std::max(Height, m_MinHeight);
-=======
 void GUITab::Resize(int Width, int Height) {
 	// Make sure the control isn't too small
 	Width = std::max(Width, m_MinWidth);
 	Height = std::max(Height, m_MinHeight);
->>>>>>> a712c192
 
 	GUIPanel::SetSize(Width, Height);
 

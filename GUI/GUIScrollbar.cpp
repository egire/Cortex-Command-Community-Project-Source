--- conflicted
+++ resolved
@@ -5,43 +5,9 @@
 
 /////////////////////////////////////////////////////////////////////////////////////////////////////////////////////////////
 
-<<<<<<< HEAD
-//////////////////////////////////////////////////////////////////////////////////////////
-// Method:          Create
-//////////////////////////////////////////////////////////////////////////////////////////
-// Description:     Called when the control has been created.
-
-void GUIScrollbar::Create(const std::string Name, int X, int Y, int Width, int Height)
-{
-    GUIControl::Create(Name, X, Y, Width, Height);
-
-    // Minimum size of the control
-    m_MinWidth = 12;
-    m_MinHeight = 12;
-
-    // Note:: Default is Horizontal
-    // Default size of the control
-    m_DefWidth = 50;
-    m_DefHeight = 12;
-
-    // Create the ListPanel
-    int w = m_DefWidth;
-    int h = m_DefHeight;
-    if (Width != -1)
-        w = Width;
-    if (Height != -1)
-        h = Height;
-
-    // Make sure the scrollpanel isn't too small
-    w = std::max(w, m_MinWidth);
-    h = std::max(h, m_MinHeight);
-    
-    GUIScrollPanel::Create(X, Y, w, h);
-=======
 GUIScrollbar::GUIScrollbar(GUIManager *Manager, GUIControlManager *ControlManager) : GUIControl(), GUIScrollPanel(Manager) {
 	m_ControlID = "SCROLLBAR";
 	m_ControlManager = ControlManager;
->>>>>>> a712c192
 }
 
 /////////////////////////////////////////////////////////////////////////////////////////////////////////////////////////////
@@ -64,15 +30,9 @@
 	if (Width != -1) { w = Width; }
 	if (Height != -1) { h = Height; }
 
-<<<<<<< HEAD
-    // Make sure the scrollpanel isn't too small
-    m_Width = std::max(m_Width, m_MinWidth);
-    m_Height = std::max(m_Height, m_MinHeight);
-=======
 	// Make sure the scroll panel isn't too small
 	w = std::max(w, m_MinWidth);
 	h = std::max(h, m_MinHeight);
->>>>>>> a712c192
 
 	GUIScrollPanel::Create(X, Y, w, h);
 }
@@ -160,15 +120,7 @@
 	}
 }
 
-<<<<<<< HEAD
-void GUIScrollbar::Resize(int Width, int Height)
-{
-    // Make sure the control isn't too small
-    Width = std::max(Width, m_MinWidth);
-    Height = std::max(Height, m_MinHeight);
-=======
 /////////////////////////////////////////////////////////////////////////////////////////////////////////////////////////////
->>>>>>> a712c192
 
 void GUIScrollbar::Move(int X, int Y) {
 	GUIScrollPanel::SetPositionAbs(X, Y);

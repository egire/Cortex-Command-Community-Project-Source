<<<<<<< HEAD
//////////////////////////////////////////////////////////////////////////////////////////
// File:            GUIUtil.h
//////////////////////////////////////////////////////////////////////////////////////////
// Description:     GUIUtil class
// Project:         GUI Library
// Author(s):       Jason Boettcher
//                  jackal@shplorb.com
//                  www.shplorb.com/~jackal

//////////////////////////////////////////////////////////////////////////////////////////
// Inclusions of header files

#include "GUI.h"

#include <SDL2/SDL_clipboard.h>

using namespace RTE;

//////////////////////////////////////////////////////////////////////////////////////////
// Method:          TrimString
//////////////////////////////////////////////////////////////////////////////////////////
// Description:     Removes the preceeding and ending spaces from a c type string.

char *GUIUtil::TrimString(char *String)
{
    char *ptr = String;

    // Find the first non-space character
    while(*ptr) {
        if (*ptr != ' ')
            break;
        ptr++;
    }

    // Add a null terminator after the last character
    for(int i=strlen(ptr)-1; i>=0; i--) {
        if (ptr[i] != ' ') {
            ptr[i+1] = '\0';
            break;
        }
    }

    return ptr;
}

char* GUIUtil::SafeOverlappingStrCpy(char* dst, char* src)
{
	memmove(dst, src, strlen(src) + 1);
	return dst;
}

//////////////////////////////////////////////////////////////////////////////////////////
// Method:          GetClipboardText
//////////////////////////////////////////////////////////////////////////////////////////
// Description:     Gets the text from the clipboard.

bool GUIUtil::GetClipboardText(string *Text)
{

	*Text = std::string(SDL_GetClipboardText());
	return !Text->empty();
}


//////////////////////////////////////////////////////////////////////////////////////////
// Method:          SetClipboardText
//////////////////////////////////////////////////////////////////////////////////////////
// Description:     Sets the text in the clipboard.

bool GUIUtil::SetClipboardText(string Text)
{
	return SDL_SetClipboardText(Text.c_str());
=======
#include "GUIUtil.h"

#ifdef _WIN32
#include "Windows.h"
#endif

namespace RTE {

/////////////////////////////////////////////////////////////////////////////////////////////////////////////////////////////

	char * GUIUtil::TrimString(char *String) {
		char *ptr = String;
		// Find the first non-space character
		while (*ptr) {
			if (*ptr != ' ') {
				break;
			}
			ptr++;
		}
		// Add a null terminator after the last character
		for (int i = strlen(ptr) - 1; i >= 0; i--) {
			if (ptr[i] != ' ') {
				ptr[i + 1] = '\0';
				break;
			}
		}
		return ptr;
	}

/////////////////////////////////////////////////////////////////////////////////////////////////////////////////////////////

	bool GUIUtil::GetClipboardText(std::string *text) {
#ifdef _WIN32
		HANDLE clipboardDataHandle;
		LPSTR clipboardData;
		assert(text);

		if (IsClipboardFormatAvailable(CF_TEXT) && OpenClipboard(nullptr)) {
			clipboardDataHandle = GetClipboardData(CF_TEXT);
			if (clipboardDataHandle) {
				clipboardData = static_cast<LPSTR>(GlobalLock(clipboardDataHandle));
				text->erase();
				text->insert(0, clipboardData);
				CloseClipboard();

				GlobalUnlock(clipboardDataHandle);
				return true;
			}
			CloseClipboard();
		}
#elif __unix__
		// TODO: Implement.
#endif
		return false;
	}

/////////////////////////////////////////////////////////////////////////////////////////////////////////////////////////////

	bool GUIUtil::SetClipboardText(std::string text) {
#ifdef _WIN32
		if (OpenClipboard(nullptr)) {
			// Allocate global memory for the text
			HGLOBAL hMemory = GlobalAlloc(GMEM_MOVEABLE, text.size() + 1);
			if (hMemory == nullptr) {
				CloseClipboard();
				return false;
			}
			EmptyClipboard();

			// Copy the text into memory
			char *clipboardText = static_cast<char *>(GlobalLock(hMemory));
			memcpy(clipboardText, text.c_str(), text.size());
			clipboardText[text.size()] = '\0';
			GlobalUnlock(hMemory);

			SetClipboardData(CF_TEXT, hMemory);
			CloseClipboard();
			return true;
		}
#elif __unix__
		// TODO: Implement.
#endif
		return false;
	}
>>>>>>> a712c192
}<|MERGE_RESOLUTION|>--- conflicted
+++ resolved
@@ -1,77 +1,3 @@
-<<<<<<< HEAD
-//////////////////////////////////////////////////////////////////////////////////////////
-// File:            GUIUtil.h
-//////////////////////////////////////////////////////////////////////////////////////////
-// Description:     GUIUtil class
-// Project:         GUI Library
-// Author(s):       Jason Boettcher
-//                  jackal@shplorb.com
-//                  www.shplorb.com/~jackal
-
-//////////////////////////////////////////////////////////////////////////////////////////
-// Inclusions of header files
-
-#include "GUI.h"
-
-#include <SDL2/SDL_clipboard.h>
-
-using namespace RTE;
-
-//////////////////////////////////////////////////////////////////////////////////////////
-// Method:          TrimString
-//////////////////////////////////////////////////////////////////////////////////////////
-// Description:     Removes the preceeding and ending spaces from a c type string.
-
-char *GUIUtil::TrimString(char *String)
-{
-    char *ptr = String;
-
-    // Find the first non-space character
-    while(*ptr) {
-        if (*ptr != ' ')
-            break;
-        ptr++;
-    }
-
-    // Add a null terminator after the last character
-    for(int i=strlen(ptr)-1; i>=0; i--) {
-        if (ptr[i] != ' ') {
-            ptr[i+1] = '\0';
-            break;
-        }
-    }
-
-    return ptr;
-}
-
-char* GUIUtil::SafeOverlappingStrCpy(char* dst, char* src)
-{
-	memmove(dst, src, strlen(src) + 1);
-	return dst;
-}
-
-//////////////////////////////////////////////////////////////////////////////////////////
-// Method:          GetClipboardText
-//////////////////////////////////////////////////////////////////////////////////////////
-// Description:     Gets the text from the clipboard.
-
-bool GUIUtil::GetClipboardText(string *Text)
-{
-
-	*Text = std::string(SDL_GetClipboardText());
-	return !Text->empty();
-}
-
-
-//////////////////////////////////////////////////////////////////////////////////////////
-// Method:          SetClipboardText
-//////////////////////////////////////////////////////////////////////////////////////////
-// Description:     Sets the text in the clipboard.
-
-bool GUIUtil::SetClipboardText(string Text)
-{
-	return SDL_SetClipboardText(Text.c_str());
-=======
 #include "GUIUtil.h"
 
 #ifdef _WIN32
@@ -156,5 +82,4 @@
 #endif
 		return false;
 	}
->>>>>>> a712c192
 }
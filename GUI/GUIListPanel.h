--- conflicted
+++ resolved
@@ -486,6 +486,21 @@
 
     void ScrollToBottom();
 
+	/// <summary>
+	/// Scrolls the GUIListPanel up.
+	/// </summary>
+	void ScrollUp();
+
+	/// <summary>
+	/// Scrolls the GUIListPanel down.
+	/// </summary>
+	void ScrollDown();
+
+	/// <summary>
+	/// Scrolls the the GUIListPanel to a specific position
+	/// </summary>
+	/// <param name="position">The position to scroll to.</param>
+	void ScrollTo(int position);
 
 	/// <summary>
 	/// Sets whether the scroll panel scrolls in a loop or not.
@@ -506,44 +521,15 @@
 	/// <param name="newThickness">The new scroll bar thickness, in pixels.</param>
 	void SetScrollBarThickness(int newThickness) { m_ScrollBarThickness = newThickness; AdjustScrollbars(); }
 
-<<<<<<< HEAD
-//////////////////////////////////////////////////////////////////////////////////////////
-// Method:          ScrollDown
-//////////////////////////////////////////////////////////////////////////////////////////
-// Description:     Scroll the list up
-// Arguments:       None.
-
-    void GUIListPanel::ScrollUp();
-
-
-//////////////////////////////////////////////////////////////////////////////////////////
-// Method:          ScrollDown
-//////////////////////////////////////////////////////////////////////////////////////////
-// Description:     Scroll the list down
-// Arguments:       None.
-
-    void GUIListPanel::ScrollDown();
-
-//////////////////////////////////////////////////////////////////////////////////////////
-// Method:          ScrollDown
-//////////////////////////////////////////////////////////////////////////////////////////
-// Description:     Scroll the list to a specific position
-// Arguments:       The position value
-
-    void GUIListPanel::ScrollTo(int position);
-
-
 //////////////////////////////////////////////////////////////////////////////////////////
 // Protected member variable and method declarations
 
 protected:
-=======
 	/// <summary>
 	/// Sets the padding around the ListPanel's scrollbars and adjusts them to the new padding. Used to better size and position scrollbars within panel bounds, allowing to not overdraw on panel borders.
 	/// </summary>
 	/// <param name="newPadding">The new scrollbar padding, in pixels.</param>
 	void SetScrollBarPadding(int newPadding) { m_ScrollBarPadding = newPadding; AdjustScrollbars(); }
->>>>>>> 0101d6ab
 
 	protected:
 

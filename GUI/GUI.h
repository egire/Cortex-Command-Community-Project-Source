--- conflicted
+++ resolved
@@ -1,8 +1,6 @@
 #ifndef _GUI_
 #define _GUI_
 
-<<<<<<< HEAD
-=======
 #pragma region Rectangle Structure
 /// <summary>
 /// The GUIRect structure defines a rectangle by the coordinates of its upper-left and lower-right corners.
@@ -20,7 +18,6 @@
 inline void SetRect(GUIRect *rect, int left, int top, int right, int bottom) { rect->left = left; rect->top = top; rect->right = right; rect->bottom = bottom; }
 #pragma endregion
 
->>>>>>> 3d2683b7
 #include "RTETools.h"
 
 #include "GUI/GUIRect.h"

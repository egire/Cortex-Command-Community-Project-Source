#include "GUI.h"
#include "GUILabel.h"

using namespace RTE;

/////////////////////////////////////////////////////////////////////////////////////////////////////////////////////////////

GUILabel::GUILabel(GUIManager *Manager, GUIControlManager *ControlManager) : GUIControl(), GUIPanel(Manager) {
	m_ControlID = "LABEL";
	m_ControlManager = ControlManager;
	m_Font = nullptr;
	m_FontColor = 0;
	m_Text = "";
	m_HAlignment = GUIFont::Left;
	m_VAlignment = GUIFont::Middle;
	m_HorizontalOverflowScroll = false;
	m_VerticalOverflowScroll = false;
	m_OverflowScrollState = OverflowScrollState::Deactivated;
	m_OverflowScrollTimer = Timer();
}

/////////////////////////////////////////////////////////////////////////////////////////////////////////////////////////////

void GUILabel::Create(const std::string &Name, int X, int Y, int Width, int Height) {
	GUIControl::Create(Name, X, Y, Width, Height);

	// Minimum size of the control
	m_MinWidth = 20;
	m_MinHeight = 10;

	// Default size of the control
	m_DefWidth = 30;
	m_DefHeight = 16;

	// Setup the panel
	m_X = X;
	m_Y = Y;
	m_Width = m_DefWidth;
	m_Height = m_DefHeight;

	if (Width != -1) { m_Width = Width; }
	if (Height != -1) { m_Height = Height; }

<<<<<<< HEAD
    // Make sure the label isn't too small
    m_Width = std::max(m_Width, m_MinWidth);
    m_Height = std::max(m_Height, m_MinHeight);
=======
	// Make sure the label isn't too small
	m_Width = std::max(m_Width, m_MinWidth);
	m_Height = std::max(m_Height, m_MinHeight);
>>>>>>> a712c192
}

/////////////////////////////////////////////////////////////////////////////////////////////////////////////////////////////

<<<<<<< HEAD
//////////////////////////////////////////////////////////////////////////////////////////
// Method:          Create
//////////////////////////////////////////////////////////////////////////////////////////
// Description:     Called when the control has been created.

void GUILabel::Create(GUIProperties *Props)
{
    GUIControl::Create(Props);

    // Minimum size of the control
    m_MinWidth = 20;
    m_MinHeight = 10;

    // Default size of the control
    m_DefWidth = 30;
    m_DefHeight = 16;

    // Setup the panel
    GUIPanel::LoadProperties(Props);

    // Make sure the label isn't too small
    m_Width = std::max(m_Width, m_MinWidth);
    m_Height = std::max(m_Height, m_MinHeight);

    // Get the values
    Props->GetValue("Text", &m_Text);

    string alignString;
    Props->GetValue("HAlignment", &alignString);
    if (stricmp(alignString.c_str(), "left") == 0)
        m_HAlignment = GUIFont::Left;
    if (stricmp(alignString.c_str(), "centre") == 0 || stricmp(alignString.c_str(), "center") == 0)
        m_HAlignment = GUIFont::Centre;
    if (stricmp(alignString.c_str(), "right") == 0)
        m_HAlignment = GUIFont::Right;

    Props->GetValue("VAlignment", &alignString);
    if (stricmp(alignString.c_str(), "top") == 0)
        m_VAlignment = GUIFont::Top;
    if (stricmp(alignString.c_str(), "middle") == 0)
        m_VAlignment = GUIFont::Middle;
    if (stricmp(alignString.c_str(), "bottom") == 0)
        m_VAlignment = GUIFont::Bottom;
}
=======
void GUILabel::Create(GUIProperties *Props) {
	GUIControl::Create(Props);
>>>>>>> a712c192

	// Minimum size of the control
	m_MinWidth = 20;
	m_MinHeight = 10;

	// Default size of the control
	m_DefWidth = 30;
	m_DefHeight = 16;

	// Setup the panel
	GUIPanel::LoadProperties(Props);

	// Make sure the label isn't too small
	m_Width = std::max(m_Width, m_MinWidth);
	m_Height = std::max(m_Height, m_MinHeight);

	// Get the values
	Props->GetValue("Text", &m_Text);

	std::string alignString;
	Props->GetValue("HAlignment", &alignString);
	if (stricmp(alignString.c_str(), "left") == 0) { m_HAlignment = GUIFont::Left; }
	if (stricmp(alignString.c_str(), "centre") == 0 || stricmp(alignString.c_str(), "center") == 0) { m_HAlignment = GUIFont::Centre; }
	if (stricmp(alignString.c_str(), "right") == 0) { m_HAlignment = GUIFont::Right; }

	Props->GetValue("VAlignment", &alignString);
	if (stricmp(alignString.c_str(), "top") == 0) { m_VAlignment = GUIFont::Top; }
	if (stricmp(alignString.c_str(), "middle") == 0) { m_VAlignment = GUIFont::Middle; }
	if (stricmp(alignString.c_str(), "bottom") == 0) { m_VAlignment = GUIFont::Bottom; }

	Props->GetValue("HorizontalOverflowScroll", &m_HorizontalOverflowScroll);
	Props->GetValue("VerticalOverflowScroll", &m_VerticalOverflowScroll);
}

/////////////////////////////////////////////////////////////////////////////////////////////////////////////////////////////

void GUILabel::ChangeSkin(GUISkin *Skin) {
	GUIControl::ChangeSkin(Skin);

	// Load the font
	std::string Filename;

	m_Skin->GetValue("Label", "Font", &Filename);
	m_Font = m_Skin->GetFont(Filename);
	m_Skin->GetValue("Label", "FontColor", &m_FontColor);
	m_Skin->GetValue("Label", "FontShadow", &m_FontShadow);
	m_Skin->GetValue("Label", "FontKerning", &m_FontKerning);
	m_FontColor = m_Skin->ConvertColor(m_FontColor);
	m_Font->CacheColor(m_FontColor);
}

/////////////////////////////////////////////////////////////////////////////////////////////////////////////////////////////

void GUILabel::Draw(GUIScreen *Screen) {
	Draw(Screen->GetBitmap());
	GUIPanel::Draw(Screen);
}

/////////////////////////////////////////////////////////////////////////////////////////////////////////////////////////////

void GUILabel::Draw(GUIBitmap *Bitmap, bool overwiteFontColorAndKerning) {
	// Setup the clipping
	Bitmap->AddClipRect(GetRect());

	if (m_Font) {
		if (overwiteFontColorAndKerning) {
			m_Font->SetColor(m_FontColor);
			m_Font->SetKerning(m_FontKerning);
		}

		// Adjust for horizontal alignment
		int xPos = m_X;
		if (m_HAlignment == GUIFont::Centre) {
			xPos += m_Width / 2;
		} else if (m_HAlignment == GUIFont::Right) {
			xPos += m_Width;
		}

		// Adjust for vertical alignment
		int yPos = m_Y;
		if (m_VAlignment == GUIFont::Middle) {
			yPos += (m_Height / 2) - 1;
		} else if (m_VAlignment == GUIFont::Bottom) {
			yPos += (m_Height)-1;
		}

		int textFullWidth = m_HorizontalOverflowScroll ? m_Font->CalculateWidth(m_Text) : 0;
		int textFullHeight = m_VerticalOverflowScroll ? m_Font->CalculateHeight(m_Text) : 0;
		bool modifyXPos = textFullWidth > m_Width;
		bool modifyYPos = textFullHeight > m_Height;
		xPos = modifyXPos ? m_X : xPos;
		yPos = modifyYPos ? m_Y : yPos;
		if (OverflowScrollIsActivated()) {
			switch (m_OverflowScrollState) {
				case OverflowScrollState::WaitAtStart:
					if (m_OverflowScrollTimer.GetRealTimeLimitMS() == -1) {
						m_OverflowScrollTimer.SetRealTimeLimitMS(1000);
						m_OverflowScrollTimer.Reset();
					} else if (m_OverflowScrollTimer.IsPastRealTimeLimit()) {
						m_OverflowScrollState = OverflowScrollState::Scrolling;
						m_OverflowScrollTimer.SetRealTimeLimitMS(-1);
						break;
					}
					break;
				case OverflowScrollState::Scrolling:
					if (m_OverflowScrollTimer.GetRealTimeLimitMS() == -1) {
						//TODO Maybe time limits should account for extra size vs width, so it scrolls slower on small labels, since it can be harder to read fast text on smaller areas. I think it's fine as-is though.
						// Note - time limits set so 5 characters of fatfont horizontal overflow or one line of fatfont vertical overflow will take 1 second.
						if (modifyXPos) {
							m_OverflowScrollTimer.SetRealTimeLimitMS((1000.0 / 30.0) * static_cast<double>(textFullWidth - m_Width));
						} else if (modifyYPos) {
							m_OverflowScrollTimer.SetRealTimeLimitMS((1000.0 / 8.0) * static_cast<double>(textFullHeight - m_Height));
						}
						m_OverflowScrollTimer.Reset();
					} else if (m_OverflowScrollTimer.IsPastRealTimeLimit()) {
						m_OverflowScrollTimer.SetRealTimeLimitMS(-1);
						m_OverflowScrollState = OverflowScrollState::WaitAtEnd;
						break;
					}
					xPos -= modifyXPos ? static_cast<int>(static_cast<double>(textFullWidth - m_Width) * m_OverflowScrollTimer.RealTimeLimitProgress()) : 0;
					yPos -= modifyYPos ? static_cast<int>(static_cast<double>(textFullHeight - m_Height) * m_OverflowScrollTimer.RealTimeLimitProgress()) : 0;
					break;
				case OverflowScrollState::WaitAtEnd:
					if (m_OverflowScrollTimer.GetRealTimeLimitMS() == -1) {
						m_OverflowScrollTimer.SetRealTimeLimitMS(1000);
						m_OverflowScrollTimer.Reset();
					} else if (m_OverflowScrollTimer.IsPastRealTimeLimit()) {
						m_OverflowScrollTimer.SetRealTimeLimitMS(-1);
						m_OverflowScrollState = OverflowScrollState::WaitAtStart;
						break;
					}
					xPos -= modifyXPos ? (textFullWidth - m_Width) : 0;
					yPos -= modifyYPos ? (textFullHeight - m_Height) : 0;
					break;
				default:
					GUIAbort("Invalid GUILabel overflow scroll state " + static_cast<int>(m_OverflowScrollState));
					break;
			}
		}
		m_Font->DrawAligned(Bitmap, xPos, yPos, m_Text, m_HorizontalOverflowScroll && textFullWidth > m_Width ? GUIFont::Left : m_HAlignment, m_VerticalOverflowScroll && textFullHeight > m_Height ? GUIFont::Top : m_VAlignment, m_HorizontalOverflowScroll ? textFullWidth : m_Width, m_FontShadow);
	}

	Bitmap->SetClipRect(nullptr);
}

/////////////////////////////////////////////////////////////////////////////////////////////////////////////////////////////

void GUILabel::OnMouseDown(int X, int Y, int Buttons, int Modifier) {
	if (Buttons & MOUSE_LEFT) {
		CaptureMouse();
		SetFocus();
	}
}

/////////////////////////////////////////////////////////////////////////////////////////////////////////////////////////////

void GUILabel::OnMouseUp(int X, int Y, int Buttons, int Modifier) {
	// If the mouse is over the button, add the clicked notification to the event queue
	if (PointInside(X, Y) && (Buttons & MOUSE_LEFT) && IsCaptured()) { AddEvent(GUIEvent::Notification, Clicked, Buttons); }

	ReleaseMouse();
}

/////////////////////////////////////////////////////////////////////////////////////////////////////////////////////////////

GUIPanel * GUILabel::GetPanel() {
	return this;
}

<<<<<<< HEAD
void GUILabel::Resize(int Width, int Height)
{
    // Make sure the control isn't too small
    Width = std::max(Width, m_MinWidth);
    Height = std::max(Height, m_MinHeight);
=======
/////////////////////////////////////////////////////////////////////////////////////////////////////////////////////////////
>>>>>>> a712c192

void GUILabel::Move(int X, int Y) {
	GUIPanel::SetPositionAbs(X, Y);
}

/////////////////////////////////////////////////////////////////////////////////////////////////////////////////////////////

void GUILabel::Resize(int Width, int Height) {
	// Make sure the control isn't too small
	Width = std::max(Width, m_MinWidth);
	Height = std::max(Height, m_MinHeight);

	GUIPanel::SetSize(Width, Height);
}

/////////////////////////////////////////////////////////////////////////////////////////////////////////////////////////////

int GUILabel::ResizeHeightToFit() {
	int newHeight = m_Font->CalculateHeight(m_Text, m_Width);
	GUIPanel::SetSize(m_Width, newHeight);

	return newHeight;
}

/////////////////////////////////////////////////////////////////////////////////////////////////////////////////////////////

void GUILabel::GetControlRect(int *X, int *Y, int *Width, int *Height) {
	GUIPanel::GetRect(X, Y, Width, Height);
}

/////////////////////////////////////////////////////////////////////////////////////////////////////////////////////////////

int GUILabel::GetTextHeight() {
	return m_Font->CalculateHeight(m_Text, m_Width);
}

/////////////////////////////////////////////////////////////////////////////////////////////////////////////////////////////

void GUILabel::SetHorizontalOverflowScroll(bool newOverflowScroll) {
	m_HorizontalOverflowScroll = newOverflowScroll;
	if (m_HorizontalOverflowScroll) {
		m_VerticalOverflowScroll = false;
	} else if (!m_VerticalOverflowScroll) {
		m_OverflowScrollState = OverflowScrollState::Deactivated;
	}
}

/////////////////////////////////////////////////////////////////////////////////////////////////////////////////////////////

void GUILabel::SetVerticalOverflowScroll(bool newOverflowScroll) {
	m_VerticalOverflowScroll = newOverflowScroll;
	if (m_VerticalOverflowScroll) {
		m_HorizontalOverflowScroll = false;
	} else if (!m_HorizontalOverflowScroll) {
		m_OverflowScrollState = OverflowScrollState::Deactivated;
	}
}

/////////////////////////////////////////////////////////////////////////////////////////////////////////////////////////////

void GUILabel::ActivateDeactivateOverflowScroll(bool activateScroll) {
	if (OverflowScrollIsEnabled() && activateScroll != OverflowScrollIsActivated()) {
		m_OverflowScrollState = activateScroll ? OverflowScrollState::WaitAtStart : OverflowScrollState::Deactivated;
		m_OverflowScrollTimer.SetRealTimeLimitMS(-1);
	}
}

/////////////////////////////////////////////////////////////////////////////////////////////////////////////////////////////

void GUILabel::StoreProperties() {
	m_Properties.AddVariable("Text", m_Text);

	if (m_HAlignment == GUIFont::Left) {
		m_Properties.AddVariable("HAlignment", "left");
	} else if (m_HAlignment == GUIFont::Centre) {
		m_Properties.AddVariable("HAlignment", "centre");
	} else if (m_HAlignment == GUIFont::Right) {
		m_Properties.AddVariable("HAlignment", "right");
	}
	if (m_VAlignment == GUIFont::Top) {
		m_Properties.AddVariable("VAlignment", "top");
	} else if (m_VAlignment == GUIFont::Middle) {
		m_Properties.AddVariable("VAlignment", "middle");
	} else if (m_VAlignment == GUIFont::Bottom) {
		m_Properties.AddVariable("VAlignment", "bottom");
	}
	m_Properties.AddVariable("HorizontalOverflowScroll", m_HorizontalOverflowScroll);
	m_Properties.AddVariable("VerticalOverflowScroll", m_VerticalOverflowScroll);
}

/////////////////////////////////////////////////////////////////////////////////////////////////////////////////////////////

void GUILabel::ApplyProperties(GUIProperties *Props) {
	GUIControl::ApplyProperties(Props);

	m_Properties.GetValue("Text", &m_Text);

	std::string alignString;
	m_Properties.GetValue("HAlignment", &alignString);
	if (stricmp(alignString.c_str(), "left") == 0) { m_HAlignment = GUIFont::Left; }
	if (stricmp(alignString.c_str(), "centre") == 0) { m_HAlignment = GUIFont::Centre; }
	if (stricmp(alignString.c_str(), "right") == 0) { m_HAlignment = GUIFont::Right; }

	m_Properties.GetValue("VAlignment", &alignString);
	if (stricmp(alignString.c_str(), "top") == 0) { m_VAlignment = GUIFont::Top; }
	if (stricmp(alignString.c_str(), "middle") == 0) { m_VAlignment = GUIFont::Middle; }
	if (stricmp(alignString.c_str(), "bottom") == 0) { m_VAlignment = GUIFont::Bottom; }

	m_Properties.GetValue("HorizontalOverflowScroll", &m_HorizontalOverflowScroll);
	m_Properties.GetValue("VerticalOverflowScroll", &m_VerticalOverflowScroll);
}<|MERGE_RESOLUTION|>--- conflicted
+++ resolved
@@ -41,68 +41,15 @@
 	if (Width != -1) { m_Width = Width; }
 	if (Height != -1) { m_Height = Height; }
 
-<<<<<<< HEAD
-    // Make sure the label isn't too small
-    m_Width = std::max(m_Width, m_MinWidth);
-    m_Height = std::max(m_Height, m_MinHeight);
-=======
 	// Make sure the label isn't too small
 	m_Width = std::max(m_Width, m_MinWidth);
 	m_Height = std::max(m_Height, m_MinHeight);
->>>>>>> a712c192
-}
-
-/////////////////////////////////////////////////////////////////////////////////////////////////////////////////////////////
-
-<<<<<<< HEAD
-//////////////////////////////////////////////////////////////////////////////////////////
-// Method:          Create
-//////////////////////////////////////////////////////////////////////////////////////////
-// Description:     Called when the control has been created.
-
-void GUILabel::Create(GUIProperties *Props)
-{
-    GUIControl::Create(Props);
-
-    // Minimum size of the control
-    m_MinWidth = 20;
-    m_MinHeight = 10;
-
-    // Default size of the control
-    m_DefWidth = 30;
-    m_DefHeight = 16;
-
-    // Setup the panel
-    GUIPanel::LoadProperties(Props);
-
-    // Make sure the label isn't too small
-    m_Width = std::max(m_Width, m_MinWidth);
-    m_Height = std::max(m_Height, m_MinHeight);
-
-    // Get the values
-    Props->GetValue("Text", &m_Text);
-
-    string alignString;
-    Props->GetValue("HAlignment", &alignString);
-    if (stricmp(alignString.c_str(), "left") == 0)
-        m_HAlignment = GUIFont::Left;
-    if (stricmp(alignString.c_str(), "centre") == 0 || stricmp(alignString.c_str(), "center") == 0)
-        m_HAlignment = GUIFont::Centre;
-    if (stricmp(alignString.c_str(), "right") == 0)
-        m_HAlignment = GUIFont::Right;
-
-    Props->GetValue("VAlignment", &alignString);
-    if (stricmp(alignString.c_str(), "top") == 0)
-        m_VAlignment = GUIFont::Top;
-    if (stricmp(alignString.c_str(), "middle") == 0)
-        m_VAlignment = GUIFont::Middle;
-    if (stricmp(alignString.c_str(), "bottom") == 0)
-        m_VAlignment = GUIFont::Bottom;
-}
-=======
+}
+
+/////////////////////////////////////////////////////////////////////////////////////////////////////////////////////////////
+
 void GUILabel::Create(GUIProperties *Props) {
 	GUIControl::Create(Props);
->>>>>>> a712c192
 
 	// Minimum size of the control
 	m_MinWidth = 20;
@@ -272,15 +219,7 @@
 	return this;
 }
 
-<<<<<<< HEAD
-void GUILabel::Resize(int Width, int Height)
-{
-    // Make sure the control isn't too small
-    Width = std::max(Width, m_MinWidth);
-    Height = std::max(Height, m_MinHeight);
-=======
-/////////////////////////////////////////////////////////////////////////////////////////////////////////////////////////////
->>>>>>> a712c192
+/////////////////////////////////////////////////////////////////////////////////////////////////////////////////////////////
 
 void GUILabel::Move(int X, int Y) {
 	GUIPanel::SetPositionAbs(X, Y);

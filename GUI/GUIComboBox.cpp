--- conflicted
+++ resolved
@@ -3,127 +3,7 @@
 
 using namespace RTE;
 
-<<<<<<< HEAD
-//////////////////////////////////////////////////////////////////////////////////////////
-// Constructor:     GUIComboBox
-//////////////////////////////////////////////////////////////////////////////////////////
-// Description:     Constructor method used to instantiate a GUIComboBox object in
-//                  system memory.
-
-GUIComboBox::GUIComboBox(GUIManager *Manager, GUIControlManager *ControlManager)
-: GUIPanel(Manager),
-GUIControl()
-{
-    m_ControlID = "COMBOBOX";
-    m_ControlManager = ControlManager;
-    m_DrawBitmap = 0;
-    m_OldSelection = 0;
-    m_CreatedList = false;
-    m_DropHeight = 80;
-    m_DropDownStyle = DropDownList;
-
-    // Create the listpanel
-    m_ListPanel = new GUIListPanel(Manager);
-
-    // Create the textpanel
-    m_TextPanel = new GUITextPanel(Manager);
-
-    // Create the button
-    m_Button = new GUIComboBoxButton(Manager);
-}
-
-
-//////////////////////////////////////////////////////////////////////////////////////////
-// Method:          Create
-//////////////////////////////////////////////////////////////////////////////////////////
-// Description:     Called when the control has been created.
-
-void GUIComboBox::Create(const std::string Name, int X, int Y, int Width, int Height)
-{
-    GUIControl::Create(Name, X, Y, Width, Height);
-
-    // Minimum size of the control
-    m_MinWidth = 30;
-    m_MinHeight = 10;
-
-    // Default size of the control
-    m_DefWidth = 60;
-    m_DefHeight = 20;
-
-    // Setup the panel
-    m_X = X;
-    m_Y = Y;
-    m_Width = m_DefWidth;
-    m_Height = m_DefHeight;
-
-    if (Width != -1)
-        m_Width = Width;
-    if (Height != -1)
-        m_Height = Height;
-
-    // Make sure the textbox isn't too small
-    m_Width = std::max(m_Width, m_MinWidth);
-    m_Height = std::max(m_Height, m_MinHeight);
-    
-    m_TextPanel->Create(0, 0, m_Width-12, m_Height);    
-    m_TextPanel->_SetVisible(true);
-    m_TextPanel->SetLocked((m_DropDownStyle == DropDownList));
-    m_TextPanel->SetSignalTarget(this);
-    GUIPanel::AddChild(m_TextPanel);
-
-    // Create the listpanel    
-    m_ListPanel->_SetVisible(false);
-    m_ListPanel->SetSignalTarget(this);
-    m_ListPanel->SetMultiSelect(false);
-    m_ListPanel->SetHotTracking(true);
-    m_ListPanel->EnableScrollbars(false, true);
-        
-    // Create the button
-    m_Button->Create(m_Width-17, 0, 17, m_Height);
-    m_Button->SetSignalTarget(this);
-    GUIPanel::AddChild(m_Button);
-}
-
-
-//////////////////////////////////////////////////////////////////////////////////////////
-// Method:          Create
-//////////////////////////////////////////////////////////////////////////////////////////
-// Description:     Called when the control has been created.
-
-void GUIComboBox::Create(GUIProperties *Props)
-{
-    GUIControl::Create(Props);
-
-    // Minimum size of the control
-    m_MinWidth = 30;
-    m_MinHeight = 10;
-
-    // Default size of the control
-    m_DefWidth = 60;
-    m_DefHeight = 20;
-
-    GUIPanel::LoadProperties(Props);
-
-    // Make sure the textbox isn't too small
-    m_Width = std::max(m_Width, m_MinWidth);
-    m_Height = std::max(m_Height, m_MinHeight);
-    
-    m_TextPanel->Create(0, 0, m_Width-12, m_Height);    
-    m_TextPanel->_SetVisible(true);
-    m_TextPanel->SetSignalTarget(this);
-    GUIPanel::AddChild(m_TextPanel);
-
-    // Create the listpanel    
-    m_ListPanel->_SetVisible(false);
-    m_ListPanel->SetSignalTarget(this);
-    m_ListPanel->SetMultiSelect(false);
-    m_ListPanel->SetHotTracking(true);
-    m_ListPanel->EnableScrollbars(false, true);
-	m_ListPanel->SetMouseScrolling(true);
-        
-=======
-/////////////////////////////////////////////////////////////////////////////////////////////////////////////////////////////
->>>>>>> a712c192
+/////////////////////////////////////////////////////////////////////////////////////////////////////////////////////////////
 
 GUIComboBox::GUIComboBox(GUIManager *Manager, GUIControlManager *ControlManager) : GUIControl(), GUIPanel(Manager) {
 	m_ControlID = "COMBOBOX";
@@ -134,14 +14,8 @@
 	m_DropHeight = 80;
 	m_DropDownStyle = DropDownList;
 
-<<<<<<< HEAD
-    // Load the info
-    Props->GetValue("Dropheight", &m_DropHeight);
-    m_DropHeight = std::max(m_DropHeight, 20);
-=======
 	// Create the listpanel
 	m_ListPanel = new GUIListPanel(Manager);
->>>>>>> a712c192
 
 	// Create the textpanel
 	m_TextPanel = new GUITextPanel(Manager);
@@ -463,25 +337,11 @@
 
 /////////////////////////////////////////////////////////////////////////////////////////////////////////////////////////////
 
-<<<<<<< HEAD
-//////////////////////////////////////////////////////////////////////////////////////////
-// Method:          Resize
-//////////////////////////////////////////////////////////////////////////////////////////
-// Description:     Called when the control needs to be resized.
-
-void GUIComboBox::Resize(int Width, int Height)
-{
-    // Make sure the textbox isn't too small
-    Width = std::max(Width, m_MinWidth);
-    Height = std::max(Height, m_MinHeight);
-    Height = std::min(Height, 20);
-=======
 void GUIComboBox::Resize(int Width, int Height) {
 	// Make sure the textbox isn't too small
 	Width = std::max(Width, m_MinWidth);
 	Height = std::max(Height, m_MinHeight);
 	Height = std::min(Height, 20);
->>>>>>> a712c192
 
 	GUIPanel::SetSize(Width, Height);
 
@@ -572,18 +432,8 @@
 	m_DropHeight = Drop;
 	m_DropHeight = std::max(m_DropHeight, 20);
 
-<<<<<<< HEAD
-void GUIComboBox::SetDropHeight(int Drop)
-{
-    m_DropHeight = Drop;
-    m_DropHeight = std::max(m_DropHeight, 20);
-
-    // Change the list panel
-    m_ListPanel->SetSize(m_Width, m_DropHeight);
-=======
 	// Change the list panel
 	m_ListPanel->SetSize(m_Width, m_DropHeight);
->>>>>>> a712c192
 }
 
 /////////////////////////////////////////////////////////////////////////////////////////////////////////////////////////////
@@ -657,22 +507,8 @@
 
 /////////////////////////////////////////////////////////////////////////////////////////////////////////////////////////////
 
-<<<<<<< HEAD
-//////////////////////////////////////////////////////////////////////////////////////////
-// Method:          ApplyProperties
-//////////////////////////////////////////////////////////////////////////////////////////
-// Description:     Applies new properties to the control.
-
-void GUIComboBox::ApplyProperties(GUIProperties *Props)
-{
-    GUIControl::ApplyProperties(Props);
-
-    m_Properties.GetValue("Dropheight", &m_DropHeight);
-    m_DropHeight = std::max(m_DropHeight, 20);
-=======
 void GUIComboBox::ApplyProperties(GUIProperties *Props) {
 	GUIControl::ApplyProperties(Props);
->>>>>>> a712c192
 
 	m_Properties.GetValue("Dropheight", &m_DropHeight);
 	m_DropHeight = std::max(m_DropHeight, 20);
@@ -728,16 +564,6 @@
 	ColorKey = Skin->ConvertColor(ColorKey, m_DrawBitmap->GetColorDepth());
 	Arrow->SetColorKey(ColorKey);
 
-<<<<<<< HEAD
-    int Values[4];
-    GUIRect Rect;
-    Skin->GetValue("ComboBox_Arrow", "Rect", Values, 4);
-    SetRect(&Rect, Values[0], Values[1], Values[2], Values[3]);
-
-    Arrow->DrawTrans(m_DrawBitmap, (m_Width/2)-(Values[2]/2), (m_Height/2)-(Values[3]/2), &Rect);
-
-    Arrow->DrawTrans(m_DrawBitmap, (m_Width/2)-(Values[2]/2)+1, m_Height+(m_Height/2)-(Values[3]/2)+1, &Rect);
-=======
 	int Values[4];
 	GUIRect Rect;
 	Skin->GetValue("ComboBox_Arrow", "Rect", Values, 4);
@@ -746,7 +572,6 @@
 	Arrow->DrawTrans(m_DrawBitmap, (m_Width / 2) - (Values[2] / 2), (m_Height / 2) - (Values[3] / 2), &Rect);
 
 	Arrow->DrawTrans(m_DrawBitmap, (m_Width / 2) - (Values[2] / 2) + 1, m_Height + (m_Height / 2) - (Values[3] / 2) + 1, &Rect);
->>>>>>> a712c192
 }
 
 /////////////////////////////////////////////////////////////////////////////////////////////////////////////////////////////

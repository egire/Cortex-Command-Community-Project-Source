--- conflicted
+++ resolved
@@ -98,66 +98,12 @@
 	m_Skin->Destroy();
 	m_Skin->Load(SkinDir, SkinFilename);
 
-<<<<<<< HEAD
-//////////////////////////////////////////////////////////////////////////////////////////
-// Method:          AddControl
-//////////////////////////////////////////////////////////////////////////////////////////
-// Description:     Manually creates a control.
-
-GUIControl *GUIControlManager::AddControl(GUIProperties *Property)
-{
-    assert(Property);
-
-    // Get the control type and name
-    string Type;
-    Property->GetValue("ControlType", &Type);
-    string Name;
-    Property->GetValue("Name", &Name);
-    std::cout << Type << std::endl;
-
-    // Skip if we already have a control of this name
-    if (GetControl(Name))
-        return 0;
-
-    // Create the control
-    GUIControl *Control = GUIControlFactory::CreateControl(m_GUIManager, this, Type);
-    if (!Control)
-        return 0;
-
-    Control->Create(Property);
-    Control->ChangeSkin(m_Skin);
-
-    // Get the parent control
-    string Parent;
-    Property->GetValue("Parent", &Parent);
-    
-    GUIControl *Par = GetControl(Parent);
-    GUIPanel *Pan = 0;
-    if (Par && Parent.compare("None") != 0) {
-        Pan = Par->GetPanel();
-        Par->AddChild(Control);
-    }
-
-    if (Pan)
-        Pan->AddChild(Control->GetPanel());
-    else
-        m_GUIManager->AddPanel(Control->GetPanel());
-
-    // Add the control to the list
-    m_ControlList.push_back(Control);
-
-    // Ready
-    Control->Activate();
-
-    return Control;
-=======
 	// Go through every control and change its skin
 	for (it = m_ControlList.begin(); it != m_ControlList.end(); it++) {
 		GUIControl *C = *it;
 
 		C->ChangeSkin(m_Skin);
 	}
->>>>>>> a712c192
 }
 
 /////////////////////////////////////////////////////////////////////////////////////////////////////////////////////////////

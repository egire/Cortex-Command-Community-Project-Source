--- conflicted
+++ resolved
@@ -4,7 +4,6 @@
 using namespace RTE;
 
 #define RIGHTTEXTWIDTH 36
-#define SCROLLAMOUNT 20
 
 /////////////////////////////////////////////////////////////////////////////////////////////////////////////////////////////
 
@@ -636,106 +635,48 @@
 
 /////////////////////////////////////////////////////////////////////////////////////////////////////////////////////////////
 
-<<<<<<< HEAD
-//////////////////////////////////////////////////////////////////////////////////////////
-// Method:          ScrollDown
-//////////////////////////////////////////////////////////////////////////////////////////
-// Description:     Scroll the list up
-
-void GUIListPanel::ScrollUp()
-{
-    if (m_VertScroll->_GetVisible())
-    {
-        if (!m_Items.empty())
-        {
-            RTE::GUIListPanel::Item* pItem = m_Items.back();
-            int stackHeight = GetStackHeight(pItem);
-            int itemHeight = GetItemHeight(pItem);
-            int maxScrollDistance = m_VertScroll->GetValue();
-            int scrollDistance = MIN(SCROLLAMOUNT, maxScrollDistance);
-            if (scrollDistance > 0) {
-                m_VertScroll->SetValue(m_VertScroll->GetValue() - scrollDistance);
-            }
+void GUIListPanel::ScrollUp() {
+    if (m_VertScroll->_GetVisible()) { m_VertScroll->SetValue(m_VertScroll->GetValue() - 20); }
+    BuildBitmap(false, true);
+}
+
+/////////////////////////////////////////////////////////////////////////////////////////////////////////////////////////////
+
+void GUIListPanel::ScrollDown() {
+	if (m_VertScroll->_GetVisible()) {
+		int valueToAdd = 20;
+		if (!m_Items.empty()) {
+			RTE::GUIListPanel::Item *item = m_Items.back();
+			valueToAdd += GetStackHeight(item) + GetItemHeight(item);
+		}
+		m_VertScroll->SetValue(m_VertScroll->GetValue() + valueToAdd);
+	}
+    BuildBitmap(false, true);
+}
+
+/////////////////////////////////////////////////////////////////////////////////////////////////////////////////////////////
+
+void GUIListPanel::ScrollTo(int position) {
+    if (m_VertScroll->_GetVisible()) {
+		m_VertScroll->SetValue(position);
+
+		//TODO this was copied from MaxShadow's work. I'm not quite sure of the point of it tbh.
+        if (!m_Items.empty()) {
+            RTE::GUIListPanel::Item *item = m_Items.back();
+			int allItemsHeight = GetStackHeight(item) + GetItemHeight(item);
+            if (position + m_VertScroll->GetPageSize() > allItemsHeight) { m_VertScroll->SetValue(allItemsHeight - m_VertScroll->GetPageSize()); }
         }
     }
     BuildBitmap(false, true);
 }
 
-
-//////////////////////////////////////////////////////////////////////////////////////////
-// Method:          ScrollDown
-//////////////////////////////////////////////////////////////////////////////////////////
-// Description:     Scroll the list down
-
-void GUIListPanel::ScrollDown()
-{
-    if (m_VertScroll->_GetVisible())
-    {
-        if (!m_Items.empty())
-        {
-            RTE::GUIListPanel::Item* pItem = m_Items.back();
-            int stackHeight = GetStackHeight(pItem);
-            int itemHeight = GetItemHeight(pItem);
-            int maxScrollDistance = (stackHeight + itemHeight) - (m_VertScroll->GetValue() + m_VertScroll->GetPageSize());
-            int scrollDistance = MIN(SCROLLAMOUNT, maxScrollDistance);
-            if (scrollDistance > 0) {
-                m_VertScroll->SetValue(m_VertScroll->GetValue() + scrollDistance);
-            }
-        }
-    }
-    BuildBitmap(false, true);
-}
-
-
-//////////////////////////////////////////////////////////////////////////////////////////
-// Method:          ScrollDown
-//////////////////////////////////////////////////////////////////////////////////////////
-// Description:     Scroll the list down
-
-void GUIListPanel::ScrollTo(int position)
-{
-    if (m_VertScroll->_GetVisible())
-    {
-        if (!m_Items.empty() && position >= 0)
-        {
-            RTE::GUIListPanel::Item* pItem = m_Items.back();
-            int stackHeight = GetStackHeight(pItem);
-            int itemHeight = GetItemHeight(pItem);
-
-            if (position + m_VertScroll->GetPageSize() > stackHeight + itemHeight)
-            {
-                m_VertScroll->SetValue(MAX(0, stackHeight + itemHeight - m_VertScroll->GetPageSize()));
-            }
-            else 
-            {
-                m_VertScroll->SetValue(position);
-            }
-        }
-    }
-    BuildBitmap(false, true);
-}
-
-
-//////////////////////////////////////////////////////////////////////////////////////////
-// Method:          ScrollToSelected
-//////////////////////////////////////////////////////////////////////////////////////////
-// Description:     Adjusts the vertical scrollbar to show the first selected item in the
-//                  list.
-
-void GUIListPanel::ScrollToSelected()
-{
-    if (m_SelectedList.size() > 0)
-    {
-        ScrollToItem(*(m_SelectedList.begin()));
-        BuildBitmap(false, true);
-    }
-=======
+/////////////////////////////////////////////////////////////////////////////////////////////////////////////////////////////
+
 void GUIListPanel::ScrollToSelected() {
 	if (!m_SelectedList.empty()) {
 		ScrollToItem(*(m_SelectedList.begin()));
 		BuildBitmap(false, true);
 	}
->>>>>>> 0101d6ab
 }
 
 /////////////////////////////////////////////////////////////////////////////////////////////////////////////////////////////

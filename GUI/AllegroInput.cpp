#include "GUI.h"
#include "AllegroInput.h"
#include "Timer.h"

#ifndef GUI_STANDALONE
#include "FrameMan.h"
#include "UInputMan.h"
<<<<<<< HEAD
#endif // GUI_STANDALONE


#include <allegro.h>
using namespace RTE;
=======
#endif
>>>>>>> a712c192

namespace RTE {

/////////////////////////////////////////////////////////////////////////////////////////////////////////////////////////////

	AllegroInput::AllegroInput(int whichPlayer, bool keyJoyMouseCursor) : GUIInput(whichPlayer, keyJoyMouseCursor) {
		install_keyboard();
		install_mouse();

#ifndef GUI_STANDALONE
		set_mouse_range(0, 0, (g_FrameMan.GetResX() * g_FrameMan.GetResMultiplier()) - 3, (g_FrameMan.GetResY() * g_FrameMan.GetResMultiplier()) - 3);
		AdjustMouseMovementSpeedToGraphicsDriver(g_FrameMan.GetGraphicsDriver());
#endif

		m_KeyTimer = std::make_unique<Timer>();
		m_CursorAccelTimer = std::make_unique<Timer>();

		memset(m_KeyboardBuffer, 0, sizeof(uint8_t) * GUIInput::Constants::KEYBOARD_BUFFER_SIZE);
		memset(m_ScanCodeState, 0, sizeof(uint8_t) * GUIInput::Constants::KEYBOARD_BUFFER_SIZE);

		m_KeyHoldDuration.fill(-1);
	}

/////////////////////////////////////////////////////////////////////////////////////////////////////////////////////////////

	void AllegroInput::AdjustMouseMovementSpeedToGraphicsDriver(int graphicsDriver) const {
#ifndef GUI_STANDALONE
		if (graphicsDriver == GFX_AUTODETECT_WINDOWED || graphicsDriver == GFX_DIRECTX_WIN_BORDERLESS) {
			set_mouse_speed(2, 2);
		} else {
			set_mouse_speed(1, 1);
		}
#else
		set_mouse_speed(2, 2);
#endif
	}

/////////////////////////////////////////////////////////////////////////////////////////////////////////////////////////////

	void AllegroInput::ConvertKeyEvent(int allegroKey, int guilibKey, float elapsedS) {
		if (key[allegroKey]) {
			if (m_KeyHoldDuration.at(guilibKey) < 0) {
				m_KeyboardBuffer[guilibKey] = Pushed;
				m_KeyHoldDuration.at(guilibKey) = 0;
			} else if (m_KeyHoldDuration.at(guilibKey) < m_KeyRepeatDelay) {
				m_KeyboardBuffer[guilibKey] = None;
			} else {
				m_KeyboardBuffer[guilibKey] = Repeat;
				m_KeyHoldDuration.at(guilibKey) = 0;
			}
			m_KeyHoldDuration.at(guilibKey) += elapsedS;
		} else {
			if (m_KeyHoldDuration.at(guilibKey) >= 0) {
				m_KeyboardBuffer[guilibKey] = Released;
			} else {
				m_KeyboardBuffer[guilibKey] = None;
			}
			m_KeyHoldDuration.at(guilibKey) = -1;
		}
	}

/////////////////////////////////////////////////////////////////////////////////////////////////////////////////////////////

	void AllegroInput::Update() {
		float keyElapsedTime = static_cast<float>(m_KeyTimer->GetElapsedRealTimeS());
		m_KeyTimer->Reset();

		UpdateKeyboardInput(keyElapsedTime);
		UpdateMouseInput();

		// If joysticks and keyboard can control the mouse cursor too
		if (m_KeyJoyMouseCursor) { UpdateKeyJoyMouseInput(keyElapsedTime); }

		// Update the mouse position of this GUIInput, based on the Allegro mouse vars (which may have been altered by joystick or keyboard input)
#ifndef GUI_STANDALONE
		m_MouseX = static_cast<int>(static_cast<float>(mouse_x) / static_cast<float>(g_FrameMan.GetResMultiplier()));
		m_MouseY = static_cast<int>(static_cast<float>(mouse_y) / static_cast<float>(g_FrameMan.GetResMultiplier()));
#else
		m_MouseX = mouse_x;
		m_MouseY = mouse_y;
#endif
	}

/////////////////////////////////////////////////////////////////////////////////////////////////////////////////////////////

	void AllegroInput::UpdateKeyboardInput(float keyElapsedTime) {
		// Clear the keyboard buffer, we need it to check for changes
		memset(m_KeyboardBuffer, 0, sizeof(uint8_t) * GUIInput::Constants::KEYBOARD_BUFFER_SIZE);
		memset(m_ScanCodeState, 0, sizeof(uint8_t) * GUIInput::Constants::KEYBOARD_BUFFER_SIZE);
		while (keypressed()) {
			uint32_t rawkey = readkey();
			uint8_t ascii = rawkey & 0xff;
			uint8_t scancode = (rawkey >> 8);

			m_ScanCodeState[scancode] = Pushed;
			m_KeyboardBuffer[ascii] = Pushed;
		}

		ConvertKeyEvent(KEY_SPACE, ' ', keyElapsedTime);
		ConvertKeyEvent(KEY_BACKSPACE, Key_Backspace, keyElapsedTime);
		ConvertKeyEvent(KEY_TAB, Key_Tab, keyElapsedTime);
		ConvertKeyEvent(KEY_ENTER, Key_Enter, keyElapsedTime);
		ConvertKeyEvent(KEY_ESC, Key_Escape, keyElapsedTime);
		ConvertKeyEvent(KEY_LEFT, Key_LeftArrow, keyElapsedTime);
		ConvertKeyEvent(KEY_RIGHT, Key_RightArrow, keyElapsedTime);
		ConvertKeyEvent(KEY_UP, Key_UpArrow, keyElapsedTime);
		ConvertKeyEvent(KEY_DOWN, Key_DownArrow, keyElapsedTime);
		ConvertKeyEvent(KEY_INSERT, Key_Insert, keyElapsedTime);
		ConvertKeyEvent(KEY_DEL, Key_Delete, keyElapsedTime);
		ConvertKeyEvent(KEY_HOME, Key_Home, keyElapsedTime);
		ConvertKeyEvent(KEY_END, Key_End, keyElapsedTime);
		ConvertKeyEvent(KEY_PGUP, Key_PageUp, keyElapsedTime);
		ConvertKeyEvent(KEY_PGDN, Key_PageDown, keyElapsedTime);

		m_Modifier = ModNone;

#ifndef GUI_STANDALONE
		if (key_shifts & KB_SHIFT_FLAG) { m_Modifier |= ModShift; }
		if (key_shifts & KB_ALT_FLAG) { m_Modifier |= ModAlt; }
		if (key_shifts & KB_CTRL_FLAG) { m_Modifier |= ModCtrl; }
		if (key_shifts & KB_COMMAND_FLAG) { m_Modifier |= ModCommand; }
#else
		if (key[KEY_LSHIFT] || key[KEY_RSHIFT]) { m_Modifier |= ModShift; }
		if (key[KEY_ALT]) { m_Modifier |= ModAlt; }
		if (key[KEY_LCONTROL] || key[KEY_RCONTROL]) { m_Modifier |= ModCtrl; }
		if (key[KEY_COMMAND]) { m_Modifier |= ModCommand; }
#endif
	}

/////////////////////////////////////////////////////////////////////////////////////////////////////////////////////////////

	void AllegroInput::UpdateMouseInput() {
		if (!m_OverrideInput) {
			if (mouse_needs_poll()) { poll_mouse(); }

#ifndef GUI_STANDALONE
		} else {
			mouse_x = m_LastFrameMouseX;
			mouse_y = m_LastFrameMouseY;

			if (m_Player >= 0 && m_Player < 4) {
				if (m_NetworkMouseX[m_Player] != 0) {
					if (m_NetworkMouseX[m_Player] < 0) m_NetworkMouseX[m_Player] = 1;
					if (m_NetworkMouseX[m_Player] >= g_FrameMan.GetPlayerFrameBufferWidth(m_Player)) m_NetworkMouseX[m_Player] = g_FrameMan.GetPlayerFrameBufferWidth(m_Player) - 2;
					mouse_x = m_NetworkMouseX[m_Player];
				}
				if (m_NetworkMouseY[m_Player] != 0) {
					if (m_NetworkMouseY[m_Player] < 0) m_NetworkMouseY[m_Player] = 1;
					if (m_NetworkMouseY[m_Player] >= g_FrameMan.GetPlayerFrameBufferHeight(m_Player)) m_NetworkMouseY[m_Player] = g_FrameMan.GetPlayerFrameBufferHeight(m_Player) - 2;
					mouse_y = m_NetworkMouseY[m_Player];
				}
			} else {
				if (m_NetworkMouseX[0] != 0) {
					if (m_NetworkMouseX[0] < 0) m_NetworkMouseX[0] = 1;
					if (m_NetworkMouseX[0] >= g_FrameMan.GetPlayerFrameBufferWidth(0)) m_NetworkMouseX[0] = g_FrameMan.GetPlayerFrameBufferWidth(0) - 2;
					mouse_x = m_NetworkMouseX[0];
				}
				if (m_NetworkMouseY[0] != 0) {
					if (m_NetworkMouseY[0] < 0) m_NetworkMouseY[0] = 1;
					if (m_NetworkMouseY[0] >= g_FrameMan.GetPlayerFrameBufferHeight(0)) m_NetworkMouseY[0] = g_FrameMan.GetPlayerFrameBufferHeight(0) - 2;
					mouse_y = m_NetworkMouseY[0];
				}
			}
#endif
		}

		m_LastFrameMouseX = mouse_x;
		m_LastFrameMouseY = mouse_y;

		if (!m_OverrideInput) {
			if (!m_KeyJoyMouseCursor) {
				if (mouse_b & AllegroMouseButtons::ButtonLeft) {
					m_MouseButtonsEvents[0] = (m_MouseButtonsStates[0] == Up) ? Pushed : Repeat;
					m_MouseButtonsStates[0] = Down;
				} else {
					m_MouseButtonsEvents[0] = (m_MouseButtonsStates[0] == Down) ? Released : None;
					m_MouseButtonsStates[0] = Up;
				}
			}
			if (mouse_b & AllegroMouseButtons::ButtonMiddle) {
				m_MouseButtonsEvents[1] = (m_MouseButtonsStates[1] == Up) ? Pushed : Repeat;
				m_MouseButtonsStates[1] = Down;
			} else {
				m_MouseButtonsEvents[1] = (m_MouseButtonsStates[1] == Down) ? Released : None;
				m_MouseButtonsStates[1] = Up;
			}
			if (mouse_b & AllegroMouseButtons::ButtonRight) {
				m_MouseButtonsEvents[2] = (m_MouseButtonsStates[2] == Up) ? Pushed : Repeat;
				m_MouseButtonsStates[2] = Down;
			} else {
				m_MouseButtonsEvents[2] = (m_MouseButtonsStates[2] == Down) ? Released : None;
				m_MouseButtonsStates[2] = Up;
			}

#ifndef GUI_STANDALONE
			if (m_Player < 0 || m_Player >= 4) {
				for (int i = 0; i < 4; i++) {
					m_MouseWheelChange = g_UInputMan.MouseWheelMovedByPlayer(i);
					if (m_MouseWheelChange) {
						break;
					}
				}
			} else {
				m_MouseWheelChange = g_UInputMan.MouseWheelMovedByPlayer(m_Player);
			}
		} else {
			int player = m_Player;
			if (player < 0 || player >= 4) { player = 0; }

			m_NetworkMouseButtonsEvents[player][0] = m_NetworkMouseButtonsStates[player][0] == Down ? (m_PrevNetworkMouseButtonsStates[player][0] == Up ? Pushed : Repeat) : (m_PrevNetworkMouseButtonsStates[player][0] == Down ? Released : None);
			m_NetworkMouseButtonsEvents[player][1] = m_NetworkMouseButtonsStates[player][1] == Down ? (m_PrevNetworkMouseButtonsStates[player][1] == Up ? Pushed : Repeat) : (m_PrevNetworkMouseButtonsStates[player][1] == Down ? Released : None);
			m_NetworkMouseButtonsEvents[player][2] = m_NetworkMouseButtonsStates[player][2] == Down ? (m_PrevNetworkMouseButtonsStates[player][2] == Up ? Pushed : Repeat) : (m_PrevNetworkMouseButtonsStates[player][2] == Down ? Released : None);

			m_PrevNetworkMouseButtonsStates[player][0] = m_NetworkMouseButtonsEvents[player][0];
			m_PrevNetworkMouseButtonsStates[player][1] = m_NetworkMouseButtonsEvents[player][1];
			m_PrevNetworkMouseButtonsStates[player][2] = m_NetworkMouseButtonsEvents[player][2];
#endif
		}
	}

/////////////////////////////////////////////////////////////////////////////////////////////////////////////////////////////

	void AllegroInput::UpdateKeyJoyMouseInput(float keyElapsedTime) {
#ifndef GUI_STANDALONE
		int mouseDenominator = g_FrameMan.GetResMultiplier();
		Vector joyKeyDirectional = g_UInputMan.GetMenuDirectional() * 5;

		// See how much to accelerate the joystick input based on how long the stick has been pushed around
		if (joyKeyDirectional.GetMagnitude() < 0.95F) { m_CursorAccelTimer->Reset(); }

		float acceleration = 0.25F + static_cast<float>(std::min(m_CursorAccelTimer->GetElapsedRealTimeS(), 0.5)) * 20.0F;

		// Manipulate the mouse position with the joysticks or keys
		mouse_x = mouse_x + static_cast<volatile int>(joyKeyDirectional.GetX() * static_cast<float>(mouseDenominator) * keyElapsedTime * 15.0F * acceleration);
		mouse_y = mouse_y + static_cast<volatile int>(joyKeyDirectional.GetY() * static_cast<float>(mouseDenominator) * keyElapsedTime * 15.0F * acceleration);
		// Prevent mouse from flying out of the screen
		mouse_x = std::max(0, static_cast<int>(mouse_x));
		mouse_y = std::max(0, static_cast<int>(mouse_y));
		// Pull in a bit so cursor doesn't completely disappear
		mouse_x = std::min((g_FrameMan.GetResX() * mouseDenominator) - 3, static_cast<int>(mouse_x));
		mouse_y = std::min((g_FrameMan.GetResY() * mouseDenominator) - 3, static_cast<int>(mouse_y));

		// Button states/presses, Primary - ACTUALLY make either button work, we don't have use for secondary in menus
		if (g_UInputMan.MenuButtonHeld(UInputMan::MenuCursorButtons::MENU_EITHER)) {
			m_MouseButtonsStates[0] = Down;
			m_MouseButtonsEvents[0] = Repeat;
		}
		if (g_UInputMan.MenuButtonPressed(UInputMan::MenuCursorButtons::MENU_EITHER)) {
			m_MouseButtonsStates[0] = Down;
			m_MouseButtonsEvents[0] = Pushed;
		} else if (g_UInputMan.MenuButtonReleased(UInputMan::MenuCursorButtons::MENU_EITHER)) {
			m_MouseButtonsStates[0] = Up;
			m_MouseButtonsEvents[0] = Released;
		} else if (m_MouseButtonsEvents[0] == Released) {
			m_MouseButtonsStates[0] = Up;
			m_MouseButtonsEvents[0] = None;
		}
#endif
	}
}<|MERGE_RESOLUTION|>--- conflicted
+++ resolved
@@ -5,15 +5,11 @@
 #ifndef GUI_STANDALONE
 #include "FrameMan.h"
 #include "UInputMan.h"
-<<<<<<< HEAD
 #endif // GUI_STANDALONE
 
 
 #include <allegro.h>
 using namespace RTE;
-=======
-#endif
->>>>>>> a712c192
 
 namespace RTE {
 

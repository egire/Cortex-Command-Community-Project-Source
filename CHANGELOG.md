--- conflicted
+++ resolved
@@ -177,13 +177,11 @@
 
 - Console text can be set to use a monospace font through `Settings.ini` property `ConsoleUseMonospaceFont = 0/1` or through the in-game settings.
 
-<<<<<<< HEAD
+- New `ThrownDevice` INI property `StrikerLever`, which is the same as `Shell` for `Round` in `HDFirearm`, but for grenades. Represents the lever/pin coming off when activated.
+
+- New `Arm` INI and Lua (R/W) property `ThrowStrength` which now calculates how far `ThrownDevice`s are thrown, which also takes to account the weight of the device. `ThrownDevice`s can still be defined `MaxThrowVel` and `MinThrowVel` to override this.
+
 - New `Settings.ini` property `DisableLuaJIT = 0/1` to disable LuaJIT (MoonJIT) to (potentially) improve performance on machines that seem to struggle with it.
-=======
-- New `ThrownDevice` INI property `StrikerLever`, which is the same as `Shell` for `Round` in `HDFirearm`, but for grenades. Represents the lever/pin coming off when activated.
-
-- New `Arm` INI and Lua (R/W) property `ThrowStrength` which now calculates how far `ThrownDevice`s are thrown, which also takes to account the weight of the device. `ThrownDevice`s can still be defined `MaxThrowVel` and `MinThrowVel` to override this.
->>>>>>> 81344c8b
 
 ### Changed
 

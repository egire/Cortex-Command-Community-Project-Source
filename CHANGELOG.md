# Changelog

All notable changes to this project will be documented in this file.

The format is based on [Keep a Changelog](https://keepachangelog.com/en/1.0.0/), and this project adheres to [Semantic Versioning](https://semver.org/spec/v2.0.0.html).

## [Unreleased]

<details><summary>Added</summary>

- SDL  
    - Added helper header to provide useful vector operations for SDL\_Rect and
      SDL\_Point as well as a deleter struct for use by smart pointers  
    - Added a wrapper class for SDL\_Texture that provides safe pixel level access
      and hides the SDL\_Texture  

- Executable can be compiled as 64bit.

- New `Settings.ini` property `MeasureModuleLoadTime = 0/1` to measure the duration of module loading (archived module extraction included). For benchmarking purposes.

- `Color` object's RGB values can now be set with index number.  
	```
	Color/TrailColor = Color
		Index = 0-255 // Corresponds with index in palette.bmp
	```

- New `Settings.ini` property `ForceDedicatedFullScreenGfxDriver` to force the game to run in previously removed dedicated fullscreen mode, allowing using lower resolutions (and 1366x768) while still maintaining fullscreen.

- Added Lua (R/W) properties for all hardcoded `Attachables`. You can now set them on the fly to be created objects of the relevant type. Note that trying to set things inappropriately (e.g. setting an `HDFirearm` as something's `Leg`) will probably crash the game; that's your problem to deal with.  
	You can read and write the following properties:  
	**`AHuman`** - `Head`, `Jetpack`, `FGArm`, `BGArm`, `FGLeg`, `BGLeg`, `FGFoot`, `BGFoot`  
	**`ACrab`** - `Turret`, `Jetpack`, `LeftFGLeg`, `LeftBGLeg`, `RightFGLeg`, `RightBGLeg`  
	**`ACDropShip`** - `RightEngine`, `LeftEngine`, `RightThruster`, `LeftThruster`, `RightHatch`, `LeftHatch`  
	**`ACRocket`** - `RightLeg`, `LeftLeg`, `MainEngine`, `LeftEngine`, `RightEngine`, `LeftThruster`, `RightThruster`  
	**`ADoor`** - `Door`  
	**`Turret`** - `MountedDevice`  
	**`Leg`** - `Foot`  
	**`HDFirearm`** - `Magazine`, `Flash`  
	**`AEmitter`** - `Flash`

- Added `Vector:ClampMagnitude(upperLimit, lowerLimit)` Lua function that lets you limit a Vector's upper and lower magnitude.

- Added `MOSRotating` `GibBlastStrength` INI and Lua (R/W) property. This lets you define how much force created `Gibs` and any `Attachables` will get launched with when the `MOSRotating` gibs.

- New INI and Lua (R/W) properties for `Attachables`:  
	`ParentBreakWound = AEmitter...` - allows you to optionally define different `BreakWounds` for the `Attachable` and its parent. By default it matches `BreakWound` for ease of use. `BreakWound` is also now R/W accessible to Lua.  
	`InheritsHFlipped = -1/0/1` - allows you to define whether the `Attachable` will inherit its parent's HFlipped value or not.  
	-1 means reversed inheritance (i.e. if the parent's HFlipped value is true, this `Attachable`'s HFlipped value will be false), 0 means no inheritance, 1 means normal inheritance. Defaults to 1 to preserve normal behavior.  
	`InheritedRotAngleRadOffset = angle` - and `InheritedRotAngleDegOffset = angle` allow you specify an offset to keep an `Attachable`'s rotation at when `InheritsRotAngle` is set to true. For example, `InheritedRotAngleDegOffset = 90` would make the `Attachable` always face perpendicular to its parent. In Lua there's only `InheritedRotAngleOffset`, which takes/returns radians to avoid confusion. Note that this property does nothing if the `Attachable`'s `InheritsRotAngle` is set to false or the `Attachable` has no parent.  
	`GibWithParentChance = 0 - 1` - allows you to specify whether this `Attachable` should be gibbed when its parent does and what the chance of that happening is. 0 means never, 1 means always.  
	`ParentGibBlastStrengthMultiplier = number` - allows you to specify a multiplier for how strongly this `Attachable` will apply its parent's gib blast strength to itself when the parent gibs. Usually this would be a positive number, but it doesn't have to be.

- New INI and Lua (R/W) `Arm` property `GripStrength`. This effectively replaces the `JointStrength` of the held `HeldDevice`, allowing `Arms` to control how tightly equipment is held.

- New INI and Lua (R/W) `HeldDevice` property `GripStrengthMultiplier`. This allows `HeldDevices` to multiply the `GripStrength` of their `Arms` to support them being more or less easy to hold.

- New Lua `MovableObject` function `GetWhichMOToNotHit`. This provides access to the MO that has been set to not be hit by `SetWhichMOToNotHit`.

- Added `HeldDevice` handling to limit which `Actor(s)` can pick it up. Note that pickup limitations are all done by PresetName, so you can not use this to precisely specify individual `Actors`.  
	The INI definition looks like this:  
	```
	PickupableBy = PickupableByEntries
		AddPresetNameEntry = First Actor PresetName Here
		AddPresetNameEntry = Second Actor PresetName Here
	// Alternatively, if you want this not to be pickupable
	PickupableBy = None
	```
	The Lua properties and functions are as follows:  
	```lua
	heldDevice.HasPickupLimitations; --(R) Whether or not this HeldDevice has any limitations affecting whether it can be picked up.
	heldDevice.UnPickupable --(R/W) Whether this HeldDevice is/should be pickupable.
	heldDevice:IsPickupableBy(actor) -- Whether or not a given Actor can pick up this HeldDevice.
	heldDevice:AddPickupableByPresetName(presetName) -- Allows Actors with the given PresetName to pick up this HeldDevice.
	heldDevice:RemovePickupableByPresetName(presetName) -- Disallows Actors with the given PresetNames from picking up this HeldDevice (as long as there are other pickup limitations).
	```
	
- Added `MOSRotating` Lua (R) property `IndividualMass`. This provides access to the `MOSRotating`'s actual mass value, not including any `Attachables` or inventory items. Note that the normal `Mass` property is still used to set the `MOSRotating`'s mass.

- Added `Actor` Lua (R) property `InventoryMass`. This provides access to the mass of the `Actor`'s inventory separate from the `Actor`'s actual mass.

- Added `LimbPath` INI property `EndSegCount`, which allows you to specify a segment after which the owning `Actor`'s foot will not collide with terrain. This lets you add extra visual-only frames to your `LimbPaths`.

- Added `AHuman` INI property `CrouchLimbPathBG` to allow you to specify a different `LimbPath` for the background leg while crouching.

- Added `AHuman` INI properties `StandRotAngleTarget`, `WalkRotAngleTarget`, `CrouchRotAngleTarget` and `JumpRotAngleTarget` that let you define the rot angle the body should aim towards when in the corresponding `MovementState`.

- Added `AHuman` Lua methods `GetRotAngleTarget(movementState)` and `SetRotAngleTarget(movementState, newRotAngleTarget)` that allow you to get and set rot angle targets for `MovementStates`. Note that only the `MovementStates` mentioned above will actually work.

- `LimbPaths` are now Lua accessible for `ACrabs` and `AHumans`. You can use `GetLimbPath(Layer, MovementState)` for `AHumans` and `GetLimbPath(Side, Layer, MovementState)` for `ACrabs`.  
	`LimbPaths` have the following properties:  
	`limbPath.StartOffset` (R/W) - the start offset for the `LimbPath`. Also defines its position if it has no actual path.  
	`limbPath.SegmentCount` (R) - the number of segments in the `LimbPath`.  
	`limbPath:GetSegment(segmentIndex)` - Gets the segment Vector for the given segment index. You can use this to modify `LimbPaths`.  

- Added `OnStride` special Lua function for `AHumans` that is called whenever they stride (i.e. when their `StrideSound` is played). Like playing `StrideSound`, this does not happen when the AHuman is climbing.

- New `AHuman` and `ACrab` INI and Lua (R/W) property `JetAngleRange` which defines the rate at which the angle of the `Jetpack`'s thrust follows the aim angle of the actor (default being 0.25). 

- New `AHuman` INI property `LookToAimRatio` at which the `Head` turns in the direction of aiming (default being 0.7).

- New `AHuman` INI properties `FGArmFlailScalar` and `BGArmFlailScalar`. Used to change the rate at which each `Arm` follows the rotation angle of the `Actor`, regardless of aim angle. 0 means the `Arm` will always point in aiming direction.

- New `Actor` INI and Lua (R/W) property `CanRevealUnseen` which can be used to disable the ability to reveal unseen areas.

- New `MOPixel` Lua (R/W) property `TrailLength` which returns the trail length of the `Atom` affiliated with this `MOPixel`.

- New `HDFirearm` INI property `ShellEjectAngle` which lets you define the angle at which `Shell` particles are ejected relative to the `HDFirearm`'s rotation.

- New `Gib` INI property `IgnoresTeamHits`.

- New `Atom` INI property `TrailLengthVariation`. Used to randomize `TrailLength` on every frame. 0 means no randomization (default), 1 means anything between full length and zero.

- New `ACraft` INI and Lua (R/W) property `HatchCloseSound`. This is now required separately to `HatchOpenSound`.

- Exposed `MOSRotating` property `OrientToVel` to Lua (R/W).

- Exposed `DataModule` properties `Author`, `Description` and `Version` to Lua (R).

- Exposed `Actor` properties `HolsterOffset` and `ItemInReach` to Lua (R/W).

- Exposed `Arm` property `MaxLength` to Lua (R).

- Exposed broad range of sounds to Lua (R/W) through their relevant SoundContainers. For each class, these include:  
	**`Actor`** - `BodyHitSound`, `PainSound`, `DeathSound`, `DeviceSwitchSound`, `AlarmSound`  
	**`AHuman & ACrab`** - `StrideSound`  
	**`HDFirearm`** - `FireSound`, `FireEchoSound`, `EmptySound`, `ReloadStartSound`, `ReloadEndSound`, `ActiveSound`, `DeactivationSound`, `PreFireSound`  
	**`AEmitter`** - `EmissionSound`, `BurstSound`, `EndSound`  
	**`ACraft`** - `HatchOpenSound`, `HatchCloseSound`, `CrashSound`  
	**`MOSRotating`** - `GibSound`  
	**`ADoor`** - `DoorMoveStartSound`, `DoorMoveSound`, `DoorDirectionChangeSound`, `DoorMoveEndSound`
  
- Added Lua function `RoundFloatToPrecision`. Utility function to round and format floating point numbers for display in strings.  
`RoundFloatToPrecision(floatValue, digitsPastDecimal, roundingMode) -- Rounding mode 0 for system default, 1 for floored remainder, 2 for ceiled remainder.`

- The Lua console (and all text boxes) now support using `Ctrl` to move the cursor around and select or delete text.

- Added `mosRotating:RemoveAttachable(attachableOrUniqueID, addToMovableMan, addBreakWounds)` method that allows you to remove an `Attachable` and specify whether it should be added to `MovableMan` or not, and whether breakwounds should be added (if defined) to the `Attachable` and parent `MOSRotating`. This method returns the removed `Attachable`, see the `Changed` section for important details on that.

- Added `mosRotating:RemoveEmitter(attachableOrUniqueID, addToMovableMan, addBreakWounds)` method that is identical to the `RemoveAttachable` function mentioned above.  

- Added `attachable:RemoveFromParent()` and `attachable:RemoveFromParent(addToMovableMan, addBreakWounds)` that allow you to remove `Attachables` from their parents without having to use `GetParent` first. Their return value is the same as `RemoveAttachable` above.

- Added `Settings.ini` debug properties to allow modders to turn on some potentially useful information visualizations.  
	`DrawAtomGroupVisualizations` - any `MOSRotating` will draw its `AtomGroup` to the standard view.  
	`DrawHandAndFootGroupVisualizations` - any `Actor` subclasses with  will draw its hand and foot `AtomGroup`s to the standard view.  
	`DrawLimbPathVisualizations` - any  `AHumans` or `ACrabs` will draw some of their `LimbPaths` to the standard view.  
	`DrawRayCastVisualizations` - any rays cast by `SceneMan` will be drawn to the standard view.  
	`DrawPixelCheckVisualizations` - any pixel checks made by `SceneMan:GetTerrMatter` or `SceneMan:GetMOIDPixel` will be drawn to the standard view.

- Added a fully featured inventory view for managing `AHuman` inventories (to be expanded to other things in future).

- New `Settings.ini` property `CaseSensitiveFilePaths = 0/1` to enable/disable file path case sensitivity in INIs. Enabled by default.  
	It is **STRONGLY** ill-advised to disable this behavior as it makes case sensitivity mismatches immediately obvious and allows fixing them with ease to ensure a path related crash free cross-platform experience.  
	Only disable this if for some reason case sensitivity increases the loading times on your system (which it generally should not). Loading times can be benchmarked using the `Settings.ini` property `MeasureModuleLoadTime`. The result will be printed to the console.

- Added `MovableObject` Lua function `EnableOrDisableAllScripts` that allows you to enable or disable all scripts on a `MovableObject` based on the passed in value.

- Added `Attachable` Lua function and INI property `InheritsFrame` which lets `Attachables` inherit their parent's frame. It is set to false by default.

- Added `MovableObject` Lua (R/W) and INI properties `ApplyWoundDamageOnCollision` and `ApplyWoundBurstDamageOnCollision` which allow `MovableObject`s to apply the `EntryWound` damage/burst damage that would occur when they penetrate another object, without actually creating a wound.

- `Turret`s can now support an unlimited number of mounted `HeldDevice`s. Properties have been added to Lua and INI to support this:  
	`AddMountedDevice = ...` (INI) and `turret:AddMountedDevice` (Lua) - this adds the specified `HeldDevice` or `HDFirearm` as a mounted device on the `Turret`.  
	`turret:GetMountedDevices` (Lua) - this gives you access to all the mounted `HeldDevice`s on the `Turret`. You can loop through them with a for loop, and remove or modify them as needed.  
	Note that `MountedDevice = ...` (INI) and `turret.MountedDevice` (Lua R/W) deals with the first mounted `HeldDevice`, which is treated as the primary one for things like sharp-aiming.
	
- Added `Turret` Lua (R/W) and INI property `MountedDeviceRotationOffset` that lets you specify a standard rotation offset for all mounted `HeldDevices` on a turret.

- Added option for players to vote to restart multiplayer activities by holding the backslash key, `\`. Requires all players to vote to pass.  
	This is an alternative to the existing ability to vote to end the activity and return to the multiplayer lobby, by holding `Backspace` key.

- New `Settings.ini` properties `MuteMaster = 0/1`, `MuteMusic = 0/1` and `MuteSound = 0/1` to control muting of master/music/sound channels without changing the volume property values.	

- New `Settings.ini` property `TwoPlayerSplitscreenVertSplit = 0/1` to force two player splitscreen into a vertical split mode (horizontal by default).

- Controller hot-plugging is now supported (Windows only).

- Console text can be set to use a monospace font through `Settings.ini` property `ConsoleUseMonospaceFont = 0/1` or through the in-game settings.

- New `ThrownDevice` INI property `StrikerLever`, which is the same as `Shell` for `Round` in `HDFirearm`, but for grenades. Represents the lever/pin coming off when activated.

- New `Arm` INI and Lua (R/W) property `ThrowStrength` which now calculates how far `ThrownDevice`s are thrown, which also takes to account the weight of the device. `ThrownDevice`s can still define `MaxThrowVel` and `MinThrowVel` to override this.

- New `Settings.ini` property `DisableLuaJIT = 0/1` to disable LuaJIT (MoonJIT) to (potentially) improve performance on machines that seem to struggle with it.

- New `Settings.ini` property `ShowEnemyHUD` which allows disabling of enemy actor HUD in its entirety.

- New `DataModule` property `IsFaction = 0/1` which determines if a module is a playable faction (in MetaGame, etc.). This replaces the need to put "Tech" in the module name. Defaults to false (0).

</details>


<details><summary>Changed</summary>

- Doors in `Team = -1` will now open up for all actors.

- `MovableMan` function `KillAllActors` (commonly found in activities) has been appropriately renamed `KillAllEnemyActors`.

- Wound limit gibbing logic has changed for `MOSRotating` (and all its subclasses), where objects will now gib when they reach their `GibWoundLimit` rather than when they surpass it. This allows for one-wound gibbing, which was previously infeasible. For objects with low `GibWoundLimit`s, you may want to adjust limits to account for this change.

- SDL:  
    - ContenFile now provides a shared_ptr to the Texture wrapper to clear all
      ownership confusion  
    - TimerMan now uses cross platform SDL_Timer functions  
    - GUIUtil now provides cross platform clipboard handling through SDL  

- `TDExplosive`s will no longer default to a looping animation when activated. Instead, they change to the second frame (i.e 001), similarly to `HDFirearm`. Set `SpriteAnimMode` to `4` if you wish to enable the looping active animation.

- `AHuman` can now manually reload BG devices.

- Jetpack thrust angle is now properly clamped when controlled with an analog stick.

- Aim reticle dots can now be hidden per device by setting `SharpLength` to 0.

- Craft will now automatically scuttle when opening doors at a 90° angle rather than 45°.

- `AHuman` can now aim slightly while walking, however not while reloading.

- Recoil when firing weapons now affects sharp aim.

- The third argument for `distance` to be filled out in `MovableMan:GetClosestActor()` is now a `Vector` rather than `float`.

- File paths in INIs are now case sensitive.

- Hands will now draw in transparent drawing mode, i.e. editing menu.

- `AHuman` background `Leg` will no longer draw in front of the `AHuman`. The real result of this is that the background foot will no longer draw in front of the foreground one.

- Everything draws better when flashing white, including craft which used to be terrible at it.

- Reworked Attachable managment:  
	`DamageMultiplier` on `Attachables` now works as expected, all `Attachables` can now transfer damage to their root parent.  
	This will travel up chains of `Attachables`, as long as every `Attachable` in the chain has a non-zero DamageMultiplier (yes, negative numbers are supported if you wanna have healing instead of damage or weirdness with chaining negative multipliers). Note that the default `DamageMultiplier` for `Attachables` is 0, so you have to set it if you want it. Also note that wounds will default this value to 1 instead of 0.  
	`Attachable` terrain collision has been reworked so that it can be changed simply by setting `CollidesWithTerrainWhileAttached = true/false` in INI or Lua. Also, `Attachables` attached to other `Attachables` will now collide with terrain properly.  
	`BreakWounds` on `Attachables` now gets added to both the `Attachable` and the parent when the `Attachable` is broken off. If `ParentBreakWound` is defined, the parent will use this instead of the regular `BreakWound`.
	
- `Attachable.BreakWound` now has R/W access in Lua.

- `Attachable.DeleteWithParent` is now `Attachable.DeleteWhenRemovedFromParent`, since this more accurately describes what it does.

- `Attachable.OnlyLinearForces` has been renamed to `Attachable.ApplyTransferredForcesAtOffset` and its effect has been reversed, so something that checked `OnlyLinearForces == true` would now check `ApplyTransferredForcesAtOffset == false`, since this makes more sense to use.

- `Arms` and `Legs` on `AHumans` will no longer bleed out indefinitely. If you want this to happen, adjust their `BreakWound` or `ParentBreakWound` accordingly.
		
- Reworked wound management:  
	Wound management is now always done with `MOSRotating` functions, instead of requiring different ones for `Actors`. This means TotalWoundCount and RemoveAnyRandomWounds no longer exist.  
	You can get all wounds with `GetWounds`, get the wound count with `GetWoundCount` (or using the pre-existing WoundCount property), get the gib wound limit with `GetGibWoundLimit` (or using the pre-existing GibWoundLimit property), and remove wounds with `RemoveWounds`.  
	All of these functions have two variants, one lets you just specify any normal arguments (e.g. number of wounds to remove), the other lets you also specify whether you want to include any of the following, in order: `Attachables` with a positive `DamageMultiplier` (i.e. `Attachables` that damage their parent), `Attachables` with a negative `DamageMultiplier` (i.e. `Attachables` that heal their parent) or `Attachables` with no `DamageMultiplier` (i.e. `Attachables` that don't affect their parent).  
	Without any arguments, `GetWoundCount` and `RemoveWounds` will only include `Attachables` with a positive `DamageMultiplier` in their counting calculations, and `GetGibWoundLimit` will not include any `Attachables` in its counting calculations. The property variants (e.g. `mosr.WoundCount`) behave the same way as the no-argument versions.  
	Note that this process is recursive, so if an `Attachable` that satisfies the conditions has `Attachable`s that also satisfy the conditions, their wounds will be included in the results.

- Renamed `Turret` INI property `MountedMO` to `MountedDevice` to better match the new reality that `Turrets` can only mount `HeldDevices` and their child classes.

- Renamed `ACrab` `LFGLeg`, `LBGLeg`, `RFGLeg` and `RBGLeg` Lua properties to `LeftFGLeg`, `LeftBGLeg`, `RightFGLeg`, `RightBGLeg` respectively, to be more consistent with other naming.  
	For the time being, the INI properties (as well as the ones for setting `FootGroups` and `LimbPaths`) support both single letter and written out versions (i.e. `LStandLimbPath` and `LeftStandLimbPath` are both supported). This single letter versions will probably be deprecated over time.

- To better align with the other changes, hardcoded `Attachable` INI definitions for `ACDropShips` and `ACRockets` can now support spelled out words. The following options are all supported in INI:  
	**`ACDropShip`** - `RThruster`/`RightThruster`/`RightEngine`, `LThruster`/`LeftThruster`/`LeftEngine`, `URThruster`/`UpRightThruster`, `ULThruster`/`UpLeftThruster`, `RHatchDoor`/`RightHatchDoor`, `LHatchDoor`/`LeftHatchDoor`  
	**`ACRocket`** - `RLeg`/`RightLeg`, `LLeg`/`LeftLeg`, `RFootGroup`/`RightFootGroup`, `LFootGroup`/`LeftFootGroup`, `MThruster`/`MainThruster`, `RThruster`/`RightThruster`, `LThruster`/`LeftThruster`, `URThruster`/`UpRightThruster`, `ULThruster`/`UpLeftThruster`

- `MovableMan:AddMO` will now add `HeldDevices` (or any child class of `HeldDevice`) to its `Items` collection, making it able to provide the functionality of `AddParticle`, `AddActor` and `AddItem`.

- Changed and cleaned up how gibbing works and how it affects `Attachables`. In particular, limbs will better inherit velocity during gibbing and things are more customizable. See `Attachable` properties for more details.  
	As an added bonus,  `Attachables` on `ACDropShips` and `ACRockets` can now be shot down when the craft gibs; fight back against the baleful dropship engines!
	
- Improved native recoil handling! Guns transfer recoil to arms/turrets, which transfer it to AHumans/ACrabs, all of it properly accounts for joint strengths (or grip strengths) and offsets at every step. Future work will be done on this to improve it. ([Issue #7](https://github.com/cortex-command-community/Cortex-Command-Community-Project-Source/issues/7) and [Issue #8](https://github.com/cortex-command-community/Cortex-Command-Community-Project-Source/issues/8)).

- `Attachables` now use their `GibImpulseLimit` as well as their `JointStrength` when determining whether they should be detached by strong forces. To maintain backwards compatibility, if the `GibImpulseLimit` is less than the `JointStrength`, the `JointStrength` will be used instead for this purpose.

- The `FacingAngle` function has been moved from `Actor` to `MOSprite` so it can be used more widely.

- `Lifetime` and `ToDelete` now work on wounds, giving modders more control over them.

- Some functionality has been moved from `AudioMan` to `SoundContainer` for consistency. As such, the following `AudioMan` Lua bindings have been replaced:  
	`AudioMan:FadeOutSound(fadeOutTime);` has been replaced with `soundContainer:FadeOut(fadeOutTime);`  
	`AudioMan:StopSound(soundContainer);` and `AudioMan:StopSound(soundContainer, player);` have been replaced with `soundContainer:Stop();` and `soundContainer:Stop(player);`
	
- Pressing escape when a buy menu is open now closes it instead of pausing the game.

- `GetParent` will now return an `MOSRotating` instead of a `MovableObject` so it doesn't need to be casted with `ToMOSRotating`. Additionally, it will always return null for objects with no parents, instead of returning the self object for things that weren't `Attachables`.  
	This makes things more consistent and reasonable throughout and will rarely, if ever, cause Lua problems.

- Previews generated by the `SceneEditor` are now the same as `ScenePreviewDumps`. Also, both are now saved as PNGs.

- `Attachable` terrain collisions will now propagate to any child `Attachables` on them. This means that `Attachables` will not collide with terrain, even if set to, if they're attached to a parent that doesn't collide with terrain.  
	This means that the `attachable.CollidesWithTerrainWhileAttached` value may not represent the true state of things, you should instead use `attachable.CanCollideWithTerrain` to determine whether a given `Attachable` can collide with terrain.
	
- Actor selection keys can be used to cycle the selected `ObjectPicker` item while it's closed during building phase and in editors.

- The `Actor` property `MaxMass` now no longer includes the `Mass` of the `Actor`, and has been renamed to `MaxInventoryMass` for clarity. In mods, this is most important for `ACraft`, which will now need their total `Mass` subtracted from the old value. 

- `BuyMenu` tooltips now display item info as well as a description. This includes `MaxInventoryMass` and `MaxPassengers` for `ACraft`, `Mass` and `PassengerSlots` required for `Actors`, and `Mass` for other `MoveableObjects`.

- Replaced the above-HUD pie menu inventory view with an animating inventory carousel.

- `AHuman:ReloadFirearm` Lua function has been changed to `AHuman:ReloadFirearms` and will now reload offhand weapons as well, if appropriate.

- `ACrab:ReloadFirearm` Lua function has been changed to `ACrab:ReloadFirearms` and will now reload all of the `ACrab`'s weapons.

- When using the Settings.ini flag `LaunchIntoActivity`, you will start with some default amount of gold; either the `Activity`'s medium difficulty gold amount, or its funds for Team 1, which default to 2000 when not set.

- `AEmitter`s will now obey `SpriteAnimMode` set in Lua while they're emitting. When they stop emitting this will reset to `NOANIM`.

- `Attachable` Lua method `IsDrawnAfterParent` has been changed to the property `DrawnAfterParent`, and is now R/W.

- All `mosRotating:RemoveAttachable`, `mosRotating:RemoveEmitter` and `attachable:RemoveFromParent` functions will return the removed `Attachable` if it hasn't been added to `MovableMan`, or nil if it has. If the `Attachable` is returned, it will belong to Lua like it would if it were newly Created. You could then, for example, add it to MovableMan, an inventory, or attach it to something else.

- `Settings.ini` property `MenuTransitionDuration` renamed to `MenuTransitionDurationMultiplier`.

- `Settings.ini` property `DisableLoadingScreen` renamed to `DisableLoadingScreenProgressReport`.

- Scenario scene markers are now color coded to help distinguish them visually:  
	`Base.rte` scenes are yellow as always.  
	`Missions.rte` scenes are now green.  
	`Scenes.rte` or any other mod/user scenes are now cyan.

- Main menu and sub-menus were given a major facelift.

- Settings menu was reworked to make it less useless.

- Esc has been disabled in server mode to not disrupt simulation for clients, use Alt+F4 or the window close button to exit.

- Placing "Tech" in a `DataModule`'s `ModuleName` no longer makes the module a playable faction (in MetaGame, etc.). The `IsFaction` property should be used instead.  
	The word "Tech" will also not be omitted from the module name when displayed in any faction selection dropdown list.

</details>


<details><summary>Fixed</summary>

- Fixed legs going bonkers for one frame when turning around.

- `HFlipped` is now properly assigned to emissions, gibs and particles that are shot from a `HDFirearm`'s `Round` when the source object is also flipped.

- `MovableObject:SetWhichMOToNotHit` will now work properly for Attachables. They will also not hit the relevant MO. When they're removed, Attachables will check if they have the same MO for this value and, if so, unset it so they can hit that MO.

- Craft sucking up objects now works properly again.

- Getting the `Mass` of a `MOSRotating` has now been made more efficient. Additionally, `Attachables` of `Attachables` will now be properly included in Mass, so some things have gotten a lot heavier (e.g. Dummy Dreadnought).

- The moment of inertia of `AtomGroups` now updates when the mass or Atoms change, meaning losing `Attachables` or changing mass will properly affect how rotational forces apply to MOSRotatings.

- `WoundDamageMultipliers` on projectiles will now properly stack with wounds' `DamageMultiplier`. Prior to this, if you set the `DamageMultiplier` of a wound on some object, it'd be overwritten by the hitting projectile's `WoundDamageMultiplier`. Now they multiply together properly.

- `Radius` and `Diameter` now account for `Attachables` on objects that can have them. If you want just the `Radius` or `Diameter` of the object, use `IndividualRadius` and `IndividualDiameter` (only available for `MOSRotating` and subclasses). This means that `Radius` and `Diameter` will now give you a good estimation of an object's total size.

- Fixed various audio bugs that were in Pre3, and fixed clicking noise on sounds that played far away. The game should sound way better now!

- Mobile sounds (i.e. generally things that aren't GUI related) will now pause and resume when you pause and resume your activity.

- The `DeactivationSound` of `HDFirearms` now respects its `SoundOverlapMode` instead of never allowing overlap. If you don't want it overlapping, set it up accordingly.

- Enabled DPI Awareness to fix issues with resolution settings when Windows scaling is enabled.

- Fixed a bug that caused the game to crash when the crab bomb effect was triggered while there were multiple crab bomb eligible Craft in an activity.

- Renamed `Attachable` INI property `CollidesWithTerrainWhenAttached` to more correct, consistent `CollidesWithTerrainWhileAttached`.

- You can now modify all hardcoded `Attachable` `CopyOf` INI definitions without setting a new `PresetName`. This means you could, for example, `CopyOf` a predefined `Leg` and change it, without having to set a new `PresetName`. This is optional, and comes with the obvious limitation of not being able to find that modified copy in-game with Lua.

- `OnCollideWithMO` now works for `MOPixels` and `MOSParticles` so you can use it to check if your bullets collide with things.

- `OnCollideWithMO` and `OnCollideWithTerrain` (and other special functions) will run more reliably right after the object is spawned. E.g. `OnCollideWithTerrain` on a bullet should now work even if your gun is jammed into terrain when you shoot.

- You can now sharp-aim through friendlies when playing as any team, instead of just as red team.

- The reload hotkey now works even if you're on top of a pickupable object.

- Improved LZ behaviour on wrapping maps, so your buy cursor will no longer annoyingly wrap around the LZ area.

- Fixed a bug with metagame saves that caused `Player` and `Team` numbers to be off by 1.

- Vote counts to end a multiplayer activity now display as intended. 

- Fixed a bug where choosing `-Random-` as a player's tech and pressing start game had a 1 in (number of techs + 1) chance to crash the game.

- Console error spam will no longer cripple performance over time.

<<<<<<< HEAD
### Removed
- Removed all references to Allegro
=======
</details>


<details><summary>Removed</summary>
>>>>>>> 59b8fb57

- Removed obsolete graphics drivers and their `Settings.ini` properties `ForceOverlayedWindowGfxDriver` and `ForceNonOverlayedWindowGfxDriver`.

- Removed `Attachable` Lua write capability for `AtomSubGroupID` as changing this can cause all kinds of problems.

- Removed `MaxLength` property from `Leg`, since it was a mostly unused leftover caused by Leg being originally copied from Arm, and was actually a fake setting that just set other properties. To replace it, set the following:  
	```
	ContractedOffset = Vector
		X = //Old MaxLength/2
		Y = 0
	ExtendedOffset = Vector
		X = //Old MaxLength
		Y = 0
	```

- Removed `Attachable.RotTarget` from Lua and INI. The property never worked and no longer exists.

- Removed `Attachable:CollectDamage`, `Attachable:TransferJointForces` and `Attachable:TransferJointImpulses` Lua function definitions. These are internal functions that should never have been exposed to Lua.

- Removed `MOSRotating:ApplyForces` and `MOSRotating:ApplyImpulses` Lua functions. These are both internal functions that should never have been exposed to Lua.

- Removed hardcoded INI constraint that forced `Mass` of `MovableObjects` to not be 0. Previously, anytime a `Mass` of 0 was read in from INI, it was changed to 0.0001, now 0 `Mass` is allowed and supported.

- Removed the quit confirmation dialog from the scenarios screen. Now pressing escape will return you to the main menu.

- Removed `Settings.ini` properties `HSplitScreen` and `VSplitScreen`. Superseded by `TwoPlayerSplitscreenVertSplit`.

</details>

***

## [0.1.0 pre-release 3.0][0.1.0-pre3.0] - 2020/12/25

<details><summary>Added</summary>

- Implemented Lua Just-In-Time compilation (MoonJIT 2.2.0).

- Implemented PNG file loading and saving. PNGs still need to be indexed just like BMPs! Transparency (alpha) not supported (yet).

- New `Settings.ini` property `LoadingScreenReportPrecision = intValue` to control how accurately the module loading progress reports what line is currently being read.  
	Only relevant when `DisableLoadingScreen = 0`. Default value is 100, lower values increase loading times (especially if set to 1).  
	This should be used for debugging where you need to pinpoint the exact line that is crashing and the crash message isn't helping or doesn't exist at all.

- New `Settings.ini` property `MenuTransitionDuration = floatValue` to control how fast transitions between different menu screens happen (e.g main menu to activity selection screen and back).  
	This property is a multiplier, the default value is 1 (being the default hardcoded values), lower values decrease transition durations. 0 makes transitions instant.

- New `ADoor` sound properties: ([Issue #106](https://github.com/cortex-command-community/Cortex-Command-Community-Project-Source/issues/106))  
	```
	// Played when the door starts moving from fully open/closed position towards the opposite end.
	DoorMoveStartSound = SoundContainer
		AddSound = ContentFile
			FilePath = pathToFile

	// Played while the door is moving, between fully open/closed position.
	DoorMoveSound = SoundContainer
		AddSound = ContentFile
			FilePath = pathToFile
		LoopSetting = -1 // Doesn't have to loop indefinitely, but generally should.

	// Played when the door changes direction while moving between fully open/closed position.
	DoorDirectionChangeSound = SoundContainer
		AddSound = ContentFile
			FilePath = pathToFile

	// Played when the door stops moving and is at fully open/closed position.
	DoorMoveEndSound = SoundContainer
		AddSound = ContentFile
			FilePath = pathToFile
	```

- Exposed `Actor.StableVelocityThreshold` to lua. New bindings are: ([Issue #101](https://github.com/cortex-command-community/Cortex-Command-Community-Project-Source/issues/101))  
	`Actor:GetStableVelocityThreshold()` returns a `Vector` with the currently set stable velocity threshold.  
	`Actor:SetStableVelocityThreshold(xFloatValue, yFloatValue)` sets the stable velocity threshold to the passed in float values.  
	`Actor:SetStableVelocityThreshold(Vector)` sets the stable velocity threshold to the passed in `Vector`.

- New `Attachable` and `AEmitter` property `DeleteWithParent = 0/1`. If enabled the attachable/emitter will be deleted along with the parent if parent is deleted/gibbed/destroyed. ([Issue #97](https://github.com/cortex-command-community/Cortex-Command-Community-Project-Source/issues/97))

- New `Settings.ini` property `LaunchIntoActivity = 0/1`. With `PlayIntro` functionality changed to actually skip the intro and load into main menu, this flag exists to skip both the intro and main menu and load directly into the set default activity.

- Exposed `AHuman.ThrowPrepTime` to lua and ini: ([Issue #101](https://github.com/cortex-command-community/Cortex-Command-Community-Project-Source/issues/101))  
	`ThrowPrepTime = valueInMS` will set how long it takes the `AHuman` to fully charge a throw. Default value is 1000.  
	`AHuman.ThrowPrepTime` to get/set values via lua.

- Added new `SpriteAnimMode` modes:  
	```
	SpriteAnimMode = 7 // OVERLIFETIME
	```
	This mode handles exactly like (now removed) `MOSParticle.Framerate = 0` and will complete the sprite's animation cycle over the course of its existence. `SpriteAnimDuration` is inapplicable when using this mode and will do nothing.  
	For example, an object that has a sprite with 10 frames and a lifetime of 10 seconds will animate at a rate of 1 frame per second, finishing its animation cycle just before being deleted from the scene.  
	If this mode is used on an object that has `LifeTime = 0` (infinite) it will be overridden to `SpriteAnimMode = 1` (ALWAYSLOOP) otherwise it will never animate.  
	```
	SpriteAnimMode = 8 // ONCOLLIDE
	```
	This mode will drive the animation forward based on collisions this object has with other MOs or the terrain. `SpriteAnimDuration` is inapplicable when using this mode and will do nothing.  
	This mode is `MOSParticle` specific and used mainly for animating casings and small gibs. Using this mode on anything other than `MOSParticle` will do nothing.

- New `Settings.ini` properties `EnableCrabBombs = 0/1` and `CrabBombThreshold = intValue`.  
	When `EnableCrabBombs` is enabled, releasing a number of crabs equal to `CrabBombThreshold` or more at once will trigger the crab bomb effect.  
	If disabled releasing whatever number of crabs will do nothing except release whatever number of crabs.

- Doors can now be stopped at their exact position using `ADoor:StopDoor()` via lua. When stopped, doors will stop updating their sensors and will not try to reset to a default state.  
	If the door was stopped in a script, it needs to opened/closed by calling either `ADoor:OpenDoor()` or `ADoor:CloseDoor()` otherwise it will remain in the exact position it was stopped forever.  
	If either `DrawMaterialLayerWhenOpen` or `DrawMaterialLayerWhenClosed` properties are set true, a material layer will be drawn when the door is stopped. This is to prevent a situation where the material layer will be drawn only if the door is travelling in one direction, without adding an extra property.

- New value `STOPPED` (4) was to the `ADoor.DoorState` enumeration. `ADoor:GetDoorState` will return this if the door was stopped by the user via `ADoor:StopDoor`.

- New shortcut `ALT + W` to generate a detailed 140x55px mini `WorldDump` to be used for scene previews. No relying on `SceneEditor`, stretches over whole image, no ugly cyan bunkers, no actors or glows, has sky gradient, indexed to palette.

- All text in TextBox (any TextBox) can now be selected using `CTRL + A`.

- Console can now be resized using `CTRL + UP/DOWN` (arrow keys) while open.

- Added new lua function `UInputMan:GetInputDevice(playerNum)` to get a number value representing the input device used by the specified player. Should be useful for making custom key bindings compatible with different input devices.

- Scripts can now be attached to `ACrab.Turret` and `Leg`. Additionally, a binding to get the Foot of a Leg has been added.

- Added H/V flipping capabilities to Bitmap primitives.  New bindings with arguments for flip are:  
	`PrimitiveMan:DrawBitmapPrimitive(pos, entity, rotAngle, frame, bool hFlipped, bool vFlipped)`  
	`PrimitiveMan:DrawBitmapPrimitive(player, pos, entity, rotAngle, frame, bool hFlipped, bool vFlipped)`  
	Original bindings with no flip arguments are untouched and can be called as they were.

- Added new primitive drawing functions to `PrimitiveMan`:  
	```lua
	-- Arc
	PrimitiveMan:DrawArcPrimitive(Vector pos, startAngle, endAngle, radius, color)
	PrimitiveMan:DrawArcPrimitive(player, Vector pos, startAngle, endAngle, radius, color)

	PrimitiveMan:DrawArcPrimitive(Vector pos, startAngle, endAngle, radius, color, thickness)
	PrimitiveMan:DrawArcPrimitive(player, Vector pos, startAngle, endAngle, radius, color, thickness)

	-- Spline (Bézier Curve)
	PrimitiveMan:DrawSplinePrimitive(Vector start, Vector guideA, Vector guideB, Vector end, color)
	PrimitiveMan:DrawSplinePrimitive(player, Vector start, Vector guideA, Vector guideB, Vector end, color)

	-- Box with rounded corners
	PrimitiveMan:DrawRoundedBoxPrimitive(Vector upperLeftCorner, Vector bottomRightCorner, cornerRadius, color)
	PrimitiveMan:DrawRoundedBoxPrimitive(player, Vector upperLeftCorner, Vector bottomRightCorner, cornerRadius, color)

	PrimitiveMan:DrawRoundedBoxFillPrimitive(Vector upperLeftCorner, Vector bottomRightCorner, cornerRadius, color)
	PrimitiveMan:DrawRoundedBoxFillPrimitive(player, Vector upperLeftCorner, Vector bottomRightCorner, cornerRadius, color)

	-- Triangle
	PrimitiveMan:DrawTrianglePrimitive(Vector pointA, Vector pointB, Vector pointC, color)
	PrimitiveMan:DrawTrianglePrimitive(player, Vector pointA, Vector pointB, Vector pointC, color)

	PrimitiveMan:DrawTriangleFillPrimitive(Vector pointA, Vector pointB, Vector pointC, color)
	PrimitiveMan:DrawTriangleFillPrimitive(player, Vector pointA, Vector pointB, Vector pointC, color)

	-- Ellipse
	PrimitiveMan:DrawEllipsePrimitive(Vector pos, horizRadius, vertRadius, color)
	PrimitiveMan:DrawEllipsePrimitive(player, Vector pos, horizRadius, vertRadius, color)

	PrimitiveMan:DrawEllipseFillPrimitive(Vector pos, short horizRadius, short vertRadius, color)
	PrimitiveMan:DrawEllipseFillPrimitive(player, Vector pos, horizRadius, vertRadius, color)
	```

- Added log for non-fatal loading errors. This log will show image files that have been loaded with incorrect extensions (has no side effects but should be addressed) and audio files that failed loading entirely and will not be audible.  
	If errors are present the console will be forced open to notify the player (only when loading into main menu).  
	Log will be automatically deleted if warnings are no longer present to avoid polluting the root directory.

- Game window resolution can now be changed without restarting the game.

- GUI sliders (like for music volume) can now be adjusted with the mouse scroll wheel.

- Exposed `PEmitter` to lua. Bindings are identical to `AEmitter` bindings, except that damage-related bindings don't exist for `PEmitter`.

- `FLAC` audio files can now be loaded through lua and ini.

- Added new lua `Vector` functions: `GetRadRotated(angle)` and `GetDegRotated(angle)`. They return a rotated copy of the vector without modifying it.

- Added `Enum` binding for `SoundSet.SoundSelectionCycleMode`: `RANDOM = 0, FORWARDS = 1, ALL = 2`.

- Added `Enum` binding for `SoundContainer.SoundOverlapMode`: `OVERLAP = 0, RESTART = 1, IGNORE_PLAY = 2`.

- New `SoundContainer` function `Restart`, which allows you to restart a playing `SoundContainer`. Also another `Play` function, that lets you just specify the player to play the sound for.

- New `HDFirearm` INI property `PreFireSound`, which allows you to specify a sound that will play exactly once before the weapon fires.  
	Note that this was designed primarily for things like flamethrowers, semi-auto weapons may wonky with it, and full-auto weapons may fire multiple shots in the first burst, if you don't also set an `ActivationDelay`.	

- `SoundSets` have been made a bit more fully featured, they can now have sub `SoundSets` and their own `SoundSelectionCycleMode` and they now have a Lua binding so you can create them in Lua with `local mySoundSet = SoundSet()`.  
	They have the following INI and Lua properties:  	
	
	`SoundSelectionCycleMode` (INI and Lua R/W) - Determines how sounds in this `SoundSet` will be selected each time it is played (or when `SelectNextSounds` is called).  
	Note that sub `SoundSets` can have different `SoundSelectionCycleModes`. `SoundSets` with sub `SoundSets` and sounds whose `SoundSelectionCycleMode` is `FORWARDS` will first go through their sounds, then each sub `SoundSet`.  
	
	`soundSet.SubSoundSets` (Lua R) - An iterator over the sub `SoundSets` of this `SoundSet`, allowing you to manipulate them as you would any `SoundSet`.  
	`soundSet:HasAnySounds(includeSubSoundSets)` (Lua) - Whether or not this `SoundSet` has any sounds, optionally including its sub `SoundSets`.  
	`soundSet:SelectNextSounds()` (Lua) - Selects the next sounds for this `SoundSet`. Note that playing a `SoundContainer` will always also do this, so this is only really useful to allow you to skip sounds when `SoundSelectionCycleMode` is set to `FORWARDS`.  
	`soundSet:AddSound("Path/to/sound")` (Lua) - Adds the sound at the given path with no offset, 0 minimum audible distance, and default attenuation start distance.  
	`soundSet:AddSound("Path/to/sound", offset, minimumAudibleDistance, attenuationStartDistance)` (Lua) - Adds the sound at the given path with the given parameters.  
	`soundSet:AddSoundSet(soundSetToAdd)` (Lua) - Adds the given `SoundSet` as a sub `SoundSet` of this `SoundSet`.  
	
	Additionally, `AddSound` and `AddSoundSet` INI properties work for `SoundSets`. They are exactly the same as they are for `SoundContainers`.

- You can get the top level `SoundSet` of a `SoundContainer` with `soundContainer:GetTopLevelSoundSet` and manipulate it as described above. This allows you full interaction with all levels of `SoundSets` in a `SoundContainer`.

</details>


<details><summary>Changed</summary>

- Codebase now uses the C++17 standard.

- Updated game framework from Allegro 4.2.3.1 to Allegro 4.4.3.1.

- Major cleanup and reformatting in the `Managers` folder.

- Lua error reporting has been improved so script errors will always show filename and line number.

- Ini error reporting has been improved so asset loading crash messages (image and audio files) will also display the ini file and line they are being referenced from and a better explanation why the crash occured. ([Issue #161](https://github.com/cortex-command-community/Cortex-Command-Community-Project-Source/issues/161))

- `Settings.ini` will now fully populate with all available settings (now also broken into sections) when being created (first time or after delete) rather than with just a limited set of defaults.

- Temporarily removed `PreciseCollisions` from `Settings.ini` due to bad things happening when disabled by user.

- `Settings.ini` property `PlayIntro` renamed to `SkipIntro` and functionality changed to actually skip the intro and load user directly into main menu, rather than into the set default activity.

- Lua calls for `GetParent` and `GetRootParent` can now be called by any `MovableObject` rather than being limited to `Attachable` only. ([Issue #102](https://github.com/cortex-command-community/Cortex-Command-Community-Project-Source/issues/102))  
	In some cases a cast to the appropriate type (`ToWhateverType`, e.g `ToMOSRotating`) will be needed when attempting to manipulate the object returned, because it will be returned as `MovableObject` if it is the root parent.  
	In cases where you need to iterate over a parent's attachable list the parent must be cast to the appropriate type that actually has an attachable list to iterate over.  
	For example:  
	```lua
	for attachable in ToMOSRotating(self:GetParent()).Attachables do
		...
	end
	```
	Or
	```lua
	local parent = ToMOSRotating(self:GetParent());
	for attachable in parent.Attachables do
		...
	end
	```

- Physics constants handling removed from `FrameMan` and now hardcoded in `Constants`. Lua bindings moved to `RTETools` and are now called without the `FrameMan` prefix like so:  
	`GetPPM()`, `GetMPP()`, `GetPPL()`, `GetLPP()`.

- Removed hardcoded 10 second `LifeTime` restriction for `MOPixel` and `MOSParticle`.

- `MOSParticle` animation can now be set with `SpriteAnimMode` and `SpriteAnimDuration`. If the property isn't defined it will default to `SpriteAnimMode = 7` (OVERLIFETIME).

- Reworked crab bombing behavior. When enabled through `Settings.ini` and triggered will gib all living actors on scene except brains and doors. Devices and non-actor MOs will remain untouched.

- `ADoor` properties `DrawWhenOpen` and `DrawWhenClosed` renamed to `DrawMaterialLayerWhenOpen` and `DrawMaterialLayerWhenClosed` so they are more clear on what they actually do.

- Specially handled Lua function `OnScriptRemoveOrDisable` has been changed to `OnScriptDisable`, and no longer has a parameter saying whether it was removed or disabled, since you can no longer remove scripts.

- When pasting multiple lines of code into the console all of them will be executed instead of the last line being pasted into the textbox and all before it executing.

- Input enums moved from `UInputMan` to `Constants` and are no longer accessed with the `UInputManager` prefix. These enums are now accessed with their own names as the prefix.  
	For example: `UInputManager.DEVICE_KEYB_ONLY` is now `InputDevice.DEVICE_KEYB_ONLY`, `UInputManager.INPUT_L_UP` is now `InputElements.INPUT_L_UP` and so on.

- `CraftsOrbitAtTheEdge` corrected to `CraftOrbitAtTheEdge`. Applies to both ini property and lua binding.

- Game will now Abort with an error message when trying to load a copy of a non-existent `AtomGroup`, `Attachable` or `AEmitter` preset.

- ComboBoxes (dropdown lists) can now also be closed by clicking on their top part.

- `Activity:IsPlayerTeam` renamed to `Activity:IsHumanTeam`.

- Screenshot functionality changed: ([Issue #162](https://github.com/cortex-command-community/Cortex-Command-Community-Project-Source/issues/162))  
	The `PrintScreen` button will now take a single screenshot on key release and will not take more until the key is pressed and released again.  
	The `Ctrl+S` key combination is unchanged and will take a single screenshot every frame while the keys are held.  
	The `Ctrl+W` and `Alt+W` key combinations will now take a single WorldDump/ScenePreview on `W` key release (while `Ctrl/Alt` are still held) and will not take more until the key is pressed and released again.

	Additionally, all screenshots (excluding abortscreen) will now be saved into a `_Screenshots` folder (`_` so it's on top and not hiding between module folders) to avoid polluting the root directory. ([Issue #163](https://github.com/cortex-command-community/Cortex-Command-Community-Project-Source/issues/163))  
	This folder will be created automatically after modules are loaded if it is missing.

- `ScreenDumps` and `WorldDumps` are now saved as compressed PNGs.

- Controller deadzone setting ignores more input. Previously setting it to the maximum was just enough to eliminate stick drift.

- `Arm.HandPos` will now get/set the hand position as relative to the arm's joint position, instead of relative to the arm's center of mass.

- Resolution settings in options screen changed:  
	Resolution multiplier button changed to `Fullscreen` button - this will set the game window resolution to match the desktop resolution. When resolution matches the desktop, this button will change to `Windowed` and will allow setting the game window resolution back to default (960x540).  
	Added `Upscaled Fullscreen` button - this will change the resolution to half of the desktop and the multiplier to 2. The `Fullscreen` button will change to `Windowed` in this mode to return to non-upscaled mode (960x540).  
	Selecting any resolution setting from the resolution combobox will immediately change to selected resolution. (Known bug: Clicking off the combobox without making a new selection while in `Upscaled Fullscreen` mode will change resolution to `Fullscreen`. This will be addressed later.)  

	**Note:** Changing the game window resolution while an Activity is active requires ending the Activity. A dialog box will appear asking to confirm the change.

- Moved from C-style random number generation to C++ standard. This includes usage of a `mt19937` random number generator.
	
- Resolution validation changed to support multiple screens. Incompatible/bad resolution settings will be overridden at startup with messages explaining the issue.  
	**Note:** For multi-screen to work properly, the left-most screen MUST be set as primary. Screens having different resolutions does not actually matter but different heights will still be warned about and overridden due to the likeliness of GUI elementes being cropped on the shortest screen.  
	Resolution validation can be disabled for multi-screen setups with `Settings.ini` property `DisableMultiScreenResolutionValidation`. Bad settings are likely to crash, use at own risk.  
	For setups with more than 3 screens `DisableMultiScreenResolutionValidation` must be set true.

- Damage to `Actors` from impulses is now relative to their max health instead of being on a scale from 0 to 100.

- `Scenes` with a `PresetName` containing the strings "Test", "Editor" and "Tutorial" are no longer excluded from the scenarios screen and from the MetaGame.

- `SoundContainer` is now a concrete Lua entity. This means it can now be created with `CreateSoundContainer("PresetName", "DataModule.rte")` and has all the standard functionality like cloning, etc.  
	To support these changes, a bunch of Lua functionality has been added and modified:  

	`soundContainer.Immobile` - Whether or not the `SoundContainer` is immobile. Immobile sounds are generally used for GUI elements and will never be automatically panned, pitched or attenuated.  
	`soundContainer.AttenuationStartDistance` - Formerly INI only, this property is now gettable and settable through Lua. See previous changelog entries for details on it.  
	`soundContainer.Pos` - Rather than updating the `SoundContainer's` position through `AudioMan`, you should now use the `Pos` property.  
	`soundContainer.Volume` - In addition to attenuation based volume changes, it is now possible to set a `SoundContainer's` overall volume. This works together with volume changes caused by attenuation.  
	`soundContainer.Pitch` - Rather than updating the `SoundContainer's` pitch through `AudioMan`, you should now use the `Pitch` property. Also note that this now works properly with the game's global pitch so no complicated handling is necessary.
	
- `AddSound` and `SelectNextSoundSet` Lua bindings have been moved from `SoundContainer` to `SoundSet`. The latter has been renamed and the former have been trimmed down slightly since some complexity is no longer needed. Their speciifcs are mentioned in the `Added` section.

- Pressing escape at the options, mod manager, game editors and credits screens no longer quits the game.

</details>


<details><summary>Fixed</summary>

- Fix crash when returning to `MetaGame` scenario screen after activity end.

- Control schemes will no longer get deleted when being configured. Resetting the control scheme will load a preset instead of leaving it blank. ([Issue #121](https://github.com/cortex-command-community/Cortex-Command-Community-Project-Source/issues/121))

- Fix glow effects being drawn one frame past `EffectStartTime` making objects that exist for a single frame not draw glows. ([Issue #67](https://github.com/cortex-command-community/Cortex-Command-Community-Project-Source/issues/67))

- Time scale can no longer be lowered to 0 through the performance stats interface.

- Actors now support their held devices identically while facing to either side. ([Issue #31](https://github.com/cortex-command-community/Cortex-Command-Community-Project-Source/issues/31))

- Fixed issue where clicking a ComboBox's scrollbar would release the mouse, thus causing unexpected behavior like not being able to close the list by clicking outside of it.

- Fixed issue where ComboBoxes did not save the current selection, thus if the ComboBox was deselected without making a selection then the selection would revert to the default value instead of the last selected value.

- Fixed issue with double clicks and missing clicks in menus (anything that uses AllegroInput).

- Fixed issue where OnPieMenu function wasn't working for `AHuman` equipped items, and made it work for `BGArm` equipped items as well as `FGArm` ones.

- The "woosh" sound played when switching actors from a distance will now take scene wrapping into account. Additionally, attempting to switch to previous or next actor with only one actor will play the more correct "error" sound.

- `HDFirearm` INI property `DeactivationSound` now works properly instead of constantly playing.

- Gold mining sound has been set to restart its playback everytime it's played, making it way less annoying. It's still pretty wonky, but it's better.

- Sound panning should now work properly around scene seams. Additionally, sounds should be less stuttery (e.g. distant jetpacks) and generally sound better.

</details>


<details><summary>Removed</summary>

- Removed the ability to remove scripts from objects with Lua. This is no longer needed cause of code efficiency increases.

- Removed `Settings.ini` property `PixelsPerMeter`. Now hardcoded and cannot be changed by the user.

- Removed `MOSParticle` property `Framerate` and lua bindings. `MOSParticle` animation is now handled with `SpriteAnimMode` like everything else.

- Removed `ConsoleMan.ForceVisibility` and `ConsoleMan.ScreenSize` lua bindings.

- Removed `ActivityMan.PlayerCount` and `ActivityMan.TeamCount` setters lua bindings (obsolete and did nothing).

- Removed `Activity` properties `TeamCount` and `PlayerCount`. These are handled internally and do nothing when set in ini.

- Removed `Activity` property `FundsOfTeam#`, use `Team#Funds` instead.

- Some functionality has been moved from `AudioMan` to `SoundContainer`. As such, the following `AudioMan` Lua bindings are no longer available:  
	`SetSoundPosition(soundContainer)`, `SetSoundPitch(soundContainer`, `PlaySound(filePath, position, player, loops, priority, pitchOrAffectedByGlobalPitch`, `attenuationStartDistance, immobile)`  
	
	The lengthy `PlaySound` function should be replaced by making a `SoundContainer` in your `Create` function and setting properties appropriately.  
	This can be done by creating one defined INI with `soundContainer = CreateSoundContainer(...)`, or by making an empty one with `soundContainer = SoundContainer()`.

</details>

***

## [0.1.0 pre-release 2][0.1.0-pre2] - 2020/05/08

<details><summary>Added</summary>

- Lua binding for `Box::IntersectsBox(otherBox)`, that returns true if 2 boxes intersect.

- Command line arguments for launching directly into editors using `-editor "EditorName"`.  
	Valid editor names are: `ActorEditor`, `GibEditor`, `SceneEditor`, `AreaEditor` and `AssemblyEditor`.

- Added handling for custom number and string values in INI.
	```
	AddCustomValue = NumberValue
		YourKeyName = YourNumberValue // Integer or floating point number.

	AddCustomValue = StringValue
		YourKeyName = YourStringValue
	```
	`YourKeyName` is a string value and is not limited to just numbers.

- New `Settings.ini` property `AdvancedPerformanceStats = 0/1` to disable/enable the performance counter graphs (enabled by default).

- Added `PassengerSlots` INI and Lua property to Actors. This determines how many spaces in the buy menu an actor will take up (1 by default). It must be a whole number but can theoretically be 0 or less.

- Added Lua bindings for `IsInsideX` and `IsInsideY` to `Area`. These act similarly to the pre-existing `IsInside`, but allow you to check for the X and Y axes individually.

- Added the concept of `SoundSets`, which are collections of sounds inside a `SoundContainer`. This allows you to, for example, put multiple sounds for a given gunshot inside a `SoundSet` so they're played together.

- `SoundContainers` have been overhauled to allow for a lot more customization, including per-sound customization. The following INI example shows all currently available capabilities with explanatory comments:
	```
	AddSoundContainer = SoundContainer // Note that SoundContainers replace Sounds, so this can be used for things like FireSound = SoundContainer
		PresetName = Preset Name Here

		CycleMode = MODE_RANDOM (default) | MODE_FORWARDS // How the SoundContainer will cycle through its `SoundSets` whenever it's told to select a new one. The former is prior behaviour, the latter cycles through SoundSets in the order they were added.

		LoopSetting = -1 | 0 (default) | 1+ // How the SoundContainer loops its sounds. -1 means it loops forever, 0 means it plays once, any number > 0 means it plays once and loops that many times.

		Immobile = 0 (default) | 1 // Whether or not the SoundContainer's sounds should be treated as immobile. Immobile sounds are generally used for UI and system sounds; they will always play at full volume and will not be panned or affected by global pitch during game slowdown.

		AttenuationStartDistance = Number (default -1) // The distance at which the SoundContainer's sounds will start to attenuate out, any number < 0 set it to the game's default. Attenuation calculations follows FMOD's Inverse Rolloff model, which you can find linked below.

		Priority = 0 - 256 (default 128) // The priority at which the SoundContainer's sounds will be played, between 0 (highest priority) and 256 (lowest priority). Lower priority sounds are less likely to be played are a lot of sounds playing.

		AffectedByGlobalPitch = 0 | 1 (default) // Whether or not the SoundContainer's sounds will be affected by global pitch, or only change pitch when manually made to do so via Lua (note that pitch setting is done via AudioMan).

		AddSoundSet = SoundSet // This adds a SoundSet containing one or more sounds to the SoundContainer.

			AddSound = ContentFile // This adds a sound to the SoundSet, allowing it to be customized as shown.
				Filepath = "SomeRte.rte/Path/To/Sound.wav"

				Offset = Vector // This specifies where the sound plays with respect to its SoundContainer. This allows, for example, different sounds in a gun's reload to come from slightly different locations.
					X = Number
					Y = Number

				AttenuationStartDistance = Number // This functions identically to SoundContainer AttenuationStartDistance, allowing you to override it for specific sounds in the SoundContainer.

				MinimumAudibleDistance = Number (default 0) // This allows you to make a sound not play while the listener is within a certain distance, e.g. for gunshot echoes. It is automatically accounted for in sound attenuation.

			AddSound = "SomeRte.rte/Path/To/AnotherSound.wav" // This adds a sound to the SoundSet in oneline, allowing it to be compactly added (without customisation).

		AddSound = "SomeRte.rte/Path/To/YetAnotherSound.wav" // This adds a sound to the SoundContainer, creating a new SoundSet for it with just this sound.
	```
	NOTE: Here is a link to [FMOD's Inverse Rolloff Model.](https://fmod.com/resources/documentation-api?version=2.0&page=white-papers-3d-sounds.html#inverse)

- `SoundContainer` Lua controls have been overhauled, allowing for more control in playing and replaying them. The following Lua bindings are available:
	```lua
	soundContainer:HasAnySounds() -- Returns whether or not the SoundContainer has any sounds in it. Returns True or false.
	```
	```lua
	soundContainer:IsBeingPlayed() -- Returns whether or not any sounds in the SoundContainer are currently being played. Returns True or False.
	```
	```lua
	soundContainer:Play(optionalPosition, optionalPlayer) -- Plays the sounds belonging to the SoundContainer's currently selected SoundSet. The sound will play at the position and for the player specified, or at (0, 0) for all players if parameters aren't specified.
	```
	```lua
	soundContainer:Stop(optionalPlayer) -- Stops any playing sounds belonging to the SoundContainer, optionally only stopping them for a specified player.
	```
	```lua
	soundContainer:AddSound(filePath, optional soundSetToAddSoundTo, optionalSoundOffset, optionalAttenuationStartDistance, optionalAbortGameIfSoundIsInvalid) -- Adds the sound at the given filepath to the SoundContainer. If a SoundSet index is specified it'll add it to that SoundSet. If an offset or attenuation start distance are specified they'll be set, as mentioned in the INI section above. If set to abort for invalid sounds, the game will error out if it can't load the sound, otherwise it'll show a console error.
	```
	```lua
	soundContainer:SetPosition(position) -- Sets the position at which the SoundContainer's sounds will play.
	```
	```lua
	soundContainer:SelectNextSoundSet() -- Selects the next SoundSet to play when soundContainer:Play(...) is called, according to the INI defined CycleMode.
	```
	```lua
	soundContainer.Loops -- Set or get the number of loops for the SoundContainer, as mentioned in the INI section above.
	```
	```lua
	soundContainer.Priority -- Set or get the priority of the SoundContainer, as mentioned in the INI section above.
	```
	```lua
	soundContainer.AffectedByGlobalPitch -- Set or get whether the SoundContainer is affected by global pitch, as mentioned in the INI section above.
	```
- `MovableObjects` can now run multiple scripts by putting multiple `AddScript = FilePath.lua` lines in the INI definition. ([Issue #109](https://github.com/cortex-command-community/Cortex-Command-Community-Project-Source/pull/109))  
	Scripts will have their appropriate functions run in the order they were added. Note that all scripts share the same `self`, so care must be taken when naming self variables.  
	Scripts can be checked for with `movableObject:HasScript(filePath);` and added and removed with `movableObject:AddScript(filePath);` and `movableObject:RemoveScript(filePath);`. They can also be enabled and disabled in Lua (preserving their ordering) with `movableObject:EnableScript(filePath);` and `movableObject:DisableScript(filePath);`.

- Scripts on `MovableObjects` and anything that extends them (i.e. most things) now support the following new functions (in addition to `Create`, `Update`, `Destroy` and `OnPieMenu`). They are added in the same way as the aforementioned scripts:  
	```lua
	OnScriptRemoveOrDisable(self, scriptWasRemoved) -- This is run when the script is removed or disabled. The scriptWasRemoved parameter will be True if the script was removed and False if it was disabled.
	```
	```lua
	OnScriptEnable(self) -- This is run when the script was disabled and has been enabled.
	```
	```lua
	OnCollideWithTerrain(self, terrainMaterial) -- This is run when the MovableObject this script on is in contact with terrain. The terrainMaterial parameter gives you the material ID for the terrain collided with. It is suggested to disable this script when not needed to save on overhead, as it will be run a lot!
	```
	```lua
	OnCollideWithMO(self, collidedMO, collidedRootMO) -- This is run when the MovableObject this script is on is in contact with another MovableObject. The collidedMO parameter gives you the MovableObject that was collided with, and the collidedRootMO parameter gives you the root MovableObject of that MovableObject (note that they may be the same). Collisions with MovableObjects that share the same root MovableObject will not call this function.
	```

- Scripts on `Attachables` now support the following new functions:  
	```lua
	OnAttach(self, newParent) -- This is run when the Attachable this script is on is attached to a new parent object. The newParent parameter gives you the object the Attachable is now attached to.
	```
	```lua
	OnDetach(self, exParent) -- This is run when the Attachable this script is on is detached from an object. The exParent gives you the object the Attachable was attached to.
	```

</details>


<details><summary>Changed</summary>

- Codebase now uses the C++14 standard.

- Major cleanup and reformatting in the `System` folder.

- Upgraded to new, modern FMOD audio library. ([Issue #72](https://github.com/cortex-command-community/Cortex-Command-Community-Project-Source/issues/72)).  
	Sounds now play in 3D space, so they pan to the left and right, and attenuate automatically based on the player's viewpoint.

- `Sounds` have been renamed to `SoundContainers`, and are able to handle multiple sounds playing at once. INI definitions have changed accordingly.  
	They must be added using `... = SoundContainer`, and individual sounds for them must be added using `AddSound = ContentFile...`.

- Various lua bindings around audio have been upgraded, changed or fixed, giving modders a lot more control over sounds. See documentation for more details.

- Centered the loading splash screen image when `DisableLoadingScreen` is true.

- `Box:WithinBox` lua bindings have been renamed:  
	`Box:WithinBox` is now `Box:IsWithinBox`.  
	`Box:WithinBoxX` is now `Box:IsWithinBoxX`.  
	`Box:WithinBoxY` is now `Box:IsWithinBoxY`.

- Made `AHuman` show both weapon ammo states when 2 one-handed weapons are equipped.

- Added support for multiple lines in item descriptions ([Issue#58](https://github.com/cortex-command-community/Cortex-Command-Community-Project-Source/issues/58)). This is done as follows:
	```
	Description = MultiLineText
		AddLine = First line of text
		AddLine = Second line of text
		...
	```

- `FrameMan` broken down to 4 managers. New managers are:  
	`PerformanceMan` to handle all performance stats and measurements.  
	`PostProcessMan` to handle all post-processing (glows).  
	`PrimitiveMan` to handle all lua primitive drawing.

- Post-processing (glow effects) is now enabled at all times with no option to disable.

- All lua primitive draw calls are now called from `PrimitiveMan`.  
	For example: `FrameMan:DrawLinePrimitive()` is now `PrimitiveMan:DrawLinePrimitive()`.

- Resolution multiplier properties (`NxWindowed` and `NxFullscreen`) in settings merged into a single property `ResolutionMultiplier`.

- Incompatible/bad resolution settings will be overridden at startup with messages explaining the issue instead of multiple mode switches and eventually a reset to default VGA.  
	Reset to defaults (now 960x540) will happen only on horrible aspect ratio or if you managed to really destroy something.

- You can no longer toggle native fullscreen mode from the settings menu or ini. Instead, either select your desktop resolution at 1X mode or desktop resolution divided by 2 at 2X mode for borderless fullscreen windowed mode.  
	Due to limitations in Allegro 4, changing the actual resolution from within the game still requires a restart.

- If the current game resolution is half the desktop resolution or less, you will be able to instantly switch between 1X and 2X resolution multiplier modes in the settings without screen flicker or delay.  
	If the conditions are not met, the mode switch button will show `Unavailable`.

- `PieMenuActor` and `OrbitedCraft` have now been removed. They are instead replaced with parameters in their respective functions, i.e. `OnPieMenu(pieMenuActor);` and `CraftEnteredOrbit(orbitedCraft);`. Their use is otherwise unchanged.

</details>


<details><summary>Fixed</summary>

- Fixed LuaBind being all sorts of messed up. All lua bindings now work properly like they were before updating to the v141 toolset.

- Explosives (and other thrown devices) will no longer reset their explosion triggering timer when they're picked up. ([Issue #71](https://github.com/cortex-command-community/Cortex-Command-Community-Project-Source/issues/71))

- Sprite Animation Mode `ALWAYSPINGPONG` now works properly. Sprite animation has also been moved to `MOSprite` instead of `MOSRotating`, they they'll be able to properly animate now. ([Issue#77](https://github.com/cortex-command-community/Cortex-Command-Community-Project-Source/issues/77))

- Fixed `BG Arm` flailing when reloading one-handed weapon, so shields are no longer so useless.

- Fixed crash when clearing an already empty preset list in the buy menu.

- Temporary fix for low mass attachables/emitters being thrown at ridiculous speeds when their parent is gibbed.

- The audio system now better supports splitscreen games, turning off sound panning for them and attenuating according to the nearest player.

- The audio system now better supports wrapping maps so sounds handle the seam better. Additionally, the game should be able to function if the audio system fails to start up.

- Scripts on attached attachables will only run if their parent exists in MovableMan. ([Issue #83](https://github.com/cortex-command-community/Cortex-Command-Community-Project-Source/issues/83))

</details>


<details><summary>Removed</summary>

- Removed all Gorilla Audio and SDL Mixer related code and files.

- Removed all Steam Workshop and Achievement related code.

- Removed a bunch of outdated/unused sources in the repo.

- Removed all OSX/Linux related code and files because we don't care. See [Liberated Cortex](https://github.com/liberated-cortex) for working Linux port.

- Removed a bunch of low-level `FrameMan` lua bindings:  
	`FrameMan:ResetSplitScreens`, `FrameMan:PPM` setter, `FrameMan:ResX/Y`, `FrameMan:HSplit/VSplit`, `FrameMan:GetPlayerFrameBufferWidth/Height`, `FrameMan:IsFullscreen`, `FrameMan:ToggleFullScreen`, `FrameMan:ClearBackbuffer8/32`, `FrameMan:ClearPostEffects`, `FrameMan:ResetFrameTimer`, `FrameMan:ShowPerformanceStats`.

- Native fullscreen mode has been removed due to poor performance compared to windowed/borderless mode and various input device issues.  
	The version of Allegro we're running is pretty old now (released in 2007) and probably doesn't properly support/utilize newer features and APIs leading to these issues.  
	The minimal amount of hardware acceleration CC has is still retained through Windows' DWM and that evidently does a better job.

- Removed now obsolete `Settings.ini` properties:  
	**Post-processing:** `TrueColorMode`, `PostProcessing`, `PostPixelGlow`.   
	**Native fullscreen mode:** `Fullscreen`, `NxWindowed`, `NxFullscreen`, `ForceSoftwareGfxDriver`, `ForceSafeGfxDriver`.

</details>

***

## [0.1.0 pre-release 1][0.1.0-pre1] - 2020/01/27

<details><summary>Added</summary>

- You can now run the game with command line parameters, including `-h` to see help and `-c` to send ingame console input to cout.

- `MOSprite` now has the `FlipFactor` property that returns -1 if the sprite is flipped and 1 if it's not.  
	Using any `nugNum` calculations based on `HFlipped` is now considered criminal activity.

- `TDExplosive` now has the `IsAnimatedManually` property that lets modders set its frames manually through lua.

- You can now add `AEmitters` to `MOSRotating` and have them function similarly to attachables.  
	**Addition:** `parent:AddEmitter(emitterToAdd)` or `parent:AddEmitter(emitterToAdd, parentOffsetVector)`  
	**Removal:** `parent:RemoveEmitter(emitterToRemove)` or `parent:RemoveEmitter(uniqueIdOfEmitterToRemove)`

- Attachables can now collide with terrain when attached.  
	**INI property:** `CollidesWithTerrainWhenAttached = 0/1`  
	**Check value:** `attachable.IsCollidingWithTerrainWhileAttached`  
	**Manipulate function:** `attachable:EnableTerrainCollisions(trueOrFalse)`  
	Collisions can be manipulated only if the attachable was set to `CollidesWithTerrainWhenAttached = 1` in ini.

- `Actor.DeathSound` is now accessible to lua using `Actor.DeathSound = "string pathToNewFile"` or `Actor.DeathSound = nil` for no DeathSound.

- `AHuman` Feet are now accessible to lua using `AHuman.FGFoot` and `AHuman.BGFoot`. Interaction with them may be wonky.

- Streamlined debug process and requirements so old Visual C++ Express edition is no longer needed for debugging.

- Added minimal debug configuration for quicker debug builds without visualization.

</details>

<details><summary>Changed</summary>

- `ACrab` aim limits now adjust to crab body rotation.

- `ACrab.AimRange` can now be split into `AimRangeUpperLimit` and `AimRangeLowerLimit`, allowing asymmetric ranges.

- Objective arrows and Delivery arrows are now color coordinated to match their teams, instead of being only green or red.

- BuyMenu `Bombs` tab will now show all `ThrownDevices` instead of just `TDExplosives`.

- The list of `MOSRotating` attachables (`mosr.Attachables`) now includes hardcoded attachables like dropship engines, legs, etc.

- Attachable lua manipulation has been significantly revamped. The old method of doing `attachable:Attach(parent)` has been replaced with the following:  
	**Addition:** `parent:AddAttachable(attachableToAdd)` or `parent:AddAttachable(attachableToAdd, parentOffsetVector)`  
	**Removal:** `parent:RemoveAttachable(attachableToRemove)` or `parent:RemoveAttachable(uniqueIdOfAttachableToRemove)`

- Wounds have been separated internally from emitter attachables.  
	They can now be added with `parent:AddWound(woundEmitterToAdd)`.  
	Removing wounds remains the same as before.

- Built-in Actor angular velocity reduction on death has been lessened.

</details>


<details><summary>Fixed</summary>

- SFX slider now works properly.

- BGM now loops properly.

- Sound pitching now respects sounds that are not supposed to be affected by pitch.

- Using `actor:Clone()` now works properly, there are no longer issues with controlling/selecting cloned actors.

- `TDExplosive.ActivatesWhenReleased` now works properly.

- Various bug fixed related to all the Attachable and Emitter changes, so they can now me affected reliably and safely with lua.

- Various minor other things that have gotten lost in the shuffle.

</details>


<details><summary>Removed</summary>

- All licensing-related code has been removed since it's no longer needed.

- Wounds can no longer be added via ini, as used to be doable buggily through ini `AddEmitter`.

- All usage of the outdated Slick Profiler has been removed.

- `TDExplosive.ParticleNumberToAdd` property has been removed.

</details>

***

Note: For a log of changes made prior to the commencement of the open source community project, look [here.](https://github.com/cortex-command-community/Cortex-Command-Community-Project-Source/wiki/Previous-Closed-Source-Changelog)


[unreleased]: https://github.com/cortex-command-community/Cortex-Command-Community-Project-Source/compare/master...cortex-command-community:development
[0.1.0-pre1]: https://github.com/cortex-command-community/Cortex-Command-Community-Project-Data/releases/tag/v0.1.0-pre1
[0.1.0-pre2]: https://github.com/cortex-command-community/Cortex-Command-Community-Project-Data/releases/tag/v0.1.0-pre2
[0.1.0-pre3.0]: https://github.com/cortex-command-community/Cortex-Command-Community-Project-Source/releases/tag/v0.1.0-pre3.0<|MERGE_RESOLUTION|>--- conflicted
+++ resolved
@@ -376,15 +376,10 @@
 
 - Console error spam will no longer cripple performance over time.
 
-<<<<<<< HEAD
-### Removed
-- Removed all references to Allegro
-=======
 </details>
 
 
 <details><summary>Removed</summary>
->>>>>>> 59b8fb57
 
 - Removed obsolete graphics drivers and their `Settings.ini` properties `ForceOverlayedWindowGfxDriver` and `ForceNonOverlayedWindowGfxDriver`.
 

--- conflicted
+++ resolved
@@ -181,7 +181,6 @@
 
 - New `DataModule` property `IsFaction = 0/1` which determines if a module is a playable faction (in MetaGame, etc.). This replaces the need to put "Tech" in the module name. Defaults to false (0).
 
-<<<<<<< HEAD
 - New `MOSRotating` INI and Lua (R) property `WoundCountAffectsImpulseLimitRatio` which can be used to make objects more prone to gibbing from impulse when they have also received wounds.
 
 - New `Gib` INI property `SpreadMode` which sports two new spread logic variants which alter the way velocity is applied to the `GibParticle`s when they spawn. This can be used to create richer explosion effects.  
@@ -218,10 +217,9 @@
 	Value of -1 or anything below means all HUDs will be hidden and the only indication an item can be picked up will be on the Actor's HUD when standing on top of it.
 	Value of 0 means there is no range limit and all items on Scene will display the pick-up HUD.
 	Valid range values are 1-1000, anything above will be considered as no range limit.
-=======
+
 - Various improvements to the Buy Menu. You can now navigate tabs with the actor swap buttons, and the menu will smartly navigate when you add an `Actor` to your shop list, so you can quickly select weapons, etc..  
 	There is also a new `Settings.ini` property, `SmartBuyMenuNavigation = 0/1`, which allows you to turn off this smart buy menu navigation, in case you prefer not to have it. 
->>>>>>> 03100668
 
 </details>
 

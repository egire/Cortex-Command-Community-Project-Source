# Changelog

All notable changes to this project will be documented in this file.

The format is based on [Keep a Changelog](https://keepachangelog.com/en/1.0.0/), and this project adheres to [Semantic Versioning](https://semver.org/spec/v2.0.0.html).

## [Unreleased]

### Added

- Executable can be compiled as 64bit.

- New `Settings.ini` property `MeasureModuleLoadTime = 0/1` to measure the duration of module loading (archived module extraction included). For benchmarking purpuses.

- `Color` object's RGB values can now be set with index number.  
	```
	Color/TrailColor = Color
		Index = 0-255 // Corresponds with index in palette.bmp
	```

- New `Settings.ini` property `ForceDedicatedFullScreenGfxDriver` to force the game to run in previously removed dedicated fullscreen mode, allowing using lower resolutions (and 1366x768) while still maintaining fullscreen.

- New INI and Lua (R/W) property for Attachables:  
	`ParentBreakWound = AEmitter...`. Use this to define a `BreakWound` that will be applied to the `Attachable`'s parent when the `Attachable` is removed.  
	`BreakWound` is also now R/W accessible to Lua.
	
- Added Lua (R/W) properties for all hardcoded `Attachables`. You can now set them on the fly to be created objects of the relevant type. Note that trying to set things inappropriately (e.g. setting an `HDFirearm` as something's `Leg`) will probably crash the game; that's your problem to deal with.  
	You can read and write the following properties:  
	**`AHuman`** - `Head`, `Jetpack`, `FGArm`, `BGArm`, `FGLeg`, `BGLeg`, `FGFoot`, `BGFoot`  
	**`ACrab`** - `Turret`, `Jetpack`, `LeftFGLeg`, `LeftBGLeg`, `RightFGLeg`, `RightBGLeg`  
	**`ACDropShip`** - `RightEngine`, `LeftEngine`, `RightThruster`, `LeftThruster`, `RightHatch`, `LeftHatch`  
	**`ACRocket`** - `RightLeg`, `LeftLeg`, `MainEngine`, `LeftEngine`, `RightEngine`, `LeftThruster`, `RightThruster`  
	**`ADoor`** - `Door`  
	**`Turret`** - `MountedDevice`  
	**`Leg`** - `Foot`  
	**`HDFirearm`** - `Magazine`, `Flash`  
	**`AEmitter`** - `Flash`

- Added `Vector:ClampMagnitude(upperLimit, lowerLimit)` Lua function that lets you limit a Vector's upper and lower magnitude.

- Added `MOSRotating` `GibBlastStrength` INI and Lua (R/W) property. This lets you define how much force created `Gibs` and any `Attachables` will get launched when the `MOSRotating` gibs.

- New INI and Lua (R/W) properties for `Attachables`:  
	`ParentBreakWound = AEmitter...` allows you to optionally define different `BreakWounds` for the `Attachable` and its parent. By default it matches `BreakWound` for ease of use.  	
	`InheritsHFlipped = -1/0/1` allows you to define whether the `Attachable` will inherit its parent's HFlipped value or not.  
	-1 means reversed inheritance (i.e. if the parent's HFlipped value is true, this `Attachable`'s HFlipped value will be false), 0 means no inheritance, 1 means normal inheritance. Defaults to 1 to preserve normal behavior.  
	`InheritedRotAngleRadOffset = angle` and `InheritedRotAngleDegOffset = angle` allow you specify an offset to keep an `Attachable`'s rotation at when `InheritsRotAngle` is set to true.  
	In Lua there's only `InheritedRotAngleOffset` which takes/returns radians, to avoid confusion. For example, `InheritedRotAngleDegOffset = 90` would make the `Attachable` always face perpendicular to its parent.  
	Does nothing if the `Attachable`'s `InheritsRotAngle` is set to false or the `Attachable` has no parent.  
	`GibWithParentChance = 0 - 1` allows you to specify whether this `Attachable` should be gibbed when its parent does and what the chance of that happening is. 0 means never, 1 means always.  
	`ParentGibBlastStrengthMultiplier = number` allows you to specify a multiplier for how strongly this `Attachable` will apply its parent's gib blast strength to itself when the parent gibs. Usually this would be a positive number, but it doesn't have to be.

- New INI and Lua (R/W) `Arm` property `GripStrength`. This effectively replaces the `JointStrength` of the held `HeldDevice`, allowing `Arms` to control how tightly equipment is held.

- New INI and Lua (R/W) `HeldDevice` property `GripStrengthMultiplier`. This allows `HeldDevices` to multiply the `GripStrength` of their `Arms` to support them being more or less easy to hold.

- New Lua `MovableObject` function `GetWhichMOToNotHit`. This provides access to the MO that has been set to not be hit by `SetWhichMOToNotHit`.

- Added `HeldDevice` handling to limit which `Actor(s)` can pick it up. Note that pickup limitations are all done by PresetName, so you can not use this to precisely specify individual `Actors`.  
	The INI definition looks like this:  
	```
	PickupableBy = PickupableByEntries
		AddPresetNameEntry = First Actor PresetName Here
		AddPresetNameEntry = Second Actor PresetName Here
	// Alternatively, if you want this not to be pickupable
	PickupableBy = None
	```
	The Lua properties and functions are as follows:  
	```
	heldDevice.HasPickupLimitations; --(R) Whether or not this HeldDevice has any limitations affecting whether it can be picked up.
	heldDevice.UnPickupable --(R/W) Whether this HeldDevice is/should be pickupable.
	heldDevice:IsPickupableBy(actor) -- Whether or not a given Actor can pick up this HeldDevice.
	heldDevice:AddPickupableByPresetName(presetName) -- Allows Actors with the given PresetName to pick up this HeldDevice.
	heldDevice:RemovePickupableByPresetName(presetName) -- Disallows Actors with the given PresetNames from picking up this HeldDevice (as long as there are other pickup limitations).
	```
	
- Added `MOSRotating` Lua (R) property `IndividualMass`. This provides access to the `MOSRotating`'s actual mass value, not including any `Attachables` or inventory items. Note that the normal `Mass` property is still used to set the `MOSRotating`'s mass.

- Added `Actor` Lua (R) property `InventoryMass`. This provides access to the mass of the `Actor`'s inventory separate from the `Actor`'s actual mass.

- Added `LimbPath` INI property `EndSegCount`, which allows you to specify a segment after which the owning `Actor`'s foot will not collide with terrain. This lets you add extra visual-only frames to your `LimbPaths`.

- Added `AHuman` INI property `CrouchLimbPathBG` to allow you to specify a different `LimbPath` for the background leg while crouching.

- Added `AHuman` INI properties `StandRotAngleTarget`, `WalkRotAngleTarget`, `CrouchRotAngleTarget` and `JumpRotAngleTarget` that let you define the rot angle the body should aim towards when in the corresponding `MovementState`.

- Added `AHuman` Lua methods `GetRotAngleTarget(movementState)` and `SetRotAngleTarget(movementState, newRotAngleTarget)` that allow you to get and set rot angle targets for `MovementStates`. Note that only the `MovementStates` mentioned above will actually work.

- `LimbPaths` are now Lua accessible for `ACrabs` and `AHumans`. You can use `GetLimbPath(Layer, MovementState)` for `AHumans` and `GetLimbPath(Side, Layer, MovementState)` for `ACrabs`.  
	`LimbPaths` have the following properties:  
	`limbPath.StartOffset` (R/W) - the start offset for the `LimbPath`. Also defines its position if it has no actual path.  
	`limbPath.SegmentCount` (R) - the number of segments in the `LimbPath`.  
	`limbPath:GetSegment(segmentIndex)` - Gets the segment Vector for the given segment index. You can use this to modify `LimbPaths`.  

- Added `OnStride` special Lua function for `AHumans` that is called whenever they stride (i.e. when their `StrideSound` is played). Like playing `StrideSound`, this does not happen when the AHuman is climbing.

- New `AHuman` and `ACrab` INI and Lua (R/W) property `JetAngleRange` which defines the rate at which the angle of the `Jetpack`'s thrust follows the aim angle of the actor (default being 0.25). 

- New `AHuman` INI property `LookToAimRatio` at which the `Head` turns in the direction of aiming (default being 0.7).

- New `AHuman` INI properties `FGArmFlailScalar` and `BGArmFlailScalar`. Used to change the rate at which each `Arm` follows the rotation angle of the `Actor`, regardless of aim angle. 0 means the `Arm` will always point in aiming direction.

- New `Actor` INI and Lua (R/W) property `CanRevealUnseen` which can be used to disable the ability to reveal unseen areas.

- New `MOPixel` Lua (R/W) property `TrailLength` which returns the trail length of the `Atom` affiliated with this `MOPixel`.

- New `HDFirearm` INI property `ShellEjectAngle` which lets you define the angle at which `Shell` particles are ejected relative to the `HDFirearm`'s rotation.

- New `Gib` INI property `IgnoresTeamHits`.

- New `Atom` INI property `TrailLengthVariation`. Used to randomize `TrailLength` on every frame. 0 means no randomization (default), 1 means anything between full length and zero.

- New `ACraft` INI and Lua (R/W) property `HatchCloseSound`. This is now required separately to `HatchOpenSound`.

- Exposed `MOSRotating` property `OrientToVel` to Lua (R/W).

- Exposed `DataModule` properties `Author`, `Description` and `Version` to Lua (R).

- Exposed `Actor` properties `HolsterOffset` and `ItemInReach` to Lua (R/W).

- Exposed `Arm` property `MaxLength` to Lua (R).

- Exposed broad range of sounds to Lua (R/W) through their relevant SoundContainers. For each class, these include:  
	**Actor**: `BodyHitSound`, `PainSound`, `DeathSound`, `DeviceSwitchSound`, `AlarmSound`  
	**AHuman & ACrab**: `StrideSound`  
	**HDFirearm**: `FireSound`, `FireEchoSound`, `EmptySound`, `ReloadStartSound`, `ReloadEndSound`, `ActiveSound`, `DeactivationSound`, `PreFireSound`  
	**AEmitter**: `EmissionSound`, `BurstSound`, `EndSound`  
	**ACraft**: `HatchOpenSound`, `HatchCloseSound`, `CrashSound`  
	**MOSRotating**: `GibSound`  
	**ADoor**: `DoorMoveStartSound`, `DoorMoveSound`, `DoorDirectionChangeSound`, `DoorMoveEndSound`
  
- Added Lua function `RoundFloatToPrecision`. Utility function to round and format floating point numbers for display in strings.  
`RoundFloatToPrecision(floatValue, digitsPastDecimal, roundingMode) -- Rounding mode 0 for system default, 1 for floored remainder, 2 for ceiled remainder.`

- The Lua console (and all text boxes) now support using `Ctrl` to move the cursor around and select or delete text.

- Added `mosRotating:RemoveAttachable(attachableOrUniqueID, addToMovableMan, addBreakWounds)` method that allows you to remove an `Attachable` and specify whether it should be added to `MovableMan` or not, and whether breakwounds should be added (if defined) to the `Attachable` and parent `MOSRotating`. This method returns the removed `Attachable`, see the `Changed` section for important details on that.

- Added `mosRotating:RemoveEmitter(attachableOrUniqueID, addToMovableMan, addBreakWounds)` method that is identical to the `RemoveAttachable` function mentioned above.  

- Added `attachable:RemoveFromParent()` and `attachable:RemoveFromParent(addToMovableMan, addBreakWounds)` that allow you to remove `Attachables` from their parents without having to use `GetParent` first. Their return value is the same as `RemoveAttachable` above.

- Added `Settings.ini` debug properties to allow modders to turn on some potentially useful information visualizations.  
	`DrawAtomGroupVisualizations` - any `MOSRotating` will draw its `AtomGroup` to the standard view.  
	`DrawHandAndFootGroupVisualizations` - any `Actor` subclasses with  will draw its `AtomGroup` to the standard view.  
	`DrawLimbPathVisualizations` - any  `AHumans` or `ACrabs` will draw some of their `LimbPaths` to the standard view.  
	`DrawRayCastVisualizations` - any rays cast by `SceneMan` will be drawn to the standard view.  
	`DrawPixelCheckVisualizations ` - any pixel checks made by `SceneMan:GetTerrMatter` or `SceneMan:GetMOIDPixel` will be drawn to the standard view.

- Added a fully featured inventory view for managing `AHuman` inventories (to be expanded to other things in future).

- New `Settings.ini` property `CaseSensitiveFilePaths = 0/1` to enable/disable file path case sensitivity in INIs. Enabled by default.  
	It is **STRONGLY** ill-advised to disable this behavior as it makes case sensitivity mismatches immediately obvious and allows fixing them with ease to ensure a path related crash free cross-platform experience.  
	Only disable this if for some reason case sensitivity increases the loading times on your system (which it generally should not). Loading times can be benchmarked using the `Settings.ini` property `MeasureModuleLoadTime`. The result will be printed to the console.

- Added `MovableObject` Lua function `EnableOrDisableAllScripts` that allows you to enable or disable all scripts on a `MovableObject` based on the passed in value.

<<<<<<< HEAD
- Added `Attachable` Lua function and INI property `InheritsFrame` which lets `Attachables` inherit their parent's frame. It is set to false by default.

- Added `MovableObject` Lua (R/W) and INI properties `ApplyWoundDamageOnCollision` and `ApplyWoundBurstDamageOnCollision` which allow `MovableObject`s to apply the `EntryWound` damage/burst damage that would occur when they penetrate another object, without actually creating a wound.

- `Turret`s can now support an unlimited number of mounted `HeldDevice`s. Properties have been added to Lua and INI to support this:
	`AddMountedDevice = ...` (INI) and `turret:AddMountedDevice` (Lua) - this adds the specified `HeldDevice` or `HDFirearm` as a mounted device on the `Turret`.  
	`turret:GetMountedDevices` (Lua) - this gives you access to all the mounted `HeldDevice`s on the `Turret`. You can loop through them with a for loop, and remove or modify them as needed.  
	Note that `MountedDevice = ...` (INI) and `turret.MountedDevice` (Lua R/W) now deal with the first mounted `HeldDevice`, which is treated as the primary one for things like sharp-aiming.
	
- Added `Turret` Lua (R/W) and INI property `MountedDeviceRotationOffset` that lets you specify a standard rotation offset for all mounted `HeldDevices` on a turret.
=======
- Added option for players to vote to restart multiplayer activities by holding the backslash key, `\`. Requires all players to vote to pass.  
	This is an alternative to the existing ability to vote to end the activity and return to the multiplayer lobby, by holding `Backspace` key.

- New `Settings.ini` properties `MuteMaster = 0/1`, `MuteMusic = 0/1` and `MuteSound = 0/1` to control muting of master/music/sound channels without changing the volume property values.	

- New `Settings.ini` property `TwoPlayerSplitscreenVertSplit = 0/1` to force two player splitscreen into a vertical split mode (horizontal by default).

- Controller hot-plugging is now supported (Windows only).

- Console text can be set to use a monospace font through `Settings.ini` property `ConsoleUseMonospaceFont = 0/1` or through the in-game settings.
>>>>>>> 55447243

### Changed

- `AHuman` can now manually reload BG devices.

- Jetpack thrust angle is now properly clamped when controlled with an analog stick.

- Aim reticle dots can now be hidden per device by setting `SharpLength` to 0.

- Craft will now automatically scuttle when opening doors at a 90° angle rather than 45°.

- `AHuman` can now aim while walking, however not while reloading.

- Recoil when firing weapons now affects sharp aim.

- The third argument for `distance` to be filled out in `MovableMan:GetClosestActor()` is now a `Vector` rather than `float`.

- File paths in INIs are now case sensitive.

- Hands will now draw in transparent drawing mode, i.e. editing menu.

- `AHuman` background `Leg` will no longer draw in front of the `AHuman`. The real result of this is that the background foot will no longer draw in front of the foreground one.

- Everything draws better when flashing white, including craft which used to be terrible at it.

- Reworked Attachable managment:  
	`DamageMultiplier` on `Attachables` now works as expected, all `Attachables` can now transfer damage to their root parent.  
	This will travel up chains of `Attachables`, as long as every `Attachable` in the chain has a non-zero DamageMultiplier (yes, negative numbers are supported if you wanna have healing instead of damage or weirdness with chaining negative multipliers). Note that the default `DamageMultiplier` for `Attachables` is 0, so you have to set it if you want it. Also note that wounds will default this value to 1 instead of 0.  
	`Attachable` terrain collision has been reworked so that it can be changed simply by setting `CollidesWithTerrainWhileAttached = true/false` in INI or Lua. Also, `Attachables` attached to other `Attachables` will now collide with terrain properly.  
	`BreakWounds` on `Attachables` now gets added to both the `Attachable` and the parent when the `Attachable` is broken off. If `ParentBreakWound` is defined, the parent will use this instead of the regular `BreakWound`.
	
- `Attachable.BreakWound` now has R/W access in Lua.

- `Attachable.DeleteWithParent` is now `Attachable.DeleteWhenRemovedFromParent`, since this more accurately describes what it does.

- `Attachable.OnlyLinearForces` has been renamed to `Attachable.ApplyTransferredForcesAtOffset` and its effect has been reversed, so something that checked `OnlyLinearForces == true` would now check `ApplyTransferredForcesAtOffset == false`, since this makes more sense to use.

- `Arms` and `Legs` on `AHumans` will no longer bleed out indefinitely. If you want this to happen, adjust their `BreakWound` or `ParentBreakWound` accordingly.
		
- Reworked wound management:  
	Wound management is now always done with `MOSRotating` functions, instead of requiring different ones for `Actors`. This means TotalWoundCount and RemoveAnyRandomWounds no longer exist.  
	You can get all wounds with `GetWounds`, get the wound count with `GetWoundCount` (or using the pre-existing WoundCount property), get the gib wound limit with `GetGibWoundLimit` (or using the pre-existing GibWoundLimit property), and remove wounds with `RemoveWounds`.  
	All of these functions have two variants, one lets you just specify any normal arguments (e.g. number of wounds to remove), the other lets you also specify whether you want to include `Attachables` with a positive `DamageMultiplier` (i.e. `Attachables` that damage their parent), `Attachables` with a negative `DamageMultiplier` (i.e. `Attachables` that heal their parent) or `Attachables` with no `DamageMultiplier` (i.e. `Attachables` that don't affect their parent).  
	Without any arguments, `GetWoundCount` and `RemoveWounds` will only include `Attachables` with a positive `DamageMultiplier` in their counting calculations, and `GetGibWoundLimit` will not include any `Attachables` in its counting calculations. The property variants (e.g. `mosr.WoundCount`) behave the same way as the no-argument versions.  
	Note that this process is recursive, so if an `Attachable` that satisfies the conditions has `Attachables` that also satisfy the conditions, their wounds will be included in the results.

- Renamed `Turret` INI property `MountedMO` to `MountedDevice` to better match the new reality that `Turrets` can only mount `HeldDevices` and their child classes.

- Renamed `ACrab` `LFGLeg`, `LBGLeg`, `RFGLeg` and `RBGLeg` Lua properties to `LeftFGLeg`, `LeftBGLeg`, `RightFGLeg`, `RightBGLeg` respectively, to be more consistent with other naming.  
	For the time being, the INI properties (as well as the ones for setting `FootGroups` and `LimbPaths`) support both single letter and written out versions (i.e. `LStandLimbPath` and `LeftStandLimbPath` are both supported). This single letter versions will probably be deprecated over time.

- To better align with the other changes, hardcoded `Attachable` INI definitions for `ACDropShips` and `ACRockets` can now support spelled out words. The following options are all supported in INI:  
	**`ACDropShip`** - `RThruster`/`RightThruster`/`RightEngine`, `LThruster`/`LeftThruster`/`LeftEngine`, `URThruster`/`UpRightThruster`, `ULThruster`/`UpLeftThruster`, `RHatchDoor`/`RightHatchDoor`, `LHatchDoor`/`LeftHatchDoor`  
	**`ACRocket`** - `RLeg`/`RightLeg`, `LLeg`/`LeftLeg`, `RFootGroup`/`RightFootGroup`, `LFootGroup`/`LeftFootGroup`, `MThruster`/`MainThruster`, `RThruster`/`RightThruster`, `LThruster`/`LeftThruster`, `URThruster`/`UpRightThruster`, `ULThruster`/`UpLeftThruster`

- `MovableMan:AddMO` will now add `HeldDevices` (or any child class of `HeldDevice`) to its `Items` collection, making it able to provide the functionality of `AddParticle`, `AddActor` and `AddItem`.

- Changed and cleaned up how gibbing works and how it affects `Attachables`. In particular, limbs will better inherit velocity during gibbing and things are more customizable. See `Attachable` properties for more details.  
	As an added bonus,  `Attachables` on `ACDropShips` and `ACRockets` can now be shot down when the craft gibs; fight back against the baleful dropship engines!
	
- Improved native recoil handling! Guns transfer recoil to arms/turrets, which transfer it to AHumans/ACrabs, all of it properly accounts for joint strengths (or grip strengths) and offsets at every step. ([Issue #7](https://github.com/cortex-command-community/Cortex-Command-Community-Project-Source/issues/7) and [Issue #8](https://github.com/cortex-command-community/Cortex-Command-Community-Project-Source/issues/8)).

- `Attachables` now use their `GibImpulseLimit` as well as their `JointStrength` when determining whether they should be detached by strong forces. To maintain backwards compatibility, if the `GibImpulseLimit` is less than the `JointStrength`, the `JointStrength` will be used instead for this purpose.

- The `FacingAngle` function has been moved from `Actor` to `MOSprite` so it can be used more widely.

- Lifetime and ToDelete now work on wounds, giving modders more control over them.

- Some functionality has been moved from `AudioMan` to `SoundContainer` for consistency. As such, the following `AudioMan` Lua bindings have been replaced:  
	`AudioMan:FadeOutSound(fadeOutTime);` has been replaced with `soundContainer:FadeOut(fadeOutTime);`  
	`AudioMan:StopSound(soundContainer);` and `AudioMan:StopSound(soundContainer, player);` have been replaced with `soundContainer:Stop();` and `soundContainer:Stop(player);`
	
- Pressing escape when a buy menu is open now closes it instead of pausing the game.

- `GetParent` will now return an `MOSRotating` instead of a `MovableObject` so it doesn't need to be casted. Additionally, it will always return null for objects with no parents, instead of returning the self object for things that weren't `Attachables`.  
	This makes things more consistent and reasonable throughout and will rarely, if ever, cause Lua problems.

- Previews generated by the `SceneEditor` are now the same as `ScenePreviewDumps`, also both are now saved as PNGs.

- `Attachable` terrain collisions will now propagate to any child `Attachables` on them. This means that `Attachables` will not collide with terrain, even if set to, if they're attached to a parent that doesn't collide with terrain.  
	This means that the `attachable.CollidesWithTerrainWhileAttached` value may not represent the true state of things, you should instead use `attachable.CanCollideWithTerrain` to determine whether a given `Attachable` can collide with terrain.
	
- Actor selection keys can be used to cycle the selected `ObjectPicker` item while it's closed during building phase and in editors.

- The `Actor` property `MaxMass` now no longer includes the `Mass` of the `Actor`, and has been renamed to `MaxInventoryMass` for clarity. In mods, this is most important for `ACraft`, which will now need their total `Mass` subtracted from the old value. 

- `BuyMenu` tooltips now display item info as well as a description. This includes `MaxInventoryMass` and `MaxPassengers` for `ACraft`, `Mass` and `PassengerSlots` required for `Actors`, and `Mass` for other `MoveableObjects`.

- Replaced the above-HUD pie menu inventory view with an animating inventory carousel.

- `AHuman:ReloadFirearm` Lua function has been changed to `AHuman:ReloadFirearms` and will now reload offhand weapons as well, if appropriate.

<<<<<<< HEAD
- `ACrab:ReloadFirearm` Lua function has been changed to `ACrab:ReloadFirearms` and will now reload all of the `ACrab`'s weapons.

- When using the Settings.ini flag `LaunchIntoActivity`, you will start with some default amount of gold; either the `Activity`'s medium difficulty gold amount, or its funds for Team 1, which default to 2000 when not set.

- `AEmitter`s will now obey `SpriteAnimMode` set in Lua while they're emitting. When they stop emitting this will reset to `NOANIM`.

- `Attachable` Lua method `IsDrawnAfterParent` has been changed to the property `DrawnAfterParent`, and is now R/W.

- All `mosRotating:RemoveAttachable`, `mosRotating:RemoveEmitter` and `attachable:RemoveFromParent` functions will return the removed `Attachable` if it hasn't been added to `MovableMan`, or nil if it has. If the `Attachable` is returned, it will belong to Lua like it would if it were newly Created. You could then, for example, add it to MovableMan or to an inventory.
=======
- `Settings.ini` property `MenuTransitionDuration` renamed to `MenuTransitionDurationMultiplier`.

- `Settings.ini` property `DisableLoadingScreen` renamed to `DisableLoadingScreenProgressReport`.

- Scenario scene markers are now color coded to help distinguish them visually:  
	`Base.rte` scenes are yellow as always.  
	`Missions.rte` scenes are now green.  
	`Scenes.rte` or any other mod/user scenes are now cyan.

- Main menu and sub-menus were given a facelift.

- Settings menu was reworked to make it less useless.

- Esc has been disabled in server mode to not disrupt simulation for clients, use Alt+F4 or the window close button to exit.
>>>>>>> 55447243

### Fixed

- `HFlipped` is now properly assigned to emissions, gibs and particles that are shot from a `HDFirearm`'s `Round` when the source object is also flipped.

- `MovableObject:SetWhichMOToNotHit` will now work properly for Attachables. They will also not hit the relevant MO. When they're removed, Attachables will check if they have the same MO for this value and, if so, unset it so they can hit that MO.

- Craft sucking up objects now works properly again.

- Getting the `Mass` of a `MOSRotating` has now been made more efficient. Additionally, `Attachables` of `Attachables` will now be included in Mass, so some things have gotten a lot heavier (e.g. Dummy Dreadnought).

- The moment of inertia of `AtomGroups` now updates when the mass or Atoms change, meaning losing `Attachables` or changing mass will properly affect how rotational forces apply to MOSRotatings.

- `WoundDamageMultipliers` on projectiles will now properly stack with wounds' `DamageMultiplier`. Prior to this, if you set the `DamageMultiplier` of a wound on some object, it'd be overwritten by the hitting projectile's `WoundDamageMultiplier`. Now they multiply together properly.

- `Radius` and `Diameter` now account for `Attachables` on objects that can have them. If you want just the `Radius` or `Diameter` of the object, use `IndividualRadius` and `IndividualDiameter` (only available for `MOSRotating` and subclasses). This means that `Radius` and `Diameter` will now give you a good estimation of an object's total size.

- Fixed various audio bugs that were in Pre3, and fixed clicking noise on sounds that played far away. The game should sound way better now!

- Mobile sounds (i.e. generally things that aren't GUI related) will now pause and resume when you pause and resume your activity.

- The `DeactivationSound` of `HDFirearms` now respects its `SoundOverlapMode` instead of never allowing overlap. If you don't want it overlapping, set it up accordingly.

- Enabled DPI Awareness to fix issues with resolution settings when Windows scaling is enabled.

- Fixed a bug that caused the game to crash when the crab bomb effect was triggered while there were multiple crab bomb eligible Craft in an activity.

- Renamed `Attachable` INI property `CollidesWithTerrainWhenAttached` to more correct, consistent `CollidesWithTerrainWhileAttached`.

- You can now modify `Foot`, `Magazine` and `Flash` (both `HDFirearm` and `AEmitter`) `CopyOfs` in your `Leg`/`HDFirearm``AEmitter` definition without setting a new `PresetName`.

- `OnCollideWithMO` now works for `MOPixels` and `MOSParticles` so you can use it to check if your bullets collide with things.

- `OnCollideWithMO` and `OnCollideWithTerrain` (and other special functions) will run more reliably right after the object is spawned. E.g. `OnCollideWithTerrain` should now work even if your gun is jammed into terrain when you shoot.

<<<<<<< HEAD
- You can now sharpaim through friendlies when playing as any team, instead of just as red team.

- The reload hotkey now works even if there's an object to pick up.

- Improved LZ behaviour on wrapping maps, so your buy cursor will no longer annoyingly wrap around the LZ area.

- Fixed a bug with metagame saves that caused Player numbers to be off by 1.
=======
- Vote counts to end a multiplayer activity now display as intended. 

- Fixed bug where choosing `-Random-` as a player's tech and pressing start game had a 1 in (number of techs + 1) chance to crash the game.
>>>>>>> 55447243

### Removed

- Removed obsolete graphics drivers and their `Settings.ini` properties `ForceOverlayedWindowGfxDriver` and `ForceNonOverlayedWindowGfxDriver`.

- Removed `Attachable` Lua write capability for `AtomSubGroupID` as changing this can cause all kinds of problems, and `RotTarget` as this didn't actually work.

- Removed `MaxLength` property from `Leg`, since it was a mostly unused leftover caused by Leg being originally copied from Arm, and was actually a fake setting that just set other properties. To replace it, set the following:  
	```
	ContractedOffset = Vector
		X = //Old MaxLength/2
		Y = 0
	ExtendedOffset = Vector
		X = //Old MaxLength
		Y = 0
	```

- Removed `Attachable.RotTarget` from Lua and INI. The property never worked and no longer exists.

- Removed `Attachable:CollectDamage`, `Attachable:TransferJointForces` and `Attachable:TransferJointImpulses` Lua function definitions. These are internal functions that should never have been exposed to Lua.

- Removed `MOSRotating:ApplyForces` and `MOSRotating:ApplyImpulses` Lua functions. These are both internal functions that should never have been exposed to Lua.

- Removed hardcoded INI constraint that forced `Mass` of `MovableObjects` to not be 0. Previously, anytime a `Mass` of 0 was read in from INI, it was changed to 0.0001.

<<<<<<< HEAD
=======
- Removed the ability to set `HDFirearms'` `Magazine` or `Flash`, or `AEmitters'` `Flash` to None in INI. This was a necessary result of some core changes, and may be undone in future if it's possible. If you want no `Magazine` or `Flash` just don't set one, or use a Null one like is done for limbs and other hardcoded `Attachables`.

- Removed the quit-confirmation dialog from the scenarios screen. Now pressing escape will lead back to the main menu.

- Removed `Settings.ini` properties `HSplitScreen` and `VSplitScreen`. Superseded by `TwoPlayerSplitscreenVertSplit`.

>>>>>>> 55447243
***

## [0.1.0 pre-release 3.0][0.1.0-pre3.0] - 2020/12/25

### Added

- Implemented Lua Just-In-Time compilation (MoonJIT 2.2.0).

- Implemented PNG file loading and saving. PNGs still need to be indexed just like BMPs! Transparency (alpha) not supported (yet).

- New `Settings.ini` property `LoadingScreenReportPrecision = intValue` to control how accurately the module loading progress reports what line is currently being read.  
	Only relevant when `DisableLoadingScreen = 0`. Default value is 100, lower values increase loading times (especially if set to 1).  
	This should be used for debugging where you need to pinpoint the exact line that is crashing and the crash message isn't helping or doesn't exist at all.

- New `Settings.ini` property `MenuTransitionDuration = floatValue` to control how fast transitions between different menu screens happen (e.g main menu to activity selection screen and back).  
	This property is a multiplier, the default value is 1 (being the default hardcoded values), lower values decrease transition durations. 0 makes transitions instant.

- New `ADoor` sound properties: ([Issue #106](https://github.com/cortex-command-community/Cortex-Command-Community-Project-Source/issues/106))  
	```
	// Played when the door starts moving from fully open/closed position towards the opposite end.
	DoorMoveStartSound = SoundContainer
		AddSound = ContentFile
			FilePath = pathToFile

	// Played while the door is moving, between fully open/closed position.
	DoorMoveSound = SoundContainer
		AddSound = ContentFile
			FilePath = pathToFile
		LoopSetting = -1 // Doesn't have to loop indefinitely, but generally should.

	// Played when the door changes direction while moving between fully open/closed position.
	DoorDirectionChangeSound = SoundContainer
		AddSound = ContentFile
			FilePath = pathToFile

	// Played when the door stops moving and is at fully open/closed position.
	DoorMoveEndSound = SoundContainer
		AddSound = ContentFile
			FilePath = pathToFile
	```

- Exposed `Actor.StableVelocityThreshold` to lua. New bindings are: ([Issue #101](https://github.com/cortex-command-community/Cortex-Command-Community-Project-Source/issues/101))  
	`Actor:GetStableVelocityThreshold()` returns a `Vector` with the currently set stable velocity threshold.  
	`Actor:SetStableVelocityThreshold(xFloatValue, yFloatValue)` sets the stable velocity threshold to the passed in float values.  
	`Actor:SetStableVelocityThreshold(Vector)` sets the stable velocity threshold to the passed in `Vector`.

- New `Attachable` and `AEmitter` property `DeleteWithParent = 0/1`. If enabled the attachable/emitter will be deleted along with the parent if parent is deleted/gibbed/destroyed. ([Issue #97](https://github.com/cortex-command-community/Cortex-Command-Community-Project-Source/issues/97))

- New `Settings.ini` property `LaunchIntoActivity = 0/1`. With `PlayIntro` functionality changed to actually skip the intro and load into main menu, this flag exists to skip both the intro and main menu and load directly into the set default activity.

- Exposed `AHuman.ThrowPrepTime` to lua and ini: ([Issue #101](https://github.com/cortex-command-community/Cortex-Command-Community-Project-Source/issues/101))  
	`ThrowPrepTime = valueInMS` will set how long it takes the `AHuman` to fully charge a throw. Default value is 1000.  
	`AHuman.ThrowPrepTime` to get/set values via lua.

- Added new `SpriteAnimMode` modes:  
	```
	SpriteAnimMode = 7 // OVERLIFETIME
	```
	This mode handles exactly like (now removed) `MOSParticle.Framerate = 0` and will complete the sprite's animation cycle over the course of its existence. `SpriteAnimDuration` is inapplicable when using this mode and will do nothing.  
	For example, an object that has a sprite with 10 frames and a lifetime of 10 seconds will animate at a rate of 1 frame per second, finishing its animation cycle just before being deleted from the scene.  
	If this mode is used on an object that has `LifeTime = 0` (infinite) it will be overridden to `SpriteAnimMode = 1` (ALWAYSLOOP) otherwise it will never animate.  
	```
	SpriteAnimMode = 8 // ONCOLLIDE
	```
	This mode will drive the animation forward based on collisions this object has with other MOs or the terrain. `SpriteAnimDuration` is inapplicable when using this mode and will do nothing.  
	This mode is `MOSParticle` specific and used mainly for animating casings and small gibs. Using this mode on anything other than `MOSParticle` will do nothing.

- New `Settings.ini` properties `EnableCrabBombs = 0/1` and `CrabBombThreshold = intValue`.  
	When `EnableCrabBombs` is enabled, releasing a number of crabs equal to `CrabBombThreshold` or more at once will trigger the crab bomb effect.  
	If disabled releasing whatever number of crabs will do nothing except release whatever number of crabs.

- Doors can now be stopped at their exact position using `ADoor:StopDoor()` via lua. When stopped, doors will stop updating their sensors and will not try to reset to a default state.  
	If the door was stopped in a script, it needs to opened/closed by calling either `ADoor:OpenDoor()` or `ADoor:CloseDoor()` otherwise it will remain in the exact position it was stopped forever.  
	If either `DrawMaterialLayerWhenOpen` or `DrawMaterialLayerWhenClosed` properties are set true, a material layer will be drawn when the door is stopped. This is to prevent a situation where the material layer will be drawn only if the door is travelling in one direction, without adding an extra property.

- New value `STOPPED` (4) was to the `ADoor.DoorState` enumeration. `ADoor:GetDoorState` will return this if the door was stopped by the user via `ADoor:StopDoor`.

- New shortcut `ALT + W` to generate a detailed 140x55px mini `WorldDump` to be used for scene previews. No relying on `SceneEditor`, stretches over whole image, no ugly cyan bunkers, no actors or glows, has sky gradient, indexed to palette.

- All text in TextBox (any TextBox) can now be selected using `CTRL + A`.

- Console can now be resized using `CTRL + UP/DOWN` (arrow keys) while open.

- Added new lua function `UInputMan:GetInputDevice(playerNum)` to get a number value representing the input device used by the specified player. Should be useful for making custom key bindings compatible with different input devices.

- Scripts can now be attached to `ACrab.Turret` and `Leg`. Additionally, a binding to get the Foot of a Leg has been added.

- Added H/V flipping capabilities to Bitmap primitives.  New bindings with arguments for flip are:  
	`PrimitiveMan:DrawBitmapPrimitive(pos, entity, rotAngle, frame, bool hFlipped, bool vFlipped)`  
	`PrimitiveMan:DrawBitmapPrimitive(player, pos, entity, rotAngle, frame, bool hFlipped, bool vFlipped)`  
	Original bindings with no flip arguments are untouched and can be called as they were.

- Added new primitive drawing functions to `PrimitiveMan`:  
	```
	-- Arc
	PrimitiveMan:DrawArcPrimitive(Vector pos, startAngle, endAngle, radius, color)
	PrimitiveMan:DrawArcPrimitive(player, Vector pos, startAngle, endAngle, radius, color)

	PrimitiveMan:DrawArcPrimitive(Vector pos, startAngle, endAngle, radius, color, thickness)
	PrimitiveMan:DrawArcPrimitive(player, Vector pos, startAngle, endAngle, radius, color, thickness)

	-- Spline (Bézier Curve)
	PrimitiveMan:DrawSplinePrimitive(Vector start, Vector guideA, Vector guideB, Vector end, color)
	PrimitiveMan:DrawSplinePrimitive(player, Vector start, Vector guideA, Vector guideB, Vector end, color)

	-- Box with rounded corners
	PrimitiveMan:DrawRoundedBoxPrimitive(Vector upperLeftCorner, Vector bottomRightCorner, cornerRadius, color)
	PrimitiveMan:DrawRoundedBoxPrimitive(player, Vector upperLeftCorner, Vector bottomRightCorner, cornerRadius, color)

	PrimitiveMan:DrawRoundedBoxFillPrimitive(Vector upperLeftCorner, Vector bottomRightCorner, cornerRadius, color)
	PrimitiveMan:DrawRoundedBoxFillPrimitive(player, Vector upperLeftCorner, Vector bottomRightCorner, cornerRadius, color)

	-- Triangle
	PrimitiveMan:DrawTrianglePrimitive(Vector pointA, Vector pointB, Vector pointC, color)
	PrimitiveMan:DrawTrianglePrimitive(player, Vector pointA, Vector pointB, Vector pointC, color)

	PrimitiveMan:DrawTriangleFillPrimitive(Vector pointA, Vector pointB, Vector pointC, color)
	PrimitiveMan:DrawTriangleFillPrimitive(player, Vector pointA, Vector pointB, Vector pointC, color)

	-- Ellipse
	PrimitiveMan:DrawEllipsePrimitive(Vector pos, horizRadius, vertRadius, color)
	PrimitiveMan:DrawEllipsePrimitive(player, Vector pos, horizRadius, vertRadius, color)

	PrimitiveMan:DrawEllipseFillPrimitive(Vector pos, short horizRadius, short vertRadius, color)
	PrimitiveMan:DrawEllipseFillPrimitive(player, Vector pos, horizRadius, vertRadius, color)
	```

- Added log for non-fatal loading errors. This log will show image files that have been loaded with incorrect extensions (has no side effects but should be addressed) and audio files that failed loading entirely and will not be audible.  
	If errors are present the console will be forced open to notify the player (only when loading into main menu).  
	Log will be automatically deleted if warnings are no longer present to avoid polluting the root directory.

- Game window resolution can now be changed without restarting the game.

- GUI sliders (like for music volume) can now be adjusted with the mouse scroll wheel.

- Exposed `PEmitter` to lua. Bindings are identical to `AEmitter` bindings, except that damage-related bindings don't exist for `PEmitter`.

- `FLAC` audio files can now be loaded through lua and ini.

- Added new lua `Vector` functions: `GetRadRotated(angle)` and `GetDegRotated(angle)`. They return a rotated copy of the vector without modifying it.

- Added `Enum` binding for `SoundSet.SoundSelectionCycleMode`: `RANDOM = 0, FORWARDS = 1, ALL = 2`.

- Added `Enum` binding for `SoundContainer.SoundOverlapMode`: `OVERLAP = 0, RESTART = 1, IGNORE_PLAY = 2`.

- New `SoundContainer` function `Restart`, which allows you to restart a playing `SoundContainer`. Also another `Play` function, that lets you just specify the player to play the sound for.

- New `HDFirearm` INI property `PreFireSound`, which allows you to specify a sound that will play exactly once before the weapon fires.  
	Note that this was designed primarily for things like flamethrowers, semi-auto weapons may wonky with it, and full-auto weapons may fire multiple shots in the first burst, if you don't also set an `ActivationDelay`.	

- `SoundSets` have been made a bit more fully featured, they can now have sub `SoundSets` and their own `SoundSelectionCycleMode` and they now have a Lua binding so you can create them in Lua with `local mySoundSet = SoundSet()`.  
	They have the following INI and Lua properties:  	
	
	`SoundSelectionCycleMode` (INI and Lua R/W) - Determines how sounds in this `SoundSet` will be selected each time it is played (or when `SelectNextSounds` is called).  
	Note that sub `SoundSets` can have different `SoundSelectionCycleModes`. `SoundSets` with sub `SoundSets` and sounds whose `SoundSelectionCycleMode` is `FORWARDS` will first go through their sounds, then each sub `SoundSet`.  
	
	`soundSet.SubSoundSets` (Lua R) - An iterator over the sub `SoundSets` of this `SoundSet`, allowing you to manipulate them as you would any `SoundSet`.  
	`soundSet:HasAnySounds(includeSubSoundSets)` (Lua) - Whether or not this `SoundSet` has any sounds, optionally including its sub `SoundSets`.  
	`soundSet:SelectNextSounds()` (Lua) - Selects the next sounds for this `SoundSet`. Note that playing a `SoundContainer` will always also do this, so this is only really useful to allow you to skip sounds when `SoundSelectionCycleMode` is set to `FORWARDS`.  
	`soundSet:AddSound("Path/to/sound")` (Lua) - Adds the sound at the given path with no offset, 0 minimum audible distance, and default attenuation start distance.  
	`soundSet:AddSound("Path/to/sound", offset, minimumAudibleDistance, attenuationStartDistance)` (Lua) - Adds the sound at the given path with the given parameters.  
	`soundSet:AddSoundSet(soundSetToAdd)` (Lua) - Adds the given `SoundSet` as a sub `SoundSet` of this `SoundSet`.  
	
	Additionally, `AddSound` and `AddSoundSet` INI properties work for `SoundSets`. They are exactly the same as they are for `SoundContainers`.

- You can get the top level `SoundSet` of a `SoundContainer` with `soundContainer:GetTopLevelSoundSet` and manipulate it as described above. This allows you full interaction with all levels of `SoundSets` in a `SoundContainer`.

### Changed

- Codebase now uses the C++17 standard.

- Updated game framework from Allegro 4.2.3.1 to Allegro 4.4.3.1.

- Major cleanup and reformatting in the `Managers` folder.

- Lua error reporting has been improved so script errors will always show filename and line number.

- Ini error reporting has been improved so asset loading crash messages (image and audio files) will also display the ini file and line they are being referenced from and a better explanation why the crash occured. ([Issue #161](https://github.com/cortex-command-community/Cortex-Command-Community-Project-Source/issues/161))

- `Settings.ini` will now fully populate with all available settings (now also broken into sections) when being created (first time or after delete) rather than with just a limited set of defaults.

- Temporarily removed `PreciseCollisions` from `Settings.ini` due to bad things happening when disabled by user.

- `Settings.ini` property `PlayIntro` renamed to `SkipIntro` and functionality changed to actually skip the intro and load user directly into main menu, rather than into the set default activity.

- Lua calls for `GetParent` and `GetRootParent` can now be called by any `MovableObject` rather than being limited to `Attachable` only. ([Issue #102](https://github.com/cortex-command-community/Cortex-Command-Community-Project-Source/issues/102))  
	In some cases a cast to the appropriate type (`ToWhateverType`, e.g `ToMOSRotating`) will be needed when attempting to manipulate the object returned, because it will be returned as `MovableObject` if it is the root parent.  
	In cases where you need to iterate over a parent's attachable list the parent must be cast to the appropriate type that actually has an attachable list to iterate over.  
	For example:  
	```
	for attachable in ToMOSRotating(self:GetParent()).Attachables do
		...
	end
	```
	Or
	```
	local parent = ToMOSRotating(self:GetParent());
	for attachable in parent.Attachables do
		...
	end
	```

- Physics constants handling removed from `FrameMan` and now hardcoded in `Constants`. Lua bindings moved to `RTETools` and are now called without the `FrameMan` prefix like so:  
	`GetPPM()`, `GetMPP()`, `GetPPL()`, `GetLPP()`.

- Removed hardcoded 10 second `LifeTime` restriction for `MOPixel` and `MOSParticle`.

- `MOSParticle` animation can now be set with `SpriteAnimMode` and `SpriteAnimDuration`. If the property isn't defined it will default to `SpriteAnimMode = 7` (OVERLIFETIME).

- Reworked crab bombing behavior. When enabled through `Settings.ini` and triggered will gib all living actors on scene except brains and doors. Devices and non-actor MOs will remain untouched.

- `ADoor` properties `DrawWhenOpen` and `DrawWhenClosed` renamed to `DrawMaterialLayerWhenOpen` and `DrawMaterialLayerWhenClosed` so they are more clear on what they actually do.

- Specially handled Lua function `OnScriptRemoveOrDisable` has been changed to `OnScriptDisable`, and no longer has a parameter saying whether it was removed or disabled, since you can no longer remove scripts.

- When pasting multiple lines of code into the console all of them will be executed instead of the last line being pasted into the textbox and all before it executing.

- Input enums moved from `UInputMan` to `Constants` and are no longer accessed with the `UInputManager` prefix. These enums are now accessed with their own names as the prefix.  
	For example: `UInputManager.DEVICE_KEYB_ONLY` is now `InputDevice.DEVICE_KEYB_ONLY`, `UInputManager.INPUT_L_UP` is now `InputElements.INPUT_L_UP` and so on.

- `CraftsOrbitAtTheEdge` corrected to `CraftOrbitAtTheEdge`. Applies to both ini property and lua binding.

- Game will now Abort with an error message when trying to load a copy of a non-existent `AtomGroup`, `Attachable` or `AEmitter` preset.

- ComboBoxes (dropdown lists) can now also be closed by clicking on their top part.

- `Activity:IsPlayerTeam` renamed to `Activity:IsHumanTeam`.

- Screenshot functionality changed: ([Issue #162](https://github.com/cortex-command-community/Cortex-Command-Community-Project-Source/issues/162))  
	The `PrintScreen` button will now take a single screenshot on key release and will not take more until the key is pressed and released again.  
	The `Ctrl+S` key combination is unchanged and will take a single screenshot every frame while the keys are held.  
	The `Ctrl+W` and `Alt+W` key combinations will now take a single WorldDump/ScenePreview on `W` key release (while `Ctrl/Alt` are still held) and will not take more until the key is pressed and released again.

	Additionally, all screenshots (excluding abortscreen) will now be saved into a `_Screenshots` folder (`_` so it's on top and not hiding between module folders) to avoid polluting the root directory. ([Issue #163](https://github.com/cortex-command-community/Cortex-Command-Community-Project-Source/issues/163))  
	This folder will be created automatically after modules are loaded if it is missing.

- `ScreenDumps` and `WorldDumps` are now saved as compressed PNGs.

- Controller deadzone setting ignores more input. Previously setting it to the maximum was just enough to eliminate stick drift.

- `Arm.HandPos` will now get/set the hand position as relative to the arm's joint position, instead of relative to the arm's center of mass.

- Resolution settings in options screen changed:  
	Resolution multiplier button changed to `Fullscreen` button - this will set the game window resolution to match the desktop resolution. When resolution matches the desktop, this button will change to `Windowed` and will allow setting the game window resolution back to default (960x540).  
	Added `Upscaled Fullscreen` button - this will change the resolution to half of the desktop and the multiplier to 2. The `Fullscreen` button will change to `Windowed` in this mode to return to non-upscaled mode (960x540).  
	Selecting any resolution setting from the resolution combobox will immediately change to selected resolution. (Known bug: Clicking off the combobox without making a new selection while in `Upscaled Fullscreen` mode will change resolution to `Fullscreen`. This will be addressed later.)  

	**Note:** Changing the game window resolution while an Activity is active requires ending the Activity. A dialog box will appear asking to confirm the change.

- Moved from C-style random number generation to C++ standard. This includes usage of a `mt19937` random number generator.
	
- Resolution validation changed to support multiple screens. Incompatible/bad resolution settings will be overridden at startup with messages explaining the issue.  
	**Note:** For multi-screen to work properly, the left-most screen MUST be set as primary. Screens having different resolutions does not actually matter but different heights will still be warned about and overridden due to the likeliness of GUI elementes being cropped on the shortest screen.  
	Resolution validation can be disabled for multi-screen setups with `Settings.ini` property `DisableMultiScreenResolutionValidation`. Bad settings are likely to crash, use at own risk.  
	For setups with more than 3 screens `DisableMultiScreenResolutionValidation` must be set true.

- Damage to `Actors` from impulses is now relative to their max health instead of being on a scale from 0 to 100.

- `Scenes` with a `PresetName` containing the strings "Test", "Editor" and "Tutorial" are no longer excluded from the scenarios screen and from the MetaGame.

- `SoundContainer` is now a concrete Lua entity. This means it can now be created with `CreateSoundContainer("PresetName", "DataModule.rte")` and has all the standard functionality like cloning, etc.  
	To support these changes, a bunch of Lua functionality has been added and modified:  

	`soundContainer.Immobile` - Whether or not the `SoundContainer` is immobile. Immobile sounds are generally used for GUI elements and will never be automatically panned, pitched or attenuated.  
	`soundContainer.AttenuationStartDistance` - Formerly INI only, this property is now gettable and settable through Lua. See previous changelog entries for details on it.  
	`soundContainer.Pos` - Rather than updating the `SoundContainer's` position through `AudioMan`, you should now use the `Pos` property.  
	`soundContainer.Volume` - In addition to attenuation based volume changes, it is now possible to set a `SoundContainer's` overall volume. This works together with volume changes caused by attenuation.  
	`soundContainer.Pitch` - Rather than updating the `SoundContainer's` pitch through `AudioMan`, you should now use the `Pitch` property. Also note that this now works properly with the game's global pitch so no complicated handling is necessary.
	
- `AddSound` and `SelectNextSoundSet` Lua bindings have been moved from `SoundContainer` to `SoundSet`. The latter has been renamed and the former have been trimmed down slightly since some complexity is no longer needed. Their speciifcs are mentioned in the `Added` section.

- Pressing escape at the options, mod manager, game editors and credits screens no longer quits the game.

### Fixed

- Fix crash when returning to `MetaGame` scenario screen after activity end.

- Control schemes will no longer get deleted when being configured. Resetting the control scheme will load a preset instead of leaving it blank. ([Issue #121](https://github.com/cortex-command-community/Cortex-Command-Community-Project-Source/issues/121))

- Fix glow effects being drawn one frame past `EffectStartTime` making objects that exist for a single frame not draw glows. ([Issue #67](https://github.com/cortex-command-community/Cortex-Command-Community-Project-Source/issues/67))

- Time scale can no longer be lowered to 0 through the performance stats interface.

- Actors now support their held devices identically while facing to either side. ([Issue #31](https://github.com/cortex-command-community/Cortex-Command-Community-Project-Source/issues/31))

- Fixed issue where clicking a ComboBox's scrollbar would release the mouse, thus causing unexpected behavior like not being able to close the list by clicking outside of it.

- Fixed issue where ComboBoxes did not save the current selection, thus if the ComboBox was deselected without making a selection then the selection would revert to the default value instead of the last selected value.

- Fixed issue with double clicks and missing clicks in menus (anything that uses AllegroInput).

- Fixed issue where OnPieMenu function wasn't working for `AHuman` equipped items, and made it work for `BGArm` equipped items as well as `FGArm` ones.

- The "woosh" sound played when switching actors from a distance will now take scene wrapping into account. Additionally, attempting to switch to previous or next actor with only one actor will play the more correct "error" sound.

- `HDFirearm` INI property `DeactivationSound` now works properly instead of constantly playing.

- Gold mining sound has been set to restart its playback everytime it's played, making it way less annoying. It's still pretty wonky, but it's better.

- Sound panning should now work properly around scene seams. Additionally, sounds should be less stuttery (e.g. distant jetpacks) and generally sound better.

### Removed

- Removed the ability to remove scripts from objects with Lua. This is no longer needed cause of code efficiency increases.

- Removed `Settings.ini` property `PixelsPerMeter`. Now hardcoded and cannot be changed by the user.

- Removed `MOSParticle` property `Framerate` and lua bindings. `MOSParticle` animation is now handled with `SpriteAnimMode` like everything else.

- Removed `ConsoleMan.ForceVisibility` and `ConsoleMan.ScreenSize` lua bindings.

- Removed `ActivityMan.PlayerCount` and `ActivityMan.TeamCount` setters lua bindings (obsolete and did nothing).

- Removed `Activity` properties `TeamCount` and `PlayerCount`. These are handled internally and do nothing when set in ini.

- Removed `Activity` property `FundsOfTeam#`, use `Team#Funds` instead.

- Some functionality has been moved from `AudioMan` to `SoundContainer`. As such, the following `AudioMan` Lua bindings are no longer available:  
	`SetSoundPosition(soundContainer)`, `SetSoundPitch(soundContainer`, `PlaySound(filePath, position, player, loops, priority, pitchOrAffectedByGlobalPitch`, `attenuationStartDistance, immobile)`  
	
	The lengthy `PlaySound` function should be replaced by making a `SoundContainer` in your `Create` function and setting properties appropriately.  
	This can be done by creating one defined INI with `soundContainer = CreateSoundContainer(...)`, or by making an empty one with `soundContainer = SoundContainer()`.

***

## [0.1.0 pre-release 2][0.1.0-pre2] - 2020/05/08

### Added

- Lua binding for `Box::IntersectsBox(otherBox)`, that returns true if 2 boxes intersect.

- Command line arguments for launching directly into editors using `-editor "EditorName"`.  
	Valid editor names are: `ActorEditor`, `GibEditor`, `SceneEditor`, `AreaEditor` and `AssemblyEditor`.

- Added handling for custom number and string values in INI.
	```
	AddCustomValue = NumberValue
		YourKeyName = YourNumberValue // Integer or floating point number.

	AddCustomValue = StringValue
		YourKeyName = YourStringValue
	```
	`YourKeyName` is a string value and is not limited to just numbers.

- New `Settings.ini` property `AdvancedPerformanceStats = 0/1` to disable/enable the performance counter graphs (enabled by default).

- Added `PassengerSlots` INI and Lua property to Actors. This determines how many spaces in the buy menu an actor will take up (1 by default). It must be a whole number but can theoretically be 0 or less.

- Added Lua bindings for `IsInsideX` and `IsInsideY` to `Area`. These act similarly to the pre-existing `IsInside`, but allow you to check for the X and Y axes individually.

- Added the concept of `SoundSets`, which are collections of sounds inside a `SoundContainer`. This allows you to, for example, put multiple sounds for a given gunshot inside a `SoundSet` so they're played together.

- `SoundContainers` have been overhauled to allow for a lot more customization, including per-sound customization. The following INI example shows all currently available capabilities with explanatory comments:
	```
	AddSoundContainer = SoundContainer // Note that SoundContainers replace Sounds, so this can be used for things like FireSound = SoundContainer
		PresetName = Preset Name Here

		CycleMode = MODE_RANDOM (default) | MODE_FORWARDS // How the SoundContainer will cycle through its `SoundSets` whenever it's told to select a new one. The former is prior behaviour, the latter cycles through SoundSets in the order they were added.

		LoopSetting = -1 | 0 (default) | 1+ // How the SoundContainer loops its sounds. -1 means it loops forever, 0 means it plays once, any number > 0 means it plays once and loops that many times.

		Immobile = 0 (default) | 1 // Whether or not the SoundContainer's sounds should be treated as immobile. Immobile sounds are generally used for UI and system sounds; they will always play at full volume and will not be panned or affected by global pitch during game slowdown.

		AttenuationStartDistance = Number (default -1) // The distance at which the SoundContainer's sounds will start to attenuate out, any number < 0 set it to the game's default. Attenuation calculations follows FMOD's Inverse Rolloff model, which you can find linked below.

		Priority = 0 - 256 (default 128) // The priority at which the SoundContainer's sounds will be played, between 0 (highest priority) and 256 (lowest priority). Lower priority sounds are less likely to be played are a lot of sounds playing.

		AffectedByGlobalPitch = 0 | 1 (default) // Whether or not the SoundContainer's sounds will be affected by global pitch, or only change pitch when manually made to do so via Lua (note that pitch setting is done via AudioMan).

		AddSoundSet = SoundSet // This adds a SoundSet containing one or more sounds to the SoundContainer.

			AddSound = ContentFile // This adds a sound to the SoundSet, allowing it to be customized as shown.
				Filepath = "SomeRte.rte/Path/To/Sound.wav"

				Offset = Vector // This specifies where the sound plays with respect to its SoundContainer. This allows, for example, different sounds in a gun's reload to come from slightly different locations.
					X = Number
					Y = Number

				AttenuationStartDistance = Number // This functions identically to SoundContainer AttenuationStartDistance, allowing you to override it for specific sounds in the SoundContainer.

				MinimumAudibleDistance = Number (default 0) // This allows you to make a sound not play while the listener is within a certain distance, e.g. for gunshot echoes. It is automatically accounted for in sound attenuation.

			AddSound = "SomeRte.rte/Path/To/AnotherSound.wav" // This adds a sound to the SoundSet in oneline, allowing it to be compactly added (without customisation).

		AddSound = "SomeRte.rte/Path/To/YetAnotherSound.wav" // This adds a sound to the SoundContainer, creating a new SoundSet for it with just this sound.
	```
	NOTE: Here is a link to [FMOD's Inverse Rolloff Model.](https://fmod.com/resources/documentation-api?version=2.0&page=white-papers-3d-sounds.html#inverse)

- `SoundContainer` Lua controls have been overhauled, allowing for more control in playing and replaying them. The following Lua bindings are available:
	```
	soundContainer:HasAnySounds() - Returns whether or not the SoundContainer has any sounds in it. Returns True or false.
	```
	```
	soundContainer:IsBeingPlayed() - Returns whether or not any sounds in the SoundContainer are currently being played. Returns True or False.
	```
	```
	soundContainer:Play(optionalPosition, optionalPlayer) - Plays the sounds belonging to the SoundContainer's currently selected SoundSet. The sound will play at the position and for the player specified, or at (0, 0) for all players if parameters aren't specified.
	```
	```
	soundContainer:Stop(optionalPlayer) - Stops any playing sounds belonging to the SoundContainer, optionally only stopping them for a specified player.
	```
	```
	soundContainer:AddSound(filePath, optional soundSetToAddSoundTo, optionalSoundOffset, optionalAttenuationStartDistance, optionalAbortGameIfSoundIsInvalid) - Adds the sound at the given filepath to the SoundContainer. If a SoundSet index is specified it'll add it to that SoundSet. If an offset or attenuation start distance are specified they'll be set, as mentioned in the INI section above. If set to abort for invalid sounds, the game will error out if it can't load the sound, otherwise it'll show a console error.
	```
	```
	soundContainer:SetPosition(position) - Sets the position at which the SoundContainer's sounds will play.
	```
	```
	soundContainer:SelectNextSoundSet() - Selects the next SoundSet to play when soundContainer:Play(...) is called, according to the INI defined CycleMode.
	```
	```
	soundContainer.Loops - Set or get the number of loops for the SoundContainer, as mentioned in the INI section above.
	```
	```
	soundContainer.Priority - Set or get the priority of the SoundContainer, as mentioned in the INI section above.
	```
	```
	soundContainer.AffectedByGlobalPitch - Set or get whether the SoundContainer is affected by global pitch, as mentioned in the INI section above.
	```
- `MovableObjects` can now run multiple scripts by putting multiple `AddScript = FilePath.lua` lines in the INI definition. ([Issue #109](https://github.com/cortex-command-community/Cortex-Command-Community-Project-Source/pull/109))  
	Scripts will have their appropriate functions run in the order they were added. Note that all scripts share the same `self`, so care must be taken when naming self variables.  
	Scripts can be checked for with `movableObject:HasScript(filePath);` and added and removed with `movableObject:AddScript(filePath);` and `movableObject:RemoveScript(filePath);`. They can also be enabled and disabled in Lua (preserving their ordering) with `movableObject:EnableScript(filePath);` and `movableObject:DisableScript(filePath);`.

- Scripts on `MovableObjects` and anything that extends them (i.e. most things) now support the following new functions (in addition to `Create`, `Update`, `Destroy` and `OnPieMenu`). They are added in the same way as the aforementioned scripts:  
	```
	OnScriptRemoveOrDisable(self, scriptWasRemoved) - This is run when the script is removed or disabled. The scriptWasRemoved parameter will be True if the script was removed and False if it was disabled.
	```
	```
	OnScriptEnable(self) - This is run when the script was disabled and has been enabled.
	```
	```
	OnCollideWithTerrain(self, terrainMaterial) - This is run when the MovableObject this script on is in contact with terrain. The terrainMaterial parameter gives you the material ID for the terrain collided with. It is suggested to disable this script when not needed to save on overhead, as it will be run a lot!
	```
	```
	OnCollideWithMO(self, collidedMO, collidedRootMO) - This is run when the MovableObject this script is on is in contact with another MovableObject. The collidedMO parameter gives you the MovableObject that was collided with, and the collidedRootMO parameter gives you the root MovableObject of that MovableObject (note that they may be the same). Collisions with MovableObjects that share the same root MovableObject will not call this function.
	```

- Scripts on `Attachables` now support the following new functions:  
	```
	OnAttach(self, newParent) - This is run when the Attachable this script is on is attached to a new parent object. The newParent parameter gives you the object the Attachable is now attached to.
	```
	```
	OnDetach(self, exParent) - This is run when the Attachable this script is on is detached from an object. The exParent gives you the object the Attachable was attached to.
	```

### Changed

- Codebase now uses the C++14 standard.

- Major cleanup and reformatting in the `System` folder.

- Upgraded to new, modern FMOD audio library. ([Issue #72](https://github.com/cortex-command-community/Cortex-Command-Community-Project-Source/issues/72)).  
	Sounds now play in 3D space, so they pan to the left and right, and attenuate automatically based on the player's viewpoint.

- `Sounds` have been renamed to `SoundContainers`, and are able to handle multiple sounds playing at once. INI definitions have changed accordingly.  
	They must be added using `... = SoundContainer`, and individual sounds for them must be added using `AddSound = ContentFile...`.

- Various lua bindings around audio have been upgraded, changed or fixed, giving modders a lot more control over sounds. See documentation for more details.

- Centered the loading splash screen image when `DisableLoadingScreen` is true.

- `Box:WithinBox` lua bindings have been renamed:  
	`Box:WithinBox` is now `Box:IsWithinBox`.  
	`Box:WithinBoxX` is now `Box:IsWithinBoxX`.  
	`Box:WithinBoxY` is now `Box:IsWithinBoxY`.

- Made `AHuman` show both weapon ammo states when 2 one-handed weapons are equipped.

- Added support for multiple lines in item descriptions ([Issue#58](https://github.com/cortex-command-community/Cortex-Command-Community-Project-Source/issues/58)). This is done as follows:
	```
	Description = MultiLineText
		AddLine = First line of text
		AddLine = Second line of text
		...
	```

- `FrameMan` broken down to 4 managers. New managers are:  
	`PerformanceMan` to handle all performance stats and measurements.  
	`PostProcessMan` to handle all post-processing (glows).  
	`PrimitiveMan` to handle all lua primitive drawing.

- Post-processing (glow effects) is now enabled at all times with no option to disable.

- All lua primitive draw calls are now called from `PrimitiveMan`.  
	For example: `FrameMan:DrawLinePrimitive()` is now `PrimitiveMan:DrawLinePrimitive()`.

- Resolution multiplier properties (`NxWindowed` and `NxFullscreen`) in settings merged into a single property `ResolutionMultiplier`.

- Incompatible/bad resolution settings will be overridden at startup with messages explaining the issue instead of multiple mode switches and eventually a reset to default VGA.  
	Reset to defaults (now 960x540) will happen only on horrible aspect ratio or if you managed to really destroy something.

- You can no longer toggle native fullscreen mode from the settings menu or ini. Instead, either select your desktop resolution at 1X mode or desktop resolution divided by 2 at 2X mode for borderless fullscreen windowed mode.  
	Due to limitations in Allegro 4, changing the actual resolution from within the game still requires a restart.

- If the current game resolution is half the desktop resolution or less, you will be able to instantly switch between 1X and 2X resolution multiplier modes in the settings without screen flicker or delay.  
	If the conditions are not met, the mode switch button will show `Unavailable`.

- `PieMenuActor` and `OrbitedCraft` have now been removed. They are instead replaced with parameters in their respective functions, i.e. `OnPieMenu(pieMenuActor);` and `CraftEnteredOrbit(orbitedCraft);`. Their use is otherwise unchanged.

### Fixed

- Fixed LuaBind being all sorts of messed up. All lua bindings now work properly like they were before updating to the v141 toolset.

- Explosives (and other thrown devices) will no longer reset their explosion triggering timer when they're picked up. ([Issue #71](https://github.com/cortex-command-community/Cortex-Command-Community-Project-Source/issues/71))

- Sprite Animation Mode `ALWAYSPINGPONG` now works properly. Sprite animation has also been moved to `MOSprite` instead of `MOSRotating`, they they'll be able to properly animate now. ([Issue#77](https://github.com/cortex-command-community/Cortex-Command-Community-Project-Source/issues/77))

- Fixed `BG Arm` flailing when reloading one-handed weapon, so shields are no longer so useless.

- Fixed crash when clearing an already empty preset list in the buy menu.

- Temporary fix for low mass attachables/emitters being thrown at ridiculous speeds when their parent is gibbed.

- The audio system now better supports splitscreen games, turning off sound panning for them and attenuating according to the nearest player.

- The audio system now better supports wrapping maps so sounds handle the seam better. Additionally, the game should be able to function if the audio system fails to start up.

- Scripts on attached attachables will only run if their parent exists in MovableMan. ([Issue #83](https://github.com/cortex-command-community/Cortex-Command-Community-Project-Source/issues/83))

### Removed

- Removed all Gorilla Audio and SDL Mixer related code and files.

- Removed all Steam Workshop and Achievement related code.

- Removed a bunch of outdated/unused sources in the repo.

- Removed all OSX/Linux related code and files because we don't care. See [Liberated Cortex](https://github.com/liberated-cortex) for working Linux port.

- Removed a bunch of low-level `FrameMan` lua bindings:  
	`FrameMan:ResetSplitScreens`, `FrameMan:PPM` setter, `FrameMan:ResX/Y`, `FrameMan:HSplit/VSplit`, `FrameMan:GetPlayerFrameBufferWidth/Height`, `FrameMan:IsFullscreen`, `FrameMan:ToggleFullScreen`, `FrameMan:ClearBackbuffer8/32`, `FrameMan:ClearPostEffects`, `FrameMan:ResetFrameTimer`, `FrameMan:ShowPerformanceStats`.

- Native fullscreen mode has been removed due to poor performance compared to windowed/borderless mode and various input device issues.  
	The version of Allegro we're running is pretty old now (released in 2007) and probably doesn't properly support/utilize newer features and APIs leading to these issues.  
	The minimal amount of hardware acceleration CC has is still retained through Windows' DWM and that evidently does a better job.

- Removed now obsolete `Settings.ini` properties:  
	**Post-processing:** `TrueColorMode`, `PostProcessing`, `PostPixelGlow`.   
	**Native fullscreen mode:** `Fullscreen`, `NxWindowed`, `NxFullscreen`, `ForceSoftwareGfxDriver`, `ForceSafeGfxDriver`.

***

## [0.1.0 pre-release 1][0.1.0-pre1] - 2020/01/27

### Added

- You can now run the game with command line parameters, including `-h` to see help and `-c` to send ingame console input to cout.

- `MOSprite` now has the `FlipFactor` property that returns -1 if the sprite is flipped and 1 if it's not.  
	Using any `nugNum` calculations based on `HFlipped` is now considered criminal activity.

- `TDExplosive` now has the `IsAnimatedManually` property that lets modders set its frames manually through lua.

- You can now add `AEmitters` to `MOSRotating` and have them function similarly to attachables.  
	**Addition:** `parent:AddEmitter(emitterToAdd)` or `parent:AddEmitter(emitterToAdd, parentOffsetVector)`  
	**Removal:** `parent:RemoveEmitter(emitterToRemove)` or `parent:RemoveEmitter(uniqueIdOfEmitterToRemove)`

- Attachables can now collide with terrain when attached.  
	**INI property:** `CollidesWithTerrainWhenAttached = 0/1`  
	**Check value:** `attachable.IsCollidingWithTerrainWhileAttached`  
	**Manipulate function:** `attachable:EnableTerrainCollisions(trueOrFalse)`  
	Collisions can be manipulated only if the attachable was set to `CollidesWithTerrainWhenAttached = 1` in ini.

- `Actor.DeathSound` is now accessible to lua using `Actor.DeathSound = "string pathToNewFile"` or `Actor.DeathSound = nil` for no DeathSound.

- `AHuman` Feet are now accessible to lua using `AHuman.FGFoot` and `AHuman.BGFoot`. Interaction with them may be wonky.

- Streamlined debug process and requirements so old Visual C++ Express edition is no longer needed for debugging.

- Added minimal debug configuration for quicker debug builds without visualization.

### Changed

- `ACrab` aim limits now adjust to crab body rotation.

- `ACrab.AimRange` can now be split into `AimRangeUpperLimit` and `AimRangeLowerLimit`, allowing asymmetric ranges.

- Objective arrows and Delivery arrows are now color coordinated to match their teams, instead of being only green or red.

- BuyMenu `Bombs` tab will now show all `ThrownDevices` instead of just `TDExplosives`.

- The list of `MOSRotating` attachables (`mosr.Attachables`) now includes hardcoded attachables like dropship engines, legs, etc.

- Attachable lua manipulation has been significantly revamped. The old method of doing `attachable:Attach(parent)` has been replaced with the following:  
	**Addition:** `parent:AddAttachable(attachableToAdd)` or `parent:AddAttachable(attachableToAdd, parentOffsetVector)`  
	**Removal:** `parent:RemoveAttachable(attachableToRemove)` or `parent:RemoveAttachable(uniqueIdOfAttachableToRemove)`

- Wounds have been separated internally from emitter attachables.  
	They can now be added with `parent:AddWound(woundEmitterToAdd)`.  
	Removing wounds remains the same as before.

- Built-in Actor angular velocity reduction on death has been lessened.

### Fixed

- SFX slider now works properly.

- BGM now loops properly.

- Sound pitching now respects sounds that are not supposed to be affected by pitch.

- Using `actor:Clone()` now works properly, there are no longer issues with controlling/selecting cloned actors.

- `TDExplosive.ActivatesWhenReleased` now works properly.

- Various bug fixed related to all the Attachable and Emitter changes, so they can now me affected reliably and safely with lua.

- Various minor other things that have gotten lost in the shuffle.

### Removed

- All licensing-related code has been removed since it's no longer needed.

- Wounds can no longer be added via ini, as used to be doable buggily through ini `AddEmitter`.

- All usage of the outdated Slick Profiler has been removed.

- `TDExplosive.ParticleNumberToAdd` property has been removed.

***

Note: For a log of changes made prior to the commencement of the open source community project, look [here.](https://github.com/cortex-command-community/Cortex-Command-Community-Project-Source/wiki/Previous-Closed-Source-Changelog)


[unreleased]: https://github.com/cortex-command-community/Cortex-Command-Community-Project-Source/compare/master...cortex-command-community:development
[0.1.0-pre1]: https://github.com/cortex-command-community/Cortex-Command-Community-Project-Data/releases/tag/v0.1.0-pre1
[0.1.0-pre2]: https://github.com/cortex-command-community/Cortex-Command-Community-Project-Data/releases/tag/v0.1.0-pre2
[0.1.0-pre3.0]: https://github.com/cortex-command-community/Cortex-Command-Community-Project-Source/releases/tag/v0.1.0-pre3.0
<|MERGE_RESOLUTION|>--- conflicted
+++ resolved
@@ -23,7 +23,7 @@
 - New INI and Lua (R/W) property for Attachables:  
 	`ParentBreakWound = AEmitter...`. Use this to define a `BreakWound` that will be applied to the `Attachable`'s parent when the `Attachable` is removed.  
 	`BreakWound` is also now R/W accessible to Lua.
-	
+
 - Added Lua (R/W) properties for all hardcoded `Attachables`. You can now set them on the fly to be created objects of the relevant type. Note that trying to set things inappropriately (e.g. setting an `HDFirearm` as something's `Leg`) will probably crash the game; that's your problem to deal with.  
 	You can read and write the following properties:  
 	**`AHuman`** - `Head`, `Jetpack`, `FGArm`, `BGArm`, `FGLeg`, `BGLeg`, `FGFoot`, `BGFoot`  
@@ -155,7 +155,6 @@
 
 - Added `MovableObject` Lua function `EnableOrDisableAllScripts` that allows you to enable or disable all scripts on a `MovableObject` based on the passed in value.
 
-<<<<<<< HEAD
 - Added `Attachable` Lua function and INI property `InheritsFrame` which lets `Attachables` inherit their parent's frame. It is set to false by default.
 
 - Added `MovableObject` Lua (R/W) and INI properties `ApplyWoundDamageOnCollision` and `ApplyWoundBurstDamageOnCollision` which allow `MovableObject`s to apply the `EntryWound` damage/burst damage that would occur when they penetrate another object, without actually creating a wound.
@@ -166,7 +165,7 @@
 	Note that `MountedDevice = ...` (INI) and `turret.MountedDevice` (Lua R/W) now deal with the first mounted `HeldDevice`, which is treated as the primary one for things like sharp-aiming.
 	
 - Added `Turret` Lua (R/W) and INI property `MountedDeviceRotationOffset` that lets you specify a standard rotation offset for all mounted `HeldDevices` on a turret.
-=======
+
 - Added option for players to vote to restart multiplayer activities by holding the backslash key, `\`. Requires all players to vote to pass.  
 	This is an alternative to the existing ability to vote to end the activity and return to the multiplayer lobby, by holding `Backspace` key.
 
@@ -177,7 +176,6 @@
 - Controller hot-plugging is now supported (Windows only).
 
 - Console text can be set to use a monospace font through `Settings.ini` property `ConsoleUseMonospaceFont = 0/1` or through the in-game settings.
->>>>>>> 55447243
 
 ### Changed
 
@@ -270,7 +268,6 @@
 
 - `AHuman:ReloadFirearm` Lua function has been changed to `AHuman:ReloadFirearms` and will now reload offhand weapons as well, if appropriate.
 
-<<<<<<< HEAD
 - `ACrab:ReloadFirearm` Lua function has been changed to `ACrab:ReloadFirearms` and will now reload all of the `ACrab`'s weapons.
 
 - When using the Settings.ini flag `LaunchIntoActivity`, you will start with some default amount of gold; either the `Activity`'s medium difficulty gold amount, or its funds for Team 1, which default to 2000 when not set.
@@ -280,7 +277,7 @@
 - `Attachable` Lua method `IsDrawnAfterParent` has been changed to the property `DrawnAfterParent`, and is now R/W.
 
 - All `mosRotating:RemoveAttachable`, `mosRotating:RemoveEmitter` and `attachable:RemoveFromParent` functions will return the removed `Attachable` if it hasn't been added to `MovableMan`, or nil if it has. If the `Attachable` is returned, it will belong to Lua like it would if it were newly Created. You could then, for example, add it to MovableMan or to an inventory.
-=======
+
 - `Settings.ini` property `MenuTransitionDuration` renamed to `MenuTransitionDurationMultiplier`.
 
 - `Settings.ini` property `DisableLoadingScreen` renamed to `DisableLoadingScreenProgressReport`.
@@ -295,7 +292,6 @@
 - Settings menu was reworked to make it less useless.
 
 - Esc has been disabled in server mode to not disrupt simulation for clients, use Alt+F4 or the window close button to exit.
->>>>>>> 55447243
 
 ### Fixed
 
@@ -331,7 +327,6 @@
 
 - `OnCollideWithMO` and `OnCollideWithTerrain` (and other special functions) will run more reliably right after the object is spawned. E.g. `OnCollideWithTerrain` should now work even if your gun is jammed into terrain when you shoot.
 
-<<<<<<< HEAD
 - You can now sharpaim through friendlies when playing as any team, instead of just as red team.
 
 - The reload hotkey now works even if there's an object to pick up.
@@ -339,11 +334,10 @@
 - Improved LZ behaviour on wrapping maps, so your buy cursor will no longer annoyingly wrap around the LZ area.
 
 - Fixed a bug with metagame saves that caused Player numbers to be off by 1.
-=======
+
 - Vote counts to end a multiplayer activity now display as intended. 
 
 - Fixed bug where choosing `-Random-` as a player's tech and pressing start game had a 1 in (number of techs + 1) chance to crash the game.
->>>>>>> 55447243
 
 ### Removed
 
@@ -369,15 +363,12 @@
 
 - Removed hardcoded INI constraint that forced `Mass` of `MovableObjects` to not be 0. Previously, anytime a `Mass` of 0 was read in from INI, it was changed to 0.0001.
 
-<<<<<<< HEAD
-=======
 - Removed the ability to set `HDFirearms'` `Magazine` or `Flash`, or `AEmitters'` `Flash` to None in INI. This was a necessary result of some core changes, and may be undone in future if it's possible. If you want no `Magazine` or `Flash` just don't set one, or use a Null one like is done for limbs and other hardcoded `Attachables`.
 
 - Removed the quit-confirmation dialog from the scenarios screen. Now pressing escape will lead back to the main menu.
 
 - Removed `Settings.ini` properties `HSplitScreen` and `VSplitScreen`. Superseded by `TwoPlayerSplitscreenVertSplit`.
 
->>>>>>> 55447243
 ***
 
 ## [0.1.0 pre-release 3.0][0.1.0-pre3.0] - 2020/12/25

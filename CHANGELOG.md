# Changelog

All notable changes to this project will be documented in this file.

The format is based on [Keep a Changelog](https://keepachangelog.com/en/1.0.0/), and this project adheres to [Semantic Versioning](https://semver.org/spec/v2.0.0.html).

## [Unreleased]

### Added

- Executable can be compiled as 64bit.

- New `Settings.ini` property `MeasureModuleLoadTime = 0/1` to measure the duration of module loading (archived module extraction included). For benchmarking purpuses.

- `Color` object's RGB values can now be set with index number.  
	```
	Color/TrailColor = Color
		Index = 0-255 // Corresponds with index in palette.bmp
	```

- New `Settings.ini` property `ForceDedicatedFullScreenGfxDriver` to force the game to run in previously removed dedicated fullscreen mode, allowing using lower resolutions (and 1366x768) while still maintaining fullscreen.

- New INI and Lua (R/W) property for Attachables:  
	`ParentBreakWound = AEmitter...`. Use this to define a `BreakWound` that will be applied to the `Attachable`'s parent when the `Attachable` is removed.  
	`BreakWound` is also now R/W accessible to Lua.
	
- Added Lua (R/W) properties for all hardcoded `Attachables`. You can now set them on the fly to be created objects of the relevant type. Note that trying to set things inappropriately (e.g. setting an `HDFirearm` as something's `Leg`) will probably crash the game; that's your problem to deal with.  
	You can read and write the following properties:  
	**`AHuman`** - `Head`, `Jetpack`, `FGArm`, `BGArm`, `FGLeg`, `BGLeg`, `FGFoot`, `BGFoot`  
	**`ACrab`** - `Turret`, `Jetpack`, `LeftFGLeg`, `LeftBGLeg`, `RightFGLeg`, `RightBGLeg`  
	**`ACDropShip`** - `RightEngine`, `LeftEngine`, `RightThruster`, `LeftThruster`, `RightHatch`, `LeftHatch`  
	**`ACRocket`** - `RightLeg`, `LeftLeg`, `MainEngine`, `LeftEngine`, `RightEngine`, `LeftThruster`, `RightThruster`  
	**`ADoor`** - `Door`  
	**`Turret`** - `MountedDevice`  
	**`Leg`** - `Foot`  
	**`HDFirearm`** - `Magazine`, `Flash`  
	**`AEmitter`** - `Flash`

- Added `Vector:ClampMagnitude(upperLimit, lowerLimit)` Lua function that lets you limit a Vector's upper and lower magnitude.

- Added `MOSRotating` `GibBlastStrength` INI and Lua (R/W) property. This lets you define how much force created `Gibs` and any `Attachables` will get launched when the `MOSRotating` gibs.

- New INI and Lua (R/W) properties for `Attachables`:  
	`ParentBreakWound = AEmitter...` allows you to optionally define different `BreakWounds` for the `Attachable` and its parent. By default it matches `BreakWound` for ease of use.  	
	`InheritsHFlipped = -1/0/1` allows you to define whether the `Attachable` will inherit its parent's HFlipped value or not.  
	-1 means reversed inheritance (i.e. if the parent's HFlipped value is true, this `Attachable`'s HFlipped value will be false), 0 means no inheritance, 1 means normal inheritance. Defaults to 1 to preserve normal behavior.  
	`InheritedRotAngleRadOffset = angle` and `InheritedRotAngleDegOffset = angle` allow you specify an offset to keep an `Attachable`'s rotation at when `InheritsRotAngle` is set to true.  
	In Lua there's only `InheritedRotAngleOffset` which takes/returns radians, to avoid confusion. For example, `InheritedRotAngleDegOffset = 90` would make the `Attachable` always face perpendicular to its parent.  
	Does nothing if the `Attachable`'s `InheritsRotAngle` is set to false or the `Attachable` has no parent.  
	`GibWithParentChance = 0 - 1` allows you to specify whether this `Attachable` should be gibbed when its parent does and what the chance of that happening is. 0 means never, 1 means always.  
	`ParentGibBlastStrengthMultiplier = number` allows you to specify a multiplier for how strongly this `Attachable` will apply its parent's gib blast strength to itself when the parent gibs. Usually this would be a positive number, but it doesn't have to be.

- New INI and Lua (R/W) `Arm` property `GripStrength`. This effectively replaces the `JointStrength` of the held `HeldDevice`, allowing `Arms` to control how tightly equipment is held.

- New INI and Lua (R/W) `HeldDevice` property `GripStrengthMultiplier`. This allows `HeldDevices` to multiply the `GripStrength` of their `Arms` to support them being more or less easy to hold.

- New Lua `MovableObject` function `GetWhichMOToNotHit`. This provides access to the MO that has been set to not be hit by `SetWhichMOToNotHit`.

- Added `HeldDevice` handling to limit which `Actor(s)` can pick it up. Note that pickup limitations are all done by PresetName, so you can not use this to precisely specify individual `Actors`.  
	The INI definition looks like this:  
	```
	PickupableBy = PickupableByEntries
		AddPresetNameEntry = First Actor PresetName Here
		AddPresetNameEntry = Second Actor PresetName Here
	// Alternatively, if you want this not to be pickupable
	PickupableBy = None
	```
	The Lua properties and functions are as follows:  
	```
	heldDevice.HasPickupLimitations; --(R) Whether or not this HeldDevice has any limitations affecting whether it can be picked up.
	heldDevice.UnPickupable --(R/W) Whether this HeldDevice is/should be pickupable.
	heldDevice:IsPickupableBy(actor) -- Whether or not a given Actor can pick up this HeldDevice.
	heldDevice:AddPickupableByPresetName(presetName) -- Allows Actors with the given PresetName to pick up this HeldDevice.
	heldDevice:RemovePickupableByPresetName(presetName) -- Disallows Actors with the given PresetNames from picking up this HeldDevice (as long as there are other pickup limitations).
	```
	
- Added `MOSRotating` Lua (R) property `IndividualMass`. This provides access to the `MOSRotating`'s actual mass value, not including any `Attachables` or inventory items. Note that the normal `Mass` property is still used to set the `MOSRotating`'s mass.

- Added `Actor` Lua (R) property `InventoryMass`. This provides access to the mass of the `Actor`'s inventory separate from the `Actor`'s actual mass.

- Added `LimbPath` INI property `EndSegCount`, which allows you to specify a segment after which the owning `Actor`'s foot will not collide with terrain. This lets you add extra visual-only frames to your `LimbPaths`.

- Added `AHuman` INI property `CrouchLimbPathBG` to allow you to specify a different `LimbPath` for the background leg while crouching.

- Added `AHuman` INI properties `StandRotAngleTarget`, `WalkRotAngleTarget`, `CrouchRotAngleTarget` and `JumpRotAngleTarget` that let you define the rot angle the body should aim towards when in the corresponding `MovementState`.

- Added `AHuman` Lua methods `GetRotAngleTarget(movementState)` and `SetRotAngleTarget(movementState, newRotAngleTarget)` that allow you to get and set rot angle targets for `MovementStates`. Note that only the `MovementStates` mentioned above will actually work.

- `LimbPaths` are now Lua accessible for `ACrabs` and `AHumans`. You can use `GetLimbPath(Layer, MovementState)` for `AHumans` and `GetLimbPath(Side, Layer, MovementState)` for `ACrabs`.  
	`LimbPaths` have the following properties:  
	`limbPath.StartOffset` (R/W) - the start offset for the `LimbPath`. Also defines its position if it has no actual path.  
	`limbPath.SegmentCount` (R) - the number of segments in the `LimbPath`.  
	`limbPath:GetSegment(segmentIndex)` - Gets the segment Vector for the given segment index. You can use this to modify `LimbPaths`.  

- Added `OnStride` special Lua function for `AHumans` that is called whenever they stride (i.e. when their `StrideSound` is played). Like playing `StrideSound`, this does not happen when the AHuman is climbing.

- New `AHuman` and `ACrab` INI and Lua (R/W) property `JetAngleRange` which defines the rate at which the angle of the `Jetpack`'s thrust follows the aim angle of the actor (default being 0.25). 

- New `AHuman` INI property `LookToAimRatio` at which the `Head` turns in the direction of aiming (default being 0.7).

- New `AHuman` INI properties `FGArmFlailScalar` and `BGArmFlailScalar`. Used to change the rate at which each `Arm` follows the rotation angle of the `Actor`, regardless of aim angle. 0 means the `Arm` will always point in aiming direction.

- New `Actor` INI and Lua (R/W) property `CanRevealUnseen` which can be used to disable the ability to reveal unseen areas.

- New `MOPixel` Lua (R/W) property `TrailLength` which returns the trail length of the `Atom` affiliated with this `MOPixel`.

- New `HDFirearm` INI property `ShellEjectAngle` which lets you define the angle at which `Shell` particles are ejected relative to the `HDFirearm`'s rotation.

- New `Gib` INI property `IgnoresTeamHits`.

- New `Atom` INI property `TrailLengthVariation`. Used to randomize `TrailLength` on every frame. 0 means no randomization (default), 1 means anything between full length and zero.

- New `ACraft` INI and Lua (R/W) property `HatchCloseSound`. This is now required separately to `HatchOpenSound`.

- Exposed `MOSRotating` property `OrientToVel` to Lua (R/W).

- Exposed `DataModule` properties `Author`, `Description` and `Version` to Lua (R).

- Exposed `Actor` properties `HolsterOffset` and `ItemInReach` to Lua (R/W).

- Exposed `Arm` property `MaxLength` to Lua (R).

- Exposed broad range of sounds to Lua (R/W) through their relevant SoundContainers. For each class, these include:  
	**Actor**: `BodyHitSound`, `PainSound`, `DeathSound`, `DeviceSwitchSound`, `AlarmSound`  
	**AHuman & ACrab**: `StrideSound`  
	**HDFirearm**: `FireSound`, `FireEchoSound`, `EmptySound`, `ReloadStartSound`, `ReloadEndSound`, `ActiveSound`, `DeactivationSound`, `PreFireSound`  
	**AEmitter**: `EmissionSound`, `BurstSound`, `EndSound`  
	**ACraft**: `HatchOpenSound`, `HatchCloseSound`, `CrashSound`  
	**MOSRotating**: `GibSound`  
	**ADoor**: `DoorMoveStartSound`, `DoorMoveSound`, `DoorDirectionChangeSound`, `DoorMoveEndSound`
  
- Added Lua function `RoundFloatToPrecision`. Utility function to round and format floating point numbers for display in strings.  
`RoundFloatToPrecision(floatValue, digitsPastDecimal, roundingMode) -- Rounding mode 0 for system default, 1 for floored remainder, 2 for ceiled remainder.`

- The Lua console (and all text boxes) now support using `Ctrl` to move the cursor around and select or delete text.

- Added `mosRotating:RemoveAttachable(attachableOrUniqueID, addToMovableMan, addBreakWounds)` method that allows you to remove an `Attachable` and specify whether it should be added to `MovableMan` or not, and whether breakwounds should be added (if defined) to the `Attachable` and parent `MOSRotating`.

- Added `attachable:RemoveFromParent()` and `attachable:RemoveFromParent(addToMovableMan, addBreakWounds)` that allow you to remove `Attachables` from their parents without having to use `GetParent` first.

- Added `Settings.ini` debug properties to allow modders to turn on some potentially useful information visualizations.  
	`DrawAtomGroupVisualizations` - any `MOSRotating` will draw its `AtomGroup` to the standard view.  
	`DrawHandAndFootGroupVisualizations` - any `Actor` subclasses with  will draw its `AtomGroup` to the standard view.  
	`DrawLimbPathVisualizations` - any  `AHumans` or `ACrabs` will draw some of their `LimbPaths` to the standard view.  
	`DrawRayCastVisualizations` - any rays cast by `SceneMan` will be drawn to the standard view.  
	`DrawPixelCheckVisualizations ` - any pixel checks made by `SceneMan:GetTerrMatter` or `SceneMan:GetMOIDPixel` will be drawn to the standard view.

- Added a fully featured inventory view for managing `AHuman` inventories (to be expanded to other things in future).

- New `Settings.ini` property `CaseSensitiveFilePaths = 0/1` to enable/disable file path case sensitivity in INIs. Enabled by default.  
	It is **STRONGLY** ill-advised to disable this behavior as it makes case sensitivity mismatches immediately obvious and allows fixing them with ease to ensure a path related crash free cross-platform experience.  
	Only disable this if for some reason case sensitivity increases the loading times on your system (which it generally should not). Loading times can be benchmarked using the `Settings.ini` property `MeasureModuleLoadTime`. The result will be printed to the console.

- Added `MovableObject` Lua function `EnableOrDisableAllScripts` that allows you to enable or disable all scripts on a `MovableObject` based on the passed in value.

<<<<<<< HEAD
- New `Settings.ini` properties `MuteMaster = 0/1`, `MuteMusic = 0/1` and `MuteSound = 0/1` to control muting of master/music/sound channels without changing the volume property values.	

- New `Settings.ini` property `TwoPlayerSplitscreenVertSplit = 0/1` to force two player splitscreen into a vertical split mode (horizontal by default).

- Controller hot-plugging is now supported (Windows only).

- Console text can be set to use a monospace font through `Settings.ini` property `ConsoleUseMonospaceFont = 0/1` or through the in-game settings.
=======
- Added option for players to vote to restart multiplayer activities by holding the backslash key, `\`. Requires all players to vote to pass.  
	This is an alternative to the existing ability to vote to end the activity and return to the multiplayer lobby, by holding `Backspace` key.
>>>>>>> df24d86f

### Changed

- `AHuman` can now manually reload BG devices.

- Jetpack thrust angle is now properly clamped when controlled with an analog stick.

- Aim reticle dots can now be hidden per device by setting `SharpLength` to 0.

- Craft will now automatically scuttle when opening doors at a 90° angle rather than 45°.

- `AHuman` can now aim while walking, however not while reloading.

- Recoil when firing weapons now affects sharp aim.

- The third argument for `distance` to be filled out in `MovableMan:GetClosestActor()` is now a `Vector` rather than `float`.

- File paths in INIs are now case sensitive.

- Hands will now draw in transparent drawing mode, i.e. editing menu.

- `AHuman` background `Leg` will no longer draw in front of the `AHuman`. The real result of this is that the background foot will no longer draw in front of the foreground one.

- Everything draws better when flashing white, including craft which used to be terrible at it.

- Reworked Attachable managment:  
	`DamageMultiplier` on `Attachables` now works as expected, all `Attachables` can now transfer damage to their root parent.  
	This will travel up chains of `Attachables`, as long as every `Attachable` in the chain has a non-zero DamageMultiplier (yes, negative numbers are supported if you wanna have healing instead of damage or weirdness with chaining negative multipliers). Note that the default `DamageMultiplier` for `Attachables` is 0, so you have to set it if you want it. Also note that wounds will default this value to 1 instead of 0.  
	`Attachable` terrain collision has been reworked so that it can be changed simply by setting `CollidesWithTerrainWhileAttached = true/false` in INI or Lua. Also, `Attachables` attached to other `Attachables` will now collide with terrain properly.  
	`BreakWounds` on `Attachables` now gets added to both the `Attachable` and the parent when the `Attachable` is broken off. If `ParentBreakWound` is defined, the parent will use this instead of the regular `BreakWound`.
	
- `Attachable.BreakWound` now has R/W access in Lua.

- `Attachable.DeleteWithParent` is now `Attachable.DeleteWhenRemovedFromParent`, since this more accurately describes what it does.

- `Attachable.OnlyLinearForces` has been renamed to `Attachable.ApplyTransferredForcesAtOffset` and its effect has been reversed, so something that checked `OnlyLinearForces == true` would now check `ApplyTransferredForcesAtOffset == false`, since this makes more sense to use.

- `Arms` and `Legs` on `AHumans` will no longer bleed out indefinitely. If you want this to happen, adjust their `BreakWound` or `ParentBreakWound` accordingly.
		
- Reworked wound management:  
	Wound management is now always done with `MOSRotating` functions, instead of requiring different ones for `Actors`. This means TotalWoundCount and RemoveAnyRandomWounds no longer exist.  
	You can get all wounds with `GetWounds`, get the wound count with `GetWoundCount` (or using the pre-existing WoundCount property), get the gib wound limit with `GetGibWoundLimit` (or using the pre-existing GibWoundLimit property), and remove wounds with `RemoveWounds`.  
	All of these functions have two variants, one lets you just specify any normal arguments (e.g. number of wounds to remove), the other lets you also specify whether you want to include `Attachables` with a positive `DamageMultiplier` (i.e. `Attachables` that damage their parent), `Attachables` with a negative `DamageMultiplier` (i.e. `Attachables` that heal their parent) or `Attachables` with no `DamageMultiplier` (i.e. `Attachables` that don't affect their parent).  
	Without any arguments, `GetWoundCount` and `RemoveWounds` will only include `Attachables` with a positive `DamageMultiplier` in their counting calculations, and `GetGibWoundLimit` will not include any `Attachables` in its counting calculations. The property variants (e.g. `mosr.WoundCount`) behave the same way as the no-argument versions.  
	Note that this process is recursive, so if an `Attachable` that satisfies the conditions has `Attachables` that also satisfy the conditions, their wounds will be included in the results.

- Renamed `Turret` INI property `MountedMO` to `MountedDevice` to better match the new reality that `Turrets` can only mount `HeldDevices` and their child classes.

- Renamed `ACrab` `LFGLeg`, `LBGLeg`, `RFGLeg` and `RBGLeg` Lua properties to `LeftFGLeg`, `LeftBGLeg`, `RightFGLeg`, `RightBGLeg` respectively, to be more consistent with other naming.  
	For the time being, the INI properties (as well as the ones for setting `FootGroups` and `LimbPaths`) support both single letter and written out versions (i.e. `LStandLimbPath` and `LeftStandLimbPath` are both supported). This single letter versions will probably be deprecated over time.

- To better align with the other changes, hardcoded `Attachable` INI definitions for `ACDropShips` and `ACRockets` can now support spelled out words. The following options are all supported in INI:  
	**`ACDropShip`** - `RThruster`/`RightThruster`/`RightEngine`, `LThruster`/`LeftThruster`/`LeftEngine`, `URThruster`/`UpRightThruster`, `ULThruster`/`UpLeftThruster`, `RHatchDoor`/`RightHatchDoor`, `LHatchDoor`/`LeftHatchDoor`  
	**`ACRocket`** - `RLeg`/`RightLeg`, `LLeg`/`LeftLeg`, `RFootGroup`/`RightFootGroup`, `LFootGroup`/`LeftFootGroup`, `MThruster`/`MainThruster`, `RThruster`/`RightThruster`, `LThruster`/`LeftThruster`, `URThruster`/`UpRightThruster`, `ULThruster`/`UpLeftThruster`

- `MovableMan:AddMO` will now add `HeldDevices` (or any child class of `HeldDevice`) to its `Items` collection, making it able to provide the functionality of `AddParticle`, `AddActor` and `AddItem`.

- Changed and cleaned up how gibbing works and how it affects `Attachables`. In particular, limbs will better inherit velocity during gibbing and things are more customizable. See `Attachable` properties for more details.  
	As an added bonus,  `Attachables` on `ACDropShips` and `ACRockets` can now be shot down when the craft gibs; fight back against the baleful dropship engines!
	
- Improved native recoil handling! Guns transfer recoil to arms/turrets, which transfer it to AHumans/ACrabs, all of it properly accounts for joint strengths (or grip strengths) and offsets at every step. ([Issue #7](https://github.com/cortex-command-community/Cortex-Command-Community-Project-Source/issues/7) and [Issue #8](https://github.com/cortex-command-community/Cortex-Command-Community-Project-Source/issues/8)).

- `Attachables` now use their `GibImpulseLimit` as well as their `JointStrength` when determining whether they should be detached by strong forces. To maintain backwards compatibility, if the `GibImpulseLimit` is less than the `JointStrength`, the `JointStrength` will be used instead for this purpose.

- The `FacingAngle` function has been moved from `Actor` to `MOSprite` so it can be used more widely.

- Lifetime and ToDelete now work on wounds, giving modders more control over them.

- Some functionality has been moved from `AudioMan` to `SoundContainer` for consistency. As such, the following `AudioMan` Lua bindings have been replaced:  
	`AudioMan:FadeOutSound(fadeOutTime);` has been replaced with `soundContainer:FadeOut(fadeOutTime);`  
	`AudioMan:StopSound(soundContainer);` and `AudioMan:StopSound(soundContainer, player);` have been replaced with `soundContainer:Stop();` and `soundContainer:Stop(player);`
	
- Pressing escape when a buy menu is open now closes it instead of pausing the game.

- `GetParent` will now return an `MOSRotating` instead of a `MovableObject` so it doesn't need to be casted. Additionally, it will always return null for objects with no parents, instead of returning the self object for things that weren't `Attachables`.  
	This makes things more consistent and reasonable throughout and will rarely, if ever, cause Lua problems.

- Previews generated by the `SceneEditor` are now the same as `ScenePreviewDumps`, also both are now saved as PNGs.

- `Attachable` terrain collisions will now propagate to any child `Attachables` on them. This means that `Attachables` will not collide with terrain, even if set to, if they're attached to a parent that doesn't collide with terrain.  
	This means that the `attachable.CollidesWithTerrainWhileAttached` value may not represent the true state of things, you should instead use `attachable.CanCollideWithTerrain` to determine whether a given `Attachable` can collide with terrain.
	
- Actor selection keys can be used to cycle the selected `ObjectPicker` item while it's closed during building phase and in editors.

- The `Actor` property `MaxMass` now no longer includes the `Mass` of the `Actor`, and has been renamed to `MaxInventoryMass` for clarity. In mods, this is most important for `ACraft`, which will now need their total `Mass` subtracted from the old value. 

- `BuyMenu` tooltips now display item info as well as a description. This includes `MaxInventoryMass` and `MaxPassengers` for `ACraft`, `Mass` and `PassengerSlots` required for `Actors`, and `Mass` for other `MoveableObjects`.

- Replaced the above-HUD pie menu inventory view with an animating inventory carousel.

- `AHuman:ReloadFirearm` Lua function has been changed to `AHuman:ReloadFirearms` and will now reload offhand weapons as well, if appropriate.

- `Settings.ini` property `MenuTransitionDuration` renamed to `MenuTransitionDurationMultiplier`.

- `Settings.ini` property `DisableLoadingScreen` renamed to `DisableLoadingScreenProgressReport`.

- Scenario scene markers are now color coded to help distinguish them visually:  
	`Base.rte` scenes are yellow as always.  
	`Missions.rte` scenes are now green.  
	`Scenes.rte` or any other mod/user scenes are now cyan.

- Main menu and sub-menus were given a facelift.

- Settings menu was reworked to make it less useless.

- Esc has been disabled in server mode to not disrupt simulation for clients, use Alt+F4 or the window close button to exit.

### Fixed

- `HFlipped` is now properly assigned to emissions, gibs and particles that are shot from a `HDFirearm`'s `Round` when the source object is also flipped.

- `MovableObject:SetWhichMOToNotHit` will now work properly for Attachables. They will also not hit the relevant MO. When they're removed, Attachables will check if they have the same MO for this value and, if so, unset it so they can hit that MO.

- Craft sucking up objects now works properly again.

- Getting the `Mass` of a `MOSRotating` has now been made more efficient. Additionally, `Attachables` of `Attachables` will now be included in Mass, so some things have gotten a lot heavier (e.g. Dummy Dreadnought).

- The moment of inertia of `AtomGroups` now updates when the mass or Atoms change, meaning losing `Attachables` or changing mass will properly affect how rotational forces apply to MOSRotatings.

- `WoundDamageMultipliers` on projectiles will now properly stack with wounds' `DamageMultiplier`. Prior to this, if you set the `DamageMultiplier` of a wound on some object, it'd be overwritten by the hitting projectile's `WoundDamageMultiplier`. Now they multiply together properly.

- `Radius` and `Diameter` now account for `Attachables` on objects that can have them. If you want just the `Radius` or `Diameter` of the object, use `IndividualRadius` and `IndividualDiameter` (only available for `MOSRotating` and subclasses). This means that `Radius` and `Diameter` will now give you a good estimation of an object's total size.

- Fixed various audio bugs that were in Pre3, and fixed clicking noise on sounds that played far away. The game should sound way better now!

- Mobile sounds (i.e. generally things that aren't GUI related) will now pause and resume when you pause and resume your activity.

- The `DeactivationSound` of `HDFirearms` now respects its `SoundOverlapMode` instead of never allowing overlap. If you don't want it overlapping, set it up accordingly.

- Enabled DPI Awareness to fix issues with resolution settings when Windows scaling is enabled.

- Fixed a bug that caused the game to crash when the crab bomb effect was triggered while there were multiple crab bomb eligible Craft in an activity.

- Renamed `Attachable` INI property `CollidesWithTerrainWhenAttached` to more correct, consistent `CollidesWithTerrainWhileAttached`.

- You can now modify `Foot`, `Magazine` and `Flash` (both `HDFirearm` and `AEmitter`) `CopyOfs` in your `Leg`/`HDFirearm``AEmitter` definition without setting a new `PresetName`.

- `OnCollideWithMO` now works for `MOPixels` and `MOSParticles` so you can use it to check if your bullets collide with things.

- `OnCollideWithMO` and `OnCollideWithTerrain` (and other special functions) will run more reliably right after the object is spawned. E.g. `OnCollideWithTerrain` should now work even if your gun is jammed into terrain when you shoot.

<<<<<<< HEAD
- Fixed bug where choosing `-Random-` as a player's tech and pressing start game had a 1 in (number of techs + 1) chance to crash the game.
=======
- Vote counts to end a multiplayer activity now display as intended. 
>>>>>>> df24d86f

### Removed

- Removed obsolete graphics drivers and their `Settings.ini` properties `ForceOverlayedWindowGfxDriver` and `ForceNonOverlayedWindowGfxDriver`.

- Removed `Attachable` Lua write capability for `AtomSubGroupID` as changing this can cause all kinds of problems, and `RotTarget` as this didn't actually work.

- Removed `MaxLength` property from `Leg`, since it was a mostly unused leftover caused by Leg being originally copied from Arm, and was actually a fake setting that just set other properties. To replace it, set the following:  
	```
	ContractedOffset = Vector
		X = //Old MaxLength/2
		Y = 0
	ExtendedOffset = Vector
		X = //Old MaxLength
		Y = 0
	```

- Removed `Attachable.RotTarget` from Lua and INI. The property never worked and no longer exists.

- Removed `Attachable:CollectDamage`, `Attachable:TransferJointForces` and `Attachable:TransferJointImpulses` Lua function definitions. These are internal functions that should never have been exposed to Lua.

- Removed `MOSRotating:ApplyForces` and `MOSRotating:ApplyImpulses` Lua functions. These are both internal functions that should never have been exposed to Lua.

- Removed hardcoded INI constraint that forced `Mass` of `MovableObjects` to not be 0. Previously, anytime a `Mass` of 0 was read in from INI, it was changed to 0.0001.

- Removed the ability to set `HDFirearms'` `Magazine` or `Flash`, or `AEmitters'` `Flash` to None in INI. This was a necessary result of some core changes, and may be undone in future if it's possible. If you want no `Magazine` or `Flash` just don't set one, or use a Null one like is done for limbs and other hardcoded `Attachables`.

- Removed the quit-confirmation dialog from the scenarios screen. Now pressing escape will lead back to the main menu.

- Removed `Settings.ini` properties `HSplitScreen` and `VSplitScreen`. Superseded by `TwoPlayerSplitscreenVertSplit`.

***

## [0.1.0 pre-release 3.0][0.1.0-pre3.0] - 2020/12/25

### Added

- Implemented Lua Just-In-Time compilation (MoonJIT 2.2.0).

- Implemented PNG file loading and saving. PNGs still need to be indexed just like BMPs! Transparency (alpha) not supported (yet).

- New `Settings.ini` property `LoadingScreenReportPrecision = intValue` to control how accurately the module loading progress reports what line is currently being read.  
	Only relevant when `DisableLoadingScreen = 0`. Default value is 100, lower values increase loading times (especially if set to 1).  
	This should be used for debugging where you need to pinpoint the exact line that is crashing and the crash message isn't helping or doesn't exist at all.

- New `Settings.ini` property `MenuTransitionDuration = floatValue` to control how fast transitions between different menu screens happen (e.g main menu to activity selection screen and back).  
	This property is a multiplier, the default value is 1 (being the default hardcoded values), lower values decrease transition durations. 0 makes transitions instant.

- New `ADoor` sound properties: ([Issue #106](https://github.com/cortex-command-community/Cortex-Command-Community-Project-Source/issues/106))  
	```
	// Played when the door starts moving from fully open/closed position towards the opposite end.
	DoorMoveStartSound = SoundContainer
		AddSound = ContentFile
			FilePath = pathToFile

	// Played while the door is moving, between fully open/closed position.
	DoorMoveSound = SoundContainer
		AddSound = ContentFile
			FilePath = pathToFile
		LoopSetting = -1 // Doesn't have to loop indefinitely, but generally should.

	// Played when the door changes direction while moving between fully open/closed position.
	DoorDirectionChangeSound = SoundContainer
		AddSound = ContentFile
			FilePath = pathToFile

	// Played when the door stops moving and is at fully open/closed position.
	DoorMoveEndSound = SoundContainer
		AddSound = ContentFile
			FilePath = pathToFile
	```

- Exposed `Actor.StableVelocityThreshold` to lua. New bindings are: ([Issue #101](https://github.com/cortex-command-community/Cortex-Command-Community-Project-Source/issues/101))  
	`Actor:GetStableVelocityThreshold()` returns a `Vector` with the currently set stable velocity threshold.  
	`Actor:SetStableVelocityThreshold(xFloatValue, yFloatValue)` sets the stable velocity threshold to the passed in float values.  
	`Actor:SetStableVelocityThreshold(Vector)` sets the stable velocity threshold to the passed in `Vector`.

- New `Attachable` and `AEmitter` property `DeleteWithParent = 0/1`. If enabled the attachable/emitter will be deleted along with the parent if parent is deleted/gibbed/destroyed. ([Issue #97](https://github.com/cortex-command-community/Cortex-Command-Community-Project-Source/issues/97))

- New `Settings.ini` property `LaunchIntoActivity = 0/1`. With `PlayIntro` functionality changed to actually skip the intro and load into main menu, this flag exists to skip both the intro and main menu and load directly into the set default activity.

- Exposed `AHuman.ThrowPrepTime` to lua and ini: ([Issue #101](https://github.com/cortex-command-community/Cortex-Command-Community-Project-Source/issues/101))  
	`ThrowPrepTime = valueInMS` will set how long it takes the `AHuman` to fully charge a throw. Default value is 1000.  
	`AHuman.ThrowPrepTime` to get/set values via lua.

- Added new `SpriteAnimMode` modes:  
	```
	SpriteAnimMode = 7 // OVERLIFETIME
	```
	This mode handles exactly like (now removed) `MOSParticle.Framerate = 0` and will complete the sprite's animation cycle over the course of its existence. `SpriteAnimDuration` is inapplicable when using this mode and will do nothing.  
	For example, an object that has a sprite with 10 frames and a lifetime of 10 seconds will animate at a rate of 1 frame per second, finishing its animation cycle just before being deleted from the scene.  
	If this mode is used on an object that has `LifeTime = 0` (infinite) it will be overridden to `SpriteAnimMode = 1` (ALWAYSLOOP) otherwise it will never animate.  
	```
	SpriteAnimMode = 8 // ONCOLLIDE
	```
	This mode will drive the animation forward based on collisions this object has with other MOs or the terrain. `SpriteAnimDuration` is inapplicable when using this mode and will do nothing.  
	This mode is `MOSParticle` specific and used mainly for animating casings and small gibs. Using this mode on anything other than `MOSParticle` will do nothing.

- New `Settings.ini` properties `EnableCrabBombs = 0/1` and `CrabBombThreshold = intValue`.  
	When `EnableCrabBombs` is enabled, releasing a number of crabs equal to `CrabBombThreshold` or more at once will trigger the crab bomb effect.  
	If disabled releasing whatever number of crabs will do nothing except release whatever number of crabs.

- Doors can now be stopped at their exact position using `ADoor:StopDoor()` via lua. When stopped, doors will stop updating their sensors and will not try to reset to a default state.  
	If the door was stopped in a script, it needs to opened/closed by calling either `ADoor:OpenDoor()` or `ADoor:CloseDoor()` otherwise it will remain in the exact position it was stopped forever.  
	If either `DrawMaterialLayerWhenOpen` or `DrawMaterialLayerWhenClosed` properties are set true, a material layer will be drawn when the door is stopped. This is to prevent a situation where the material layer will be drawn only if the door is travelling in one direction, without adding an extra property.

- New value `STOPPED` (4) was to the `ADoor.DoorState` enumeration. `ADoor:GetDoorState` will return this if the door was stopped by the user via `ADoor:StopDoor`.

- New shortcut `ALT + W` to generate a detailed 140x55px mini `WorldDump` to be used for scene previews. No relying on `SceneEditor`, stretches over whole image, no ugly cyan bunkers, no actors or glows, has sky gradient, indexed to palette.

- All text in TextBox (any TextBox) can now be selected using `CTRL + A`.

- Console can now be resized using `CTRL + UP/DOWN` (arrow keys) while open.

- Added new lua function `UInputMan:GetInputDevice(playerNum)` to get a number value representing the input device used by the specified player. Should be useful for making custom key bindings compatible with different input devices.

- Scripts can now be attached to `ACrab.Turret` and `Leg`. Additionally, a binding to get the Foot of a Leg has been added.

- Added H/V flipping capabilities to Bitmap primitives.  New bindings with arguments for flip are:  
	`PrimitiveMan:DrawBitmapPrimitive(pos, entity, rotAngle, frame, bool hFlipped, bool vFlipped)`  
	`PrimitiveMan:DrawBitmapPrimitive(player, pos, entity, rotAngle, frame, bool hFlipped, bool vFlipped)`  
	Original bindings with no flip arguments are untouched and can be called as they were.

- Added new primitive drawing functions to `PrimitiveMan`:  
	```
	-- Arc
	PrimitiveMan:DrawArcPrimitive(Vector pos, startAngle, endAngle, radius, color)
	PrimitiveMan:DrawArcPrimitive(player, Vector pos, startAngle, endAngle, radius, color)

	PrimitiveMan:DrawArcPrimitive(Vector pos, startAngle, endAngle, radius, color, thickness)
	PrimitiveMan:DrawArcPrimitive(player, Vector pos, startAngle, endAngle, radius, color, thickness)

	-- Spline (Bézier Curve)
	PrimitiveMan:DrawSplinePrimitive(Vector start, Vector guideA, Vector guideB, Vector end, color)
	PrimitiveMan:DrawSplinePrimitive(player, Vector start, Vector guideA, Vector guideB, Vector end, color)

	-- Box with rounded corners
	PrimitiveMan:DrawRoundedBoxPrimitive(Vector upperLeftCorner, Vector bottomRightCorner, cornerRadius, color)
	PrimitiveMan:DrawRoundedBoxPrimitive(player, Vector upperLeftCorner, Vector bottomRightCorner, cornerRadius, color)

	PrimitiveMan:DrawRoundedBoxFillPrimitive(Vector upperLeftCorner, Vector bottomRightCorner, cornerRadius, color)
	PrimitiveMan:DrawRoundedBoxFillPrimitive(player, Vector upperLeftCorner, Vector bottomRightCorner, cornerRadius, color)

	-- Triangle
	PrimitiveMan:DrawTrianglePrimitive(Vector pointA, Vector pointB, Vector pointC, color)
	PrimitiveMan:DrawTrianglePrimitive(player, Vector pointA, Vector pointB, Vector pointC, color)

	PrimitiveMan:DrawTriangleFillPrimitive(Vector pointA, Vector pointB, Vector pointC, color)
	PrimitiveMan:DrawTriangleFillPrimitive(player, Vector pointA, Vector pointB, Vector pointC, color)

	-- Ellipse
	PrimitiveMan:DrawEllipsePrimitive(Vector pos, horizRadius, vertRadius, color)
	PrimitiveMan:DrawEllipsePrimitive(player, Vector pos, horizRadius, vertRadius, color)

	PrimitiveMan:DrawEllipseFillPrimitive(Vector pos, short horizRadius, short vertRadius, color)
	PrimitiveMan:DrawEllipseFillPrimitive(player, Vector pos, horizRadius, vertRadius, color)
	```

- Added log for non-fatal loading errors. This log will show image files that have been loaded with incorrect extensions (has no side effects but should be addressed) and audio files that failed loading entirely and will not be audible.  
	If errors are present the console will be forced open to notify the player (only when loading into main menu).  
	Log will be automatically deleted if warnings are no longer present to avoid polluting the root directory.

- Game window resolution can now be changed without restarting the game.

- GUI sliders (like for music volume) can now be adjusted with the mouse scroll wheel.

- Exposed `PEmitter` to lua. Bindings are identical to `AEmitter` bindings, except that damage-related bindings don't exist for `PEmitter`.

- `FLAC` audio files can now be loaded through lua and ini.

- Added new lua `Vector` functions: `GetRadRotated(angle)` and `GetDegRotated(angle)`. They return a rotated copy of the vector without modifying it.

- Added `Enum` binding for `SoundSet.SoundSelectionCycleMode`: `RANDOM = 0, FORWARDS = 1, ALL = 2`.

- Added `Enum` binding for `SoundContainer.SoundOverlapMode`: `OVERLAP = 0, RESTART = 1, IGNORE_PLAY = 2`.

- New `SoundContainer` function `Restart`, which allows you to restart a playing `SoundContainer`. Also another `Play` function, that lets you just specify the player to play the sound for.

- New `HDFirearm` INI property `PreFireSound`, which allows you to specify a sound that will play exactly once before the weapon fires.  
	Note that this was designed primarily for things like flamethrowers, semi-auto weapons may wonky with it, and full-auto weapons may fire multiple shots in the first burst, if you don't also set an `ActivationDelay`.	

- `SoundSets` have been made a bit more fully featured, they can now have sub `SoundSets` and their own `SoundSelectionCycleMode` and they now have a Lua binding so you can create them in Lua with `local mySoundSet = SoundSet()`.  
	They have the following INI and Lua properties:  	
	
	`SoundSelectionCycleMode` (INI and Lua R/W) - Determines how sounds in this `SoundSet` will be selected each time it is played (or when `SelectNextSounds` is called).  
	Note that sub `SoundSets` can have different `SoundSelectionCycleModes`. `SoundSets` with sub `SoundSets` and sounds whose `SoundSelectionCycleMode` is `FORWARDS` will first go through their sounds, then each sub `SoundSet`.  
	
	`soundSet.SubSoundSets` (Lua R) - An iterator over the sub `SoundSets` of this `SoundSet`, allowing you to manipulate them as you would any `SoundSet`.  
	`soundSet:HasAnySounds(includeSubSoundSets)` (Lua) - Whether or not this `SoundSet` has any sounds, optionally including its sub `SoundSets`.  
	`soundSet:SelectNextSounds()` (Lua) - Selects the next sounds for this `SoundSet`. Note that playing a `SoundContainer` will always also do this, so this is only really useful to allow you to skip sounds when `SoundSelectionCycleMode` is set to `FORWARDS`.  
	`soundSet:AddSound("Path/to/sound")` (Lua) - Adds the sound at the given path with no offset, 0 minimum audible distance, and default attenuation start distance.  
	`soundSet:AddSound("Path/to/sound", offset, minimumAudibleDistance, attenuationStartDistance)` (Lua) - Adds the sound at the given path with the given parameters.  
	`soundSet:AddSoundSet(soundSetToAdd)` (Lua) - Adds the given `SoundSet` as a sub `SoundSet` of this `SoundSet`.  
	
	Additionally, `AddSound` and `AddSoundSet` INI properties work for `SoundSets`. They are exactly the same as they are for `SoundContainers`.

- You can get the top level `SoundSet` of a `SoundContainer` with `soundContainer:GetTopLevelSoundSet` and manipulate it as described above. This allows you full interaction with all levels of `SoundSets` in a `SoundContainer`.

### Changed

- Codebase now uses the C++17 standard.

- Updated game framework from Allegro 4.2.3.1 to Allegro 4.4.3.1.

- Major cleanup and reformatting in the `Managers` folder.

- Lua error reporting has been improved so script errors will always show filename and line number.

- Ini error reporting has been improved so asset loading crash messages (image and audio files) will also display the ini file and line they are being referenced from and a better explanation why the crash occured. ([Issue #161](https://github.com/cortex-command-community/Cortex-Command-Community-Project-Source/issues/161))

- `Settings.ini` will now fully populate with all available settings (now also broken into sections) when being created (first time or after delete) rather than with just a limited set of defaults.

- Temporarily removed `PreciseCollisions` from `Settings.ini` due to bad things happening when disabled by user.

- `Settings.ini` property `PlayIntro` renamed to `SkipIntro` and functionality changed to actually skip the intro and load user directly into main menu, rather than into the set default activity.

- Lua calls for `GetParent` and `GetRootParent` can now be called by any `MovableObject` rather than being limited to `Attachable` only. ([Issue #102](https://github.com/cortex-command-community/Cortex-Command-Community-Project-Source/issues/102))  
	In some cases a cast to the appropriate type (`ToWhateverType`, e.g `ToMOSRotating`) will be needed when attempting to manipulate the object returned, because it will be returned as `MovableObject` if it is the root parent.  
	In cases where you need to iterate over a parent's attachable list the parent must be cast to the appropriate type that actually has an attachable list to iterate over.  
	For example:  
	```
	for attachable in ToMOSRotating(self:GetParent()).Attachables do
		...
	end
	```
	Or
	```
	local parent = ToMOSRotating(self:GetParent());
	for attachable in parent.Attachables do
		...
	end
	```

- Physics constants handling removed from `FrameMan` and now hardcoded in `Constants`. Lua bindings moved to `RTETools` and are now called without the `FrameMan` prefix like so:  
	`GetPPM()`, `GetMPP()`, `GetPPL()`, `GetLPP()`.

- Removed hardcoded 10 second `LifeTime` restriction for `MOPixel` and `MOSParticle`.

- `MOSParticle` animation can now be set with `SpriteAnimMode` and `SpriteAnimDuration`. If the property isn't defined it will default to `SpriteAnimMode = 7` (OVERLIFETIME).

- Reworked crab bombing behavior. When enabled through `Settings.ini` and triggered will gib all living actors on scene except brains and doors. Devices and non-actor MOs will remain untouched.

- `ADoor` properties `DrawWhenOpen` and `DrawWhenClosed` renamed to `DrawMaterialLayerWhenOpen` and `DrawMaterialLayerWhenClosed` so they are more clear on what they actually do.

- Specially handled Lua function `OnScriptRemoveOrDisable` has been changed to `OnScriptDisable`, and no longer has a parameter saying whether it was removed or disabled, since you can no longer remove scripts.

- When pasting multiple lines of code into the console all of them will be executed instead of the last line being pasted into the textbox and all before it executing.

- Input enums moved from `UInputMan` to `Constants` and are no longer accessed with the `UInputManager` prefix. These enums are now accessed with their own names as the prefix.  
	For example: `UInputManager.DEVICE_KEYB_ONLY` is now `InputDevice.DEVICE_KEYB_ONLY`, `UInputManager.INPUT_L_UP` is now `InputElements.INPUT_L_UP` and so on.

- `CraftsOrbitAtTheEdge` corrected to `CraftOrbitAtTheEdge`. Applies to both ini property and lua binding.

- Game will now Abort with an error message when trying to load a copy of a non-existent `AtomGroup`, `Attachable` or `AEmitter` preset.

- ComboBoxes (dropdown lists) can now also be closed by clicking on their top part.

- `Activity:IsPlayerTeam` renamed to `Activity:IsHumanTeam`.

- Screenshot functionality changed: ([Issue #162](https://github.com/cortex-command-community/Cortex-Command-Community-Project-Source/issues/162))  
	The `PrintScreen` button will now take a single screenshot on key release and will not take more until the key is pressed and released again.  
	The `Ctrl+S` key combination is unchanged and will take a single screenshot every frame while the keys are held.  
	The `Ctrl+W` and `Alt+W` key combinations will now take a single WorldDump/ScenePreview on `W` key release (while `Ctrl/Alt` are still held) and will not take more until the key is pressed and released again.

	Additionally, all screenshots (excluding abortscreen) will now be saved into a `_Screenshots` folder (`_` so it's on top and not hiding between module folders) to avoid polluting the root directory. ([Issue #163](https://github.com/cortex-command-community/Cortex-Command-Community-Project-Source/issues/163))  
	This folder will be created automatically after modules are loaded if it is missing.

- `ScreenDumps` and `WorldDumps` are now saved as compressed PNGs.

- Controller deadzone setting ignores more input. Previously setting it to the maximum was just enough to eliminate stick drift.

- `Arm.HandPos` will now get/set the hand position as relative to the arm's joint position, instead of relative to the arm's center of mass.

- Resolution settings in options screen changed:  
	Resolution multiplier button changed to `Fullscreen` button - this will set the game window resolution to match the desktop resolution. When resolution matches the desktop, this button will change to `Windowed` and will allow setting the game window resolution back to default (960x540).  
	Added `Upscaled Fullscreen` button - this will change the resolution to half of the desktop and the multiplier to 2. The `Fullscreen` button will change to `Windowed` in this mode to return to non-upscaled mode (960x540).  
	Selecting any resolution setting from the resolution combobox will immediately change to selected resolution. (Known bug: Clicking off the combobox without making a new selection while in `Upscaled Fullscreen` mode will change resolution to `Fullscreen`. This will be addressed later.)  

	**Note:** Changing the game window resolution while an Activity is active requires ending the Activity. A dialog box will appear asking to confirm the change.

- Moved from C-style random number generation to C++ standard. This includes usage of a `mt19937` random number generator.
	
- Resolution validation changed to support multiple screens. Incompatible/bad resolution settings will be overridden at startup with messages explaining the issue.  
	**Note:** For multi-screen to work properly, the left-most screen MUST be set as primary. Screens having different resolutions does not actually matter but different heights will still be warned about and overridden due to the likeliness of GUI elementes being cropped on the shortest screen.  
	Resolution validation can be disabled for multi-screen setups with `Settings.ini` property `DisableMultiScreenResolutionValidation`. Bad settings are likely to crash, use at own risk.  
	For setups with more than 3 screens `DisableMultiScreenResolutionValidation` must be set true.

- Damage to `Actors` from impulses is now relative to their max health instead of being on a scale from 0 to 100.

- `Scenes` with a `PresetName` containing the strings "Test", "Editor" and "Tutorial" are no longer excluded from the scenarios screen and from the MetaGame.

- `SoundContainer` is now a concrete Lua entity. This means it can now be created with `CreateSoundContainer("PresetName", "DataModule.rte")` and has all the standard functionality like cloning, etc.  
	To support these changes, a bunch of Lua functionality has been added and modified:  

	`soundContainer.Immobile` - Whether or not the `SoundContainer` is immobile. Immobile sounds are generally used for GUI elements and will never be automatically panned, pitched or attenuated.  
	`soundContainer.AttenuationStartDistance` - Formerly INI only, this property is now gettable and settable through Lua. See previous changelog entries for details on it.  
	`soundContainer.Pos` - Rather than updating the `SoundContainer's` position through `AudioMan`, you should now use the `Pos` property.  
	`soundContainer.Volume` - In addition to attenuation based volume changes, it is now possible to set a `SoundContainer's` overall volume. This works together with volume changes caused by attenuation.  
	`soundContainer.Pitch` - Rather than updating the `SoundContainer's` pitch through `AudioMan`, you should now use the `Pitch` property. Also note that this now works properly with the game's global pitch so no complicated handling is necessary.
	
- `AddSound` and `SelectNextSoundSet` Lua bindings have been moved from `SoundContainer` to `SoundSet`. The latter has been renamed and the former have been trimmed down slightly since some complexity is no longer needed. Their speciifcs are mentioned in the `Added` section.

- Pressing escape at the options, mod manager, game editors and credits screens no longer quits the game.

### Fixed

- Fix crash when returning to `MetaGame` scenario screen after activity end.

- Control schemes will no longer get deleted when being configured. Resetting the control scheme will load a preset instead of leaving it blank. ([Issue #121](https://github.com/cortex-command-community/Cortex-Command-Community-Project-Source/issues/121))

- Fix glow effects being drawn one frame past `EffectStartTime` making objects that exist for a single frame not draw glows. ([Issue #67](https://github.com/cortex-command-community/Cortex-Command-Community-Project-Source/issues/67))

- Time scale can no longer be lowered to 0 through the performance stats interface.

- Actors now support their held devices identically while facing to either side. ([Issue #31](https://github.com/cortex-command-community/Cortex-Command-Community-Project-Source/issues/31))

- Fixed issue where clicking a ComboBox's scrollbar would release the mouse, thus causing unexpected behavior like not being able to close the list by clicking outside of it.

- Fixed issue where ComboBoxes did not save the current selection, thus if the ComboBox was deselected without making a selection then the selection would revert to the default value instead of the last selected value.

- Fixed issue with double clicks and missing clicks in menus (anything that uses AllegroInput).

- Fixed issue where OnPieMenu function wasn't working for `AHuman` equipped items, and made it work for `BGArm` equipped items as well as `FGArm` ones.

- The "woosh" sound played when switching actors from a distance will now take scene wrapping into account. Additionally, attempting to switch to previous or next actor with only one actor will play the more correct "error" sound.

- `HDFirearm` INI property `DeactivationSound` now works properly instead of constantly playing.

- Gold mining sound has been set to restart its playback everytime it's played, making it way less annoying. It's still pretty wonky, but it's better.

- Sound panning should now work properly around scene seams. Additionally, sounds should be less stuttery (e.g. distant jetpacks) and generally sound better.

### Removed

- Removed the ability to remove scripts from objects with Lua. This is no longer needed cause of code efficiency increases.

- Removed `Settings.ini` property `PixelsPerMeter`. Now hardcoded and cannot be changed by the user.

- Removed `MOSParticle` property `Framerate` and lua bindings. `MOSParticle` animation is now handled with `SpriteAnimMode` like everything else.

- Removed `ConsoleMan.ForceVisibility` and `ConsoleMan.ScreenSize` lua bindings.

- Removed `ActivityMan.PlayerCount` and `ActivityMan.TeamCount` setters lua bindings (obsolete and did nothing).

- Removed `Activity` properties `TeamCount` and `PlayerCount`. These are handled internally and do nothing when set in ini.

- Removed `Activity` property `FundsOfTeam#`, use `Team#Funds` instead.

- Some functionality has been moved from `AudioMan` to `SoundContainer`. As such, the following `AudioMan` Lua bindings are no longer available:  
	`SetSoundPosition(soundContainer)`, `SetSoundPitch(soundContainer`, `PlaySound(filePath, position, player, loops, priority, pitchOrAffectedByGlobalPitch`, `attenuationStartDistance, immobile)`  
	
	The lengthy `PlaySound` function should be replaced by making a `SoundContainer` in your `Create` function and setting properties appropriately.  
	This can be done by creating one defined INI with `soundContainer = CreateSoundContainer(...)`, or by making an empty one with `soundContainer = SoundContainer()`.

***

## [0.1.0 pre-release 2][0.1.0-pre2] - 2020/05/08

### Added

- Lua binding for `Box::IntersectsBox(otherBox)`, that returns true if 2 boxes intersect.

- Command line arguments for launching directly into editors using `-editor "EditorName"`.  
	Valid editor names are: `ActorEditor`, `GibEditor`, `SceneEditor`, `AreaEditor` and `AssemblyEditor`.

- Added handling for custom number and string values in INI.
	```
	AddCustomValue = NumberValue
		YourKeyName = YourNumberValue // Integer or floating point number.

	AddCustomValue = StringValue
		YourKeyName = YourStringValue
	```
	`YourKeyName` is a string value and is not limited to just numbers.

- New `Settings.ini` property `AdvancedPerformanceStats = 0/1` to disable/enable the performance counter graphs (enabled by default).

- Added `PassengerSlots` INI and Lua property to Actors. This determines how many spaces in the buy menu an actor will take up (1 by default). It must be a whole number but can theoretically be 0 or less.

- Added Lua bindings for `IsInsideX` and `IsInsideY` to `Area`. These act similarly to the pre-existing `IsInside`, but allow you to check for the X and Y axes individually.

- Added the concept of `SoundSets`, which are collections of sounds inside a `SoundContainer`. This allows you to, for example, put multiple sounds for a given gunshot inside a `SoundSet` so they're played together.

- `SoundContainers` have been overhauled to allow for a lot more customization, including per-sound customization. The following INI example shows all currently available capabilities with explanatory comments:
	```
	AddSoundContainer = SoundContainer // Note that SoundContainers replace Sounds, so this can be used for things like FireSound = SoundContainer
		PresetName = Preset Name Here

		CycleMode = MODE_RANDOM (default) | MODE_FORWARDS // How the SoundContainer will cycle through its `SoundSets` whenever it's told to select a new one. The former is prior behaviour, the latter cycles through SoundSets in the order they were added.

		LoopSetting = -1 | 0 (default) | 1+ // How the SoundContainer loops its sounds. -1 means it loops forever, 0 means it plays once, any number > 0 means it plays once and loops that many times.

		Immobile = 0 (default) | 1 // Whether or not the SoundContainer's sounds should be treated as immobile. Immobile sounds are generally used for UI and system sounds; they will always play at full volume and will not be panned or affected by global pitch during game slowdown.

		AttenuationStartDistance = Number (default -1) // The distance at which the SoundContainer's sounds will start to attenuate out, any number < 0 set it to the game's default. Attenuation calculations follows FMOD's Inverse Rolloff model, which you can find linked below.

		Priority = 0 - 256 (default 128) // The priority at which the SoundContainer's sounds will be played, between 0 (highest priority) and 256 (lowest priority). Lower priority sounds are less likely to be played are a lot of sounds playing.

		AffectedByGlobalPitch = 0 | 1 (default) // Whether or not the SoundContainer's sounds will be affected by global pitch, or only change pitch when manually made to do so via Lua (note that pitch setting is done via AudioMan).

		AddSoundSet = SoundSet // This adds a SoundSet containing one or more sounds to the SoundContainer.

			AddSound = ContentFile // This adds a sound to the SoundSet, allowing it to be customized as shown.
				Filepath = "SomeRte.rte/Path/To/Sound.wav"

				Offset = Vector // This specifies where the sound plays with respect to its SoundContainer. This allows, for example, different sounds in a gun's reload to come from slightly different locations.
					X = Number
					Y = Number

				AttenuationStartDistance = Number // This functions identically to SoundContainer AttenuationStartDistance, allowing you to override it for specific sounds in the SoundContainer.

				MinimumAudibleDistance = Number (default 0) // This allows you to make a sound not play while the listener is within a certain distance, e.g. for gunshot echoes. It is automatically accounted for in sound attenuation.

			AddSound = "SomeRte.rte/Path/To/AnotherSound.wav" // This adds a sound to the SoundSet in oneline, allowing it to be compactly added (without customisation).

		AddSound = "SomeRte.rte/Path/To/YetAnotherSound.wav" // This adds a sound to the SoundContainer, creating a new SoundSet for it with just this sound.
	```
	NOTE: Here is a link to [FMOD's Inverse Rolloff Model.](https://fmod.com/resources/documentation-api?version=2.0&page=white-papers-3d-sounds.html#inverse)

- `SoundContainer` Lua controls have been overhauled, allowing for more control in playing and replaying them. The following Lua bindings are available:
	```
	soundContainer:HasAnySounds() - Returns whether or not the SoundContainer has any sounds in it. Returns True or false.
	```
	```
	soundContainer:IsBeingPlayed() - Returns whether or not any sounds in the SoundContainer are currently being played. Returns True or False.
	```
	```
	soundContainer:Play(optionalPosition, optionalPlayer) - Plays the sounds belonging to the SoundContainer's currently selected SoundSet. The sound will play at the position and for the player specified, or at (0, 0) for all players if parameters aren't specified.
	```
	```
	soundContainer:Stop(optionalPlayer) - Stops any playing sounds belonging to the SoundContainer, optionally only stopping them for a specified player.
	```
	```
	soundContainer:AddSound(filePath, optional soundSetToAddSoundTo, optionalSoundOffset, optionalAttenuationStartDistance, optionalAbortGameIfSoundIsInvalid) - Adds the sound at the given filepath to the SoundContainer. If a SoundSet index is specified it'll add it to that SoundSet. If an offset or attenuation start distance are specified they'll be set, as mentioned in the INI section above. If set to abort for invalid sounds, the game will error out if it can't load the sound, otherwise it'll show a console error.
	```
	```
	soundContainer:SetPosition(position) - Sets the position at which the SoundContainer's sounds will play.
	```
	```
	soundContainer:SelectNextSoundSet() - Selects the next SoundSet to play when soundContainer:Play(...) is called, according to the INI defined CycleMode.
	```
	```
	soundContainer.Loops - Set or get the number of loops for the SoundContainer, as mentioned in the INI section above.
	```
	```
	soundContainer.Priority - Set or get the priority of the SoundContainer, as mentioned in the INI section above.
	```
	```
	soundContainer.AffectedByGlobalPitch - Set or get whether the SoundContainer is affected by global pitch, as mentioned in the INI section above.
	```
- `MovableObjects` can now run multiple scripts by putting multiple `AddScript = FilePath.lua` lines in the INI definition. ([Issue #109](https://github.com/cortex-command-community/Cortex-Command-Community-Project-Source/pull/109))  
	Scripts will have their appropriate functions run in the order they were added. Note that all scripts share the same `self`, so care must be taken when naming self variables.  
	Scripts can be checked for with `movableObject:HasScript(filePath);` and added and removed with `movableObject:AddScript(filePath);` and `movableObject:RemoveScript(filePath);`. They can also be enabled and disabled in Lua (preserving their ordering) with `movableObject:EnableScript(filePath);` and `movableObject:DisableScript(filePath);`.

- Scripts on `MovableObjects` and anything that extends them (i.e. most things) now support the following new functions (in addition to `Create`, `Update`, `Destroy` and `OnPieMenu`). They are added in the same way as the aforementioned scripts:  
	```
	OnScriptRemoveOrDisable(self, scriptWasRemoved) - This is run when the script is removed or disabled. The scriptWasRemoved parameter will be True if the script was removed and False if it was disabled.
	```
	```
	OnScriptEnable(self) - This is run when the script was disabled and has been enabled.
	```
	```
	OnCollideWithTerrain(self, terrainMaterial) - This is run when the MovableObject this script on is in contact with terrain. The terrainMaterial parameter gives you the material ID for the terrain collided with. It is suggested to disable this script when not needed to save on overhead, as it will be run a lot!
	```
	```
	OnCollideWithMO(self, collidedMO, collidedRootMO) - This is run when the MovableObject this script is on is in contact with another MovableObject. The collidedMO parameter gives you the MovableObject that was collided with, and the collidedRootMO parameter gives you the root MovableObject of that MovableObject (note that they may be the same). Collisions with MovableObjects that share the same root MovableObject will not call this function.
	```

- Scripts on `Attachables` now support the following new functions:  
	```
	OnAttach(self, newParent) - This is run when the Attachable this script is on is attached to a new parent object. The newParent parameter gives you the object the Attachable is now attached to.
	```
	```
	OnDetach(self, exParent) - This is run when the Attachable this script is on is detached from an object. The exParent gives you the object the Attachable was attached to.
	```

### Changed

- Codebase now uses the C++14 standard.

- Major cleanup and reformatting in the `System` folder.

- Upgraded to new, modern FMOD audio library. ([Issue #72](https://github.com/cortex-command-community/Cortex-Command-Community-Project-Source/issues/72)).  
	Sounds now play in 3D space, so they pan to the left and right, and attenuate automatically based on the player's viewpoint.

- `Sounds` have been renamed to `SoundContainers`, and are able to handle multiple sounds playing at once. INI definitions have changed accordingly.  
	They must be added using `... = SoundContainer`, and individual sounds for them must be added using `AddSound = ContentFile...`.

- Various lua bindings around audio have been upgraded, changed or fixed, giving modders a lot more control over sounds. See documentation for more details.

- Centered the loading splash screen image when `DisableLoadingScreen` is true.

- `Box:WithinBox` lua bindings have been renamed:  
	`Box:WithinBox` is now `Box:IsWithinBox`.  
	`Box:WithinBoxX` is now `Box:IsWithinBoxX`.  
	`Box:WithinBoxY` is now `Box:IsWithinBoxY`.

- Made `AHuman` show both weapon ammo states when 2 one-handed weapons are equipped.

- Added support for multiple lines in item descriptions ([Issue#58](https://github.com/cortex-command-community/Cortex-Command-Community-Project-Source/issues/58)). This is done as follows:
	```
	Description = MultiLineText
		AddLine = First line of text
		AddLine = Second line of text
		...
	```

- `FrameMan` broken down to 4 managers. New managers are:  
	`PerformanceMan` to handle all performance stats and measurements.  
	`PostProcessMan` to handle all post-processing (glows).  
	`PrimitiveMan` to handle all lua primitive drawing.

- Post-processing (glow effects) is now enabled at all times with no option to disable.

- All lua primitive draw calls are now called from `PrimitiveMan`.  
	For example: `FrameMan:DrawLinePrimitive()` is now `PrimitiveMan:DrawLinePrimitive()`.

- Resolution multiplier properties (`NxWindowed` and `NxFullscreen`) in settings merged into a single property `ResolutionMultiplier`.

- Incompatible/bad resolution settings will be overridden at startup with messages explaining the issue instead of multiple mode switches and eventually a reset to default VGA.  
	Reset to defaults (now 960x540) will happen only on horrible aspect ratio or if you managed to really destroy something.

- You can no longer toggle native fullscreen mode from the settings menu or ini. Instead, either select your desktop resolution at 1X mode or desktop resolution divided by 2 at 2X mode for borderless fullscreen windowed mode.  
	Due to limitations in Allegro 4, changing the actual resolution from within the game still requires a restart.

- If the current game resolution is half the desktop resolution or less, you will be able to instantly switch between 1X and 2X resolution multiplier modes in the settings without screen flicker or delay.  
	If the conditions are not met, the mode switch button will show `Unavailable`.

- `PieMenuActor` and `OrbitedCraft` have now been removed. They are instead replaced with parameters in their respective functions, i.e. `OnPieMenu(pieMenuActor);` and `CraftEnteredOrbit(orbitedCraft);`. Their use is otherwise unchanged.

### Fixed

- Fixed LuaBind being all sorts of messed up. All lua bindings now work properly like they were before updating to the v141 toolset.

- Explosives (and other thrown devices) will no longer reset their explosion triggering timer when they're picked up. ([Issue #71](https://github.com/cortex-command-community/Cortex-Command-Community-Project-Source/issues/71))

- Sprite Animation Mode `ALWAYSPINGPONG` now works properly. Sprite animation has also been moved to `MOSprite` instead of `MOSRotating`, they they'll be able to properly animate now. ([Issue#77](https://github.com/cortex-command-community/Cortex-Command-Community-Project-Source/issues/77))

- Fixed `BG Arm` flailing when reloading one-handed weapon, so shields are no longer so useless.

- Fixed crash when clearing an already empty preset list in the buy menu.

- Temporary fix for low mass attachables/emitters being thrown at ridiculous speeds when their parent is gibbed.

- The audio system now better supports splitscreen games, turning off sound panning for them and attenuating according to the nearest player.

- The audio system now better supports wrapping maps so sounds handle the seam better. Additionally, the game should be able to function if the audio system fails to start up.

- Scripts on attached attachables will only run if their parent exists in MovableMan. ([Issue #83](https://github.com/cortex-command-community/Cortex-Command-Community-Project-Source/issues/83))

### Removed

- Removed all Gorilla Audio and SDL Mixer related code and files.

- Removed all Steam Workshop and Achievement related code.

- Removed a bunch of outdated/unused sources in the repo.

- Removed all OSX/Linux related code and files because we don't care. See [Liberated Cortex](https://github.com/liberated-cortex) for working Linux port.

- Removed a bunch of low-level `FrameMan` lua bindings:  
	`FrameMan:ResetSplitScreens`, `FrameMan:PPM` setter, `FrameMan:ResX/Y`, `FrameMan:HSplit/VSplit`, `FrameMan:GetPlayerFrameBufferWidth/Height`, `FrameMan:IsFullscreen`, `FrameMan:ToggleFullScreen`, `FrameMan:ClearBackbuffer8/32`, `FrameMan:ClearPostEffects`, `FrameMan:ResetFrameTimer`, `FrameMan:ShowPerformanceStats`.

- Native fullscreen mode has been removed due to poor performance compared to windowed/borderless mode and various input device issues.  
	The version of Allegro we're running is pretty old now (released in 2007) and probably doesn't properly support/utilize newer features and APIs leading to these issues.  
	The minimal amount of hardware acceleration CC has is still retained through Windows' DWM and that evidently does a better job.

- Removed now obsolete `Settings.ini` properties:  
	**Post-processing:** `TrueColorMode`, `PostProcessing`, `PostPixelGlow`.   
	**Native fullscreen mode:** `Fullscreen`, `NxWindowed`, `NxFullscreen`, `ForceSoftwareGfxDriver`, `ForceSafeGfxDriver`.

***

## [0.1.0 pre-release 1][0.1.0-pre1] - 2020/01/27

### Added

- You can now run the game with command line parameters, including `-h` to see help and `-c` to send ingame console input to cout.

- `MOSprite` now has the `FlipFactor` property that returns -1 if the sprite is flipped and 1 if it's not.  
	Using any `nugNum` calculations based on `HFlipped` is now considered criminal activity.

- `TDExplosive` now has the `IsAnimatedManually` property that lets modders set its frames manually through lua.

- You can now add `AEmitters` to `MOSRotating` and have them function similarly to attachables.  
	**Addition:** `parent:AddEmitter(emitterToAdd)` or `parent:AddEmitter(emitterToAdd, parentOffsetVector)`  
	**Removal:** `parent:RemoveEmitter(emitterToRemove)` or `parent:RemoveEmitter(uniqueIdOfEmitterToRemove)`

- Attachables can now collide with terrain when attached.  
	**INI property:** `CollidesWithTerrainWhenAttached = 0/1`  
	**Check value:** `attachable.IsCollidingWithTerrainWhileAttached`  
	**Manipulate function:** `attachable:EnableTerrainCollisions(trueOrFalse)`  
	Collisions can be manipulated only if the attachable was set to `CollidesWithTerrainWhenAttached = 1` in ini.

- `Actor.DeathSound` is now accessible to lua using `Actor.DeathSound = "string pathToNewFile"` or `Actor.DeathSound = nil` for no DeathSound.

- `AHuman` Feet are now accessible to lua using `AHuman.FGFoot` and `AHuman.BGFoot`. Interaction with them may be wonky.

- Streamlined debug process and requirements so old Visual C++ Express edition is no longer needed for debugging.

- Added minimal debug configuration for quicker debug builds without visualization.

### Changed

- `ACrab` aim limits now adjust to crab body rotation.

- `ACrab.AimRange` can now be split into `AimRangeUpperLimit` and `AimRangeLowerLimit`, allowing asymmetric ranges.

- Objective arrows and Delivery arrows are now color coordinated to match their teams, instead of being only green or red.

- BuyMenu `Bombs` tab will now show all `ThrownDevices` instead of just `TDExplosives`.

- The list of `MOSRotating` attachables (`mosr.Attachables`) now includes hardcoded attachables like dropship engines, legs, etc.

- Attachable lua manipulation has been significantly revamped. The old method of doing `attachable:Attach(parent)` has been replaced with the following:  
	**Addition:** `parent:AddAttachable(attachableToAdd)` or `parent:AddAttachable(attachableToAdd, parentOffsetVector)`  
	**Removal:** `parent:RemoveAttachable(attachableToRemove)` or `parent:RemoveAttachable(uniqueIdOfAttachableToRemove)`

- Wounds have been separated internally from emitter attachables.  
	They can now be added with `parent:AddWound(woundEmitterToAdd)`.  
	Removing wounds remains the same as before.

- Built-in Actor angular velocity reduction on death has been lessened.

### Fixed

- SFX slider now works properly.

- BGM now loops properly.

- Sound pitching now respects sounds that are not supposed to be affected by pitch.

- Using `actor:Clone()` now works properly, there are no longer issues with controlling/selecting cloned actors.

- `TDExplosive.ActivatesWhenReleased` now works properly.

- Various bug fixed related to all the Attachable and Emitter changes, so they can now me affected reliably and safely with lua.

- Various minor other things that have gotten lost in the shuffle.

### Removed

- All licensing-related code has been removed since it's no longer needed.

- Wounds can no longer be added via ini, as used to be doable buggily through ini `AddEmitter`.

- All usage of the outdated Slick Profiler has been removed.

- `TDExplosive.ParticleNumberToAdd` property has been removed.

***

Note: For a log of changes made prior to the commencement of the open source community project, look [here.](https://github.com/cortex-command-community/Cortex-Command-Community-Project-Source/wiki/Previous-Closed-Source-Changelog)


[unreleased]: https://github.com/cortex-command-community/Cortex-Command-Community-Project-Source/compare/master...cortex-command-community:development
[0.1.0-pre1]: https://github.com/cortex-command-community/Cortex-Command-Community-Project-Data/releases/tag/v0.1.0-pre1
[0.1.0-pre2]: https://github.com/cortex-command-community/Cortex-Command-Community-Project-Data/releases/tag/v0.1.0-pre2
[0.1.0-pre3.0]: https://github.com/cortex-command-community/Cortex-Command-Community-Project-Source/releases/tag/v0.1.0-pre3.0
<|MERGE_RESOLUTION|>--- conflicted
+++ resolved
@@ -153,18 +153,16 @@
 
 - Added `MovableObject` Lua function `EnableOrDisableAllScripts` that allows you to enable or disable all scripts on a `MovableObject` based on the passed in value.
 
-<<<<<<< HEAD
-- New `Settings.ini` properties `MuteMaster = 0/1`, `MuteMusic = 0/1` and `MuteSound = 0/1` to control muting of master/music/sound channels without changing the volume property values.	
-
-- New `Settings.ini` property `TwoPlayerSplitscreenVertSplit = 0/1` to force two player splitscreen into a vertical split mode (horizontal by default).
-
-- Controller hot-plugging is now supported (Windows only).
-
-- Console text can be set to use a monospace font through `Settings.ini` property `ConsoleUseMonospaceFont = 0/1` or through the in-game settings.
-=======
 - Added option for players to vote to restart multiplayer activities by holding the backslash key, `\`. Requires all players to vote to pass.  
 	This is an alternative to the existing ability to vote to end the activity and return to the multiplayer lobby, by holding `Backspace` key.
->>>>>>> df24d86f
+
+- New `Settings.ini` properties `MuteMaster = 0/1`, `MuteMusic = 0/1` and `MuteSound = 0/1` to control muting of master/music/sound channels without changing the volume property values.	
+
+- New `Settings.ini` property `TwoPlayerSplitscreenVertSplit = 0/1` to force two player splitscreen into a vertical split mode (horizontal by default).
+
+- Controller hot-plugging is now supported (Windows only).
+
+- Console text can be set to use a monospace font through `Settings.ini` property `ConsoleUseMonospaceFont = 0/1` or through the in-game settings.
 
 ### Changed
 
@@ -306,11 +304,9 @@
 
 - `OnCollideWithMO` and `OnCollideWithTerrain` (and other special functions) will run more reliably right after the object is spawned. E.g. `OnCollideWithTerrain` should now work even if your gun is jammed into terrain when you shoot.
 
-<<<<<<< HEAD
+- Vote counts to end a multiplayer activity now display as intended. 
+
 - Fixed bug where choosing `-Random-` as a player's tech and pressing start game had a 1 in (number of techs + 1) chance to crash the game.
-=======
-- Vote counts to end a multiplayer activity now display as intended. 
->>>>>>> df24d86f
 
 ### Removed
 

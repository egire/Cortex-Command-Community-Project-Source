--- conflicted
+++ resolved
@@ -146,7 +146,6 @@
 
 - `FLAC` audio files can now be loaded through lua and ini.
 
-<<<<<<< HEAD
 - Added Lua (R/W) properties for all hardcoded Attachables. You can now set them on the fly to be created objects of the relevant type. Note that trying to set things inappropriately (e.g. setting an HDFirearm as something's Leg) will probably crash the game; that's your problem to deal with.
 	You can read and write the following properties:
 	AHuman - `Head, Jetpack, FGArm, BGArm, FGLeg, BGLeg, FGFoot, BGFoot`
@@ -197,9 +196,8 @@
 - Added `MOSRotating` Lua (R) property `IndividualMass`. This provides access to the `MOSRotating's` actual mass value, not including any `Attachables` or inventory items. Note that the normal `Mass` property is still used to set the `MOSRotating's` mass.
 
 - Added `Actor` Lua (R) property `InventoryMass`. This provides access to the mass of the `Actor's` inventory separate from the `Actor's` actual mass.
-=======
+
 - Added new lua `Vector` functions: `GetRadRotated(angle)` and `GetDegRotated(angle)`. They return a rotated copy of the vector without modifying it.
->>>>>>> 9d56d981
 
 ### Changed
 
@@ -336,6 +334,8 @@
 
 - The `FacingAngle` function has been moved from `Actor` to `MOSprite` so it can be used more widely.
 
+- Pressing escape at the options, mod manager, game editors and credits screens no longer quits the game.
+
 ### Fixed
 
 - Fix crash when returning to `MetaGame` scenario screen after activity end.
@@ -358,7 +358,6 @@
 
 - The "woosh" sound played when switching actors from a distance will now take scene wrapping into account. Additionally, attempting to switch to previous or next actor with only one actor will play the more correct "error" sound.
 
-<<<<<<< HEAD
 - `MovableObject:SetWhichMOToNotHit` will now work properly for Attachables. They will also not hit the relevant MO. When they're removed, Attachables will check if they have the same MO for this value and, if so, unset it so they can hit that MO.
 
 - Craft sucking up objects now works properly again.
@@ -366,9 +365,6 @@
 - Getting the `Mass` of a `MOSRotating` has now been made more efficient. Additionally, `Attachables` of `Attachables` will now be included in Mass, so some things have gotten a lot heavier (e.g. Dummy Dreadnought).
 
 - The moment of inertia of `AtomGroups` now updates when the mass or Atoms change, meaning losing `Attachables` or changing mass will properly affect how rotational forces apply to MOSRotatings.
-=======
-- Pressing escape at the options, mod manager, game editors and credits screens no longer quits the game.
->>>>>>> 9d56d981
 
 ### Removed
 

# Changelog

All notable changes to this project will be documented in this file.

The format is based on [Keep a Changelog](https://keepachangelog.com/en/1.0.0/), and this project adheres to [Semantic Versioning](https://semver.org/spec/v2.0.0.html).

## [Unreleased]

### Added

- Executable can be compiled as 64bit.

- New `Settings.ini` property `MeasureModuleLoadTime = 0/1` to measure the duration of module loading (archived module extraction included). For benchmarking purpuses.

- `Color` object's RGB values can now be set with index number.  
	```
	Color/TrailColor = Color
		Index = 0-255 // Corresponds with index in palette.bmp
	```
	
- New `Settings.ini` property `ForceDedicatedFullScreenGfxDriver` to force the game to run in previously removed dedicated fullscreen mode, allowing using lower resolutions (and 1366x768) while still maintaining fullscreen.

- New INI and Lua (R/W) properties for Attachables:  
	`TransfersDamageToParent = 0/1`. If enabled, the Attachable will act like hardcoded ones and transfer damage to its parent. For `Attachables` attached to other `Attachables`, the parent `Attachable` (and any of its parents, etc.) must have this enabled for it to affect the root parent.  
	`ParentBreakWound = AEmitter...`. Use this to define a `BreakWound` that will be applied to the `Attachable`'s parent when the `Attachable` is removed.  
	`BreakWound` is also now R/W accessible to Lua.
	
- Added Lua (R/W) properties for all hardcoded `Attachables`. You can now set them on the fly to be created objects of the relevant type. Note that trying to set things inappropriately (e.g. setting an `HDFirearm` as something's `Leg`) will probably crash the game; that's your problem to deal with.  
	You can read and write the following properties:  
	**`AHuman`** - `Head`, `Jetpack`, `FGArm`, `BGArm`, `FGLeg`, `BGLeg`, `FGFoot`, `BGFoot`  
	**`ACrab`** - `Turret`, `Jetpack`, `LeftFGLeg`, `LeftBGLeg`, `RightFGLeg`, `RightBGLeg`  
	**`ACDropship`** - `RightEngine`, `LeftEngine`, `RightThruster`, `LeftThruster`, `RightHatch`, `LeftHatch`  
	**`ACRocket`** - `RightLeg`, `LeftLeg`, `MainEngine`, `LeftEngine`, `RightEngine`, `LeftThruster`, `RightThruster`  
	**`ADoor`** - `Door`  
	**`Turret`** - `MountedDevice`  
	**`Leg`** - `Foot`  
	**`HDFirearm`** - `Magazine`, `Flash`  
	**`AEmitter`** - `Flash`

- Added `Vector:ClampMagnitude(upperLimit, lowerLimit)` Lua function that lets you limit a Vector's upper and lower magnitude.

- Added `MOSRotating` `GibBlastStrength` INI and Lua (R/W) property. This lets you define how much force created `Gibs` and any `Attachables` will get launched when the `MOSRotating` gibs.

- New INI and Lua (R/W) properties for `Attachables`:  
	`ParentBreakWound = AEmitter...` allows you to optionally define different `BreakWounds` for the `Attachable` and its parent. By default it matches `BreakWound` for ease of use.  	
	`InheritsHFlipped = -1/0/1` allows you to define whether the `Attachable` will inherit its parent's HFlipped value or not.  
	-1 means reversed inheritance (i.e. if the parent's HFlipped value is true, this `Attachable`'s HFlipped value will be false), 0 means no inheritance, 1 means normal inheritance. Defaults to 1 to preserve normal behavior.  
	`InheritedRotAngleRadOffset = angle` and `InheritedRotAngleDegOffset = angle` allow you specify an offset to keep an `Attachable`'s rotation at when `InheritsRotAngle` is set to true.  
	In Lua there's only `InheritedRotAngleOffset` which takes/returns radians, to avoid confusion. For example, `InheritedRotAngleDegOffset = 90` would make the `Attachable` always face perpendicular to its parent.  
	Does nothing if the `Attachable`'s `InheritsRotAngle` is set to false or the `Attachable` has no parent.  
	`GibWithParentChance = 0 - 1` allows you to specify whether this `Attachable` should be gibbed when its parent does and what the chance of that happening is. 0 means never, 1 means always.  
	`ParentGibBlastStrengthMultiplier = number` allows you to specify a multiplier for how strongly this `Attachable` will apply its parent's gib blast strength to itself when the parent gibs. Usually this would be a positive number, but it doesn't have to be.

- New INI and Lua (R/W) `Arm` property `GripStrength`. This effectively replaces the `JointStrength` of the held `HeldDevice`, allowing `Arms` to control how tightly equipment is held.

- New INI and Lua (R/W) `HeldDevice` property `GripStrengthMultiplier`. This allows `HeldDevices` to multiply the `GripStrength` of their `Arms` to support them being more or less easy to hold.

- New Lua `MovableObject` function `GetWhichMOToNotHit`. This provides access to the MO that has been set to not be hit by `SetWhichMOToNotHit`.

- Added `HeldDevice` handling to limit which `Actor(s)` can pick it up. Note that pickup limitations are all done by PresetName, so you can not use this to precisely specify individual `Actors`.  
	The INI definition looks like this:  
	```
	PickupableBy = PickupableByEntries
		AddPresetNameEntry = First Actor PresetName Here
		AddPresetNameEntry = Second Actor PresetName Here
	// Alternatively, if you want this not to be pickupable
	PickupableBy = None
	```
	The Lua properties and functions are as follows:  
	```
	heldDevice.HasPickupLimitations; --(R) Whether or not this HeldDevice has any limitations affecting whether it can be picked up.
	heldDevice.UnPickupable --(R/W) Whether this HeldDevice is/should be pickupable.
	heldDevice:IsPickupableBy(actor) -- Whether or not a given Actor can pick up this HeldDevice.
	heldDevice:AddPickupableByPresetName(presetName) -- Allows Actors with the given PresetName to pick up this HeldDevice.
	heldDevice:RemovePickupableByPresetName(presetName) -- Disallows Actors with the given PresetNames from picking up this HeldDevice (as long as there are other pickup limitations).
	```
	
- Added `MOSRotating` Lua (R) property `IndividualMass`. This provides access to the `MOSRotating`'s actual mass value, not including any `Attachables` or inventory items. Note that the normal `Mass` property is still used to set the `MOSRotating`'s mass.

- Added `Actor` Lua (R) property `InventoryMass`. This provides access to the mass of the `Actor`'s inventory separate from the `Actor`'s actual mass.

- Added `LimbPath` INI property `EndSegCount`, which allows you to specify a segment after which the owning `Actor`'s foot will not collide with terrain. This lets you add extra visual-only frames to your `LimbPaths`.

- Added `AHuman` INI property `CrouchLimbPathBG` to allow you to specify a different `LimbPath` for the background leg while crouching.

- Added `AHuman` INI properties `StandRotAngleTarget`, `WalkRotAngleTarget`, `CrouchRotAngleTarget` and `JumpRotAngleTarget` that let you define the rot angle the body should aim towards when in the corresponding `MovementState`.

- Added `AHuman` Lua methods `GetRotAngleTarget(movementState)` and `SetRotAngleTarget(movementState, newRotAngleTarget)` that allow you to get and set rot angle targets for `MovementStates`. Note that only the `MovementStates` mentioned above will actually work.

- `LimbPaths` are now Lua accessible for `ACrabs` and `AHumans`. You can use `GetLimbPath(Layer, MovementState)` for `AHumans` and `GetLimbPath(Side, Layer, MovementState)` for `ACrabs`.  
	`LimbPaths` have the following properties:  
	`limbPath.StartOffset` (R/W) - the start offset for the `LimbPath`. Also defines its position if it has no actual path.  
	`limbPath.SegmentCount` (R) - the number of segments in the `LimbPath`.  
	`limbPath:GetSegment(segmentIndex)` - Gets the segment Vector for the given segment index. You can use this to modify `LimbPaths`.  

- Added `OnStride` special Lua function for `AHumans` that is called whenever they stride (i.e. when their `StrideSound` is played). Like playing `StrideSound`, this does not happen when the AHuman is climbing.

- New INI and Lua (R/W) `AHuman` and `ACrab` INI property `JetAngleRange` which defines the rate at which the angle of the Jetpack's thrust follows the aim angle of the Actor. (default being 0.25)

- Added `AHuman` INI property `LookToAimRatio` at which the Head turns in the direction of aiming. (default being 0.7)

- New `AHuman` INI properties `FGArmFlailScalar` and `BGArmFlailScalar`. Use these to change the rate at which each Arm follows the RotAngle of the Actor, regardless of aim angle. 0 means the Arm will always point in aiming direction.

- New INI and Lua (R/W) `Actor` property `CanRevealUnseen` which can be used to disable the ability to reveal unseen areas.

- New `HDFirearm` INI property `ShellEjectAngle` which lets you define the angle at which Shell particles are ejected relative to the gun's rotation.

- New `Gib` property `IgnoresTeamHits`.

- Exposed `MOSRotating` property `OrientToVel` to Lua (R/W).

- New Lua (R/W) `MOPixel` property `TrailLength` which returns the trail length of the `Atom` affiliated with this MOPixel.

- New `Atom` property `TrailLengthVariation`. Use this to randomize TrailLength on every frame. 0 means no randomization (default), 1 means anything between full length and zero.

- New `ACraft` property `HatchCloseSound`. This is now required separately to `HatchOpenSound`.

- Exposed `DataModule` properties `Author`, `Description` and `Version` to Lua (R).

- Exposed `Actor` properties `HolsterOffset` and `ItemInReach` to Lua (R/W).

- Exposed `Arm` property `MaxLength` to Lua (R).

- Exposed broad range of sounds to Lua (R/W) through their relevant SoundContainers. For each class, these include:  
	**Actor**: `BodyHitSound`, `PainSound`, `DeathSound`, `DeviceSwitchSound`, `AlarmSound`  
	**AHuman & ACrab**: `StrideSound`  
	**HDFirearm**: `FireSound`, `FireEchoSound`, `EmptySound`, `ReloadStartSound`, `ReloadEndSound`, `ActiveSound`, `DeactivationSound`, `PreFireSound`  
	**AEmitter**: `EmissionSound`, `BurstSound`, `EndSound`  
	**ACraft**: `HatchOpenSound`, `CrashSound`  
	**MOSRotating**: `GibSound`  
	**ADoor**: `DoorMoveStartSound`, `DoorMoveSound`, `DoorDirectionChangeSound`, `DoorMoveEndSound`
  
- Added Lua function `RoundFloatToPrecision`. Utility function to round and format floating point numbers for display in strings.  
`RoundFloatToPrecision(floatValue, digitsPastDecimal, roundingMode) -- Rounding mode 0 for system default, 1 for floored remainder, 2 for ceiled remainder.`

- The Lua console (and all text boxes) now support using `Ctrl` to move the cursor around and select or delete text.

- Added `MOSRotating:RemoveAttachable(attachableOrUniqueID, addToMovableMan, addBreakWounds)` `Lua` method that allows you to remove an `Attachable` and specify whether it should be added to `MovableMan` or not, and whether breakwounds should be added (if defined) to the `Attachable` and parent `MOSRotating`.

- Added `Attachable:RemoveFromParent()` and `Attachable:RemoveFromParent(addToMovableMan, addBreakWounds)` that allow you to remove `Attachables` from their parents without having to use `GetParent` first.

- Added `Settings.ini` debug properties to allow modders to turn on some potentially useful information visualizations.  
	`DrawAtomGroupVisualizations` - any `MOSRotating` will draw its `AtomGroup` to the standard view.  
	`DrawHandAndFootGroupVisualizations` - any `Actor` subclasses with  will draw its `AtomGroup` to the standard view.  
	`DrawLimbPathVisualizations` - any  `AHumans` or `ACrabs` will draw some of their `LimbPaths` to the standard view.  
	`DrawRayCastVisualizations` - any rays cast by `SceneMan` will be drawn to the standard view.  
	`DrawPixelCheckVisualizations ` - any pixel checks made by `SceneMan:GetTerrMatter` or `SceneMan:GetMOIDPixel` will be drawn to the standard view.

- New `Settings.ini` property `CaseSensitiveFilePaths = 0/1` to enable/disable file path case sensitivity in INIs. Enabled by default.  
	It is **STRONGLY** ill-advised to disable this behavior as it makes case sensitivity mismatches immediately obvious and allows fixing them with ease to ensure a path related crash free cross-platform experience.  
	Only disable this if for some reason case sensitivity increases the loading times on your system (which it generally should not). Loading times can be benchmarked using the `Settings.ini` property `MeasureModuleLoadTime`. The result will be printed to the console.

### Changed

<<<<<<< HEAD
- `AHuman` actors can now manually reload BG items.

- Jetpack thrust angle is now properly clamped when controlled with an analog stick.

- Aim reticle dots can now be hidden per device by setting `SharpLength` to 0.

- Craft will now automatically scuttle when opening doors at a 90° angle rather than 45°.

- `AHuman` can now aim while walking, however not while reloading.

- Recoil when firing weapons now lessens sharp aim.
=======
- File paths in INIs are now case sensitive.
>>>>>>> 346dcc1b

- Hands will now draw in transparent drawing mode, i.e. editing menu.

- `AHuman` background `Leg` will no longer draw in front of the `AHuman`. The real result of this is that the background foot will no longer draw in front of the foreground one.

- Everything draws better when flashing white, including craft which used to be terrible at it.

- Reworked Attachable managment:  
	`DamageMultiplier` on `Attachables` now works as expected, all `Attachables` can now transfer damage to their root parent.  
	This will travel up chains of `Attachables`, as long as every `Attachable` in the chain has a non-zero DamageMultiplier (yes, negative numbers are supported if you wanna have healing instead of damage or weirdness with chaining negative multipliers). Note that the default `DamageMultiplier` for `Attachables` is 0, so you have to set it if you want it. Also note that wounds will default this value to 1 instead of 0.  
	`Attachable` terrain collision has been reworked so that it can be changed simply by setting `CollidesWithTerrainWhileAttached = true/false` in INI or Lua. Also, `Attachables` attached to other `Attachables` will now collide with terrain properly.  
	`BreakWounds` on `Attachables` now gets added to both the `Attachable` and the parent when the `Attachable` is broken off. If `ParentBreakWound` is defined, the parent will use this instead of the regular `BreakWound`.
	
- `Attachable.BreakWound` now has R/W access in Lua.

- `Attachable.DeleteWithParent` is now `Attachable.DeleteWhenRemovedFromParent`, since this more accurately describes what it does.

- `Attachable.OnlyLinearForces` has been renamed to `Attachable.ApplyTransferredForcesAtOffset` and its effect has been reversed, so something that checked `OnlyLinearForces == true` would now check `ApplyTransferredForcesAtOffset == false`, since this makes more sense to use.

- `Arms` and `Legs` on `AHumans` will no longer bleed out indefinitely. If you want this to happen, adjust their `BreakWound` or `ParentBreakWound` accordingly.
		
- Reworked wound management:  
	Wound management is now always done with `MOSRotating` functions, instead of requiring different ones for `Actors`. This means TotalWoundCount and RemoveAnyRandomWounds no longer exist.  
	You can get all wounds with `GetWounds`, get the wound count with `GetWoundCount` (or using the pre-existing WoundCount property), get the gib wound limit with `GetGibWoundLimit` (or using the pre-existing GibWoundLimit property), and remove wounds with `RemoveWounds`.  
	All of these functions have two variants, one lets you just specify any normal arguments (e.g. number of wounds to remove), the other lets you also specify whether you want to include `Attachables` with a positive `DamageMultiplier` (i.e. `Attachables` that damage their parent), `Attachables` with a negative `DamageMultiplier` (i.e. `Attachables` that heal their parent) or `Attachables` with no `DamageMultiplier` (i.e. `Attachables` that don't affect their parent).  
	Without any arguments, `GetWoundCount` and `RemoveWounds` will only include `Attachables` with a positive `DamageMultiplier` in their counting calculations, and `GetGibWoundLimit` will not include any `Attachables` in its counting calculations. The property variants (e.g. `mosr.WoundCount`) behave the same way as the no-argument versions.  
	Note that this process is recursive, so if an `Attachable` that satisfies the conditions has `Attachables` that also satisfy the conditions, their wounds will be included in the results.

- Renamed `Turret` INI property `MountedMO` to `MountedDevice` to better match the new reality that `Turrets` can only mount `HeldDevices` and their child classes.

- Renamed `ACrab` `LFGLeg`, `LBGLeg`, `RFGLeg` and `RBGLeg` Lua properties to `LeftFGLeg`, `LeftBGLeg`, `RightFGLeg`, `RightBGLeg` respectively, to be more consistent with other naming.  
	For the time being, the INI properties (as well as the ones for setting `FootGroups` and `LimbPaths`) support both single letter and written out versions (i.e. `LStandLimbPath` and `LeftStandLimbPath` are both supported). This single letter versions will probably be deprecated over time.

- `MovableMan:AddMO` will now add `HeldDevices` (or any child class of `HeldDevice`) to its `Items` collection, making it able to provide the functionality of `AddParticle`, `AddActor` and `AddItem`.

- Changed and cleaned up how gibbing works and how it affects `Attachables`. In particular, limbs will better inherit velocity during gibbing and things are more customizable. See `Attachable` properties for more details.  
	As an added bonus,  `Attachables` on `ACDropShips` and `ACRockets` can now be shot down when the craft gibs; fight back against the baleful dropship engines!
	
- Improved native recoil handling! Guns transfer recoil to arms/turrets, which transfer it to AHumans/ACrabs, all of it properly accounts for joint strengths (or grip strengths) and offsets at every step. ([Issue #7](https://github.com/cortex-command-community/Cortex-Command-Community-Project-Source/issues/7) and [Issue #8](https://github.com/cortex-command-community/Cortex-Command-Community-Project-Source/issues/8)).

- `Attachables` now use their `GibImpulseLimit` as well as their `JointStrength` when determining whether they should be detached by strong forces. To maintain backwards compatibility, if the `GibImpulseLimit` is less than the `JointStrength`, the `JointStrength` will be used instead for this purpose.

- The `FacingAngle` function has been moved from `Actor` to `MOSprite` so it can be used more widely.

- Lifetime and ToDelete now work on wounds, giving modders more control over them.

- Some functionality has been moved from `AudioMan` to `SoundContainer` for consistency. As such, the following `AudioMan` Lua bindings have been replaced:  
	`AudioMan:FadeOutSound(fadeOutTime);` has been replaced with `soundContainer:FadeOut(fadeOutTime);`  
	`AudioMan:StopSound(soundContainer);` and `AudioMan:StopSound(soundContainer, player);` have been replaced with `soundContainer:Stop();` and `soundContainer:Stop(player);`
	
- Pressing escape when a buy menu is open now closes it instead of pausing the game.

- `GetParent` will now return an `MOSRotating` instead of a `MovableObject` so it doesn't need to be casted. Additionally, it will always return null for objects with no parents, instead of returning the self object for things that weren't `Attachables`.  
	This makes things more consistent and reasonable throughout and will rarely, if ever, cause Lua problems.

- Previews generated by the `SceneEditor` are now the same as `ScenePreviewDumps`, also both are now saved as PNGs.

- `Attachable` terrain collisions will now propagate to any child `Attachables` on them. This means that `Attachables` will not collide with terrain, even if set to, if they're attached to a parent that doesn't collide with terrain.  
	This means that the `attachable.CollidesWithTerrainWhileAttached` value may not represent the true state of things, you should instead use `attachable.CanCollideWithTerrain` to determine whether a given `Attachable` can collide with terrain.
	
- Actor selection keys can be used to cycle the selected `ObjectPicker` item while it's closed during building phase and in editors.

- The `Actor` property `MaxMass` now no longer includes the `Mass` of the `Actor`, and has been renamed to `MaxInventoryMass` for clarity. In mods, this is most important for `ACraft`, which will now need their total `Mass` subtracted from the old value. 

- `BuyMenu` tooltips now display item info as well as a description. This includes `MaxInventoryMass` and `MaxPassengers` for `ACraft`, `Mass` and `PassengerSlots` required for `Actors`, and `Mass` for other `MoveableObjects`.

### Fixed

- Fixed `MovableMan:GetClosestActor()` where the third argument for distance to be filled out is now a Vector rather than float.

- `HFlipped` is now properly assigned to Emissions, Gibs and Particles (shot from HDFirearm/Round) when the source object is also flipped.

- `MovableObject:SetWhichMOToNotHit` will now work properly for Attachables. They will also not hit the relevant MO. When they're removed, Attachables will check if they have the same MO for this value and, if so, unset it so they can hit that MO.

- Craft sucking up objects now works properly again.

- Getting the `Mass` of a `MOSRotating` has now been made more efficient. Additionally, `Attachables` of `Attachables` will now be included in Mass, so some things have gotten a lot heavier (e.g. Dummy Dreadnought).

- The moment of inertia of `AtomGroups` now updates when the mass or Atoms change, meaning losing `Attachables` or changing mass will properly affect how rotational forces apply to MOSRotatings.

- `WoundDamageMultipliers` on projectiles will now properly stack with wounds' `DamageMultiplier`. Prior to this, if you set the `DamageMultiplier` of a wound on some object, it'd be overwritten by the hitting projectile's `WoundDamageMultiplier`. Now they multiply together properly.

- `Radius` and `Diameter` now account for `Attachables` on objects that can have them. If you want just the `Radius` or `Diameter` of the object, use `IndividualRadius` and `IndividualDiameter` (only available for `MOSRotating` and subclasses). This means that `Radius` and `Diameter` will now give you a good estimation of an object's total size.

- Fixed various audio bugs that were in Pre3, and fixed clicking noise on sounds that played far away. The game should sound way better now!

- Mobile sounds (i.e. generally things that aren't GUI related) will now pause and resume when you pause and resume your activity.

- The `DeactivationSound` of `HDFirearms` now respects its `SoundOverlapMode` instead of never allowing overlap. If you don't want it overlapping, set it up accordingly.

- Enabled DPI Awareness to fix issues with resolution settings when Windows scaling is enabled.

- Fixed a bug that caused the game to crash when the crab bomb effect was triggered while there were multiple crab bomb eligible Craft in an activity.

- Renamed `Attachable` INI property `CollidesWithTerrainWhenAttached` to more correct, consistent `CollidesWithTerrainWhileAttached`.

### Removed

- Removed obsolete graphics drivers and their `Settings.ini` properties `ForceOverlayedWindowGfxDriver` and `ForceNonOverlayedWindowGfxDriver`.

- Removed `Attachable` Lua write capability for `AtomSubGroupID` as changing this can cause all kinds of problems, and `RotTarget` as this didn't actually work.

- Removed `MaxLength` property from `Leg`, since it was a mostly unused leftover caused by Leg being originally copied from Arm, and was actually a fake setting that just set other properties. To replace it, set the following:  
	```
	ContractedOffset = Vector
		X = //Old MaxLength/2
		Y = 0
	ExtendedOffset = Vector
		X = //Old MaxLength
		Y = 0
	```

- Removed `Attachable.RotTarget` from Lua and INI. The property never worked and no longer exists.

- Removed `Attachable:CollectDamage`, `Attachable:TransferJointForces` and `Attachable:TransferJointImpulses` Lua function definitions. These are internal functions that should never have been exposed to Lua.

- Removed `MOSRotating:ApplyForces` and `MOSRotating:ApplyImpulses` Lua functions. These are both internal functions that should never have been exposed to Lua.

- Removed hardcoded INI constraint that forced `Mass` of `MovableObjects` to not be 0. Previously, anytime a `Mass` of 0 was read in from INI, it was changed to 0.0001.

***

## [0.1.0 pre-release 3.0][0.1.0-pre3.0] - 2020/12/25

### Added

- Implemented Lua Just-In-Time compilation (MoonJIT 2.2.0).

- Implemented PNG file loading and saving. PNGs still need to be indexed just like BMPs! Transparency (alpha) not supported (yet).

- New `Settings.ini` property `LoadingScreenReportPrecision = intValue` to control how accurately the module loading progress reports what line is currently being read.  
	Only relevant when `DisableLoadingScreen = 0`. Default value is 100, lower values increase loading times (especially if set to 1).  
	This should be used for debugging where you need to pinpoint the exact line that is crashing and the crash message isn't helping or doesn't exist at all.

- New `Settings.ini` property `MenuTransitionDuration = floatValue` to control how fast transitions between different menu screens happen (e.g main menu to activity selection screen and back).  
	This property is a multiplier, the default value is 1 (being the default hardcoded values), lower values decrease transition durations. 0 makes transitions instant.

- New `ADoor` sound properties: ([Issue #106](https://github.com/cortex-command-community/Cortex-Command-Community-Project-Source/issues/106))  
	```
	// Played when the door starts moving from fully open/closed position towards the opposite end.
	DoorMoveStartSound = SoundContainer
		AddSound = ContentFile
			FilePath = pathToFile

	// Played while the door is moving, between fully open/closed position.
	DoorMoveSound = SoundContainer
		AddSound = ContentFile
			FilePath = pathToFile
		LoopSetting = -1 // Doesn't have to loop indefinitely, but generally should.

	// Played when the door changes direction while moving between fully open/closed position.
	DoorDirectionChangeSound = SoundContainer
		AddSound = ContentFile
			FilePath = pathToFile

	// Played when the door stops moving and is at fully open/closed position.
	DoorMoveEndSound = SoundContainer
		AddSound = ContentFile
			FilePath = pathToFile
	```

- Exposed `Actor.StableVelocityThreshold` to lua. New bindings are: ([Issue #101](https://github.com/cortex-command-community/Cortex-Command-Community-Project-Source/issues/101))  
	`Actor:GetStableVelocityThreshold()` returns a `Vector` with the currently set stable velocity threshold.  
	`Actor:SetStableVelocityThreshold(xFloatValue, yFloatValue)` sets the stable velocity threshold to the passed in float values.  
	`Actor:SetStableVelocityThreshold(Vector)` sets the stable velocity threshold to the passed in `Vector`.

- New `Attachable` and `AEmitter` property `DeleteWithParent = 0/1`. If enabled the attachable/emitter will be deleted along with the parent if parent is deleted/gibbed/destroyed. ([Issue #97](https://github.com/cortex-command-community/Cortex-Command-Community-Project-Source/issues/97))

- New `Settings.ini` property `LaunchIntoActivity = 0/1`. With `PlayIntro` functionality changed to actually skip the intro and load into main menu, this flag exists to skip both the intro and main menu and load directly into the set default activity.

- Exposed `AHuman.ThrowPrepTime` to lua and ini: ([Issue #101](https://github.com/cortex-command-community/Cortex-Command-Community-Project-Source/issues/101))  
	`ThrowPrepTime = valueInMS` will set how long it takes the `AHuman` to fully charge a throw. Default value is 1000.  
	`AHuman.ThrowPrepTime` to get/set values via lua.

- Added new `SpriteAnimMode` modes:  
	```
	SpriteAnimMode = 7 // OVERLIFETIME
	```
	This mode handles exactly like (now removed) `MOSParticle.Framerate = 0` and will complete the sprite's animation cycle over the course of its existence. `SpriteAnimDuration` is inapplicable when using this mode and will do nothing.  
	For example, an object that has a sprite with 10 frames and a lifetime of 10 seconds will animate at a rate of 1 frame per second, finishing its animation cycle just before being deleted from the scene.  
	If this mode is used on an object that has `LifeTime = 0` (infinite) it will be overridden to `SpriteAnimMode = 1` (ALWAYSLOOP) otherwise it will never animate.  
	```
	SpriteAnimMode = 8 // ONCOLLIDE
	```
	This mode will drive the animation forward based on collisions this object has with other MOs or the terrain. `SpriteAnimDuration` is inapplicable when using this mode and will do nothing.  
	This mode is `MOSParticle` specific and used mainly for animating casings and small gibs. Using this mode on anything other than `MOSParticle` will do nothing.

- New `Settings.ini` properties `EnableCrabBombs = 0/1` and `CrabBombThreshold = intValue`.  
	When `EnableCrabBombs` is enabled, releasing a number of crabs equal to `CrabBombThreshold` or more at once will trigger the crab bomb effect.  
	If disabled releasing whatever number of crabs will do nothing except release whatever number of crabs.

- Doors can now be stopped at their exact position using `ADoor:StopDoor()` via lua. When stopped, doors will stop updating their sensors and will not try to reset to a default state.  
	If the door was stopped in a script, it needs to opened/closed by calling either `ADoor:OpenDoor()` or `ADoor:CloseDoor()` otherwise it will remain in the exact position it was stopped forever.  
	If either `DrawMaterialLayerWhenOpen` or `DrawMaterialLayerWhenClosed` properties are set true, a material layer will be drawn when the door is stopped. This is to prevent a situation where the material layer will be drawn only if the door is travelling in one direction, without adding an extra property.

- New value `STOPPED` (4) was to the `ADoor.DoorState` enumeration. `ADoor:GetDoorState` will return this if the door was stopped by the user via `ADoor:StopDoor`.

- New shortcut `ALT + W` to generate a detailed 140x55px mini `WorldDump` to be used for scene previews. No relying on `SceneEditor`, stretches over whole image, no ugly cyan bunkers, no actors or glows, has sky gradient, indexed to palette.

- All text in TextBox (any TextBox) can now be selected using `CTRL + A`.

- Console can now be resized using `CTRL + UP/DOWN` (arrow keys) while open.

- Added new lua function `UInputMan:GetInputDevice(playerNum)` to get a number value representing the input device used by the specified player. Should be useful for making custom key bindings compatible with different input devices.

- Scripts can now be attached to `ACrab.Turret` and `Leg`. Additionally, a binding to get the Foot of a Leg has been added.

- Added H/V flipping capabilities to Bitmap primitives.  New bindings with arguments for flip are:  
	`PrimitiveMan:DrawBitmapPrimitive(pos, entity, rotAngle, frame, bool hFlipped, bool vFlipped)`  
	`PrimitiveMan:DrawBitmapPrimitive(player, pos, entity, rotAngle, frame, bool hFlipped, bool vFlipped)`  
	Original bindings with no flip arguments are untouched and can be called as they were.

- Added new primitive drawing functions to `PrimitiveMan`:  
	```
	-- Arc
	PrimitiveMan:DrawArcPrimitive(Vector pos, startAngle, endAngle, radius, color)
	PrimitiveMan:DrawArcPrimitive(player, Vector pos, startAngle, endAngle, radius, color)

	PrimitiveMan:DrawArcPrimitive(Vector pos, startAngle, endAngle, radius, color, thickness)
	PrimitiveMan:DrawArcPrimitive(player, Vector pos, startAngle, endAngle, radius, color, thickness)

	-- Spline (Bézier Curve)
	PrimitiveMan:DrawSplinePrimitive(Vector start, Vector guideA, Vector guideB, Vector end, color)
	PrimitiveMan:DrawSplinePrimitive(player, Vector start, Vector guideA, Vector guideB, Vector end, color)

	-- Box with rounded corners
	PrimitiveMan:DrawRoundedBoxPrimitive(Vector upperLeftCorner, Vector bottomRightCorner, cornerRadius, color)
	PrimitiveMan:DrawRoundedBoxPrimitive(player, Vector upperLeftCorner, Vector bottomRightCorner, cornerRadius, color)

	PrimitiveMan:DrawRoundedBoxFillPrimitive(Vector upperLeftCorner, Vector bottomRightCorner, cornerRadius, color)
	PrimitiveMan:DrawRoundedBoxFillPrimitive(player, Vector upperLeftCorner, Vector bottomRightCorner, cornerRadius, color)

	-- Triangle
	PrimitiveMan:DrawTrianglePrimitive(Vector pointA, Vector pointB, Vector pointC, color)
	PrimitiveMan:DrawTrianglePrimitive(player, Vector pointA, Vector pointB, Vector pointC, color)

	PrimitiveMan:DrawTriangleFillPrimitive(Vector pointA, Vector pointB, Vector pointC, color)
	PrimitiveMan:DrawTriangleFillPrimitive(player, Vector pointA, Vector pointB, Vector pointC, color)

	-- Ellipse
	PrimitiveMan:DrawEllipsePrimitive(Vector pos, horizRadius, vertRadius, color)
	PrimitiveMan:DrawEllipsePrimitive(player, Vector pos, horizRadius, vertRadius, color)

	PrimitiveMan:DrawEllipseFillPrimitive(Vector pos, short horizRadius, short vertRadius, color)
	PrimitiveMan:DrawEllipseFillPrimitive(player, Vector pos, horizRadius, vertRadius, color)
	```

- Added log for non-fatal loading errors. This log will show image files that have been loaded with incorrect extensions (has no side effects but should be addressed) and audio files that failed loading entirely and will not be audible.  
	If errors are present the console will be forced open to notify the player (only when loading into main menu).  
	Log will be automatically deleted if warnings are no longer present to avoid polluting the root directory.

- Game window resolution can now be changed without restarting the game.

- GUI sliders (like for music volume) can now be adjusted with the mouse scroll wheel.

- Exposed `PEmitter` to lua. Bindings are identical to `AEmitter` bindings, except that damage-related bindings don't exist for `PEmitter`.

- `FLAC` audio files can now be loaded through lua and ini.

- Added new lua `Vector` functions: `GetRadRotated(angle)` and `GetDegRotated(angle)`. They return a rotated copy of the vector without modifying it.

- Added `Enum` binding for `SoundSet.SoundSelectionCycleMode`: `RANDOM = 0, FORWARDS = 1, ALL = 2`.

- Added `Enum` binding for `SoundContainer.SoundOverlapMode`: `OVERLAP = 0, RESTART = 1, IGNORE_PLAY = 2`.

- New `SoundContainer` function `Restart`, which allows you to restart a playing `SoundContainer`. Also another `Play` function, that lets you just specify the player to play the sound for.

- New `HDFirearm` INI property `PreFireSound`, which allows you to specify a sound that will play exactly once before the weapon fires.  
	Note that this was designed primarily for things like flamethrowers, semi-auto weapons may wonky with it, and full-auto weapons may fire multiple shots in the first burst, if you don't also set an `ActivationDelay`.	

- `SoundSets` have been made a bit more fully featured, they can now have sub `SoundSets` and their own `SoundSelectionCycleMode` and they now have a Lua binding so you can create them in Lua with `local mySoundSet = SoundSet()`.  
	They have the following INI and Lua properties:  	
	
	`SoundSelectionCycleMode` (INI and Lua R/W) - Determines how sounds in this `SoundSet` will be selected each time it is played (or when `SelectNextSounds` is called).  
	Note that sub `SoundSets` can have different `SoundSelectionCycleModes`. `SoundSets` with sub `SoundSets` and sounds whose `SoundSelectionCycleMode` is `FORWARDS` will first go through their sounds, then each sub `SoundSet`.  
	
	`soundSet.SubSoundSets` (Lua R) - An iterator over the sub `SoundSets` of this `SoundSet`, allowing you to manipulate them as you would any `SoundSet`.  
	`soundSet:HasAnySounds(includeSubSoundSets)` (Lua) - Whether or not this `SoundSet` has any sounds, optionally including its sub `SoundSets`.  
	`soundSet:SelectNextSounds()` (Lua) - Selects the next sounds for this `SoundSet`. Note that playing a `SoundContainer` will always also do this, so this is only really useful to allow you to skip sounds when `SoundSelectionCycleMode` is set to `FORWARDS`.  
	`soundSet:AddSound("Path/to/sound")` (Lua) - Adds the sound at the given path with no offset, 0 minimum audible distance, and default attenuation start distance.  
	`soundSet:AddSound("Path/to/sound", offset, minimumAudibleDistance, attenuationStartDistance)` (Lua) - Adds the sound at the given path with the given parameters.  
	`soundSet:AddSoundSet(soundSetToAdd)` (Lua) - Adds the given `SoundSet` as a sub `SoundSet` of this `SoundSet`.  
	
	Additionally, `AddSound` and `AddSoundSet` INI properties work for `SoundSets`. They are exactly the same as they are for `SoundContainers`.

- You can get the top level `SoundSet` of a `SoundContainer` with `soundContainer:GetTopLevelSoundSet` and manipulate it as described above. This allows you full interaction with all levels of `SoundSets` in a `SoundContainer`.

### Changed

- Codebase now uses the C++17 standard.

- Updated game framework from Allegro 4.2.3.1 to Allegro 4.4.3.1.

- Major cleanup and reformatting in the `Managers` folder.

- Lua error reporting has been improved so script errors will always show filename and line number.

- Ini error reporting has been improved so asset loading crash messages (image and audio files) will also display the ini file and line they are being referenced from and a better explanation why the crash occured. ([Issue #161](https://github.com/cortex-command-community/Cortex-Command-Community-Project-Source/issues/161))

- `Settings.ini` will now fully populate with all available settings (now also broken into sections) when being created (first time or after delete) rather than with just a limited set of defaults.

- Temporarily removed `PreciseCollisions` from `Settings.ini` due to bad things happening when disabled by user.

- `Settings.ini` property `PlayIntro` renamed to `SkipIntro` and functionality changed to actually skip the intro and load user directly into main menu, rather than into the set default activity.

- Lua calls for `GetParent` and `GetRootParent` can now be called by any `MovableObject` rather than being limited to `Attachable` only. ([Issue #102](https://github.com/cortex-command-community/Cortex-Command-Community-Project-Source/issues/102))  
	In some cases a cast to the appropriate type (`ToWhateverType`, e.g `ToMOSRotating`) will be needed when attempting to manipulate the object returned, because it will be returned as `MovableObject` if it is the root parent.  
	In cases where you need to iterate over a parent's attachable list the parent must be cast to the appropriate type that actually has an attachable list to iterate over.  
	For example:  
	```
	for attachable in ToMOSRotating(self:GetParent()).Attachables do
		...
	end
	```
	Or
	```
	local parent = ToMOSRotating(self:GetParent());
	for attachable in parent.Attachables do
		...
	end
	```

- Physics constants handling removed from `FrameMan` and now hardcoded in `Constants`. Lua bindings moved to `RTETools` and are now called without the `FrameMan` prefix like so:  
	`GetPPM()`, `GetMPP()`, `GetPPL()`, `GetLPP()`.

- Removed hardcoded 10 second `LifeTime` restriction for `MOPixel` and `MOSParticle`.

- `MOSParticle` animation can now be set with `SpriteAnimMode` and `SpriteAnimDuration`. If the property isn't defined it will default to `SpriteAnimMode = 7` (OVERLIFETIME).

- Reworked crab bombing behavior. When enabled through `Settings.ini` and triggered will gib all living actors on scene except brains and doors. Devices and non-actor MOs will remain untouched.

- `ADoor` properties `DrawWhenOpen` and `DrawWhenClosed` renamed to `DrawMaterialLayerWhenOpen` and `DrawMaterialLayerWhenClosed` so they are more clear on what they actually do.

- Specially handled Lua function `OnScriptRemoveOrDisable` has been changed to `OnScriptDisable`, and no longer has a parameter saying whether it was removed or disabled, since you can no longer remove scripts.

- When pasting multiple lines of code into the console all of them will be executed instead of the last line being pasted into the textbox and all before it executing.

- Input enums moved from `UInputMan` to `Constants` and are no longer accessed with the `UInputManager` prefix. These enums are now accessed with their own names as the prefix.  
	For example: `UInputManager.DEVICE_KEYB_ONLY` is now `InputDevice.DEVICE_KEYB_ONLY`, `UInputManager.INPUT_L_UP` is now `InputElements.INPUT_L_UP` and so on.

- `CraftsOrbitAtTheEdge` corrected to `CraftOrbitAtTheEdge`. Applies to both ini property and lua binding.

- Game will now Abort with an error message when trying to load a copy of a non-existent `AtomGroup`, `Attachable` or `AEmitter` preset.

- ComboBoxes (dropdown lists) can now also be closed by clicking on their top part.

- `Activity:IsPlayerTeam` renamed to `Activity:IsHumanTeam`.

- Screenshot functionality changed: ([Issue #162](https://github.com/cortex-command-community/Cortex-Command-Community-Project-Source/issues/162))  
	The `PrintScreen` button will now take a single screenshot on key release and will not take more until the key is pressed and released again.  
	The `Ctrl+S` key combination is unchanged and will take a single screenshot every frame while the keys are held.  
	The `Ctrl+W` and `Alt+W` key combinations will now take a single WorldDump/ScenePreview on `W` key release (while `Ctrl/Alt` are still held) and will not take more until the key is pressed and released again.

	Additionally, all screenshots (excluding abortscreen) will now be saved into a `_Screenshots` folder (`_` so it's on top and not hiding between module folders) to avoid polluting the root directory. ([Issue #163](https://github.com/cortex-command-community/Cortex-Command-Community-Project-Source/issues/163))  
	This folder will be created automatically after modules are loaded if it is missing.

- `ScreenDumps` and `WorldDumps` are now saved as compressed PNGs.

- Controller deadzone setting ignores more input. Previously setting it to the maximum was just enough to eliminate stick drift.

- `Arm.HandPos` will now get/set the hand position as relative to the arm's joint position, instead of relative to the arm's center of mass.

- Resolution settings in options screen changed:  
	Resolution multiplier button changed to `Fullscreen` button - this will set the game window resolution to match the desktop resolution. When resolution matches the desktop, this button will change to `Windowed` and will allow setting the game window resolution back to default (960x540).  
	Added `Upscaled Fullscreen` button - this will change the resolution to half of the desktop and the multiplier to 2. The `Fullscreen` button will change to `Windowed` in this mode to return to non-upscaled mode (960x540).  
	Selecting any resolution setting from the resolution combobox will immediately change to selected resolution. (Known bug: Clicking off the combobox without making a new selection while in `Upscaled Fullscreen` mode will change resolution to `Fullscreen`. This will be addressed later.)  

	**Note:** Changing the game window resolution while an Activity is active requires ending the Activity. A dialog box will appear asking to confirm the change.

- Moved from C-style random number generation to C++ standard. This includes usage of a `mt19937` random number generator.
	
- Resolution validation changed to support multiple screens. Incompatible/bad resolution settings will be overridden at startup with messages explaining the issue.  
	**Note:** For multi-screen to work properly, the left-most screen MUST be set as primary. Screens having different resolutions does not actually matter but different heights will still be warned about and overridden due to the likeliness of GUI elementes being cropped on the shortest screen.  
	Resolution validation can be disabled for multi-screen setups with `Settings.ini` property `DisableMultiScreenResolutionValidation`. Bad settings are likely to crash, use at own risk.  
	For setups with more than 3 screens `DisableMultiScreenResolutionValidation` must be set true.

- Damage to `Actors` from impulses is now relative to their max health instead of being on a scale from 0 to 100.

- `Scenes` with a `PresetName` containing the strings "Test", "Editor" and "Tutorial" are no longer excluded from the scenarios screen and from the MetaGame.

- `SoundContainer` is now a concrete Lua entity. This means it can now be created with `CreateSoundContainer("PresetName", "DataModule.rte")` and has all the standard functionality like cloning, etc.  
	To support these changes, a bunch of Lua functionality has been added and modified:  

	`soundContainer.Immobile` - Whether or not the `SoundContainer` is immobile. Immobile sounds are generally used for GUI elements and will never be automatically panned, pitched or attenuated.  
	`soundContainer.AttenuationStartDistance` - Formerly INI only, this property is now gettable and settable through Lua. See previous changelog entries for details on it.  
	`soundContainer.Pos` - Rather than updating the `SoundContainer's` position through `AudioMan`, you should now use the `Pos` property.  
	`soundContainer.Volume` - In addition to attenuation based volume changes, it is now possible to set a `SoundContainer's` overall volume. This works together with volume changes caused by attenuation.  
	`soundContainer.Pitch` - Rather than updating the `SoundContainer's` pitch through `AudioMan`, you should now use the `Pitch` property. Also note that this now works properly with the game's global pitch so no complicated handling is necessary.
	
- `AddSound` and `SelectNextSoundSet` Lua bindings have been moved from `SoundContainer` to `SoundSet`. The latter has been renamed and the former have been trimmed down slightly since some complexity is no longer needed. Their speciifcs are mentioned in the `Added` section.

- Pressing escape at the options, mod manager, game editors and credits screens no longer quits the game.

### Fixed

- Fix crash when returning to `MetaGame` scenario screen after activity end.

- Control schemes will no longer get deleted when being configured. Resetting the control scheme will load a preset instead of leaving it blank. ([Issue #121](https://github.com/cortex-command-community/Cortex-Command-Community-Project-Source/issues/121))

- Fix glow effects being drawn one frame past `EffectStartTime` making objects that exist for a single frame not draw glows. ([Issue #67](https://github.com/cortex-command-community/Cortex-Command-Community-Project-Source/issues/67))

- Time scale can no longer be lowered to 0 through the performance stats interface.

- Actors now support their held devices identically while facing to either side. ([Issue #31](https://github.com/cortex-command-community/Cortex-Command-Community-Project-Source/issues/31))

- Fixed issue where clicking a ComboBox's scrollbar would release the mouse, thus causing unexpected behavior like not being able to close the list by clicking outside of it.

- Fixed issue where ComboBoxes did not save the current selection, thus if the ComboBox was deselected without making a selection then the selection would revert to the default value instead of the last selected value.

- Fixed issue with double clicks and missing clicks in menus (anything that uses AllegroInput).

- Fixed issue where OnPieMenu function wasn't working for `AHuman` equipped items, and made it work for `BGArm` equipped items as well as `FGArm` ones.

- The "woosh" sound played when switching actors from a distance will now take scene wrapping into account. Additionally, attempting to switch to previous or next actor with only one actor will play the more correct "error" sound.

- `HDFirearm` INI property `DeactivationSound` now works properly instead of constantly playing.

- Gold mining sound has been set to restart its playback everytime it's played, making it way less annoying. It's still pretty wonky, but it's better.

- Sound panning should now work properly around scene seams. Additionally, sounds should be less stuttery (e.g. distant jetpacks) and generally sound better.

### Removed

- Removed the ability to remove scripts from objects with Lua. This is no longer needed cause of code efficiency increases.

- Removed `Settings.ini` property `PixelsPerMeter`. Now hardcoded and cannot be changed by the user.

- Removed `MOSParticle` property `Framerate` and lua bindings. `MOSParticle` animation is now handled with `SpriteAnimMode` like everything else.

- Removed `ConsoleMan.ForceVisibility` and `ConsoleMan.ScreenSize` lua bindings.

- Removed `ActivityMan.PlayerCount` and `ActivityMan.TeamCount` setters lua bindings (obsolete and did nothing).

- Removed `Activity` properties `TeamCount` and `PlayerCount`. These are handled internally and do nothing when set in ini.

- Removed `Activity` property `FundsOfTeam#`, use `Team#Funds` instead.

- Some functionality has been moved from `AudioMan` to `SoundContainer`. As such, the following `AudioMan` Lua bindings are no longer available:  
	`SetSoundPosition(soundContainer)`, `SetSoundPitch(soundContainer`, `PlaySound(filePath, position, player, loops, priority, pitchOrAffectedByGlobalPitch`, `attenuationStartDistance, immobile)`  
	
	The lengthy `PlaySound` function should be replaced by making a `SoundContainer` in your `Create` function and setting properties appropriately.  
	This can be done by creating one defined INI with `soundContainer = CreateSoundContainer(...)`, or by making an empty one with `soundContainer = SoundContainer()`.

***

## [0.1.0 pre-release 2][0.1.0-pre2] - 2020/05/08

### Added

- Lua binding for `Box::IntersectsBox(otherBox)`, that returns true if 2 boxes intersect.

- Command line arguments for launching directly into editors using `-editor "EditorName"`.  
	Valid editor names are: `ActorEditor`, `GibEditor`, `SceneEditor`, `AreaEditor` and `AssemblyEditor`.

- Added handling for custom number and string values in INI.
	```
	AddCustomValue = NumberValue
		YourKeyName = YourNumberValue // Integer or floating point number.

	AddCustomValue = StringValue
		YourKeyName = YourStringValue
	```
	`YourKeyName` is a string value and is not limited to just numbers.

- New `Settings.ini` property `AdvancedPerformanceStats = 0/1` to disable/enable the performance counter graphs (enabled by default).

- Added `PassengerSlots` INI and Lua property to Actors. This determines how many spaces in the buy menu an actor will take up (1 by default). It must be a whole number but can theoretically be 0 or less.

- Added Lua bindings for `IsInsideX` and `IsInsideY` to `Area`. These act similarly to the pre-existing `IsInside`, but allow you to check for the X and Y axes individually.

- Added the concept of `SoundSets`, which are collections of sounds inside a `SoundContainer`. This allows you to, for example, put multiple sounds for a given gunshot inside a `SoundSet` so they're played together.

- `SoundContainers` have been overhauled to allow for a lot more customization, including per-sound customization. The following INI example shows all currently available capabilities with explanatory comments:
	```
	AddSoundContainer = SoundContainer // Note that SoundContainers replace Sounds, so this can be used for things like FireSound = SoundContainer
		PresetName = Preset Name Here

		CycleMode = MODE_RANDOM (default) | MODE_FORWARDS // How the SoundContainer will cycle through its `SoundSets` whenever it's told to select a new one. The former is prior behaviour, the latter cycles through SoundSets in the order they were added.

		LoopSetting = -1 | 0 (default) | 1+ // How the SoundContainer loops its sounds. -1 means it loops forever, 0 means it plays once, any number > 0 means it plays once and loops that many times.

		Immobile = 0 (default) | 1 // Whether or not the SoundContainer's sounds should be treated as immobile. Immobile sounds are generally used for UI and system sounds; they will always play at full volume and will not be panned or affected by global pitch during game slowdown.

		AttenuationStartDistance = Number (default -1) // The distance at which the SoundContainer's sounds will start to attenuate out, any number < 0 set it to the game's default. Attenuation calculations follows FMOD's Inverse Rolloff model, which you can find linked below.

		Priority = 0 - 256 (default 128) // The priority at which the SoundContainer's sounds will be played, between 0 (highest priority) and 256 (lowest priority). Lower priority sounds are less likely to be played are a lot of sounds playing.

		AffectedByGlobalPitch = 0 | 1 (default) // Whether or not the SoundContainer's sounds will be affected by global pitch, or only change pitch when manually made to do so via Lua (note that pitch setting is done via AudioMan).

		AddSoundSet = SoundSet // This adds a SoundSet containing one or more sounds to the SoundContainer.

			AddSound = ContentFile // This adds a sound to the SoundSet, allowing it to be customized as shown.
				Filepath = "SomeRte.rte/Path/To/Sound.wav"

				Offset = Vector // This specifies where the sound plays with respect to its SoundContainer. This allows, for example, different sounds in a gun's reload to come from slightly different locations.
					X = Number
					Y = Number

				AttenuationStartDistance = Number // This functions identically to SoundContainer AttenuationStartDistance, allowing you to override it for specific sounds in the SoundContainer.

				MinimumAudibleDistance = Number (default 0) // This allows you to make a sound not play while the listener is within a certain distance, e.g. for gunshot echoes. It is automatically accounted for in sound attenuation.

			AddSound = "SomeRte.rte/Path/To/AnotherSound.wav" // This adds a sound to the SoundSet in oneline, allowing it to be compactly added (without customisation).

		AddSound = "SomeRte.rte/Path/To/YetAnotherSound.wav" // This adds a sound to the SoundContainer, creating a new SoundSet for it with just this sound.
	```
	NOTE: Here is a link to [FMOD's Inverse Rolloff Model.](https://fmod.com/resources/documentation-api?version=2.0&page=white-papers-3d-sounds.html#inverse)

- `SoundContainer` Lua controls have been overhauled, allowing for more control in playing and replaying them. The following Lua bindings are available:
	```
	soundContainer:HasAnySounds() - Returns whether or not the SoundContainer has any sounds in it. Returns True or false.
	```
	```
	soundContainer:IsBeingPlayed() - Returns whether or not any sounds in the SoundContainer are currently being played. Returns True or False.
	```
	```
	soundContainer:Play(optionalPosition, optionalPlayer) - Plays the sounds belonging to the SoundContainer's currently selected SoundSet. The sound will play at the position and for the player specified, or at (0, 0) for all players if parameters aren't specified.
	```
	```
	soundContainer:Stop(optionalPlayer) - Stops any playing sounds belonging to the SoundContainer, optionally only stopping them for a specified player.
	```
	```
	soundContainer:AddSound(filePath, optional soundSetToAddSoundTo, optionalSoundOffset, optionalAttenuationStartDistance, optionalAbortGameIfSoundIsInvalid) - Adds the sound at the given filepath to the SoundContainer. If a SoundSet index is specified it'll add it to that SoundSet. If an offset or attenuation start distance are specified they'll be set, as mentioned in the INI section above. If set to abort for invalid sounds, the game will error out if it can't load the sound, otherwise it'll show a console error.
	```
	```
	soundContainer:SetPosition(position) - Sets the position at which the SoundContainer's sounds will play.
	```
	```
	soundContainer:SelectNextSoundSet() - Selects the next SoundSet to play when soundContainer:Play(...) is called, according to the INI defined CycleMode.
	```
	```
	soundContainer.Loops - Set or get the number of loops for the SoundContainer, as mentioned in the INI section above.
	```
	```
	soundContainer.Priority - Set or get the priority of the SoundContainer, as mentioned in the INI section above.
	```
	```
	soundContainer.AffectedByGlobalPitch - Set or get whether the SoundContainer is affected by global pitch, as mentioned in the INI section above.
	```
- `MovableObjects` can now run multiple scripts by putting multiple `AddScript = FilePath.lua` lines in the INI definition. ([Issue #109](https://github.com/cortex-command-community/Cortex-Command-Community-Project-Source/pull/109))  
	Scripts will have their appropriate functions run in the order they were added. Note that all scripts share the same `self`, so care must be taken when naming self variables.  
	Scripts can be checked for with `movableObject:HasScript(filePath);` and added and removed with `movableObject:AddScript(filePath);` and `movableObject:RemoveScript(filePath);`. They can also be enabled and disabled in Lua (preserving their ordering) with `movableObject:EnableScript(filePath);` and `movableObject:DisableScript(filePath);`.

- Scripts on `MovableObjects` and anything that extends them (i.e. most things) now support the following new functions (in addition to `Create`, `Update`, `Destroy` and `OnPieMenu`). They are added in the same way as the aforementioned scripts:  
	```
	OnScriptRemoveOrDisable(self, scriptWasRemoved) - This is run when the script is removed or disabled. The scriptWasRemoved parameter will be True if the script was removed and False if it was disabled.
	```
	```
	OnScriptEnable(self) - This is run when the script was disabled and has been enabled.
	```
	```
	OnCollideWithTerrain(self, terrainMaterial) - This is run when the MovableObject this script on is in contact with terrain. The terrainMaterial parameter gives you the material ID for the terrain collided with. It is suggested to disable this script when not needed to save on overhead, as it will be run a lot!
	```
	```
	OnCollideWithMO(self, collidedMO, collidedRootMO) - This is run when the MovableObject this script is on is in contact with another MovableObject. The collidedMO parameter gives you the MovableObject that was collided with, and the collidedRootMO parameter gives you the root MovableObject of that MovableObject (note that they may be the same). Collisions with MovableObjects that share the same root MovableObject will not call this function.
	```

- Scripts on `Attachables` now support the following new functions:  
	```
	OnAttach(self, newParent) - This is run when the Attachable this script is on is attached to a new parent object. The newParent parameter gives you the object the Attachable is now attached to.
	```
	```
	OnDetach(self, exParent) - This is run when the Attachable this script is on is detached from an object. The exParent gives you the object the Attachable was attached to.
	```

### Changed

- Codebase now uses the C++14 standard.

- Major cleanup and reformatting in the `System` folder.

- Upgraded to new, modern FMOD audio library. ([Issue #72](https://github.com/cortex-command-community/Cortex-Command-Community-Project-Source/issues/72)).  
	Sounds now play in 3D space, so they pan to the left and right, and attenuate automatically based on the player's viewpoint.

- `Sounds` have been renamed to `SoundContainers`, and are able to handle multiple sounds playing at once. INI definitions have changed accordingly.  
	They must be added using `... = SoundContainer`, and individual sounds for them must be added using `AddSound = ContentFile...`.

- Various lua bindings around audio have been upgraded, changed or fixed, giving modders a lot more control over sounds. See documentation for more details.

- Centered the loading splash screen image when `DisableLoadingScreen` is true.

- `Box:WithinBox` lua bindings have been renamed:  
	`Box:WithinBox` is now `Box:IsWithinBox`.  
	`Box:WithinBoxX` is now `Box:IsWithinBoxX`.  
	`Box:WithinBoxY` is now `Box:IsWithinBoxY`.

- Made `AHuman` show both weapon ammo states when 2 one-handed weapons are equipped.

- Added support for multiple lines in item descriptions ([Issue#58](https://github.com/cortex-command-community/Cortex-Command-Community-Project-Source/issues/58)). This is done as follows:
	```
	Description = MultiLineText
		AddLine = First line of text
		AddLine = Second line of text
		...
	```

- `FrameMan` broken down to 4 managers. New managers are:  
	`PerformanceMan` to handle all performance stats and measurements.  
	`PostProcessMan` to handle all post-processing (glows).  
	`PrimitiveMan` to handle all lua primitive drawing.

- Post-processing (glow effects) is now enabled at all times with no option to disable.

- All lua primitive draw calls are now called from `PrimitiveMan`.  
	For example: `FrameMan:DrawLinePrimitive()` is now `PrimitiveMan:DrawLinePrimitive()`.

- Resolution multiplier properties (`NxWindowed` and `NxFullscreen`) in settings merged into a single property `ResolutionMultiplier`.

- Incompatible/bad resolution settings will be overridden at startup with messages explaining the issue instead of multiple mode switches and eventually a reset to default VGA.  
	Reset to defaults (now 960x540) will happen only on horrible aspect ratio or if you managed to really destroy something.

- You can no longer toggle native fullscreen mode from the settings menu or ini. Instead, either select your desktop resolution at 1X mode or desktop resolution divided by 2 at 2X mode for borderless fullscreen windowed mode.  
	Due to limitations in Allegro 4, changing the actual resolution from within the game still requires a restart.

- If the current game resolution is half the desktop resolution or less, you will be able to instantly switch between 1X and 2X resolution multiplier modes in the settings without screen flicker or delay.  
	If the conditions are not met, the mode switch button will show `Unavailable`.

- `PieMenuActor` and `OrbitedCraft` have now been removed. They are instead replaced with parameters in their respective functions, i.e. `OnPieMenu(pieMenuActor);` and `CraftEnteredOrbit(orbitedCraft);`. Their use is otherwise unchanged.

### Fixed

- Fixed LuaBind being all sorts of messed up. All lua bindings now work properly like they were before updating to the v141 toolset.

- Explosives (and other thrown devices) will no longer reset their explosion triggering timer when they're picked up. ([Issue #71](https://github.com/cortex-command-community/Cortex-Command-Community-Project-Source/issues/71))

- Sprite Animation Mode `ALWAYSPINGPONG` now works properly. Sprite animation has also been moved to `MOSprite` instead of `MOSRotating`, they they'll be able to properly animate now. ([Issue#77](https://github.com/cortex-command-community/Cortex-Command-Community-Project-Source/issues/77))

- Fixed `BG Arm` flailing when reloading one-handed weapon, so shields are no longer so useless.

- Fixed crash when clearing an already empty preset list in the buy menu.

- Temporary fix for low mass attachables/emitters being thrown at ridiculous speeds when their parent is gibbed.

- The audio system now better supports splitscreen games, turning off sound panning for them and attenuating according to the nearest player.

- The audio system now better supports wrapping maps so sounds handle the seam better. Additionally, the game should be able to function if the audio system fails to start up.

- Scripts on attached attachables will only run if their parent exists in MovableMan. ([Issue #83](https://github.com/cortex-command-community/Cortex-Command-Community-Project-Source/issues/83))

### Removed

- Removed all Gorilla Audio and SDL Mixer related code and files.

- Removed all Steam Workshop and Achievement related code.

- Removed a bunch of outdated/unused sources in the repo.

- Removed all OSX/Linux related code and files because we don't care. See [Liberated Cortex](https://github.com/liberated-cortex) for working Linux port.

- Removed a bunch of low-level `FrameMan` lua bindings:  
	`FrameMan:ResetSplitScreens`, `FrameMan:PPM` setter, `FrameMan:ResX/Y`, `FrameMan:HSplit/VSplit`, `FrameMan:GetPlayerFrameBufferWidth/Height`, `FrameMan:IsFullscreen`, `FrameMan:ToggleFullScreen`, `FrameMan:ClearBackbuffer8/32`, `FrameMan:ClearPostEffects`, `FrameMan:ResetFrameTimer`, `FrameMan:ShowPerformanceStats`.

- Native fullscreen mode has been removed due to poor performance compared to windowed/borderless mode and various input device issues.  
	The version of Allegro we're running is pretty old now (released in 2007) and probably doesn't properly support/utilize newer features and APIs leading to these issues.  
	The minimal amount of hardware acceleration CC has is still retained through Windows' DWM and that evidently does a better job.

- Removed now obsolete `Settings.ini` properties:  
	**Post-processing:** `TrueColorMode`, `PostProcessing`, `PostPixelGlow`.   
	**Native fullscreen mode:** `Fullscreen`, `NxWindowed`, `NxFullscreen`, `ForceSoftwareGfxDriver`, `ForceSafeGfxDriver`.

***

## [0.1.0 pre-release 1][0.1.0-pre1] - 2020/01/27

### Added

- You can now run the game with command line parameters, including `-h` to see help and `-c` to send ingame console input to cout.

- `MOSprite` now has the `FlipFactor` property that returns -1 if the sprite is flipped and 1 if it's not.  
	Using any `nugNum` calculations based on `HFlipped` is now considered criminal activity.

- `TDExplosive` now has the `IsAnimatedManually` property that lets modders set its frames manually through lua.

- You can now add `AEmitters` to `MOSRotating` and have them function similarly to attachables.  
	**Addition:** `parent:AddEmitter(emitterToAdd)` or `parent:AddEmitter(emitterToAdd, parentOffsetVector)`  
	**Removal:** `parent:RemoveEmitter(emitterToRemove)` or `parent:RemoveEmitter(uniqueIdOfEmitterToRemove)`

- Attachables can now collide with terrain when attached.  
	**INI property:** `CollidesWithTerrainWhenAttached = 0/1`  
	**Check value:** `attachable.IsCollidingWithTerrainWhileAttached`  
	**Manipulate function:** `attachable:EnableTerrainCollisions(trueOrFalse)`  
	Collisions can be manipulated only if the attachable was set to `CollidesWithTerrainWhenAttached = 1` in ini.

- `Actor.DeathSound` is now accessible to lua using `Actor.DeathSound = "string pathToNewFile"` or `Actor.DeathSound = nil` for no DeathSound.

- `AHuman` Feet are now accessible to lua using `AHuman.FGFoot` and `AHuman.BGFoot`. Interaction with them may be wonky.

- Streamlined debug process and requirements so old Visual C++ Express edition is no longer needed for debugging.

- Added minimal debug configuration for quicker debug builds without visualization.

### Changed

- `ACrab` aim limits now adjust to crab body rotation.

- `ACrab.AimRange` can now be split into `AimRangeUpperLimit` and `AimRangeLowerLimit`, allowing asymmetric ranges.

- Objective arrows and Delivery arrows are now color coordinated to match their teams, instead of being only green or red.

- BuyMenu `Bombs` tab will now show all `ThrownDevices` instead of just `TDExplosives`.

- The list of `MOSRotating` attachables (`mosr.Attachables`) now includes hardcoded attachables like dropship engines, legs, etc.

- Attachable lua manipulation has been significantly revamped. The old method of doing `attachable:Attach(parent)` has been replaced with the following:  
	**Addition:** `parent:AddAttachable(attachableToAdd)` or `parent:AddAttachable(attachableToAdd, parentOffsetVector)`  
	**Removal:** `parent:RemoveAttachable(attachableToRemove)` or `parent:RemoveAttachable(uniqueIdOfAttachableToRemove)`

- Wounds have been separated internally from emitter attachables.  
	They can now be added with `parent:AddWound(woundEmitterToAdd)`.  
	Removing wounds remains the same as before.

- Built-in Actor angular velocity reduction on death has been lessened.

### Fixed

- SFX slider now works properly.

- BGM now loops properly.

- Sound pitching now respects sounds that are not supposed to be affected by pitch.

- Using `actor:Clone()` now works properly, there are no longer issues with controlling/selecting cloned actors.

- `TDExplosive.ActivatesWhenReleased` now works properly.

- Various bug fixed related to all the Attachable and Emitter changes, so they can now me affected reliably and safely with lua.

- Various minor other things that have gotten lost in the shuffle.

### Removed

- All licensing-related code has been removed since it's no longer needed.

- Wounds can no longer be added via ini, as used to be doable buggily through ini `AddEmitter`.

- All usage of the outdated Slick Profiler has been removed.

- `TDExplosive.ParticleNumberToAdd` property has been removed.

***

Note: For a log of changes made prior to the commencement of the open source community project, look [here.](https://github.com/cortex-command-community/Cortex-Command-Community-Project-Source/wiki/Previous-Closed-Source-Changelog)


[unreleased]: https://github.com/cortex-command-community/Cortex-Command-Community-Project-Source/compare/master...cortex-command-community:development
[0.1.0-pre1]: https://github.com/cortex-command-community/Cortex-Command-Community-Project-Data/releases/tag/v0.1.0-pre1
[0.1.0-pre2]: https://github.com/cortex-command-community/Cortex-Command-Community-Project-Data/releases/tag/v0.1.0-pre2
[0.1.0-pre3.0]: https://github.com/cortex-command-community/Cortex-Command-Community-Project-Source/releases/tag/v0.1.0-pre3.0
<|MERGE_RESOLUTION|>--- conflicted
+++ resolved
@@ -152,7 +152,6 @@
 
 ### Changed
 
-<<<<<<< HEAD
 - `AHuman` actors can now manually reload BG items.
 
 - Jetpack thrust angle is now properly clamped when controlled with an analog stick.
@@ -164,9 +163,8 @@
 - `AHuman` can now aim while walking, however not while reloading.
 
 - Recoil when firing weapons now lessens sharp aim.
-=======
+
 - File paths in INIs are now case sensitive.
->>>>>>> 346dcc1b
 
 - Hands will now draw in transparent drawing mode, i.e. editing menu.
 

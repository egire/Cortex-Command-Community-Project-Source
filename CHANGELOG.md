# Changelog

All notable changes to this project will be documented in this file.

The format is based on [Keep a Changelog](https://keepachangelog.com/en/1.0.0/), and this project adheres to [Semantic Versioning](https://semver.org/spec/v2.0.0.html).

## [Unreleased]

### Added

- New `Settings.ini` property `LoadingScreenReportPrecision = intValue` to control how accurately the module loading progress reports what line is currently being read.  
	Only relevant when `DisableLoadingScreen = 0`. Default value is 100, lower values increase loading times (especially if set to 1).  
	This should be used for debugging where you need to pinpoint the exact line that is crashing and the crash message isn't helping or doesn't exist at all.

- New `Settings.ini` property `MenuTransitionDuration = floatValue` to control how fast transitions between different menu screens happen (e.g main menu to activity selection screen and back).  
	This property is a multiplier, the default value is 1 (being the default hardcoded values), lower values decrease transition durations. 0 makes transitions instant.
	
- New `ADoor` sound properties:  
	```
	// Played when the door starts moving from fully open/closed position towards the opposite end.
	DoorMoveStartSound = SoundContainer
		AddSound = ContentFile
			FilePath = pathToFile
			
	// Played while the door is moving, between fully open/closed position.
	DoorMoveSound = SoundContainer
		AddSound = ContentFile
			FilePath = pathToFile
		LoopSetting = -1 // Doesn't have to loop indefinitely, but generally should.
	
	// Played when the door stops moving and is at fully open/closed position.
	DoorMoveEndSound = SoundContainer
		AddSound = ContentFile
			FilePath = pathToFile
	```

- Exposed `Actor.StableVelocityThreshold` to lua. New bindings are:  
	`Actor:GetStableVelocityThreshold()` returns a `Vector` with the currently set stable velocity threshold.  
	`Actor:SetStableVelocityThreshold(xFloatValue, yFloatValue)` sets the stable velocity threshold to the passed in float values.  
	`Actor:SetStableVelocityThreshold(Vector)` sets the stable velocity threshold to the passed in `Vector`.
	
- New `Attachable` and `AEmitter` property `DeleteWithParent = 0/1`. If enabled the attachable/emitter will be deleted along with the parent if parent is deleted/gibbed/destroyed.

- New `Settings.ini` property `LoadIntoActivity = 0/1`. With `PlayIntro` functionality changed to actually skip the intro and load into main menu, this flag exists to skip both the intro and main menu and load directly into the set default activity.

- Exposed `AHuman.ThrowPrepTime` to lua and ini: 
	`ThrowPrepTime = valueInMS` will set how long it takes the `AHuman` to fully charge a throw. Default value is 1000.  
	`AHuman.ThrowPrepTime` to get/set values via lua.

### Changed

- `Settings.ini` will now fully populate with all available settings (now also broken into sections) when being created (first time or after delete) rather than with just a limited set of defaults.

- Temporarily removed `PreciseCollisions` from `Settings.ini` due to bad things happening when disabled by user.

<<<<<<< HEAD
- `Settings.ini` property `PlayIntro` renamed to `SkipIntro` and functionality changed to actually skip the intro and load user directly into main menu, rather than into the set default activity.
=======
- Lua error reporting has been improved so script errors will always show filename and line number.
>>>>>>> 4d6d7c0e

### Fixed

- Control schemes will no longer get deleted when being configured.
Resetting the control scheme will load a preset instead of leaving it blank. (Issue #121)

### Removed

***

## [0.1.0 pre-release 2][0.1.0-pre2] - 2020/05/08

### Added

- Lua binding for `Box::IntersectsBox(otherBox)`, that returns true if 2 boxes intersect.

- Command line arguments for launching directly into editors using `-editor "EditorName"`.  
	Valid editor names are: `ActorEditor`, `GibEditor`, `SceneEditor`, `AreaEditor` and `AssemblyEditor`.

- Added handling for custom number and string values in INI.
	```
	AddCustomValue = NumberValue
		YourKeyName = YourNumberValue // Integer or floating point number.

	AddCustomValue = StringValue
		YourKeyName = YourStringValue
	```
	`YourKeyName` is a string value and is not limited to just numbers.

- New `Settings.ini` property `AdvancedPerformanceStats = 0/1` to disable/enable the performance counter graphs (enabled by default).

- Added `PassengerSlots` INI and Lua property to Actors. This determines how many spaces in the buy menu an actor will take up (1 by default). It must be a whole number but can theoretically be 0 or less.

- Added Lua bindings for `IsInsideX` and `IsInsideY` to `Area`. These act similarly to the pre-existing `IsInside`, but allow you to check for the X and Y axes individually.

- Added the concept of `SoundSets`, which are collections of sounds inside a `SoundContainer`. This allows you to, for example, put multiple sounds for a given gunshot inside a `SoundSet` so they're played together.

- `SoundContainers` have been overhauled to allow for a lot more customization, including per-sound customization. The following INI example shows all currently availble capabilities with explanatory comments:
	```
	AddSoundContainer = SoundContainer // Note that SoundContainers replace Sounds, so this can be used for things like FireSound = SoundContainer
		PresetName = Preset Name Here

		CycleMode = MODE_RANDOM (default) | MODE_FORWARDS // How the SoundContainer will cycle through its `SoundSets` whenever it's told to select a new one. The former is prior behaviour, the latter cycles through SoundSets in the order they were added.

		LoopSetting = -1 | 0 (default) | 1+ // How the SoundContainer loops its sounds. -1 means it loops forever, 0 means it plays once, any number > 0 means it plays once and loops that many times.

		Immobile = 0 (default) | 1 // Whether or not the SoundContainer's sounds should be treated as immobile. Immobile sounds are generally used for UI and system sounds; they will always play at full volume and will not be panned or affected by global pitch during game slowdown.

		AttenuationStartDistance = Number (default -1) // The distance at which the SoundContainer's sounds will start to attenuate out, any number < 0 set it to the game's default. Attenuation calculations follows FMOD's Inverse Rolloff model, which you can find linked below.

		Priority = 0 - 256 (default 128) // The priority at which the SoundContainer's sounds will be played, between 0 (highest priority) and 256 (lowest priority). Lower priority sounds are less likely to be played are a lot of sounds playing.

		AffectedByGlobalPitch = 0 | 1 (default) // Whether or not the SoundContainer's sounds will be affected by global pitch, or only change pitch when manually made to do so via Lua (note that pitch setting is done via AudioMan).

		AddSoundSet = SoundSet // This adds a SoundSet containing one or more sounds to the SoundContainer.

			AddSound = ContentFile // This adds a sound to the SoundSet, allowing it to be customized as shown.
				Filepath = "SomeRte.rte/Path/To/Sound.wav"

				Offset = Vector // This specifies where the sound plays with respect to its SoundContainer. This allows, for example, different sounds in a gun's reload to come from slightly different locations.
					X = Number
					Y = Number

				AttenuationStartDistance = Number // This functions identically to SoundContainer AttenuationStartDistance, allowing you to override it for specific sounds in the SoundContainer.

				MinimumAudibleDistance = Number (default 0) // This allows you to make a sound not play while the listener is within a certain distance, e.g. for gunshot echoes. It is automatically accounted for in sound attenuation.

			AddSound = "SomeRte.rte/Path/To/AnotherSound.wav" // This adds a sound to the SoundSet in oneline, allowing it to be compactly added (without customisation).

		AddSound = "SomeRte.rte/Path/To/YetAnotherSound.wav" // This adds a sound to the SoundContainer, creating a new SoundSet for it with just this sound.
	```
	NOTE: Here is a link to [FMOD's Inverse Rolloff Model.](https://fmod.com/resources/documentation-api?version=2.0&page=white-papers-3d-sounds.html#inverse)

- `SoundContainer` Lua controls have been overhauled, allowing for more control in playing and replaying them. The following Lua bindings are available:
	```
	soundContainer:HasAnySounds() - Returns whether or not the SoundContainer has any sounds in it. Returns True or false.
	```
	```
	soundContainer:IsBeingPlayed() - Returns whether or not any sounds in the SoundContainer are currently being played. Returns True or False.
	```
	```
	soundContainer:Play(optionalPosition, optionalPlayer) - Plays the sounds belonging to the SoundContainer's currently selected SoundSet. The sound will play at the position and for the player specified, or at (0, 0) for all players if parameters aren't specified.
	```
	```
	soundContainer:Stop(optionalPlayer) - Stops any playing sounds belonging to the SoundContainer, optionally only stopping them for a specified player.
	```
	```
	soundContainer:AddSound(filePath, optional soundSetToAddSoundTo, optionalSoundOffset, optionalAttenuationStartDistance, optionalAbortGameIfSoundIsInvalid) - Adds the sound at the given filepath to the SoundContainer. If a SoundSet index is specified it'll add it to that SoundSet. If an offset or attenuation start distance are specified they'll be set, as mentioned in the INI section above. If set to abort for invalid sounds, the game will error out if it can't load the sound, otherwise it'll show a console error.
	```
	```
	soundContainer:SetPosition(position) - Sets the position at which the SoundContainer's sounds will play.
	```
	```
	soundContainer:SelectNextSoundSet() - Selects the next SoundSet to play when soundContainer:Play(...) is called, according to the INI defined CycleMode.
	```
	```
	soundContainer.Loops - Set or get the number of loops for the SoundContainer, as mentioned in the INI section above.
	```
	```
	soundContainer.Priority - Set or get the priority of the SoundContainer, as mentioned in the INI section above.
	```
	```
	soundContainer.AffectedByGlobalPitch - Set or get whether the SoundContainer is affected by global pitch, as mentioned in the INI section above.
	```
- `MovableObjects` can now run multiple scripts by putting multiple `AddScript = FilePath.lua` lines in the INI definition. ([Issue #109](https://github.com/cortex-command-community/Cortex-Command-Community-Project-Source/pull/109))  
	Scripts will have their appropriate functions run in the order they were added. Note that all scripts share the same `self`, so care must be taken when naming self variables.  
	Scripts can be checked for with `movableObject:HasScript(filePath);` and added and removed with `movableObject:AddScript(filePath);` and `movableObject:RemoveScript(filePath);`. They can also be enabled and disabled in Lua (preserving their ordering) with `movableObject:EnableScript(filePath);` and `movableObject:DisableScript(filePath);`.

- Scripts on `MovableObjects` and anything that extends them (i.e. most things) now support the following new functions (in addition to `Create`, `Update`, `Destroy` and `OnPieMenu`). They are added in the same way as the aforementioned scripts:  
	```
	OnScriptRemoveOrDisable(self, scriptWasRemoved) - This is run when the script is removed or disabled. The scriptWasRemoved parameter will be True if the script was removed and False if it was disabled.
	```
	```
	OnScriptEnable(self) - This is run when the script was disabled and has been enabled.
	```
	```
	OnCollideWithTerrain(self, terrainMaterial) - This is run when the MovableObject this script on is in contact with terrain. The terrainMaterial parameter gives you the material ID for the terrain collided with. It is suggested to disable this script when not needed to save on overhead, as it will be run a lot!
	```
	```
	OnCollideWithMO(self, collidedMO, collidedRootMO) - This is run when the MovableObject this script is on is in contact with another MovableObject. The collidedMO parameter gives you the MovableObject that was collided with, and the collidedRootMO parameter gives you the root MovableObject of that MovableObject (note that they may be the same). Collisions with MovableObjects that share the same root MovableObject will not call this function.
	```

- Scripts on `Attachables` now support the following new functions:  
	```
	OnAttach(self, newParent) - This is run when the Attachable this script is on is attached to a new parent object. The newParent parameter gives you the object the Attachable is now attached to.
	```
	```
	OnDetach(self, exParent) - This is run when the Attachable this script is on is detached from an object. The exParent gives you the object the Attachable was attached to.
	```

### Changed

- Codebase now uses the C++14 standard.

- Major cleanup and reformatting in the `System` folder.

- Upgraded to new, modern FMOD audio library. ([Issue #72](https://github.com/cortex-command-community/Cortex-Command-Community-Project-Source/issues/72)).  
	Sounds now play in 3D space, so they pan to the left and right, and attenuate automatically based on the player's viewpoint.

- `Sounds` have been renamed to `SoundContainers`, and are able to handle multiple sounds playing at once. INI definitions have changed accordingly.  
	They must be added using `... = SoundContainer`, and individual sounds for them must be added using `AddSound = ContentFile...`.

- Various lua bindings around audio have been upgraded, changed or fixed, giving modders a lot more control over sounds. See documentation for more details.

- Centered the loading splash screen image when `DisableLoadingScreen` is true.

- `Box:WithinBox` lua bindings have been renamed:
	`Box:WithinBox` is now `Box:IsWithinBox`.  
	`Box:WithinBoxX` is now `Box:IsWithinBoxX`.  
	`Box:WithinBoxY` is now `Box:IsWithinBoxY`.

- Made `AHuman` show both weapon ammo states when 2 one-handed weapons are equipped.

- Added support for multiple lines in item descriptions ([Issue#58](https://github.com/cortex-command-community/Cortex-Command-Community-Project-Source/issues/58)). This is done as follows:
	```
	Description = MultiLineText
		AddLine = First line of text
		AddLine = Second line of text
		...
	```

- `FrameMan` broken down to 4 managers. New managers are:  
	`PerformanceMan` to handle all performance stats and measurements.  
	`PostProcessMan` to handle all post-processing (glows).  
	`PrimitiveMan` to handle all lua primitive drawing.

- Post-processing (glow effects) is now enabled at all times with no option to disable.

- All lua primitive draw calls are now called from `PrimitiveMan`.  
	For example: `FrameMan:DrawLinePrimitive()` is now `PrimitiveMan:DrawLinePrimitive()`.

- Resolution multiplier properties (`NxWindowed` and `NxFullscreen`) in settings merged into a single property `ResolutionMultiplier`.

- Incompatible/bad resolution settings will be overriden at startup with messages expaining the issue instead of multiple mode switches and eventually a reset to default VGA.  
	Reset to defaults (now 960x540) will happen only on horrible aspect ratio or if you managed to really destroy something.

- You can no longer toggle native fullscreen mode from the settings menu or ini. Instead, either select your desktop resolution at 1X mode or desktop resolution divided by 2 at 2X mode for borderless fullscreen windowed mode.  
	Due to limitations in Allegro 4, changing the actual resolution from within the game still requires a restart.

- If the current game resolution is half the desktop resolution or less, you will be able to instantly switch between 1X and 2X resolution multiplier modes in the settings without screen flicker or delay.  
	If the conditions are not met, the mode switch button will show `Unavailable`.

- `PieMenuActor` and `OrbittedCraft` have now been removed. They are instead replaced with parameters in their respective functions, i.e. `OnPieMenu(pieMenuActor);` and `CraftEnteredOrbit(orbittedCraft);`. Their use is otherwise unchanged.

### Fixed

- Fixed LuaBind being all sorts of messed up. All lua bindings now work properly like they were before updating to the v141 toolset.

- Explosives (and other thrown devices) will no longer reset their explosion triggering timer when they're picked up. ([Issue #71](https://github.com/cortex-command-community/Cortex-Command-Community-Project-Source/issues/71))

- Sprite Animation Mode `ALWAYSPINGPONG` now works properly. Sprite animation has also been moved to `MOSprite` instead of `MOSRotating`, they they'll be able to properly animate now. ([Issue#77](https://github.com/cortex-command-community/Cortex-Command-Community-Project-Source/issues/77))

- Fixed `BG Arm` flailing when reloading one-handed weapon, so shields are no longer so useless.

- Fixed crash when clearing an already empty preset list in the buy menu.

- Temporary fix for low mass attachables/emitters being thrown at ridiculous speeds when their parent is gibbed.

- The audio system now better supports splitscreen games, turning off sound panning for them and attenuating according to the nearest player.

- The audio system now better supports wrapping maps so sounds handle the seam better. Additionally, the game should be able to function if the audio system fails to start up.

- Scripts on attached attachables will only run if their parent exists in MovableMan. ([Issue #83](https://github.com/cortex-command-community/Cortex-Command-Community-Project-Source/issues/83))

### Removed

- Removed all Gorilla Audio and SDL Mixer related code and files.

- Removed all Steam Workshop and Achievement related code.

- Removed a bunch of outdated/unused sources in the repo.

- Removed all OSX/Linux related code and files because we don't care. See [Liberated Cortex](https://github.com/liberated-cortex) for working Linux port.

- Removed a bunch of low-level `FrameMan` lua bindings:  
	`FrameMan:ResetSplitScreens`, `FrameMan:PPM` setter, `FrameMan:ResX/Y`, `FrameMan:HSplit/VSplit`, `FrameMan:GetPlayerFrameBufferWidth/Height`, `FrameMan:IsFullscreen`, `FrameMan:ToggleFullScreen`,
	`FrameMan:ClearBackbuffer8/32`, `FrameMan:ClearPostEffects`, `FrameMan:ResetFrameTimer`, `FrameMan:ShowPerformanceStats`.

- Native fullscreen mode has been removed due to poor performance compared to windowed/borderless mode and various input device issues.  
	The version of Allegro we're running is pretty old now (released in 2007) and probably doesn't properly support/utilize newer features and APIs leading to these issues.  
	The minimal amount of hardware acceleration CC has is still retained through Windows' DWM and that evidently does a better job.

- Removed now obsolete `Settings.ini` properties:  
	Post-processing: `TrueColorMode`, `PostProcessing`, `PostPixelGlow`.   
	Native fullscreen mode: `Fullscreen`, `NxWindowed`, `NxFullscreen`, `ForceSoftwareGfxDriver`, `ForceSafeGfxDriver`.

***

## [0.1.0 pre-release 1][0.1.0-pre1] - 2020/01/27

### Added

- You can now run the game with command line parameters, including `-h` to see help and `-c` to send ingame console input to cout.

- `MOSprite` now has the `FlipFactor` property that returns -1 if the sprite is flipped and 1 if it's not.  
	Using any `nugNum` calculations based on `HFlipped` is now considered criminal activity.

- `TDExplosive` now has the `IsAnimatedManually` property that lets modders set its frames manually through lua.

- You can now add `AEmitters` to `MOSRotating` and have them function similarly to attachables.  
	**Addition:** `parent:AddEmitter(emitterToAdd)` or `parent:AddEmitter(emitterToAdd, parentOffsetVector)`  
	**Removal:** `parent:RemoveEmitter(emitterToRemove)` or `parent:RemoveEmitter(uniqueIdOfEmitterToRemove)`

- Attachables can now collide with terrain when attached.  
	**INI property:** `CollidesWithTerrainWhenAttached = 0/1`  
	**Check value:** `attachable.IsCollidingWithTerrainWhileAttached`  
	**Manipulate function:** `attachable:EnableTerrainCollisions(trueOrFalse)`  
	Collisions can be manipulated only if the attachable was set to `CollidesWithTerrainWhenAttached = 1` in ini.

- `Actor.DeathSound` is now accessible to lua using `Actor.DeathSound = "string pathToNewFile"` or `Actor.DeathSound = nil` for no DeathSound.

- `AHuman` Feet are now accessible to lua using `AHuman.FGFoot` and `AHuman.BGFoot`. Interaction with them may be wonky.

- Streamlined debug process and requirements so old Visual C++ Express edition is no longer needed for debugging.

- Added minimal debug configuration for quicker debug builds without visualization.

### Changed

- `ACrab` aim limits now adjust to crab body rotation.

- `ACrab.AimRange` can now be split into `AimRangeUpperLimit` and `AimRangeLowerLimit`, allowing asymmetric ranges.

- Objective arrows and Delivery arrows are now color co-ordinated to match their teams, instead of being only green or red.

- BuyMenu `Bombs` tab will now show all `ThrownDevices` instead of just `TDExplosives`.

- The list of `MOSRotating` attchables (`mosr.Attachables`) now includes hardcoded attachables like dropship engines, legs, etc.

- Attachable lua manipulation has been significantly revamped. The old method of doing `attachable:Attach(parent)` has been replaced with the following:  
	**Addition:** `parent:AddAttachable(attachableToAdd)` or `parent:AddAttachable(attachableToAdd, parentOffsetVector)`  
	**Removal:** `parent:RemoveAttachable(attachableToRemove)` or `parent:RemoveAttachable(uniqueIdOfAttachableToRemove)`

- Wounds have been separated internally from emitter attachables.  
	They can now be added with `parent:AddWound(woundEmitterToAdd)`.  
	Removing wounds remains the same as before.

- Built-in Actor angular velocity reduction on death has been lessened.

### Fixed

- SFX slider now works properly.

- BGM now loops properly.

- Sound pitching now respects sounds that are not supposed to be affected by pitch.

- Using `actor:Clone()` now works properly, there are no longer issues with controlling/selecting cloned actors.

- `TDExplosive.ActivatesWhenReleased` now works properly.

- Various bug fixed related to all the Attachable and Emitter changes, so they can now me affected reliably and safely with lua.

- Various minor other things that have gotten lost in the shuffle.


### Removed

- All licensing-related code has been removed since it's no longer needed.

- Wounds can no longer be added via ini, as used to be doable buggily through ini `AddEmitter`.

- All usage of the outdated Slick Profiler has been removed.

- `TDExplosive.ParticleNumberToAdd` property has been removed.

***

Note: For a log of changes made prior to the commencement of the open source community project, look [here.](https://github.com/cortex-command-community/Cortex-Command-Community-Project-Source/wiki/Previous-Closed-Source-Changelog)


[unreleased]: https://github.com/cortex-command-community/Cortex-Command-Community-Project-Source/compare/master...cortex-command-community:development
[0.1.0-pre1]: https://github.com/cortex-command-community/Cortex-Command-Community-Project-Data/releases/tag/v0.1.0-pre1
[0.1.0-pre2]: https://github.com/cortex-command-community/Cortex-Command-Community-Project-Data/releases/tag/v0.1.0-pre2<|MERGE_RESOLUTION|>--- conflicted
+++ resolved
@@ -15,7 +15,7 @@
 - New `Settings.ini` property `MenuTransitionDuration = floatValue` to control how fast transitions between different menu screens happen (e.g main menu to activity selection screen and back).  
 	This property is a multiplier, the default value is 1 (being the default hardcoded values), lower values decrease transition durations. 0 makes transitions instant.
 	
-- New `ADoor` sound properties:  
+- New `ADoor` sound properties: ([Issue #106](https://github.com/cortex-command-community/Cortex-Command-Community-Project-Source/issues/106))  
 	```
 	// Played when the door starts moving from fully open/closed position towards the opposite end.
 	DoorMoveStartSound = SoundContainer
@@ -34,35 +34,32 @@
 			FilePath = pathToFile
 	```
 
-- Exposed `Actor.StableVelocityThreshold` to lua. New bindings are:  
+- Exposed `Actor.StableVelocityThreshold` to lua. New bindings are: ([Issue #101](https://github.com/cortex-command-community/Cortex-Command-Community-Project-Source/issues/101))  
 	`Actor:GetStableVelocityThreshold()` returns a `Vector` with the currently set stable velocity threshold.  
 	`Actor:SetStableVelocityThreshold(xFloatValue, yFloatValue)` sets the stable velocity threshold to the passed in float values.  
 	`Actor:SetStableVelocityThreshold(Vector)` sets the stable velocity threshold to the passed in `Vector`.
 	
-- New `Attachable` and `AEmitter` property `DeleteWithParent = 0/1`. If enabled the attachable/emitter will be deleted along with the parent if parent is deleted/gibbed/destroyed.
+- New `Attachable` and `AEmitter` property `DeleteWithParent = 0/1`. If enabled the attachable/emitter will be deleted along with the parent if parent is deleted/gibbed/destroyed. ([Issue #97](https://github.com/cortex-command-community/Cortex-Command-Community-Project-Source/issues/97))
 
 - New `Settings.ini` property `LoadIntoActivity = 0/1`. With `PlayIntro` functionality changed to actually skip the intro and load into main menu, this flag exists to skip both the intro and main menu and load directly into the set default activity.
 
-- Exposed `AHuman.ThrowPrepTime` to lua and ini: 
+- Exposed `AHuman.ThrowPrepTime` to lua and ini: ([Issue #101](https://github.com/cortex-command-community/Cortex-Command-Community-Project-Source/issues/101))  
 	`ThrowPrepTime = valueInMS` will set how long it takes the `AHuman` to fully charge a throw. Default value is 1000.  
 	`AHuman.ThrowPrepTime` to get/set values via lua.
 
 ### Changed
 
+- Lua error reporting has been improved so script errors will always show filename and line number.
+
 - `Settings.ini` will now fully populate with all available settings (now also broken into sections) when being created (first time or after delete) rather than with just a limited set of defaults.
 
 - Temporarily removed `PreciseCollisions` from `Settings.ini` due to bad things happening when disabled by user.
 
-<<<<<<< HEAD
 - `Settings.ini` property `PlayIntro` renamed to `SkipIntro` and functionality changed to actually skip the intro and load user directly into main menu, rather than into the set default activity.
-=======
-- Lua error reporting has been improved so script errors will always show filename and line number.
->>>>>>> 4d6d7c0e
 
 ### Fixed
 
-- Control schemes will no longer get deleted when being configured.
-Resetting the control scheme will load a preset instead of leaving it blank. (Issue #121)
+- Control schemes will no longer get deleted when being configured. Resetting the control scheme will load a preset instead of leaving it blank. ([Issue #121](https://github.com/cortex-command-community/Cortex-Command-Community-Project-Source/issues/121))
 
 ### Removed
 
@@ -204,7 +201,7 @@
 
 - Centered the loading splash screen image when `DisableLoadingScreen` is true.
 
-- `Box:WithinBox` lua bindings have been renamed:
+- `Box:WithinBox` lua bindings have been renamed:  
 	`Box:WithinBox` is now `Box:IsWithinBox`.  
 	`Box:WithinBoxX` is now `Box:IsWithinBoxX`.  
 	`Box:WithinBoxY` is now `Box:IsWithinBoxY`.
@@ -273,16 +270,15 @@
 - Removed all OSX/Linux related code and files because we don't care. See [Liberated Cortex](https://github.com/liberated-cortex) for working Linux port.
 
 - Removed a bunch of low-level `FrameMan` lua bindings:  
-	`FrameMan:ResetSplitScreens`, `FrameMan:PPM` setter, `FrameMan:ResX/Y`, `FrameMan:HSplit/VSplit`, `FrameMan:GetPlayerFrameBufferWidth/Height`, `FrameMan:IsFullscreen`, `FrameMan:ToggleFullScreen`,
-	`FrameMan:ClearBackbuffer8/32`, `FrameMan:ClearPostEffects`, `FrameMan:ResetFrameTimer`, `FrameMan:ShowPerformanceStats`.
+	`FrameMan:ResetSplitScreens`, `FrameMan:PPM` setter, `FrameMan:ResX/Y`, `FrameMan:HSplit/VSplit`, `FrameMan:GetPlayerFrameBufferWidth/Height`, `FrameMan:IsFullscreen`, `FrameMan:ToggleFullScreen`, `FrameMan:ClearBackbuffer8/32`, `FrameMan:ClearPostEffects`, `FrameMan:ResetFrameTimer`, `FrameMan:ShowPerformanceStats`.
 
 - Native fullscreen mode has been removed due to poor performance compared to windowed/borderless mode and various input device issues.  
 	The version of Allegro we're running is pretty old now (released in 2007) and probably doesn't properly support/utilize newer features and APIs leading to these issues.  
 	The minimal amount of hardware acceleration CC has is still retained through Windows' DWM and that evidently does a better job.
 
 - Removed now obsolete `Settings.ini` properties:  
-	Post-processing: `TrueColorMode`, `PostProcessing`, `PostPixelGlow`.   
-	Native fullscreen mode: `Fullscreen`, `NxWindowed`, `NxFullscreen`, `ForceSoftwareGfxDriver`, `ForceSafeGfxDriver`.
+	**Post-processing:** `TrueColorMode`, `PostProcessing`, `PostPixelGlow`.   
+	**Native fullscreen mode:** `Fullscreen`, `NxWindowed`, `NxFullscreen`, `ForceSoftwareGfxDriver`, `ForceSafeGfxDriver`.
 
 ***
 

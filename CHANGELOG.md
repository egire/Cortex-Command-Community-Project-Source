--- conflicted
+++ resolved
@@ -153,10 +153,9 @@
 
 - Added `MovableObject` Lua function `EnableOrDisableAllScripts` that allows you to enable or disable all scripts on a `MovableObject` based on the passed in value.
 
-<<<<<<< HEAD
 WARNING FIX THIS LINE BEFORE MERGING PR!!!!!!!!!!!!
 - Added `AEmitter` Lua properties `MinThrottleRangeTODOFIXNAMEHERE` and `MaxThrottleRangeTODOFIXNAMEHERE` that allow you to 4zK PLEASE FILL IN
-=======
+
 - Added option for players to vote to restart multiplayer activities by holding the backslash key, `\`. Requires all players to vote to pass.  
 	This is an alternative to the existing ability to vote to end the activity and return to the multiplayer lobby, by holding `Backspace` key.
 
@@ -167,7 +166,6 @@
 - Controller hot-plugging is now supported (Windows only).
 
 - Console text can be set to use a monospace font through `Settings.ini` property `ConsoleUseMonospaceFont = 0/1` or through the in-game settings.
->>>>>>> 55447243
 
 ### Changed
 

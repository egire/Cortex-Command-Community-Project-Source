# Changelog

All notable changes to this project will be documented in this file.

The format is based on [Keep a Changelog](https://keepachangelog.com/en/1.0.0/), and this project adheres to [Semantic Versioning](https://semver.org/spec/v2.0.0.html).

## [Unreleased]

### Added

- SDL  
    - Added helper header to provide useful vector operations for SDL\_Rect and
      SDL\_Point as well as a deleter struct for use by smart pointers  
    - Added a wrapper class for SDL\_Texture that provides safe pixel level access
      and hides the SDL\_Texture  

- Executable can be compiled as 64bit.

- New `Settings.ini` property `MeasureModuleLoadTime = 0/1` to measure the duration of module loading (archived module extraction included). For benchmarking purpuses.

- `Color` object's RGB values can now be set with index number.  
	```
	Color/TrailColor = Color
		Index = 0-255 // Corresponds with index in palette.bmp
	```
	
- New `Settings.ini` property `ForceDedicatedFullScreenGfxDriver` to force the game to run in previously removed dedicated fullscreen mode, allowing using lower resolutions (and 1366x768) while still maintaining fullscreen.

- New INI and Lua (R/W) properties for Attachables:  
	`TransfersDamageToParent = 0/1`. If enabled, the Attachable will act like hardcoded ones and transfer damage to its parent. For `Attachables` attached to other `Attachables`, the parent `Attachable` (and any of its parents, etc.) must have this enabled for it to affect the root parent.  
	`ParentBreakWound = AEmitter...`. Use this to define a `BreakWound` that will be applied to the `Attachable`'s parent when the `Attachable` is removed.  
	`BreakWound` is also now R/W accessible to Lua.
	
- Added Lua (R/W) properties for all hardcoded `Attachables`. You can now set them on the fly to be created objects of the relevant type. Note that trying to set things inappropriately (e.g. setting an `HDFirearm` as something's `Leg`) will probably crash the game; that's your problem to deal with.  
	You can read and write the following properties:  
	**`AHuman`** - `Head`, `Jetpack`, `FGArm`, `BGArm`, `FGLeg`, `BGLeg`, `FGFoot`, `BGFoot`  
	**`ACrab`** - `Turret`, `Jetpack`, `LeftFGLeg`, `LeftBGLeg`, `RightFGLeg`, `RightBGLeg`  
	**`ACDropship`** - `RightEngine`, `LeftEngine`, `RightThruster`, `LeftThruster`, `RightHatch`, `LeftHatch`  
	**`ACRocket`** - `RightLeg`, `LeftLeg`, `MainEngine`, `LeftEngine`, `RightEngine`, `LeftThruster`, `RightThruster`  
	**`ADoor`** - `Door`  
	**`Turret`** - `MountedDevice`  
	**`Leg`** - `Foot`  
	**`HDFirearm`** - `Magazine`, `Flash`  
	**`AEmitter`** - `Flash`

- Added `Vector:ClampMagnitude(upperLimit, lowerLimit)` Lua function that lets you limit a Vector's upper and lower magnitude.

- Added `MOSRotating` `GibBlastStrength` INI and Lua (R/W) property. This lets you define how much force created `Gibs` and any `Attachables` will get launched when the `MOSRotating` gibs.

- New INI and Lua (R/W) properties for `Attachables`:  
	`ParentBreakWound = AEmitter...` allows you to optionally define different `BreakWounds` for the `Attachable` and its parent. By default it matches `BreakWound` for ease of use.  	
	`InheritsHFlipped = -1/0/1` allows you to define whether the `Attachable` will inherit its parent's HFlipped value or not.  
	-1 means reversed inheritance (i.e. if the parent's HFlipped value is true, this `Attachable`'s HFlipped value will be false), 0 means no inheritance, 1 means normal inheritance. Defaults to 1 to preserve normal behavior.  
	`InheritedRotAngleRadOffset = angle` and `InheritedRotAngleDegOffset = angle` allow you specify an offset to keep an `Attachable`'s rotation at when `InheritsRotAngle` is set to true.  
	In Lua there's only `InheritedRotAngleOffset` which takes/returns radians, to avoid confusion. For example, `InheritedRotAngleDegOffset = 90` would make the `Attachable` always face perpendicular to its parent.  
	Does nothing if the `Attachable`'s `InheritsRotAngle` is set to false or the `Attachable` has no parent.  
	`GibWithParentChance = 0 - 1` allows you to specify whether this `Attachable` should be gibbed when its parent does and what the chance of that happening is. 0 means never, 1 means always.  
	`ParentGibBlastStrengthMultiplier = number` allows you to specify a multiplier for how strongly this `Attachable` will apply its parent's gib blast strength to itself when the parent gibs. Usually this would be a positive number, but it doesn't have to be.

- New INI and Lua (R/W) `Arm` property `GripStrength`. This effectively replaces the `JointStrength` of the held `HeldDevice`, allowing `Arms` to control how tightly equipment is held.

- New INI and Lua (R/W) `HeldDevice` property `GripStrengthMultiplier`. This allows `HeldDevices` to multiply the `GripStrength` of their `Arms` to support them being more or less easy to hold.

- New Lua `MovableObject` function `GetWhichMOToNotHit`. This provides access to the MO that has been set to not be hit by `SetWhichMOToNotHit`.

- Added `HeldDevice` handling to limit which `Actor(s)` can pick it up. Note that pickup limitations are all done by PresetName, so you can not use this to precisely specify individual `Actors`.  
	The INI definition looks like this:  
	```
	PickupableBy = PickupableByEntries
		AddPresetNameEntry = First Actor PresetName Here
		AddPresetNameEntry = Second Actor PresetName Here
	// Alternatively, if you want this not to be pickupable
	PickupableBy = None
	```
	The Lua properties and functions are as follows:  
	```
	heldDevice.HasPickupLimitations; --(R) Whether or not this HeldDevice has any limitations affecting whether it can be picked up.
	heldDevice.UnPickupable --(R/W) Whether this HeldDevice is/should be pickupable.
	heldDevice:IsPickupableBy(actor) -- Whether or not a given Actor can pick up this HeldDevice.
	heldDevice:AddPickupableByPresetName(presetName) -- Allows Actors with the given PresetName to pick up this HeldDevice.
	heldDevice:RemovePickupableByPresetName(presetName) -- Disallows Actors with the given PresetNames from picking up this HeldDevice (as long as there are other pickup limitations).
	```
	
- Added `MOSRotating` Lua (R) property `IndividualMass`. This provides access to the `MOSRotating`'s actual mass value, not including any `Attachables` or inventory items. Note that the normal `Mass` property is still used to set the `MOSRotating`'s mass.

- Added `Actor` Lua (R) property `InventoryMass`. This provides access to the mass of the `Actor`'s inventory separate from the `Actor`'s actual mass.

- Added `LimbPath` INI property `EndSegCount`, which allows you to specify a segment after which the owning `Actor`'s foot will not collide with terrain. This lets you add extra visual-only frames to your `LimbPaths`.

- Added `AHuman` INI property `CrouchLimbPathBG` to allow you to specify a different `LimbPath` for the background leg while crouching.

- Added `AHuman` INI properties `StandRotAngleTarget`, `WalkRotAngleTarget`, `CrouchRotAngleTarget` and `JumpRotAngleTarget` that let you define the rot angle the body should aim towards when in the corresponding `MovementState`.

- Added `AHuman` Lua methods `GetRotAngleTarget(movementState)` and `SetRotAngleTarget(movementState, newRotAngleTarget)` that allow you to get and set rot angle targets for `MovementStates`. Note that only the `MovementStates` mentioned above will actually work.

- `LimbPaths` are now Lua accessible for `ACrabs` and `AHumans`. You can use `GetLimbPath(Layer, MovementState)` for `AHumans` and `GetLimbPath(Side, Layer, MovementState)` for `ACrabs`.  
	`LimbPaths` have the following properties:  
	`limbPath.StartOffset` (R/W) - the start offset for the `LimbPath`. Also defines its position if it has no actual path.  
	`limbPath.SegmentCount` (R) - the number of segments in the `LimbPath`.  
	`limbPath:GetSegment(segmentIndex)` - Gets the segment Vector for the given segment index. You can use this to modify `LimbPaths`.  

- Added `OnStride` special Lua function for `AHumans` that is called whenever they stride (i.e. when their `StrideSound` is played). Like playing `StrideSound`, this does not happen when the AHuman is climbing.

- Exposed broad range of sounds to Lua (R/W) through their relevant SoundContainers. For each class, these include:  
	**Actor**: `BodyHitSound`, `PainSound`, `DeathSound`, `DeviceSwitchSound`, `AlarmSound`  
	**AHuman & ACrab**: `StrideSound`  
	**HDFirearm**: `FireSound`, `FireEchoSound`, `EmptySound`, `ReloadStartSound`, `ReloadEndSound`, `ActiveSound`, `DeactivationSound`, `PreFireSound`  
	**AEmitter**: `EmissionSound`, `BurstSound`, `EndSound`  
	**ACraft**: `HatchOpenSound`, `CrashSound`  
	**MOSRotating**: `GibSound`  
	**ADoor**: `DoorMoveStartSound`, `DoorMoveSound`, `DoorDirectionChangeSound`, `DoorMoveEndSound`
  
- Added Lua function `RoundFloatToPrecision`. Utility function to round and format floating point numbers for display in strings.  
`RoundFloatToPrecision(floatValue, digitsPastDecimal, roundingMode) -- Rounding mode 0 for system default, 1 for floored remainder, 2 for ceiled remainder.`

- The Lua console (and all text boxes) now support using `Ctrl` to move the cursor around and select or delete text.

- Added `mosRotating:RemoveAttachable(attachableOrUniqueID, addToMovableMan, addBreakWounds)` method that allows you to remove an `Attachable` and specify whether it should be added to `MovableMan` or not, and whether breakwounds should be added (if defined) to the `Attachable` and parent `MOSRotating`.

- Added `attachable:RemoveFromParent()` and `attachable:RemoveFromParent(addToMovableMan, addBreakWounds)` that allow you to remove `Attachables` from their parents without having to use `GetParent` first.

- Added `Settings.ini` debug properties to allow modders to turn on some potentially useful information visualizations.  
	`DrawAtomGroupVisualizations` - any `MOSRotating` will draw its `AtomGroup` to the standard view.  
	`DrawHandAndFootGroupVisualizations` - any `Actor` subclasses with  will draw its `AtomGroup` to the standard view.  
	`DrawLimbPathVisualizations` - any  `AHumans` or `ACrabs` will draw some of their `LimbPaths` to the standard view.  
	`DrawRayCastVisualizations` - any rays cast by `SceneMan` will be drawn to the standard view.  
	`DrawPixelCheckVisualizations ` - any pixel checks made by `SceneMan:GetTerrMatter` or `SceneMan:GetMOIDPixel` will be drawn to the standard view.

- New `Settings.ini` property `CaseSensitiveFilePaths = 0/1` to enable/disable file path case sensitivity in INIs. Enabled by default.  
	It is **STRONGLY** ill-advised to disable this behavior as it makes case sensitivity mismatches immediately obvious and allows fixing them with ease to ensure a path related crash free cross-platform experience.  
	Only disable this if for some reason case sensitivity increases the loading times on your system (which it generally should not). Loading times can be benchmarked using the `Settings.ini` property `MeasureModuleLoadTime`. The result will be printed to the console.

### Changed

<<<<<<< HEAD
- SDL:  
    - ContenFile now provides a shared_ptr to the Texture wrapper to clear all
      ownership confusion  
    - TimerMan now uses cross platform SDL_Timer functions  
    - GUIUtil now provides cross platform clipboard handling through SDL  
=======
- File paths in INIs are now case sensitive.
>>>>>>> 346dcc1b

- Hands will now draw in transparent drawing mode, i.e. editing menu.

- `AHuman` background `Leg` will no longer draw in front of the `AHuman`. The real result of this is that the background foot will no longer draw in front of the foreground one.

- Everything draws better when flashing white, including craft which used to be terrible at it.

- Reworked Attachable managment:  
	`DamageMultiplier` on `Attachables` now works as expected, all `Attachables` can now transfer damage to their root parent.  
	This will travel up chains of `Attachables`, as long as every `Attachable` in the chain has a non-zero DamageMultiplier (yes, negative numbers are supported if you wanna have healing instead of damage or weirdness with chaining negative multipliers). Note that the default `DamageMultiplier` for `Attachables` is 0, so you have to set it if you want it. Also note that wounds will default this value to 1 instead of 0.  
	`Attachable` terrain collision has been reworked so that it can be changed simply by setting `CollidesWithTerrainWhileAttached = true/false` in INI or Lua. Also, `Attachables` attached to other `Attachables` will now collide with terrain properly.  
	`BreakWounds` on `Attachables` now gets added to both the `Attachable` and the parent when the `Attachable` is broken off. If `ParentBreakWound` is defined, the parent will use this instead of the regular `BreakWound`.
	
- `Attachable.BreakWound` now has R/W access in Lua.

- `Attachable.DeleteWithParent` is now `Attachable.DeleteWhenRemovedFromParent`, since this more accurately describes what it does.

- `Attachable.OnlyLinearForces` has been renamed to `Attachable.ApplyTransferredForcesAtOffset` and its effect has been reversed, so something that checked `OnlyLinearForces == true` would now check `ApplyTransferredForcesAtOffset == false`, since this makes more sense to use.

- `Arms` and `Legs` on `AHumans` will no longer bleed out indefinitely. If you want this to happen, adjust their `BreakWound` or `ParentBreakWound` accordingly.
		
- Reworked wound management:  
	Wound management is now always done with `MOSRotating` functions, instead of requiring different ones for `Actors`. This means TotalWoundCount and RemoveAnyRandomWounds no longer exist.  
	You can get all wounds with `GetWounds`, get the wound count with `GetWoundCount` (or using the pre-existing WoundCount property), get the gib wound limit with `GetGibWoundLimit` (or using the pre-existing GibWoundLimit property), and remove wounds with `RemoveWounds`.  
	All of these functions have two variants, one lets you just specify any normal arguments (e.g. number of wounds to remove), the other lets you also specify whether you want to include `Attachables` with a positive `DamageMultiplier` (i.e. `Attachables` that damage their parent), `Attachables` with a negative `DamageMultiplier` (i.e. `Attachables` that heal their parent) or `Attachables` with no `DamageMultiplier` (i.e. `Attachables` that don't affect their parent).  
	Without any arguments, `GetWoundCount` and `RemoveWounds` will only include `Attachables` with a positive `DamageMultiplier` in their counting calculations, and `GetGibWoundLimit` will not include any `Attachables` in its counting calculations. The property variants (e.g. `mosr.WoundCount`) behave the same way as the no-argument versions.  
	Note that this process is recursive, so if an `Attachable` that satisfies the conditions has `Attachables` that also satisfy the conditions, their wounds will be included in the results.

- Renamed `Turret` INI property `MountedMO` to `MountedDevice` to better match the new reality that `Turrets` can only mount `HeldDevices` and their child classes.

- Renamed `ACrab` `LFGLeg`, `LBGLeg`, `RFGLeg` and `RBGLeg` Lua properties to `LeftFGLeg`, `LeftBGLeg`, `RightFGLeg`, `RightBGLeg` respectively, to be more consistent with other naming.  
	For the time being, the INI properties (as well as the ones for setting `FootGroups` and `LimbPaths`) support both single letter and written out versions (i.e. `LStandLimbPath` and `LeftStandLimbPath` are both supported). This single letter versions will probably be deprecated over time.

- `MovableMan:AddMO` will now add `HeldDevices` (or any child class of `HeldDevice`) to its `Items` collection, making it able to provide the functionality of `AddParticle`, `AddActor` and `AddItem`.

- Changed and cleaned up how gibbing works and how it affects `Attachables`. In particular, limbs will better inherit velocity during gibbing and things are more customizable. See `Attachable` properties for more details.  
	As an added bonus,  `Attachables` on `ACDropShips` and `ACRockets` can now be shot down when the craft gibs; fight back against the baleful dropship engines!
	
- Improved native recoil handling! Guns transfer recoil to arms/turrets, which transfer it to AHumans/ACrabs, all of it properly accounts for joint strengths (or grip strengths) and offsets at every step. ([Issue #7](https://github.com/cortex-command-community/Cortex-Command-Community-Project-Source/issues/7) and [Issue #8](https://github.com/cortex-command-community/Cortex-Command-Community-Project-Source/issues/8)).

- `Attachables` now use their `GibImpulseLimit` as well as their `JointStrength` when determining whether they should be detached by strong forces. To maintain backwards compatibility, if the `GibImpulseLimit` is less than the `JointStrength`, the `JointStrength` will be used instead for this purpose.

- The `FacingAngle` function has been moved from `Actor` to `MOSprite` so it can be used more widely.

- Lifetime and ToDelete now work on wounds, giving modders more control over them.

- Some functionality has been moved from `AudioMan` to `SoundContainer` for consistency. As such, the following `AudioMan` Lua bindings have been replaced:  
	`AudioMan:FadeOutSound(fadeOutTime);` has been replaced with `soundContainer:FadeOut(fadeOutTime);`  
	`AudioMan:StopSound(soundContainer);` and `AudioMan:StopSound(soundContainer, player);` have been replaced with `soundContainer:Stop();` and `soundContainer:Stop(player);`
	
- Pressing escape when a buy menu is open now closes it instead of pausing the game.

- `GetParent` will now return an `MOSRotating` instead of a `MovableObject` so it doesn't need to be casted. Additionally, it will always return null for objects with no parents, instead of returning the self object for things that weren't `Attachables`.  
	This makes things more consistent and reasonable throughout and will rarely, if ever, cause Lua problems.

- Previews generated by the `SceneEditor` are now the same as `ScenePreviewDumps`, also both are now saved as PNGs.

- `Attachable` terrain collisions will now propagate to any child `Attachables` on them. This means that `Attachables` will not collide with terrain, even if set to, if they're attached to a parent that doesn't collide with terrain.  
	This means that the `attachable.CollidesWithTerrainWhileAttached` value may not represent the true state of things, you should instead use `attachable.CanCollideWithTerrain` to determine whether a given `Attachable` can collide with terrain.
	
- Actor selection keys can be used to cycle the selected `ObjectPicker` item while it's closed during building phase and in editors.

- The `Actor` property `MaxMass` now no longer includes the `Mass` of the `Actor`, and has been renamed to `MaxInventoryMass` for clarity. In mods, this is most important for `ACraft`, which will now need their total `Mass` subtracted from the old value. 

- `BuyMenu` tooltips now display item info as well as a description. This includes `MaxInventoryMass` and `MaxPassengers` for `ACraft`, `Mass` and `PassengerSlots` required for `Actors`, and `Mass` for other `MoveableObjects`.

### Fixed

- `MovableObject:SetWhichMOToNotHit` will now work properly for Attachables. They will also not hit the relevant MO. When they're removed, Attachables will check if they have the same MO for this value and, if so, unset it so they can hit that MO.

- Craft sucking up objects now works properly again.

- Getting the `Mass` of a `MOSRotating` has now been made more efficient. Additionally, `Attachables` of `Attachables` will now be included in Mass, so some things have gotten a lot heavier (e.g. Dummy Dreadnought).

- The moment of inertia of `AtomGroups` now updates when the mass or Atoms change, meaning losing `Attachables` or changing mass will properly affect how rotational forces apply to MOSRotatings.

- `WoundDamageMultipliers` on projectiles will now properly stack with wounds' `DamageMultiplier`. Prior to this, if you set the `DamageMultiplier` of a wound on some object, it'd be overwritten by the hitting projectile's `WoundDamageMultiplier`. Now they multiply together properly.

- `Radius` and `Diameter` now account for `Attachables` on objects that can have them. If you want just the `Radius` or `Diameter` of the object, use `IndividualRadius` and `IndividualDiameter` (only available for `MOSRotating` and subclasses). This means that `Radius` and `Diameter` will now give you a good estimation of an object's total size.

- Fixed various audio bugs that were in Pre3, and fixed clicking noise on sounds that played far away. The game should sound way better now!

- Mobile sounds (i.e. generally things that aren't GUI related) will now pause and resume when you pause and resume your activity.

- The `DeactivationSound` of `HDFirearms` now respects its `SoundOverlapMode` instead of never allowing overlap. If you don't want it overlapping, set it up accordingly.

- Enabled DPI Awareness to fix issues with resolution settings when Windows scaling is enabled.

- Fixed a bug that caused the game to crash when the crab bomb effect was triggered while there were multiple crab bomb eligible Craft in an activity.

- Renamed `Attachable` INI property `CollidesWithTerrainWhenAttached` to more correct, consistent `CollidesWithTerrainWhileAttached`.

### Removed
- Removed all references to Allegro

- Removed obsolete graphics drivers and their `Settings.ini` properties `ForceOverlayedWindowGfxDriver` and `ForceNonOverlayedWindowGfxDriver`.

- Removed `Attachable` Lua write capability for `AtomSubGroupID` as changing this can cause all kinds of problems, and `RotTarget` as this didn't actually work.

- Removed `MaxLength` property from `Leg`, since it was a mostly unused leftover caused by Leg being originally copied from Arm, and was actually a fake setting that just set other properties. To replace it, set the following:  
	```
	ContractedOffset = Vector
		X = //Old MaxLength/2
		Y = 0
	ExtendedOffset = Vector
		X = //Old MaxLength
		Y = 0
	```

- Removed `Attachable.RotTarget` from Lua and INI. The property never worked and no longer exists.

- Removed `Attachable:CollectDamage`, `Attachable:TransferJointForces` and `Attachable:TransferJointImpulses` Lua function definitions. These are internal functions that should never have been exposed to Lua.

- Removed `MOSRotating:ApplyForces` and `MOSRotating:ApplyImpulses` Lua functions. These are both internal functions that should never have been exposed to Lua.

- Removed hardcoded INI constraint that forced `Mass` of `MovableObjects` to not be 0. Previously, anytime a `Mass` of 0 was read in from INI, it was changed to 0.0001.

***

## [0.1.0 pre-release 3.0][0.1.0-pre3.0] - 2020/12/25

### Added

- Implemented Lua Just-In-Time compilation (MoonJIT 2.2.0).

- Implemented PNG file loading and saving. PNGs still need to be indexed just like BMPs! Transparency (alpha) not supported (yet).

- New `Settings.ini` property `LoadingScreenReportPrecision = intValue` to control how accurately the module loading progress reports what line is currently being read.  
	Only relevant when `DisableLoadingScreen = 0`. Default value is 100, lower values increase loading times (especially if set to 1).  
	This should be used for debugging where you need to pinpoint the exact line that is crashing and the crash message isn't helping or doesn't exist at all.

- New `Settings.ini` property `MenuTransitionDuration = floatValue` to control how fast transitions between different menu screens happen (e.g main menu to activity selection screen and back).  
	This property is a multiplier, the default value is 1 (being the default hardcoded values), lower values decrease transition durations. 0 makes transitions instant.

- New `ADoor` sound properties: ([Issue #106](https://github.com/cortex-command-community/Cortex-Command-Community-Project-Source/issues/106))  
	```
	// Played when the door starts moving from fully open/closed position towards the opposite end.
	DoorMoveStartSound = SoundContainer
		AddSound = ContentFile
			FilePath = pathToFile

	// Played while the door is moving, between fully open/closed position.
	DoorMoveSound = SoundContainer
		AddSound = ContentFile
			FilePath = pathToFile
		LoopSetting = -1 // Doesn't have to loop indefinitely, but generally should.

	// Played when the door changes direction while moving between fully open/closed position.
	DoorDirectionChangeSound = SoundContainer
		AddSound = ContentFile
			FilePath = pathToFile

	// Played when the door stops moving and is at fully open/closed position.
	DoorMoveEndSound = SoundContainer
		AddSound = ContentFile
			FilePath = pathToFile
	```

- Exposed `Actor.StableVelocityThreshold` to lua. New bindings are: ([Issue #101](https://github.com/cortex-command-community/Cortex-Command-Community-Project-Source/issues/101))  
	`Actor:GetStableVelocityThreshold()` returns a `Vector` with the currently set stable velocity threshold.  
	`Actor:SetStableVelocityThreshold(xFloatValue, yFloatValue)` sets the stable velocity threshold to the passed in float values.  
	`Actor:SetStableVelocityThreshold(Vector)` sets the stable velocity threshold to the passed in `Vector`.

- New `Attachable` and `AEmitter` property `DeleteWithParent = 0/1`. If enabled the attachable/emitter will be deleted along with the parent if parent is deleted/gibbed/destroyed. ([Issue #97](https://github.com/cortex-command-community/Cortex-Command-Community-Project-Source/issues/97))

- New `Settings.ini` property `LaunchIntoActivity = 0/1`. With `PlayIntro` functionality changed to actually skip the intro and load into main menu, this flag exists to skip both the intro and main menu and load directly into the set default activity.

- Exposed `AHuman.ThrowPrepTime` to lua and ini: ([Issue #101](https://github.com/cortex-command-community/Cortex-Command-Community-Project-Source/issues/101))  
	`ThrowPrepTime = valueInMS` will set how long it takes the `AHuman` to fully charge a throw. Default value is 1000.  
	`AHuman.ThrowPrepTime` to get/set values via lua.

- Added new `SpriteAnimMode` modes:  
	```
	SpriteAnimMode = 7 // OVERLIFETIME
	```
	This mode handles exactly like (now removed) `MOSParticle.Framerate = 0` and will complete the sprite's animation cycle over the course of its existence. `SpriteAnimDuration` is inapplicable when using this mode and will do nothing.  
	For example, an object that has a sprite with 10 frames and a lifetime of 10 seconds will animate at a rate of 1 frame per second, finishing its animation cycle just before being deleted from the scene.  
	If this mode is used on an object that has `LifeTime = 0` (infinite) it will be overridden to `SpriteAnimMode = 1` (ALWAYSLOOP) otherwise it will never animate.  
	```
	SpriteAnimMode = 8 // ONCOLLIDE
	```
	This mode will drive the animation forward based on collisions this object has with other MOs or the terrain. `SpriteAnimDuration` is inapplicable when using this mode and will do nothing.  
	This mode is `MOSParticle` specific and used mainly for animating casings and small gibs. Using this mode on anything other than `MOSParticle` will do nothing.

- New `Settings.ini` properties `EnableCrabBombs = 0/1` and `CrabBombThreshold = intValue`.  
	When `EnableCrabBombs` is enabled, releasing a number of crabs equal to `CrabBombThreshold` or more at once will trigger the crab bomb effect.  
	If disabled releasing whatever number of crabs will do nothing except release whatever number of crabs.

- Doors can now be stopped at their exact position using `ADoor:StopDoor()` via lua. When stopped, doors will stop updating their sensors and will not try to reset to a default state.  
	If the door was stopped in a script, it needs to opened/closed by calling either `ADoor:OpenDoor()` or `ADoor:CloseDoor()` otherwise it will remain in the exact position it was stopped forever.  
	If either `DrawMaterialLayerWhenOpen` or `DrawMaterialLayerWhenClosed` properties are set true, a material layer will be drawn when the door is stopped. This is to prevent a situation where the material layer will be drawn only if the door is travelling in one direction, without adding an extra property.

- New value `STOPPED` (4) was to the `ADoor.DoorState` enumeration. `ADoor:GetDoorState` will return this if the door was stopped by the user via `ADoor:StopDoor`.

- New shortcut `ALT + W` to generate a detailed 140x55px mini `WorldDump` to be used for scene previews. No relying on `SceneEditor`, stretches over whole image, no ugly cyan bunkers, no actors or glows, has sky gradient, indexed to palette.

- All text in TextBox (any TextBox) can now be selected using `CTRL + A`.

- Console can now be resized using `CTRL + UP/DOWN` (arrow keys) while open.

- Added new lua function `UInputMan:GetInputDevice(playerNum)` to get a number value representing the input device used by the specified player. Should be useful for making custom key bindings compatible with different input devices.

- Scripts can now be attached to `ACrab.Turret` and `Leg`. Additionally, a binding to get the Foot of a Leg has been added.

- Added H/V flipping capabilities to Bitmap primitives.  New bindings with arguments for flip are:  
	`PrimitiveMan:DrawBitmapPrimitive(pos, entity, rotAngle, frame, bool hFlipped, bool vFlipped)`  
	`PrimitiveMan:DrawBitmapPrimitive(player, pos, entity, rotAngle, frame, bool hFlipped, bool vFlipped)`  
	Original bindings with no flip arguments are untouched and can be called as they were.

- Added new primitive drawing functions to `PrimitiveMan`:  
	```
	-- Arc
	PrimitiveMan:DrawArcPrimitive(Vector pos, startAngle, endAngle, radius, color)
	PrimitiveMan:DrawArcPrimitive(player, Vector pos, startAngle, endAngle, radius, color)

	PrimitiveMan:DrawArcPrimitive(Vector pos, startAngle, endAngle, radius, color, thickness)
	PrimitiveMan:DrawArcPrimitive(player, Vector pos, startAngle, endAngle, radius, color, thickness)

	-- Spline (Bézier Curve)
	PrimitiveMan:DrawSplinePrimitive(Vector start, Vector guideA, Vector guideB, Vector end, color)
	PrimitiveMan:DrawSplinePrimitive(player, Vector start, Vector guideA, Vector guideB, Vector end, color)

	-- Box with rounded corners
	PrimitiveMan:DrawRoundedBoxPrimitive(Vector upperLeftCorner, Vector bottomRightCorner, cornerRadius, color)
	PrimitiveMan:DrawRoundedBoxPrimitive(player, Vector upperLeftCorner, Vector bottomRightCorner, cornerRadius, color)

	PrimitiveMan:DrawRoundedBoxFillPrimitive(Vector upperLeftCorner, Vector bottomRightCorner, cornerRadius, color)
	PrimitiveMan:DrawRoundedBoxFillPrimitive(player, Vector upperLeftCorner, Vector bottomRightCorner, cornerRadius, color)

	-- Triangle
	PrimitiveMan:DrawTrianglePrimitive(Vector pointA, Vector pointB, Vector pointC, color)
	PrimitiveMan:DrawTrianglePrimitive(player, Vector pointA, Vector pointB, Vector pointC, color)

	PrimitiveMan:DrawTriangleFillPrimitive(Vector pointA, Vector pointB, Vector pointC, color)
	PrimitiveMan:DrawTriangleFillPrimitive(player, Vector pointA, Vector pointB, Vector pointC, color)

	-- Ellipse
	PrimitiveMan:DrawEllipsePrimitive(Vector pos, horizRadius, vertRadius, color)
	PrimitiveMan:DrawEllipsePrimitive(player, Vector pos, horizRadius, vertRadius, color)

	PrimitiveMan:DrawEllipseFillPrimitive(Vector pos, short horizRadius, short vertRadius, color)
	PrimitiveMan:DrawEllipseFillPrimitive(player, Vector pos, horizRadius, vertRadius, color)
	```

- Added log for non-fatal loading errors. This log will show image files that have been loaded with incorrect extensions (has no side effects but should be addressed) and audio files that failed loading entirely and will not be audible.  
	If errors are present the console will be forced open to notify the player (only when loading into main menu).  
	Log will be automatically deleted if warnings are no longer present to avoid polluting the root directory.

- Game window resolution can now be changed without restarting the game.

- GUI sliders (like for music volume) can now be adjusted with the mouse scroll wheel.

- Exposed `PEmitter` to lua. Bindings are identical to `AEmitter` bindings, except that damage-related bindings don't exist for `PEmitter`.

- `FLAC` audio files can now be loaded through lua and ini.

- Added new lua `Vector` functions: `GetRadRotated(angle)` and `GetDegRotated(angle)`. They return a rotated copy of the vector without modifying it.

- Added `Enum` binding for `SoundSet.SoundSelectionCycleMode`: `RANDOM = 0, FORWARDS = 1, ALL = 2`.

- Added `Enum` binding for `SoundContainer.SoundOverlapMode`: `OVERLAP = 0, RESTART = 1, IGNORE_PLAY = 2`.

- New `SoundContainer` function `Restart`, which allows you to restart a playing `SoundContainer`. Also another `Play` function, that lets you just specify the player to play the sound for.

- New `HDFirearm` INI property `PreFireSound`, which allows you to specify a sound that will play exactly once before the weapon fires.  
	Note that this was designed primarily for things like flamethrowers, semi-auto weapons may wonky with it, and full-auto weapons may fire multiple shots in the first burst, if you don't also set an `ActivationDelay`.	

- `SoundSets` have been made a bit more fully featured, they can now have sub `SoundSets` and their own `SoundSelectionCycleMode` and they now have a Lua binding so you can create them in Lua with `local mySoundSet = SoundSet()`.  
	They have the following INI and Lua properties:  	
	
	`SoundSelectionCycleMode` (INI and Lua R/W) - Determines how sounds in this `SoundSet` will be selected each time it is played (or when `SelectNextSounds` is called).  
	Note that sub `SoundSets` can have different `SoundSelectionCycleModes`. `SoundSets` with sub `SoundSets` and sounds whose `SoundSelectionCycleMode` is `FORWARDS` will first go through their sounds, then each sub `SoundSet`.  
	
	`soundSet.SubSoundSets` (Lua R) - An iterator over the sub `SoundSets` of this `SoundSet`, allowing you to manipulate them as you would any `SoundSet`.  
	`soundSet:HasAnySounds(includeSubSoundSets)` (Lua) - Whether or not this `SoundSet` has any sounds, optionally including its sub `SoundSets`.  
	`soundSet:SelectNextSounds()` (Lua) - Selects the next sounds for this `SoundSet`. Note that playing a `SoundContainer` will always also do this, so this is only really useful to allow you to skip sounds when `SoundSelectionCycleMode` is set to `FORWARDS`.  
	`soundSet:AddSound("Path/to/sound")` (Lua) - Adds the sound at the given path with no offset, 0 minimum audible distance, and default attenuation start distance.  
	`soundSet:AddSound("Path/to/sound", offset, minimumAudibleDistance, attenuationStartDistance)` (Lua) - Adds the sound at the given path with the given parameters.  
	`soundSet:AddSoundSet(soundSetToAdd)` (Lua) - Adds the given `SoundSet` as a sub `SoundSet` of this `SoundSet`.  
	
	Additionally, `AddSound` and `AddSoundSet` INI properties work for `SoundSets`. They are exactly the same as they are for `SoundContainers`.

- You can get the top level `SoundSet` of a `SoundContainer` with `soundContainer:GetTopLevelSoundSet` and manipulate it as described above. This allows you full interaction with all levels of `SoundSets` in a `SoundContainer`.

### Changed

- Codebase now uses the C++17 standard.

- Updated game framework from Allegro 4.2.3.1 to Allegro 4.4.3.1.

- Major cleanup and reformatting in the `Managers` folder.

- Lua error reporting has been improved so script errors will always show filename and line number.

- Ini error reporting has been improved so asset loading crash messages (image and audio files) will also display the ini file and line they are being referenced from and a better explanation why the crash occured. ([Issue #161](https://github.com/cortex-command-community/Cortex-Command-Community-Project-Source/issues/161))

- `Settings.ini` will now fully populate with all available settings (now also broken into sections) when being created (first time or after delete) rather than with just a limited set of defaults.

- Temporarily removed `PreciseCollisions` from `Settings.ini` due to bad things happening when disabled by user.

- `Settings.ini` property `PlayIntro` renamed to `SkipIntro` and functionality changed to actually skip the intro and load user directly into main menu, rather than into the set default activity.

- Lua calls for `GetParent` and `GetRootParent` can now be called by any `MovableObject` rather than being limited to `Attachable` only. ([Issue #102](https://github.com/cortex-command-community/Cortex-Command-Community-Project-Source/issues/102))  
	In some cases a cast to the appropriate type (`ToWhateverType`, e.g `ToMOSRotating`) will be needed when attempting to manipulate the object returned, because it will be returned as `MovableObject` if it is the root parent.  
	In cases where you need to iterate over a parent's attachable list the parent must be cast to the appropriate type that actually has an attachable list to iterate over.  
	For example:  
	```
	for attachable in ToMOSRotating(self:GetParent()).Attachables do
		...
	end
	```
	Or
	```
	local parent = ToMOSRotating(self:GetParent());
	for attachable in parent.Attachables do
		...
	end
	```

- Physics constants handling removed from `FrameMan` and now hardcoded in `Constants`. Lua bindings moved to `RTETools` and are now called without the `FrameMan` prefix like so:  
	`GetPPM()`, `GetMPP()`, `GetPPL()`, `GetLPP()`.

- Removed hardcoded 10 second `LifeTime` restriction for `MOPixel` and `MOSParticle`.

- `MOSParticle` animation can now be set with `SpriteAnimMode` and `SpriteAnimDuration`. If the property isn't defined it will default to `SpriteAnimMode = 7` (OVERLIFETIME).

- Reworked crab bombing behavior. When enabled through `Settings.ini` and triggered will gib all living actors on scene except brains and doors. Devices and non-actor MOs will remain untouched.

- `ADoor` properties `DrawWhenOpen` and `DrawWhenClosed` renamed to `DrawMaterialLayerWhenOpen` and `DrawMaterialLayerWhenClosed` so they are more clear on what they actually do.

- Specially handled Lua function `OnScriptRemoveOrDisable` has been changed to `OnScriptDisable`, and no longer has a parameter saying whether it was removed or disabled, since you can no longer remove scripts.

- When pasting multiple lines of code into the console all of them will be executed instead of the last line being pasted into the textbox and all before it executing.

- Input enums moved from `UInputMan` to `Constants` and are no longer accessed with the `UInputManager` prefix. These enums are now accessed with their own names as the prefix.  
	For example: `UInputManager.DEVICE_KEYB_ONLY` is now `InputDevice.DEVICE_KEYB_ONLY`, `UInputManager.INPUT_L_UP` is now `InputElements.INPUT_L_UP` and so on.

- `CraftsOrbitAtTheEdge` corrected to `CraftOrbitAtTheEdge`. Applies to both ini property and lua binding.

- Game will now Abort with an error message when trying to load a copy of a non-existent `AtomGroup`, `Attachable` or `AEmitter` preset.

- ComboBoxes (dropdown lists) can now also be closed by clicking on their top part.

- `Activity:IsPlayerTeam` renamed to `Activity:IsHumanTeam`.

- Screenshot functionality changed: ([Issue #162](https://github.com/cortex-command-community/Cortex-Command-Community-Project-Source/issues/162))  
	The `PrintScreen` button will now take a single screenshot on key release and will not take more until the key is pressed and released again.  
	The `Ctrl+S` key combination is unchanged and will take a single screenshot every frame while the keys are held.  
	The `Ctrl+W` and `Alt+W` key combinations will now take a single WorldDump/ScenePreview on `W` key release (while `Ctrl/Alt` are still held) and will not take more until the key is pressed and released again.

	Additionally, all screenshots (excluding abortscreen) will now be saved into a `_Screenshots` folder (`_` so it's on top and not hiding between module folders) to avoid polluting the root directory. ([Issue #163](https://github.com/cortex-command-community/Cortex-Command-Community-Project-Source/issues/163))  
	This folder will be created automatically after modules are loaded if it is missing.

- `ScreenDumps` and `WorldDumps` are now saved as compressed PNGs.

- Controller deadzone setting ignores more input. Previously setting it to the maximum was just enough to eliminate stick drift.

- `Arm.HandPos` will now get/set the hand position as relative to the arm's joint position, instead of relative to the arm's center of mass.

- Resolution settings in options screen changed:  
	Resolution multiplier button changed to `Fullscreen` button - this will set the game window resolution to match the desktop resolution. When resolution matches the desktop, this button will change to `Windowed` and will allow setting the game window resolution back to default (960x540).  
	Added `Upscaled Fullscreen` button - this will change the resolution to half of the desktop and the multiplier to 2. The `Fullscreen` button will change to `Windowed` in this mode to return to non-upscaled mode (960x540).  
	Selecting any resolution setting from the resolution combobox will immediately change to selected resolution. (Known bug: Clicking off the combobox without making a new selection while in `Upscaled Fullscreen` mode will change resolution to `Fullscreen`. This will be addressed later.)  

	**Note:** Changing the game window resolution while an Activity is active requires ending the Activity. A dialog box will appear asking to confirm the change.

- Moved from C-style random number generation to C++ standard. This includes usage of a `mt19937` random number generator.
	
- Resolution validation changed to support multiple screens. Incompatible/bad resolution settings will be overridden at startup with messages explaining the issue.  
	**Note:** For multi-screen to work properly, the left-most screen MUST be set as primary. Screens having different resolutions does not actually matter but different heights will still be warned about and overridden due to the likeliness of GUI elementes being cropped on the shortest screen.  
	Resolution validation can be disabled for multi-screen setups with `Settings.ini` property `DisableMultiScreenResolutionValidation`. Bad settings are likely to crash, use at own risk.  
	For setups with more than 3 screens `DisableMultiScreenResolutionValidation` must be set true.

- Damage to `Actors` from impulses is now relative to their max health instead of being on a scale from 0 to 100.

- `Scenes` with a `PresetName` containing the strings "Test", "Editor" and "Tutorial" are no longer excluded from the scenarios screen and from the MetaGame.

- `SoundContainer` is now a concrete Lua entity. This means it can now be created with `CreateSoundContainer("PresetName", "DataModule.rte")` and has all the standard functionality like cloning, etc.  
	To support these changes, a bunch of Lua functionality has been added and modified:  

	`soundContainer.Immobile` - Whether or not the `SoundContainer` is immobile. Immobile sounds are generally used for GUI elements and will never be automatically panned, pitched or attenuated.  
	`soundContainer.AttenuationStartDistance` - Formerly INI only, this property is now gettable and settable through Lua. See previous changelog entries for details on it.  
	`soundContainer.Pos` - Rather than updating the `SoundContainer's` position through `AudioMan`, you should now use the `Pos` property.  
	`soundContainer.Volume` - In addition to attenuation based volume changes, it is now possible to set a `SoundContainer's` overall volume. This works together with volume changes caused by attenuation.  
	`soundContainer.Pitch` - Rather than updating the `SoundContainer's` pitch through `AudioMan`, you should now use the `Pitch` property. Also note that this now works properly with the game's global pitch so no complicated handling is necessary.
	
- `AddSound` and `SelectNextSoundSet` Lua bindings have been moved from `SoundContainer` to `SoundSet`. The latter has been renamed and the former have been trimmed down slightly since some complexity is no longer needed. Their speciifcs are mentioned in the `Added` section.

- Pressing escape at the options, mod manager, game editors and credits screens no longer quits the game.

### Fixed

- Fix crash when returning to `MetaGame` scenario screen after activity end.

- Control schemes will no longer get deleted when being configured. Resetting the control scheme will load a preset instead of leaving it blank. ([Issue #121](https://github.com/cortex-command-community/Cortex-Command-Community-Project-Source/issues/121))

- Fix glow effects being drawn one frame past `EffectStartTime` making objects that exist for a single frame not draw glows. ([Issue #67](https://github.com/cortex-command-community/Cortex-Command-Community-Project-Source/issues/67))

- Time scale can no longer be lowered to 0 through the performance stats interface.

- Actors now support their held devices identically while facing to either side. ([Issue #31](https://github.com/cortex-command-community/Cortex-Command-Community-Project-Source/issues/31))

- Fixed issue where clicking a ComboBox's scrollbar would release the mouse, thus causing unexpected behavior like not being able to close the list by clicking outside of it.

- Fixed issue where ComboBoxes did not save the current selection, thus if the ComboBox was deselected without making a selection then the selection would revert to the default value instead of the last selected value.

- Fixed issue with double clicks and missing clicks in menus (anything that uses AllegroInput).

- Fixed issue where OnPieMenu function wasn't working for `AHuman` equipped items, and made it work for `BGArm` equipped items as well as `FGArm` ones.

- The "woosh" sound played when switching actors from a distance will now take scene wrapping into account. Additionally, attempting to switch to previous or next actor with only one actor will play the more correct "error" sound.

- `HDFirearm` INI property `DeactivationSound` now works properly instead of constantly playing.

- Gold mining sound has been set to restart its playback everytime it's played, making it way less annoying. It's still pretty wonky, but it's better.

- Sound panning should now work properly around scene seams. Additionally, sounds should be less stuttery (e.g. distant jetpacks) and generally sound better.

### Removed

- Removed the ability to remove scripts from objects with Lua. This is no longer needed cause of code efficiency increases.

- Removed `Settings.ini` property `PixelsPerMeter`. Now hardcoded and cannot be changed by the user.

- Removed `MOSParticle` property `Framerate` and lua bindings. `MOSParticle` animation is now handled with `SpriteAnimMode` like everything else.

- Removed `ConsoleMan.ForceVisibility` and `ConsoleMan.ScreenSize` lua bindings.

- Removed `ActivityMan.PlayerCount` and `ActivityMan.TeamCount` setters lua bindings (obsolete and did nothing).

- Removed `Activity` properties `TeamCount` and `PlayerCount`. These are handled internally and do nothing when set in ini.

- Removed `Activity` property `FundsOfTeam#`, use `Team#Funds` instead.

- Some functionality has been moved from `AudioMan` to `SoundContainer`. As such, the following `AudioMan` Lua bindings are no longer available:  
	`SetSoundPosition(soundContainer)`, `SetSoundPitch(soundContainer`, `PlaySound(filePath, position, player, loops, priority, pitchOrAffectedByGlobalPitch`, `attenuationStartDistance, immobile)`  
	
	The lengthy `PlaySound` function should be replaced by making a `SoundContainer` in your `Create` function and setting properties appropriately.  
	This can be done by creating one defined INI with `soundContainer = CreateSoundContainer(...)`, or by making an empty one with `soundContainer = SoundContainer()`.

***

## [0.1.0 pre-release 2][0.1.0-pre2] - 2020/05/08

### Added

- Lua binding for `Box::IntersectsBox(otherBox)`, that returns true if 2 boxes intersect.

- Command line arguments for launching directly into editors using `-editor "EditorName"`.  
	Valid editor names are: `ActorEditor`, `GibEditor`, `SceneEditor`, `AreaEditor` and `AssemblyEditor`.

- Added handling for custom number and string values in INI.
	```
	AddCustomValue = NumberValue
		YourKeyName = YourNumberValue // Integer or floating point number.

	AddCustomValue = StringValue
		YourKeyName = YourStringValue
	```
	`YourKeyName` is a string value and is not limited to just numbers.

- New `Settings.ini` property `AdvancedPerformanceStats = 0/1` to disable/enable the performance counter graphs (enabled by default).

- Added `PassengerSlots` INI and Lua property to Actors. This determines how many spaces in the buy menu an actor will take up (1 by default). It must be a whole number but can theoretically be 0 or less.

- Added Lua bindings for `IsInsideX` and `IsInsideY` to `Area`. These act similarly to the pre-existing `IsInside`, but allow you to check for the X and Y axes individually.

- Added the concept of `SoundSets`, which are collections of sounds inside a `SoundContainer`. This allows you to, for example, put multiple sounds for a given gunshot inside a `SoundSet` so they're played together.

- `SoundContainers` have been overhauled to allow for a lot more customization, including per-sound customization. The following INI example shows all currently available capabilities with explanatory comments:
	```
	AddSoundContainer = SoundContainer // Note that SoundContainers replace Sounds, so this can be used for things like FireSound = SoundContainer
		PresetName = Preset Name Here

		CycleMode = MODE_RANDOM (default) | MODE_FORWARDS // How the SoundContainer will cycle through its `SoundSets` whenever it's told to select a new one. The former is prior behaviour, the latter cycles through SoundSets in the order they were added.

		LoopSetting = -1 | 0 (default) | 1+ // How the SoundContainer loops its sounds. -1 means it loops forever, 0 means it plays once, any number > 0 means it plays once and loops that many times.

		Immobile = 0 (default) | 1 // Whether or not the SoundContainer's sounds should be treated as immobile. Immobile sounds are generally used for UI and system sounds; they will always play at full volume and will not be panned or affected by global pitch during game slowdown.

		AttenuationStartDistance = Number (default -1) // The distance at which the SoundContainer's sounds will start to attenuate out, any number < 0 set it to the game's default. Attenuation calculations follows FMOD's Inverse Rolloff model, which you can find linked below.

		Priority = 0 - 256 (default 128) // The priority at which the SoundContainer's sounds will be played, between 0 (highest priority) and 256 (lowest priority). Lower priority sounds are less likely to be played are a lot of sounds playing.

		AffectedByGlobalPitch = 0 | 1 (default) // Whether or not the SoundContainer's sounds will be affected by global pitch, or only change pitch when manually made to do so via Lua (note that pitch setting is done via AudioMan).

		AddSoundSet = SoundSet // This adds a SoundSet containing one or more sounds to the SoundContainer.

			AddSound = ContentFile // This adds a sound to the SoundSet, allowing it to be customized as shown.
				Filepath = "SomeRte.rte/Path/To/Sound.wav"

				Offset = Vector // This specifies where the sound plays with respect to its SoundContainer. This allows, for example, different sounds in a gun's reload to come from slightly different locations.
					X = Number
					Y = Number

				AttenuationStartDistance = Number // This functions identically to SoundContainer AttenuationStartDistance, allowing you to override it for specific sounds in the SoundContainer.

				MinimumAudibleDistance = Number (default 0) // This allows you to make a sound not play while the listener is within a certain distance, e.g. for gunshot echoes. It is automatically accounted for in sound attenuation.

			AddSound = "SomeRte.rte/Path/To/AnotherSound.wav" // This adds a sound to the SoundSet in oneline, allowing it to be compactly added (without customisation).

		AddSound = "SomeRte.rte/Path/To/YetAnotherSound.wav" // This adds a sound to the SoundContainer, creating a new SoundSet for it with just this sound.
	```
	NOTE: Here is a link to [FMOD's Inverse Rolloff Model.](https://fmod.com/resources/documentation-api?version=2.0&page=white-papers-3d-sounds.html#inverse)

- `SoundContainer` Lua controls have been overhauled, allowing for more control in playing and replaying them. The following Lua bindings are available:
	```
	soundContainer:HasAnySounds() - Returns whether or not the SoundContainer has any sounds in it. Returns True or false.
	```
	```
	soundContainer:IsBeingPlayed() - Returns whether or not any sounds in the SoundContainer are currently being played. Returns True or False.
	```
	```
	soundContainer:Play(optionalPosition, optionalPlayer) - Plays the sounds belonging to the SoundContainer's currently selected SoundSet. The sound will play at the position and for the player specified, or at (0, 0) for all players if parameters aren't specified.
	```
	```
	soundContainer:Stop(optionalPlayer) - Stops any playing sounds belonging to the SoundContainer, optionally only stopping them for a specified player.
	```
	```
	soundContainer:AddSound(filePath, optional soundSetToAddSoundTo, optionalSoundOffset, optionalAttenuationStartDistance, optionalAbortGameIfSoundIsInvalid) - Adds the sound at the given filepath to the SoundContainer. If a SoundSet index is specified it'll add it to that SoundSet. If an offset or attenuation start distance are specified they'll be set, as mentioned in the INI section above. If set to abort for invalid sounds, the game will error out if it can't load the sound, otherwise it'll show a console error.
	```
	```
	soundContainer:SetPosition(position) - Sets the position at which the SoundContainer's sounds will play.
	```
	```
	soundContainer:SelectNextSoundSet() - Selects the next SoundSet to play when soundContainer:Play(...) is called, according to the INI defined CycleMode.
	```
	```
	soundContainer.Loops - Set or get the number of loops for the SoundContainer, as mentioned in the INI section above.
	```
	```
	soundContainer.Priority - Set or get the priority of the SoundContainer, as mentioned in the INI section above.
	```
	```
	soundContainer.AffectedByGlobalPitch - Set or get whether the SoundContainer is affected by global pitch, as mentioned in the INI section above.
	```
- `MovableObjects` can now run multiple scripts by putting multiple `AddScript = FilePath.lua` lines in the INI definition. ([Issue #109](https://github.com/cortex-command-community/Cortex-Command-Community-Project-Source/pull/109))  
	Scripts will have their appropriate functions run in the order they were added. Note that all scripts share the same `self`, so care must be taken when naming self variables.  
	Scripts can be checked for with `movableObject:HasScript(filePath);` and added and removed with `movableObject:AddScript(filePath);` and `movableObject:RemoveScript(filePath);`. They can also be enabled and disabled in Lua (preserving their ordering) with `movableObject:EnableScript(filePath);` and `movableObject:DisableScript(filePath);`.

- Scripts on `MovableObjects` and anything that extends them (i.e. most things) now support the following new functions (in addition to `Create`, `Update`, `Destroy` and `OnPieMenu`). They are added in the same way as the aforementioned scripts:  
	```
	OnScriptRemoveOrDisable(self, scriptWasRemoved) - This is run when the script is removed or disabled. The scriptWasRemoved parameter will be True if the script was removed and False if it was disabled.
	```
	```
	OnScriptEnable(self) - This is run when the script was disabled and has been enabled.
	```
	```
	OnCollideWithTerrain(self, terrainMaterial) - This is run when the MovableObject this script on is in contact with terrain. The terrainMaterial parameter gives you the material ID for the terrain collided with. It is suggested to disable this script when not needed to save on overhead, as it will be run a lot!
	```
	```
	OnCollideWithMO(self, collidedMO, collidedRootMO) - This is run when the MovableObject this script is on is in contact with another MovableObject. The collidedMO parameter gives you the MovableObject that was collided with, and the collidedRootMO parameter gives you the root MovableObject of that MovableObject (note that they may be the same). Collisions with MovableObjects that share the same root MovableObject will not call this function.
	```

- Scripts on `Attachables` now support the following new functions:  
	```
	OnAttach(self, newParent) - This is run when the Attachable this script is on is attached to a new parent object. The newParent parameter gives you the object the Attachable is now attached to.
	```
	```
	OnDetach(self, exParent) - This is run when the Attachable this script is on is detached from an object. The exParent gives you the object the Attachable was attached to.
	```

### Changed

- Codebase now uses the C++14 standard.

- Major cleanup and reformatting in the `System` folder.

- Upgraded to new, modern FMOD audio library. ([Issue #72](https://github.com/cortex-command-community/Cortex-Command-Community-Project-Source/issues/72)).  
	Sounds now play in 3D space, so they pan to the left and right, and attenuate automatically based on the player's viewpoint.

- `Sounds` have been renamed to `SoundContainers`, and are able to handle multiple sounds playing at once. INI definitions have changed accordingly.  
	They must be added using `... = SoundContainer`, and individual sounds for them must be added using `AddSound = ContentFile...`.

- Various lua bindings around audio have been upgraded, changed or fixed, giving modders a lot more control over sounds. See documentation for more details.

- Centered the loading splash screen image when `DisableLoadingScreen` is true.

- `Box:WithinBox` lua bindings have been renamed:  
	`Box:WithinBox` is now `Box:IsWithinBox`.  
	`Box:WithinBoxX` is now `Box:IsWithinBoxX`.  
	`Box:WithinBoxY` is now `Box:IsWithinBoxY`.

- Made `AHuman` show both weapon ammo states when 2 one-handed weapons are equipped.

- Added support for multiple lines in item descriptions ([Issue#58](https://github.com/cortex-command-community/Cortex-Command-Community-Project-Source/issues/58)). This is done as follows:
	```
	Description = MultiLineText
		AddLine = First line of text
		AddLine = Second line of text
		...
	```

- `FrameMan` broken down to 4 managers. New managers are:  
	`PerformanceMan` to handle all performance stats and measurements.  
	`PostProcessMan` to handle all post-processing (glows).  
	`PrimitiveMan` to handle all lua primitive drawing.

- Post-processing (glow effects) is now enabled at all times with no option to disable.

- All lua primitive draw calls are now called from `PrimitiveMan`.  
	For example: `FrameMan:DrawLinePrimitive()` is now `PrimitiveMan:DrawLinePrimitive()`.

- Resolution multiplier properties (`NxWindowed` and `NxFullscreen`) in settings merged into a single property `ResolutionMultiplier`.

- Incompatible/bad resolution settings will be overridden at startup with messages explaining the issue instead of multiple mode switches and eventually a reset to default VGA.  
	Reset to defaults (now 960x540) will happen only on horrible aspect ratio or if you managed to really destroy something.

- You can no longer toggle native fullscreen mode from the settings menu or ini. Instead, either select your desktop resolution at 1X mode or desktop resolution divided by 2 at 2X mode for borderless fullscreen windowed mode.  
	Due to limitations in Allegro 4, changing the actual resolution from within the game still requires a restart.

- If the current game resolution is half the desktop resolution or less, you will be able to instantly switch between 1X and 2X resolution multiplier modes in the settings without screen flicker or delay.  
	If the conditions are not met, the mode switch button will show `Unavailable`.

- `PieMenuActor` and `OrbitedCraft` have now been removed. They are instead replaced with parameters in their respective functions, i.e. `OnPieMenu(pieMenuActor);` and `CraftEnteredOrbit(orbitedCraft);`. Their use is otherwise unchanged.

### Fixed

- Fixed LuaBind being all sorts of messed up. All lua bindings now work properly like they were before updating to the v141 toolset.

- Explosives (and other thrown devices) will no longer reset their explosion triggering timer when they're picked up. ([Issue #71](https://github.com/cortex-command-community/Cortex-Command-Community-Project-Source/issues/71))

- Sprite Animation Mode `ALWAYSPINGPONG` now works properly. Sprite animation has also been moved to `MOSprite` instead of `MOSRotating`, they they'll be able to properly animate now. ([Issue#77](https://github.com/cortex-command-community/Cortex-Command-Community-Project-Source/issues/77))

- Fixed `BG Arm` flailing when reloading one-handed weapon, so shields are no longer so useless.

- Fixed crash when clearing an already empty preset list in the buy menu.

- Temporary fix for low mass attachables/emitters being thrown at ridiculous speeds when their parent is gibbed.

- The audio system now better supports splitscreen games, turning off sound panning for them and attenuating according to the nearest player.

- The audio system now better supports wrapping maps so sounds handle the seam better. Additionally, the game should be able to function if the audio system fails to start up.

- Scripts on attached attachables will only run if their parent exists in MovableMan. ([Issue #83](https://github.com/cortex-command-community/Cortex-Command-Community-Project-Source/issues/83))

### Removed

- Removed all Gorilla Audio and SDL Mixer related code and files.

- Removed all Steam Workshop and Achievement related code.

- Removed a bunch of outdated/unused sources in the repo.

- Removed all OSX/Linux related code and files because we don't care. See [Liberated Cortex](https://github.com/liberated-cortex) for working Linux port.

- Removed a bunch of low-level `FrameMan` lua bindings:  
	`FrameMan:ResetSplitScreens`, `FrameMan:PPM` setter, `FrameMan:ResX/Y`, `FrameMan:HSplit/VSplit`, `FrameMan:GetPlayerFrameBufferWidth/Height`, `FrameMan:IsFullscreen`, `FrameMan:ToggleFullScreen`, `FrameMan:ClearBackbuffer8/32`, `FrameMan:ClearPostEffects`, `FrameMan:ResetFrameTimer`, `FrameMan:ShowPerformanceStats`.

- Native fullscreen mode has been removed due to poor performance compared to windowed/borderless mode and various input device issues.  
	The version of Allegro we're running is pretty old now (released in 2007) and probably doesn't properly support/utilize newer features and APIs leading to these issues.  
	The minimal amount of hardware acceleration CC has is still retained through Windows' DWM and that evidently does a better job.

- Removed now obsolete `Settings.ini` properties:  
	**Post-processing:** `TrueColorMode`, `PostProcessing`, `PostPixelGlow`.   
	**Native fullscreen mode:** `Fullscreen`, `NxWindowed`, `NxFullscreen`, `ForceSoftwareGfxDriver`, `ForceSafeGfxDriver`.

***

## [0.1.0 pre-release 1][0.1.0-pre1] - 2020/01/27

### Added

- You can now run the game with command line parameters, including `-h` to see help and `-c` to send ingame console input to cout.

- `MOSprite` now has the `FlipFactor` property that returns -1 if the sprite is flipped and 1 if it's not.  
	Using any `nugNum` calculations based on `HFlipped` is now considered criminal activity.

- `TDExplosive` now has the `IsAnimatedManually` property that lets modders set its frames manually through lua.

- You can now add `AEmitters` to `MOSRotating` and have them function similarly to attachables.  
	**Addition:** `parent:AddEmitter(emitterToAdd)` or `parent:AddEmitter(emitterToAdd, parentOffsetVector)`  
	**Removal:** `parent:RemoveEmitter(emitterToRemove)` or `parent:RemoveEmitter(uniqueIdOfEmitterToRemove)`

- Attachables can now collide with terrain when attached.  
	**INI property:** `CollidesWithTerrainWhenAttached = 0/1`  
	**Check value:** `attachable.IsCollidingWithTerrainWhileAttached`  
	**Manipulate function:** `attachable:EnableTerrainCollisions(trueOrFalse)`  
	Collisions can be manipulated only if the attachable was set to `CollidesWithTerrainWhenAttached = 1` in ini.

- `Actor.DeathSound` is now accessible to lua using `Actor.DeathSound = "string pathToNewFile"` or `Actor.DeathSound = nil` for no DeathSound.

- `AHuman` Feet are now accessible to lua using `AHuman.FGFoot` and `AHuman.BGFoot`. Interaction with them may be wonky.

- Streamlined debug process and requirements so old Visual C++ Express edition is no longer needed for debugging.

- Added minimal debug configuration for quicker debug builds without visualization.

### Changed

- `ACrab` aim limits now adjust to crab body rotation.

- `ACrab.AimRange` can now be split into `AimRangeUpperLimit` and `AimRangeLowerLimit`, allowing asymmetric ranges.

- Objective arrows and Delivery arrows are now color coordinated to match their teams, instead of being only green or red.

- BuyMenu `Bombs` tab will now show all `ThrownDevices` instead of just `TDExplosives`.

- The list of `MOSRotating` attachables (`mosr.Attachables`) now includes hardcoded attachables like dropship engines, legs, etc.

- Attachable lua manipulation has been significantly revamped. The old method of doing `attachable:Attach(parent)` has been replaced with the following:  
	**Addition:** `parent:AddAttachable(attachableToAdd)` or `parent:AddAttachable(attachableToAdd, parentOffsetVector)`  
	**Removal:** `parent:RemoveAttachable(attachableToRemove)` or `parent:RemoveAttachable(uniqueIdOfAttachableToRemove)`

- Wounds have been separated internally from emitter attachables.  
	They can now be added with `parent:AddWound(woundEmitterToAdd)`.  
	Removing wounds remains the same as before.

- Built-in Actor angular velocity reduction on death has been lessened.

### Fixed

- SFX slider now works properly.

- BGM now loops properly.

- Sound pitching now respects sounds that are not supposed to be affected by pitch.

- Using `actor:Clone()` now works properly, there are no longer issues with controlling/selecting cloned actors.

- `TDExplosive.ActivatesWhenReleased` now works properly.

- Various bug fixed related to all the Attachable and Emitter changes, so they can now me affected reliably and safely with lua.

- Various minor other things that have gotten lost in the shuffle.

### Removed

- All licensing-related code has been removed since it's no longer needed.

- Wounds can no longer be added via ini, as used to be doable buggily through ini `AddEmitter`.

- All usage of the outdated Slick Profiler has been removed.

- `TDExplosive.ParticleNumberToAdd` property has been removed.

***

Note: For a log of changes made prior to the commencement of the open source community project, look [here.](https://github.com/cortex-command-community/Cortex-Command-Community-Project-Source/wiki/Previous-Closed-Source-Changelog)


[unreleased]: https://github.com/cortex-command-community/Cortex-Command-Community-Project-Source/compare/master...cortex-command-community:development
[0.1.0-pre1]: https://github.com/cortex-command-community/Cortex-Command-Community-Project-Data/releases/tag/v0.1.0-pre1
[0.1.0-pre2]: https://github.com/cortex-command-community/Cortex-Command-Community-Project-Data/releases/tag/v0.1.0-pre2
[0.1.0-pre3.0]: https://github.com/cortex-command-community/Cortex-Command-Community-Project-Source/releases/tag/v0.1.0-pre3.0
<|MERGE_RESOLUTION|>--- conflicted
+++ resolved
@@ -132,15 +132,12 @@
 
 ### Changed
 
-<<<<<<< HEAD
 - SDL:  
     - ContenFile now provides a shared_ptr to the Texture wrapper to clear all
       ownership confusion  
     - TimerMan now uses cross platform SDL_Timer functions  
     - GUIUtil now provides cross platform clipboard handling through SDL  
-=======
 - File paths in INIs are now case sensitive.
->>>>>>> 346dcc1b
 
 - Hands will now draw in transparent drawing mode, i.e. editing menu.
 

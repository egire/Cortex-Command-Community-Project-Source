# Changelog

All notable changes to this project will be documented in this file.

The format is based on [Keep a Changelog](https://keepachangelog.com/en/1.0.0/), and this project adheres to [Semantic Versioning](https://semver.org/spec/v2.0.0.html).

## [Unreleased]

<details><summary><b>Added</b></summary>

- Executable can be compiled as 64bit.

- New `Settings.ini` property `MeasureModuleLoadTime = 0/1` to measure the duration of module loading (archived module extraction included). For benchmarking purposes.

- `Color` object's RGB values can now be set with index number.  
	```
	Color/TrailColor = Color
		Index = 0-255 // Corresponds with index in palette.bmp
	```

- New `Settings.ini` property `ForceDedicatedFullScreenGfxDriver` to force the game to run in previously removed dedicated fullscreen mode, allowing using lower resolutions (and 1366x768) while still maintaining fullscreen.

- Added Lua (R/W) properties for all hardcoded `Attachables`. You can now set them on the fly to be created objects of the relevant type. Note that trying to set things inappropriately (e.g. setting an `HDFirearm` as something's `Leg`) will probably crash the game; that's your problem to deal with.  
	You can read and write the following properties:  
	**`AHuman`** - `Head`, `Jetpack`, `FGArm`, `BGArm`, `FGLeg`, `BGLeg`, `FGFoot`, `BGFoot`  
	**`ACrab`** - `Turret`, `Jetpack`, `LeftFGLeg`, `LeftBGLeg`, `RightFGLeg`, `RightBGLeg`  
	**`ACDropShip`** - `RightEngine`, `LeftEngine`, `RightThruster`, `LeftThruster`, `RightHatch`, `LeftHatch`  
	**`ACRocket`** - `RightLeg`, `LeftLeg`, `MainEngine`, `LeftEngine`, `RightEngine`, `LeftThruster`, `RightThruster`  
	**`ADoor`** - `Door`  
	**`Turret`** - `MountedDevice`  
	**`Leg`** - `Foot`  
	**`HDFirearm`** - `Magazine`, `Flash`  
	**`AEmitter`** - `Flash`

- Added `Vector:ClampMagnitude(upperLimit, lowerLimit)` Lua function that lets you limit a Vector's upper and lower magnitude.

- Added `MOSRotating` `GibBlastStrength` INI and Lua (R/W) property. This lets you define how much force created `Gibs` and any `Attachables` will get launched with when the `MOSRotating` gibs.

- New INI and Lua (R/W) properties for `Attachables`:  
	`ParentBreakWound = AEmitter...` - allows you to optionally define different `BreakWounds` for the `Attachable` and its parent. By default it matches `BreakWound` for ease of use. `BreakWound` is also now R/W accessible to Lua.  
	`InheritsHFlipped = -1/0/1` - allows you to define whether the `Attachable` will inherit its parent's HFlipped value or not.  
	-1 means reversed inheritance (i.e. if the parent's HFlipped value is true, this `Attachable`'s HFlipped value will be false), 0 means no inheritance, 1 means normal inheritance. Defaults to 1 to preserve normal behavior.  
	`InheritedRotAngleRadOffset = angle` - and `InheritedRotAngleDegOffset = angle` allow you specify an offset to keep an `Attachable`'s rotation at when `InheritsRotAngle` is set to true. For example, `InheritedRotAngleDegOffset = 90` would make the `Attachable` always face perpendicular to its parent. In Lua there's only `InheritedRotAngleOffset`, which takes/returns radians to avoid confusion. Note that this property does nothing if the `Attachable`'s `InheritsRotAngle` is set to false or the `Attachable` has no parent.  
	`GibWithParentChance = 0 - 1` - allows you to specify whether this `Attachable` should be gibbed when its parent does and what the chance of that happening is. 0 means never, 1 means always.  
	`ParentGibBlastStrengthMultiplier = number` - allows you to specify a multiplier for how strongly this `Attachable` will apply its parent's gib blast strength to itself when the parent gibs. Usually this would be a positive number, but it doesn't have to be.

- New INI and Lua (R/W) `Arm` property `GripStrength`. This effectively replaces the `JointStrength` of the held `HeldDevice`, allowing `Arms` to control how tightly equipment is held.

- New INI and Lua (R/W) `HeldDevice` property `GripStrengthMultiplier`. This allows `HeldDevices` to multiply the `GripStrength` of their `Arms` to support them being more or less easy to hold.

- New Lua `MovableObject` function `GetWhichMOToNotHit`. This provides access to the MO that has been set to not be hit by `SetWhichMOToNotHit`.

- Added `HeldDevice` handling to limit which `Actor(s)` can pick it up. Note that pickup limitations are all done by PresetName, so you can not use this to precisely specify individual `Actors`.  
	The INI definition looks like this:  
	```
	PickupableBy = PickupableByEntries
		AddPresetNameEntry = First Actor PresetName Here
		AddPresetNameEntry = Second Actor PresetName Here
	// Alternatively, if you want this not to be pickupable
	PickupableBy = None
	```
	The Lua properties and functions are as follows:  
	```lua
	heldDevice.HasPickupLimitations; --(R) Whether or not this HeldDevice has any limitations affecting whether it can be picked up.
	heldDevice.UnPickupable --(R/W) Whether this HeldDevice is/should be pickupable.
	heldDevice:IsPickupableBy(actor) -- Whether or not a given Actor can pick up this HeldDevice.
	heldDevice:AddPickupableByPresetName(presetName) -- Allows Actors with the given PresetName to pick up this HeldDevice.
	heldDevice:RemovePickupableByPresetName(presetName) -- Disallows Actors with the given PresetNames from picking up this HeldDevice (as long as there are other pickup limitations).
	```
	
- Added `MOSRotating` Lua (R) property `IndividualMass`. This provides access to the `MOSRotating`'s actual mass value, not including any `Attachables` or inventory items. Note that the normal `Mass` property is still used to set the `MOSRotating`'s mass.

- Added `Actor` Lua (R) property `InventoryMass`. This provides access to the mass of the `Actor`'s inventory separate from the `Actor`'s actual mass.

- Added `LimbPath` INI property `EndSegCount`, which allows you to specify a segment after which the owning `Actor`'s foot will not collide with terrain. This lets you add extra visual-only frames to your `LimbPaths`.

- Added `AHuman` INI property `CrouchLimbPathBG` to allow you to specify a different `LimbPath` for the background leg while crouching.

- Added `AHuman` INI properties `StandRotAngleTarget`, `WalkRotAngleTarget`, `CrouchRotAngleTarget` and `JumpRotAngleTarget` that let you define the rot angle the body should aim towards when in the corresponding `MovementState`.

- Added `AHuman` Lua methods `GetRotAngleTarget(movementState)` and `SetRotAngleTarget(movementState, newRotAngleTarget)` that allow you to get and set rot angle targets for `MovementStates`. Note that only the `MovementStates` mentioned above will actually work.

- `LimbPaths` are now Lua accessible for `ACrabs` and `AHumans`. You can use `GetLimbPath(Layer, MovementState)` for `AHumans` and `GetLimbPath(Side, Layer, MovementState)` for `ACrabs`.  
	`LimbPaths` have the following properties:  
	`limbPath.StartOffset` (R/W) - the start offset for the `LimbPath`. Also defines its position if it has no actual path.  
	`limbPath.SegmentCount` (R) - the number of segments in the `LimbPath`.  
	`limbPath:GetSegment(segmentIndex)` - Gets the segment Vector for the given segment index. You can use this to modify `LimbPaths`.  

- Added `OnStride` special Lua function for `AHumans` that is called whenever they stride (i.e. when their `StrideSound` is played). Like playing `StrideSound`, this does not happen when the AHuman is climbing.

- New `AHuman` and `ACrab` INI and Lua (R/W) property `JetAngleRange` which defines the rate at which the angle of the `Jetpack`'s thrust follows the aim angle of the actor (default being 0.25). 

- New `AHuman` INI property `LookToAimRatio` at which the `Head` turns in the direction of aiming (default being 0.7).

- New `AHuman` INI properties `FGArmFlailScalar` and `BGArmFlailScalar`. Used to change the rate at which each `Arm` follows the rotation angle of the `Actor`, regardless of aim angle. 0 means the `Arm` will always point in aiming direction.

- New `Actor` INI and Lua (R/W) property `CanRevealUnseen` which can be used to disable the ability to reveal unseen areas.

- New `MOPixel` Lua (R/W) property `TrailLength` which returns the trail length of the `Atom` affiliated with this `MOPixel`.

- New `HDFirearm` INI property `ShellEjectAngle` which lets you define the angle at which `Shell` particles are ejected relative to the `HDFirearm`'s rotation.

- New `Gib` INI property `IgnoresTeamHits`.

- New `Atom` INI property `TrailLengthVariation`. Used to randomize `TrailLength` on every frame. 0 means no randomization (default), 1 means anything between full length and zero.

- New `ACraft` INI and Lua (R/W) property `HatchCloseSound`. This is now required separately to `HatchOpenSound`.

- Exposed `MOSRotating` property `OrientToVel` to Lua (R/W).

- Exposed `DataModule` properties `Author`, `Description` and `Version` to Lua (R).

- Exposed `Actor` properties `HolsterOffset` and `ItemInReach` to Lua (R/W).

- Exposed `Arm` property `MaxLength` to Lua (R).

- Exposed broad range of sounds to Lua (R/W) through their relevant SoundContainers. For each class, these include:  
	**`Actor`** - `BodyHitSound`, `PainSound`, `DeathSound`, `DeviceSwitchSound`, `AlarmSound`  
	**`AHuman & ACrab`** - `StrideSound`  
	**`HDFirearm`** - `FireSound`, `FireEchoSound`, `EmptySound`, `ReloadStartSound`, `ReloadEndSound`, `ActiveSound`, `DeactivationSound`, `PreFireSound`  
	**`AEmitter`** - `EmissionSound`, `BurstSound`, `EndSound`  
	**`ACraft`** - `HatchOpenSound`, `HatchCloseSound`, `CrashSound`  
	**`MOSRotating`** - `GibSound`  
	**`ADoor`** - `DoorMoveStartSound`, `DoorMoveSound`, `DoorDirectionChangeSound`, `DoorMoveEndSound`
  
- Added Lua function `RoundFloatToPrecision`. Utility function to round and format floating point numbers for display in strings.  
`RoundFloatToPrecision(floatValue, digitsPastDecimal, roundingMode) -- Rounding mode 0 for system default, 1 for floored remainder, 2 for ceiled remainder.`

- The Lua console (and all text boxes) now support using `Ctrl` to move the cursor around and select or delete text.

- Added `mosRotating:RemoveAttachable(attachableOrUniqueID, addToMovableMan, addBreakWounds)` method that allows you to remove an `Attachable` and specify whether it should be added to `MovableMan` or not, and whether breakwounds should be added (if defined) to the `Attachable` and parent `MOSRotating`. This method returns the removed `Attachable`, see the `Changed` section for important details on that.

- Added `mosRotating:RemoveEmitter(attachableOrUniqueID, addToMovableMan, addBreakWounds)` method that is identical to the `RemoveAttachable` function mentioned above.  

- Added `attachable:RemoveFromParent()` and `attachable:RemoveFromParent(addToMovableMan, addBreakWounds)` that allow you to remove `Attachables` from their parents without having to use `GetParent` first. Their return value is the same as `RemoveAttachable` above.

- Added `Settings.ini` debug properties to allow modders to turn on some potentially useful information visualizations.  
	`DrawAtomGroupVisualizations` - any `MOSRotating` will draw its `AtomGroup` to the standard view.  
	`DrawHandAndFootGroupVisualizations` - any `Actor` subclasses with  will draw its hand and foot `AtomGroup`s to the standard view.  
	`DrawLimbPathVisualizations` - any  `AHumans` or `ACrabs` will draw some of their `LimbPaths` to the standard view.  
	`DrawRayCastVisualizations` - any rays cast by `SceneMan` will be drawn to the standard view.  
	`DrawPixelCheckVisualizations` - any pixel checks made by `SceneMan:GetTerrMatter` or `SceneMan:GetMOIDPixel` will be drawn to the standard view.

- Added a fully featured inventory view for managing `AHuman` inventories (to be expanded to other things in future).

- New `Settings.ini` property `CaseSensitiveFilePaths = 0/1` to enable/disable file path case sensitivity in INIs. Enabled by default.  
	It is **STRONGLY** ill-advised to disable this behavior as it makes case sensitivity mismatches immediately obvious and allows fixing them with ease to ensure a path related crash free cross-platform experience.  
	Only disable this if for some reason case sensitivity increases the loading times on your system (which it generally should not). Loading times can be benchmarked using the `Settings.ini` property `MeasureModuleLoadTime`. The result will be printed to the console.

- Added `MovableObject` Lua function `EnableOrDisableAllScripts` that allows you to enable or disable all scripts on a `MovableObject` based on the passed in value.

- Added `AEmitter` and `PEmitter` Lua (R/W) properties `NegativeThrottleMultiplier` and `PositiveThrottleMultiplier` that affect the emission rate relative to throttle.

- Added `Attachable` Lua function and INI property `InheritsFrame` which lets `Attachables` inherit their parent's frame. It is set to false by default.

- Added `MovableObject` Lua (R/W) and INI properties `ApplyWoundDamageOnCollision` and `ApplyWoundBurstDamageOnCollision` which allow `MovableObject`s to apply the `EntryWound` damage/burst damage that would occur when they penetrate another object, without actually creating a wound.

- `Turret`s can now support an unlimited number of mounted `HeldDevice`s. Properties have been added to Lua and INI to support this:  
	`AddMountedDevice = ...` (INI) and `turret:AddMountedDevice` (Lua) - this adds the specified `HeldDevice` or `HDFirearm` as a mounted device on the `Turret`.  
	`turret:GetMountedDevices` (Lua) - this gives you access to all the mounted `HeldDevice`s on the `Turret`. You can loop through them with a for loop, and remove or modify them as needed.  
	Note that `MountedDevice = ...` (INI) and `turret.MountedDevice` (Lua R/W) deals with the first mounted `HeldDevice`, which is treated as the primary one for things like sharp-aiming.
	
- Added `Turret` Lua (R/W) and INI property `MountedDeviceRotationOffset` that lets you specify a standard rotation offset for all mounted `HeldDevices` on a turret.

- Added option for players to vote to restart multiplayer activities by holding the backslash key, `\`. Requires all players to vote to pass.  
	This is an alternative to the existing ability to vote to end the activity and return to the multiplayer lobby, by holding `Backspace` key.

- New `Settings.ini` properties `MuteMaster = 0/1`, `MuteMusic = 0/1` and `MuteSound = 0/1` to control muting of master/music/sound channels without changing the volume property values.	

- New `Settings.ini` property `TwoPlayerSplitscreenVertSplit = 0/1` to force two player splitscreen into a vertical split mode (horizontal by default).

- Controller hot-plugging is now supported (Windows only).

- Console text can be set to use a monospace font through `Settings.ini` property `ConsoleUseMonospaceFont = 0/1` or through the in-game settings.

- New `ThrownDevice` INI property `StrikerLever`, which is the same as `Shell` for `Round` in `HDFirearm`, but for grenades. Represents the lever/pin coming off when activated.

- New `Arm` INI and Lua (R/W) property `ThrowStrength` which now calculates how far `ThrownDevice`s are thrown, which also takes to account the weight of the device. `ThrownDevice`s can still define `MaxThrowVel` and `MinThrowVel` to override this.

- New `Settings.ini` property `DisableLuaJIT = 0/1` to disable LuaJIT (MoonJIT) to (potentially) improve performance on machines that seem to struggle with it.

- New `Settings.ini` property `ShowEnemyHUD` which allows disabling of enemy actor HUD in its entirety.

- New `DataModule` INI and Lua (R) property `IsFaction` which determines whether a module is a playable faction (in MetaGame, etc.). This replaces the need to put "Tech" in the module name. Defaults to false (0).

- New `MOSRotating` INI and Lua (R) property `WoundCountAffectsImpulseLimitRatio` which can be used to make objects more prone to gibbing from impulse when they have also received wounds.

- New `Gib` INI property `SpreadMode` which sports two new spread logic variants which alter the way velocity is applied to the `GibParticle`s when they spawn. This can be used to create richer explosion effects.  
	`SpreadMode = 0` is the default, fully randomized spread according to `MinVelocity`, `MaxVelocity` and `Spread` values. Think: a piece of grenade fragment, launching out in an arbitrary direction.  
	`SpreadMode = 1` is the same as the default, but with evenly spaced out angles. Think: an air blast shockwave, dispersing evenly outward from the explosion.  
	`SpreadMode = 2` has an entirely different behavior of its own, which utilizes the fermat spiral as means to evenly disperse the particles in a circular area, according to `MaxVelocity` and `MinVelocity`. Since this mode will always result in a full, 360-degree spread, the `Spread` property can be used to add randomization to the gib particles. Think: a cloud of smoke.

- New `Actor` INI and Lua (R/W) property `StableRecoverDelay` which determines how long it takes for an actor to regain `STABLE` status after being rendered `UNSTABLE`.

- New `AHuman` Lua (R) property `ThrowProgress` which returns the current throw chargeup progress as a scalar from 0 to 1.

- New `HDFirearm` INI and Lua (R/W) property `ShellVelVariation` which can be used to randomize the magnitude at which shells are ejected.

- New `HDFirearm` Lua (R) property `ReloadProgress` which returns the current reload progress as a scalar from 0 to 1.

- New `HDFirearm` INI and Lua (R/W) property `Reloadable` which can be used to disable the ability to reload said device.

- New `HDFirearm` Lua (R) property `RoundInMagCapacity` which returns the maximum capacity of the `Magazine` or, if there's not currently a `Magazine`, the maximum capacity of the next `Magazine`.  
	This means that the property will always return the maximum ammo capacity of the device, even when reloading.

- New `Entity` Lua (R) property `ModuleName` which returns the filename of the data module from which the entity originates from.

- `Arm`s will now react to the recoil of `HeldDevice`s. This is affected by the `Arm`'s `GripStrength` and the `HeldDevice`'s `RecoilTransmission`, in the same way as recoil itself.

- `HDFirearm` reload progress now shows up as a HUD element.

- New `Round` INI property `LifeVariation` which can be used to randomize the `Lifetime` of shot particles.

- Exposed `MOSprite` property `PrevRotAngle` to Lua (R).

- New `ACraft` INI and Lua (R/W) property `ScuttleOnDeath` which can be used to disable the automatic self-destruct sequence when the craft's health drops down to zero.

- New `Settings.ini` property `UnheldItemsHUDDisplayRange = numPixels` that hides the HUD of stranded items at a set distance. Default is 500 (25 meters).
	Value of -1 or anything below means all HUDs will be hidden and the only indication an item can be picked up will be on the `Actor`'s HUD when standing on top of it.
	Value of 0 means there is no range limit and all items on Scene will display the pick-up HUD.
	Valid range values are 1-1000, anything above will be considered as no range limit.

- Various improvements to the Buy Menu. You can now navigate tabs with the actor swap buttons, and the menu will smartly navigate when you add an `Actor` to your shop list, so you can quickly select weapons, etc..  
	There is also a new `Settings.ini` property, `SmartBuyMenuNavigation = 0/1`, which allows you to turn off this smart buy menu navigation, in case you prefer not to have it. 

- Exposed `ACraft` property `HatchDelay` to Lua (R/W).

- New `Settings.ini` property `SimplifiedCollisionDetection = 0/1` to enable more performant but less accurate MO collision detection (previously `PreciseCollisions = 0`). Disabled by default.

- New INI property `BuyableMode` to specify in which buy lists a `Buyable = 1` item should appear in.  
	`BuyableMode = 0 // No restrictions` - item will appear in both lists as usual. Default value, does not need to be explicitly specified.
	`BuyableMode = 1 // BuyMenu only` - item will not appear in any group in the object picker during the editing phase, but will be available to purchase from the buy menu.  
	`BuyableMode = 2 // ObjectPicker only` - item will not appear in any tab in the buy menu when making an order, but will be available for placement from the object picker during editing phase.

- New `MovableMan` Lua function `KillAllTeamActors`, which kills all `Actor`s on the given `Team`.

- New `ACRocket` INI property `MaxGimbalAngle`, which enables automatic stabilization via tilting of the main engine.

- Added Lua bindings for `scene.Areas` and `area.Boxes` that you can iterate through to get all the `Areas` in a `Scene` and all the `Boxes` in an `Area`.

- Added `Area` Lua function `area:RemoveBox(boxToRemove)` which removes the given `Box` from the `Area`. Note that this removal is done by comparing the `Box`'s `Corner`, `Width` and `Height`, so you're actually removing the first `Box` that matches the passed-in boxToRemove.

- Added Lua binding for `AudioMan:StopMusic()`, which stops all playing music. `AudioMan:StopAll()` used to do this, but now it actually stops all sounds and music.

- New `Actor` Lua (R) property `SharpAimProgress`, which returns the current sharp-aiming progress as a scalar from 0 to 1.

- New `HeldDevice` Lua (R/W) property `Supported`, which indicates whether or not the device is currently being supported by a background hand.

- New `HeldDevice` Lua function `IsEmpty`, which indicates whether the device is devoid of ammo. Can be used to skip an extra step to check for a `Magazine`. Will always return `false` for non-`HDFirearm` devices.

- New `SoundContainer` INI and Lua (R/W) property `PitchVariation`, which can be used to randomize the pitch of the sounds being played.

<<<<<<< HEAD
- New `AHuman` and `ACrab` INI and Lua (R/W) property `JetReplenishRate`, which determines how fast jump time (i.e. jetpack fuel) is replenished during downtime.
=======
- Added `Entity` Lua function `entity:RemoveFromGroup(groupToRemoveFrom)` which removes the given group from the `Entity`. The reverse of `AddToGroup`.
>>>>>>> e69ff9e1

</details>

<details><summary><b>Changed</b></summary>

- `ACRocket`s can now function without a full set of thrusters. This also means that "Null Emitter" thrusters are no longer required for rockets.

- Changed `MOSprite` property `SpriteAnimMode` `Enum` `LOOPWHENMOVING` to `LOOPWHENACTIVE` as it also describes active devices.

- Changed `Activity` Lua (R) properties `Running`, `Paused` and `ActivityOver` to `IsRunning`, `IsPaused` and `IsOver` respectively.  (NOTE: corresponding `ActivityMan` functions remain unchanged)

- Exposed `ThrownDevice` properties `StartThrowOffset` and `EndThrowOffset` to Lua (R/W).

- `HeldDevice`s can now show up as "Tools" in the buy menu, rather than just as "Shields".

- Keyboard-only controlled `AHuman`s and `ACrab`s can now strafe while sharp-aiming.

- Lowered the default `AHuman` Head damage multiplier from 5 to 4.

- "Fixed" grenades and other fast-moving objects bouncing violently off of doors and other stationary objects.

- `AEmitter` and `PEmitter` throttle logic has changed:  
	The properties `MinThrottleRange` and `MaxThrottleRange` have been changed to `NegativeThrottleMultiplier` and `PositiveThrottleMultiplier` respectively.  
	The new logic uses the multipliers to multiply the emission rate relative to the absolute throttle value. `NegativeThrottleMultiplier` is used when throttle is negative, and vice versa.

- Doors in `Team = -1` will now open up for all actors.

- `MovableMan` function `KillAllActors` (commonly found in activities) has been appropriately renamed `KillAllEnemyActors`.

- Wound limit gibbing logic has changed for `MOSRotating` (and all its subclasses), where objects will now gib when they reach their `GibWoundLimit` rather than when they surpass it. This allows for one-wound gibbing, which was previously infeasible. For objects with low `GibWoundLimit`s, you may want to adjust limits to account for this change.

- `TDExplosive`s will no longer default to a looping animation when activated. Instead, they change to the second frame (i.e 001), similarly to `HDFirearm`. Set `SpriteAnimMode` to `4` if you wish to enable the looping active animation.

- `AHuman` can now manually reload BG devices.

- Jetpack thrust angle is now properly clamped when controlled with an analog stick.

- Aim reticle dots can now be hidden per device by setting `SharpLength` to 0.

- Craft will now automatically scuttle when opening doors at a 90° angle rather than 45°.

- `AHuman`s can now sharp-aim slightly while walking, however not while reloading.

- Recoil when firing weapons now affects sharp aim.

- The third argument for `distance` to be filled out in `MovableMan:GetClosestActor()` is now a `Vector` rather than `float`.

- File paths in INIs are now case sensitive.

- Hands will now draw in transparent drawing mode, i.e. editing menu.

- `AHuman` background `Leg` will no longer draw in front of the `AHuman`. The real result of this is that the background foot will no longer draw in front of the foreground one.

- Everything draws better when flashing white, including craft which used to be terrible at it.

- Reworked Attachable managment:  
	`DamageMultiplier` on `Attachables` now works as expected, all `Attachables` can now transfer damage to their root parent.  
	This will travel up chains of `Attachables`, as long as every `Attachable` in the chain has a non-zero DamageMultiplier (yes, negative numbers are supported if you wanna have healing instead of damage or weirdness with chaining negative multipliers). Note that the default `DamageMultiplier` for `Attachables` is 0, so you have to set it if you want it. Also note that wounds will default this value to 1 instead of 0.  
	`Attachable` terrain collision has been reworked so that it can be changed simply by setting `CollidesWithTerrainWhileAttached = true/false` in INI or Lua. Also, `Attachables` attached to other `Attachables` will now collide with terrain properly.  
	`BreakWounds` on `Attachables` now gets added to both the `Attachable` and the parent when the `Attachable` is broken off. If `ParentBreakWound` is defined, the parent will use this instead of the regular `BreakWound`.
	
- `Attachable.BreakWound` now has R/W access in Lua.

- `Attachable.DeleteWithParent` is now `Attachable.DeleteWhenRemovedFromParent`, since this more accurately describes what it does.

- `Attachable.OnlyLinearForces` has been renamed to `Attachable.ApplyTransferredForcesAtOffset` and its effect has been reversed, so something that checked `OnlyLinearForces == true` would now check `ApplyTransferredForcesAtOffset == false`, since this makes more sense to use.

- `Arms` and `Legs` on `AHumans` will no longer bleed out indefinitely. If you want this to happen, adjust their `BreakWound` or `ParentBreakWound` accordingly.
		
- Reworked wound management:  
	Wound management is now always done with `MOSRotating` functions, instead of requiring different ones for `Actors`. This means TotalWoundCount and RemoveAnyRandomWounds no longer exist.  
	You can get all wounds with `GetWounds`, get the wound count with `GetWoundCount` (or using the pre-existing WoundCount property), get the gib wound limit with `GetGibWoundLimit` (or using the pre-existing GibWoundLimit property), and remove wounds with `RemoveWounds`.  
	All of these functions have two variants, one lets you just specify any normal arguments (e.g. number of wounds to remove), the other lets you also specify whether you want to include any of the following, in order: `Attachables` with a positive `DamageMultiplier` (i.e. `Attachables` that damage their parent), `Attachables` with a negative `DamageMultiplier` (i.e. `Attachables` that heal their parent) or `Attachables` with no `DamageMultiplier` (i.e. `Attachables` that don't affect their parent).  
	Without any arguments, `GetWoundCount` and `RemoveWounds` will only include `Attachables` with a positive `DamageMultiplier` in their counting calculations, and `GetGibWoundLimit` will not include any `Attachables` in its counting calculations. The property variants (e.g. `mosr.WoundCount`) behave the same way as the no-argument versions.  
	Note that this process is recursive, so if an `Attachable` that satisfies the conditions has `Attachable`s that also satisfy the conditions, their wounds will be included in the results.

- Renamed `Turret` INI property `MountedMO` to `MountedDevice` to better match the new reality that `Turrets` can only mount `HeldDevices` and their child classes.

- Renamed `ACrab` `LFGLeg`, `LBGLeg`, `RFGLeg` and `RBGLeg` Lua properties to `LeftFGLeg`, `LeftBGLeg`, `RightFGLeg`, `RightBGLeg` respectively, to be more consistent with other naming.  
	For the time being, the INI properties (as well as the ones for setting `FootGroups` and `LimbPaths`) support both single letter and written out versions (i.e. `LStandLimbPath` and `LeftStandLimbPath` are both supported). This single letter versions will probably be deprecated over time.

- To better align with the other changes, hardcoded `Attachable` INI definitions for `ACDropShips` and `ACRockets` can now support spelled out words. The following options are all supported in INI:  
	**`ACDropShip`** - `RThruster`/`RightThruster`/`RightEngine`, `LThruster`/`LeftThruster`/`LeftEngine`, `URThruster`/`UpRightThruster`, `ULThruster`/`UpLeftThruster`, `RHatchDoor`/`RightHatchDoor`, `LHatchDoor`/`LeftHatchDoor`  
	**`ACRocket`** - `RLeg`/`RightLeg`, `LLeg`/`LeftLeg`, `RFootGroup`/`RightFootGroup`, `LFootGroup`/`LeftFootGroup`, `MThruster`/`MainThruster`, `RThruster`/`RightThruster`, `LThruster`/`LeftThruster`, `URThruster`/`UpRightThruster`, `ULThruster`/`UpLeftThruster`

- `MovableMan:AddMO` will now add `HeldDevices` (or any child class of `HeldDevice`) to its `Items` collection, making it able to provide the functionality of `AddParticle`, `AddActor` and `AddItem`.

- Changed and cleaned up how gibbing works and how it affects `Attachables`. In particular, limbs will better inherit velocity during gibbing and things are more customizable. See `Attachable` properties for more details.  
	As an added bonus,  `Attachables` on `ACDropShips` and `ACRockets` can now be shot down when the craft gibs; fight back against the baleful dropship engines!
	
- Improved native recoil handling! Guns transfer recoil to arms/turrets, which transfer it to AHumans/ACrabs, all of it properly accounts for joint strengths (or grip strengths) and offsets at every step. Future work will be done on this to improve it. ([Issue #7](https://github.com/cortex-command-community/Cortex-Command-Community-Project-Source/issues/7) and [Issue #8](https://github.com/cortex-command-community/Cortex-Command-Community-Project-Source/issues/8)).

- `Attachables` now use their `GibImpulseLimit` as well as their `JointStrength` when determining whether they should be detached by strong forces. To maintain backwards compatibility, if the `GibImpulseLimit` is less than the `JointStrength`, the `JointStrength` will be used instead for this purpose.

- The `FacingAngle` function has been moved from `Actor` to `MOSprite` so it can be used more widely.

- `Lifetime` and `ToDelete` now work on wounds, giving modders more control over them.

- Some functionality has been moved from `AudioMan` to `SoundContainer` for consistency. As such, the following `AudioMan` Lua bindings have been replaced:  
	`AudioMan:FadeOutSound(fadeOutTime);` has been replaced with `soundContainer:FadeOut(fadeOutTime);`  
	`AudioMan:StopSound(soundContainer);` and `AudioMan:StopSound(soundContainer, player);` have been replaced with `soundContainer:Stop();` and `soundContainer:Stop(player);`
	
- Pressing escape when a buy menu is open now closes it instead of pausing the game.

- `GetParent` will now return an `MOSRotating` instead of a `MovableObject` so it doesn't need to be casted with `ToMOSRotating`. Additionally, it will always return null for objects with no parents, instead of returning the self object for things that weren't `Attachables`.  
	This makes things more consistent and reasonable throughout and will rarely, if ever, cause Lua problems.

- Previews generated by the `SceneEditor` are now the same as `ScenePreviewDumps`. Also, both are now saved as PNGs.

- `Attachable` terrain collisions will now propagate to any child `Attachables` on them. This means that `Attachables` will not collide with terrain, even if set to, if they're attached to a parent that doesn't collide with terrain.  
	This means that the `attachable.CollidesWithTerrainWhileAttached` value may not represent the true state of things, you should instead use `attachable.CanCollideWithTerrain` to determine whether a given `Attachable` can collide with terrain.
	
- Actor selection keys can be used to cycle the selected `ObjectPicker` item while it's closed during building phase and in editors.

- The `Actor` property `MaxMass` now no longer includes the `Mass` of the `Actor`, and has been renamed to `MaxInventoryMass` for clarity. In mods, this is most important for `ACraft`, which will now need their total `Mass` subtracted from the old value. 

- `BuyMenu` tooltips now display item info as well as a description. This includes `MaxInventoryMass` and `MaxPassengers` for `ACraft`, `Mass` and `PassengerSlots` required for `Actors`, and `Mass` for other `MoveableObjects`.

- Replaced the above-HUD pie menu inventory view with an animating inventory carousel.

- `AHuman:ReloadFirearm` Lua function has been changed to `AHuman:ReloadFirearms` and will now reload offhand weapons as well, if appropriate.

- `ACrab:ReloadFirearm` Lua function has been changed to `ACrab:ReloadFirearms` and will now reload all of the `ACrab`'s weapons.

- When using the Settings.ini flag `LaunchIntoActivity`, you will start with some default amount of gold; either the `Activity`'s medium difficulty gold amount, or its funds for Team 1, which default to 2000 when not set.

- `AEmitter`s will now obey `SpriteAnimMode` set in Lua while they're emitting. When they stop emitting this will reset to `NOANIM`.

- `Attachable` Lua method `IsDrawnAfterParent` has been changed to the property `DrawnAfterParent`, and is now R/W.

- All `mosRotating:RemoveAttachable`, `mosRotating:RemoveEmitter` and `attachable:RemoveFromParent` functions will return the removed `Attachable` if it hasn't been added to `MovableMan`, or nil if it has. If the `Attachable` is returned, it will belong to Lua like it would if it were newly Created. You could then, for example, add it to MovableMan, an inventory, or attach it to something else.

- `Settings.ini` property `MenuTransitionDuration` renamed to `MenuTransitionDurationMultiplier`.

- `Settings.ini` property `DisableLoadingScreen` renamed to `DisableLoadingScreenProgressReport`.

- Scenario scene markers are now color coded to help distinguish them visually:  
	`Base.rte` scenes are yellow as always.  
	`Missions.rte` scenes are now green.  
	`Scenes.rte` or any other mod/user scenes are now cyan.

- Main menu and sub-menus were given a major facelift.

- Settings menu was reworked to make it less useless.

- Esc has been disabled in server mode to not disrupt simulation for clients, use Alt+F4 or the window close button to exit.

- Placing "Tech" in a `DataModule`'s `ModuleName` no longer makes the module a playable faction (in MetaGame, etc.). The `IsFaction` property should be used instead.  
	The word "Tech" will also not be omitted from the module name when displayed in any faction selection dropdown list.
	
- Renamed Lua methods `GetRadRotated` and `GetDegRotated` to `GetRadRotatedCopy` and `GetDegRotatedCopy` for clarity.

</details>


<details><summary><b>Fixed</b></summary>

- Fixed the logic for `Gib` and `Emission` property `LifeVariation` where it would round down to zero, giving particles infinite lifetime.

- Fixed legs going bonkers for one frame when turning around.

- `HFlipped` is now properly assigned to emissions, gibs and particles that are shot from a `HDFirearm`'s `Round` when the source object is also flipped.

- `MovableObject:SetWhichMOToNotHit` will now work properly for Attachables. They will also not hit the relevant MO. When they're removed, Attachables will check if they have the same MO for this value and, if so, unset it so they can hit that MO.

- Craft sucking up objects now works properly again.

- Getting the `Mass` of a `MOSRotating` has now been made more efficient. Additionally, `Attachables` of `Attachables` will now be properly included in Mass, so some things have gotten a lot heavier (e.g. Dummy Dreadnought).

- The moment of inertia of `AtomGroups` now updates when the mass or Atoms change, meaning losing `Attachables` or changing mass will properly affect how rotational forces apply to MOSRotatings.

- `WoundDamageMultipliers` on projectiles will now properly stack with wounds' `DamageMultiplier`. Prior to this, if you set the `DamageMultiplier` of a wound on some object, it'd be overwritten by the hitting projectile's `WoundDamageMultiplier`. Now they multiply together properly.

- `Radius` and `Diameter` now account for `Attachables` on objects that can have them. If you want just the `Radius` or `Diameter` of the object, use `IndividualRadius` and `IndividualDiameter` (only available for `MOSRotating` and subclasses). This means that `Radius` and `Diameter` will now give you a good estimation of an object's total size.

- Fixed various audio bugs that were in Pre3, and fixed clicking noise on sounds that played far away. The game should sound way better now!

- Mobile sounds (i.e. generally things that aren't GUI related) will now pause and resume when you pause and resume your activity.

- The `DeactivationSound` of `HDFirearms` now respects its `SoundOverlapMode` instead of never allowing overlap. If you don't want it overlapping, set it up accordingly.

- Enabled DPI Awareness to fix issues with resolution settings when Windows scaling is enabled.

- Fixed a bug that caused the game to crash when the crab bomb effect was triggered while there were multiple crab bomb eligible Craft in an activity.

- Renamed `Attachable` INI property `CollidesWithTerrainWhenAttached` to more correct, consistent `CollidesWithTerrainWhileAttached`.

- You can now modify all hardcoded `Attachable` `CopyOf` INI definitions without setting a new `PresetName`. This means you could, for example, `CopyOf` a predefined `Leg` and change it, without having to set a new `PresetName`. This is optional, and comes with the obvious limitation of not being able to find that modified copy in-game with Lua.

- `OnCollideWithMO` now works for `MOPixels` and `MOSParticles` so you can use it to check if your bullets collide with things.

- `OnCollideWithMO` and `OnCollideWithTerrain` (and other special functions) will run more reliably right after the object is spawned. E.g. `OnCollideWithTerrain` on a bullet should now work even if your gun is jammed into terrain when you shoot.

- You can now sharp-aim through friendlies when playing as any team, instead of just as red team.

- The reload hotkey now works even if you're on top of a pickupable object.

- Improved LZ behaviour on wrapping maps, so your buy cursor will no longer annoyingly wrap around the LZ area.

- Fixed a bug with metagame saves that caused `Player` and `Team` numbers to be off by 1.

- Vote counts to end a multiplayer activity now display as intended. 

- Fixed a bug where choosing `-Random-` as a player's tech and pressing start game had a 1 in (number of techs + 1) chance to crash the game.

- Console error spam will no longer cripple performance over time.

- `AudioMan:StopAll()` now actually stops all sounds, instead of just stopping music.

</details>


<details><summary><b>Removed</b></summary>

- Removed obsolete graphics drivers and their `Settings.ini` properties `ForceOverlayedWindowGfxDriver` and `ForceNonOverlayedWindowGfxDriver`.

- Removed `Attachable` Lua write capability for `AtomSubGroupID` as changing this can cause all kinds of problems.

- Removed `MaxLength` property from `Leg`, since it was a mostly unused leftover caused by Leg being originally copied from Arm, and was actually a fake setting that just set other properties. To replace it, set the following:  
	```
	ContractedOffset = Vector
		X = //Old MaxLength/2
		Y = 0
	ExtendedOffset = Vector
		X = //Old MaxLength
		Y = 0
	```

- Removed `Attachable.RotTarget` from Lua and INI. The property never worked and no longer exists.

- Removed `Attachable:CollectDamage`, `Attachable:TransferJointForces` and `Attachable:TransferJointImpulses` Lua function definitions. These are internal functions that should never have been exposed to Lua.

- Removed `MOSRotating:ApplyForces` and `MOSRotating:ApplyImpulses` Lua functions. These are both internal functions that should never have been exposed to Lua.

- Removed hardcoded INI constraint that forced `Mass` of `MovableObjects` to not be 0. Previously, anytime a `Mass` of 0 was read in from INI, it was changed to 0.0001, now 0 `Mass` is allowed and supported.

- Removed the quit confirmation dialog from the scenarios screen. Now pressing escape will return you to the main menu.

- Removed `Settings.ini` properties `HSplitScreen` and `VSplitScreen`. Superseded by `TwoPlayerSplitscreenVertSplit`.

</details>

***

## [0.1.0 pre-release 3.0][0.1.0-pre3.0] - 2020/12/25

<details><summary><b>Added</b></summary>

- Implemented Lua Just-In-Time compilation (MoonJIT 2.2.0).

- Implemented PNG file loading and saving. PNGs still need to be indexed just like BMPs! Transparency (alpha) not supported (yet).

- New `Settings.ini` property `LoadingScreenReportPrecision = intValue` to control how accurately the module loading progress reports what line is currently being read.  
	Only relevant when `DisableLoadingScreen = 0`. Default value is 100, lower values increase loading times (especially if set to 1).  
	This should be used for debugging where you need to pinpoint the exact line that is crashing and the crash message isn't helping or doesn't exist at all.

- New `Settings.ini` property `MenuTransitionDuration = floatValue` to control how fast transitions between different menu screens happen (e.g main menu to activity selection screen and back).  
	This property is a multiplier, the default value is 1 (being the default hardcoded values), lower values decrease transition durations. 0 makes transitions instant.

- New `ADoor` sound properties: ([Issue #106](https://github.com/cortex-command-community/Cortex-Command-Community-Project-Source/issues/106))  
	```
	// Played when the door starts moving from fully open/closed position towards the opposite end.
	DoorMoveStartSound = SoundContainer
		AddSound = ContentFile
			FilePath = pathToFile

	// Played while the door is moving, between fully open/closed position.
	DoorMoveSound = SoundContainer
		AddSound = ContentFile
			FilePath = pathToFile
		LoopSetting = -1 // Doesn't have to loop indefinitely, but generally should.

	// Played when the door changes direction while moving between fully open/closed position.
	DoorDirectionChangeSound = SoundContainer
		AddSound = ContentFile
			FilePath = pathToFile

	// Played when the door stops moving and is at fully open/closed position.
	DoorMoveEndSound = SoundContainer
		AddSound = ContentFile
			FilePath = pathToFile
	```

- Exposed `Actor.StableVelocityThreshold` to lua. New bindings are: ([Issue #101](https://github.com/cortex-command-community/Cortex-Command-Community-Project-Source/issues/101))  
	`Actor:GetStableVelocityThreshold()` returns a `Vector` with the currently set stable velocity threshold.  
	`Actor:SetStableVelocityThreshold(xFloatValue, yFloatValue)` sets the stable velocity threshold to the passed in float values.  
	`Actor:SetStableVelocityThreshold(Vector)` sets the stable velocity threshold to the passed in `Vector`.

- New `Attachable` and `AEmitter` property `DeleteWithParent = 0/1`. If enabled the attachable/emitter will be deleted along with the parent if parent is deleted/gibbed/destroyed. ([Issue #97](https://github.com/cortex-command-community/Cortex-Command-Community-Project-Source/issues/97))

- New `Settings.ini` property `LaunchIntoActivity = 0/1`. With `PlayIntro` functionality changed to actually skip the intro and load into main menu, this flag exists to skip both the intro and main menu and load directly into the set default activity.

- Exposed `AHuman.ThrowPrepTime` to lua and ini: ([Issue #101](https://github.com/cortex-command-community/Cortex-Command-Community-Project-Source/issues/101))  
	`ThrowPrepTime = valueInMS` will set how long it takes the `AHuman` to fully charge a throw. Default value is 1000.  
	`AHuman.ThrowPrepTime` to get/set values via lua.

- Added new `SpriteAnimMode` modes:  
	```
	SpriteAnimMode = 7 // OVERLIFETIME
	```
	This mode handles exactly like (now removed) `MOSParticle.Framerate = 0` and will complete the sprite's animation cycle over the course of its existence. `SpriteAnimDuration` is inapplicable when using this mode and will do nothing.  
	For example, an object that has a sprite with 10 frames and a lifetime of 10 seconds will animate at a rate of 1 frame per second, finishing its animation cycle just before being deleted from the scene.  
	If this mode is used on an object that has `LifeTime = 0` (infinite) it will be overridden to `SpriteAnimMode = 1` (ALWAYSLOOP) otherwise it will never animate.  
	```
	SpriteAnimMode = 8 // ONCOLLIDE
	```
	This mode will drive the animation forward based on collisions this object has with other MOs or the terrain. `SpriteAnimDuration` is inapplicable when using this mode and will do nothing.  
	This mode is `MOSParticle` specific and used mainly for animating casings and small gibs. Using this mode on anything other than `MOSParticle` will do nothing.

- New `Settings.ini` properties `EnableCrabBombs = 0/1` and `CrabBombThreshold = intValue`.  
	When `EnableCrabBombs` is enabled, releasing a number of crabs equal to `CrabBombThreshold` or more at once will trigger the crab bomb effect.  
	If disabled releasing whatever number of crabs will do nothing except release whatever number of crabs.

- Doors can now be stopped at their exact position using `ADoor:StopDoor()` via lua. When stopped, doors will stop updating their sensors and will not try to reset to a default state.  
	If the door was stopped in a script, it needs to opened/closed by calling either `ADoor:OpenDoor()` or `ADoor:CloseDoor()` otherwise it will remain in the exact position it was stopped forever.  
	If either `DrawMaterialLayerWhenOpen` or `DrawMaterialLayerWhenClosed` properties are set true, a material layer will be drawn when the door is stopped. This is to prevent a situation where the material layer will be drawn only if the door is travelling in one direction, without adding an extra property.

- New value `STOPPED` (4) was to the `ADoor.DoorState` enumeration. `ADoor:GetDoorState` will return this if the door was stopped by the user via `ADoor:StopDoor`.

- New shortcut `ALT + W` to generate a detailed 140x55px mini `WorldDump` to be used for scene previews. No relying on `SceneEditor`, stretches over whole image, no ugly cyan bunkers, no actors or glows, has sky gradient, indexed to palette.

- All text in TextBox (any TextBox) can now be selected using `CTRL + A`.

- Console can now be resized using `CTRL + UP/DOWN` (arrow keys) while open.

- Added new lua function `UInputMan:GetInputDevice(playerNum)` to get a number value representing the input device used by the specified player. Should be useful for making custom key bindings compatible with different input devices.

- Scripts can now be attached to `ACrab.Turret` and `Leg`. Additionally, a binding to get the Foot of a Leg has been added.

- Added H/V flipping capabilities to Bitmap primitives.  New bindings with arguments for flip are:  
	`PrimitiveMan:DrawBitmapPrimitive(pos, entity, rotAngle, frame, bool hFlipped, bool vFlipped)`  
	`PrimitiveMan:DrawBitmapPrimitive(player, pos, entity, rotAngle, frame, bool hFlipped, bool vFlipped)`  
	Original bindings with no flip arguments are untouched and can be called as they were.

- Added new primitive drawing functions to `PrimitiveMan`:  
	```lua
	-- Arc
	PrimitiveMan:DrawArcPrimitive(Vector pos, startAngle, endAngle, radius, color)
	PrimitiveMan:DrawArcPrimitive(player, Vector pos, startAngle, endAngle, radius, color)

	PrimitiveMan:DrawArcPrimitive(Vector pos, startAngle, endAngle, radius, color, thickness)
	PrimitiveMan:DrawArcPrimitive(player, Vector pos, startAngle, endAngle, radius, color, thickness)

	-- Spline (Bézier Curve)
	PrimitiveMan:DrawSplinePrimitive(Vector start, Vector guideA, Vector guideB, Vector end, color)
	PrimitiveMan:DrawSplinePrimitive(player, Vector start, Vector guideA, Vector guideB, Vector end, color)

	-- Box with rounded corners
	PrimitiveMan:DrawRoundedBoxPrimitive(Vector upperLeftCorner, Vector bottomRightCorner, cornerRadius, color)
	PrimitiveMan:DrawRoundedBoxPrimitive(player, Vector upperLeftCorner, Vector bottomRightCorner, cornerRadius, color)

	PrimitiveMan:DrawRoundedBoxFillPrimitive(Vector upperLeftCorner, Vector bottomRightCorner, cornerRadius, color)
	PrimitiveMan:DrawRoundedBoxFillPrimitive(player, Vector upperLeftCorner, Vector bottomRightCorner, cornerRadius, color)

	-- Triangle
	PrimitiveMan:DrawTrianglePrimitive(Vector pointA, Vector pointB, Vector pointC, color)
	PrimitiveMan:DrawTrianglePrimitive(player, Vector pointA, Vector pointB, Vector pointC, color)

	PrimitiveMan:DrawTriangleFillPrimitive(Vector pointA, Vector pointB, Vector pointC, color)
	PrimitiveMan:DrawTriangleFillPrimitive(player, Vector pointA, Vector pointB, Vector pointC, color)

	-- Ellipse
	PrimitiveMan:DrawEllipsePrimitive(Vector pos, horizRadius, vertRadius, color)
	PrimitiveMan:DrawEllipsePrimitive(player, Vector pos, horizRadius, vertRadius, color)

	PrimitiveMan:DrawEllipseFillPrimitive(Vector pos, short horizRadius, short vertRadius, color)
	PrimitiveMan:DrawEllipseFillPrimitive(player, Vector pos, horizRadius, vertRadius, color)
	```

- Added log for non-fatal loading errors. This log will show image files that have been loaded with incorrect extensions (has no side effects but should be addressed) and audio files that failed loading entirely and will not be audible.  
	If errors are present the console will be forced open to notify the player (only when loading into main menu).  
	Log will be automatically deleted if warnings are no longer present to avoid polluting the root directory.

- Game window resolution can now be changed without restarting the game.

- GUI sliders (like for music volume) can now be adjusted with the mouse scroll wheel.

- Exposed `PEmitter` to lua. Bindings are identical to `AEmitter` bindings, except that damage-related bindings don't exist for `PEmitter`.

- `FLAC` audio files can now be loaded through lua and ini.

- Added new lua `Vector` functions: `GetRadRotated(angle)` and `GetDegRotated(angle)`. They return a rotated copy of the vector without modifying it.

- Added `Enum` binding for `SoundSet.SoundSelectionCycleMode`: `RANDOM = 0, FORWARDS = 1, ALL = 2`.

- Added `Enum` binding for `SoundContainer.SoundOverlapMode`: `OVERLAP = 0, RESTART = 1, IGNORE_PLAY = 2`.

- New `SoundContainer` function `Restart`, which allows you to restart a playing `SoundContainer`. Also another `Play` function, that lets you just specify the player to play the sound for.

- New `HDFirearm` INI property `PreFireSound`, which allows you to specify a sound that will play exactly once before the weapon fires.  
	Note that this was designed primarily for things like flamethrowers, semi-auto weapons may wonky with it, and full-auto weapons may fire multiple shots in the first burst, if you don't also set an `ActivationDelay`.	

- `SoundSets` have been made a bit more fully featured, they can now have sub `SoundSets` and their own `SoundSelectionCycleMode` and they now have a Lua binding so you can create them in Lua with `local mySoundSet = SoundSet()`.  
	They have the following INI and Lua properties:  	
	
	`SoundSelectionCycleMode` (INI and Lua R/W) - Determines how sounds in this `SoundSet` will be selected each time it is played (or when `SelectNextSounds` is called).  
	Note that sub `SoundSets` can have different `SoundSelectionCycleModes`. `SoundSets` with sub `SoundSets` and sounds whose `SoundSelectionCycleMode` is `FORWARDS` will first go through their sounds, then each sub `SoundSet`.  
	
	`soundSet.SubSoundSets` (Lua R) - An iterator over the sub `SoundSets` of this `SoundSet`, allowing you to manipulate them as you would any `SoundSet`.  
	`soundSet:HasAnySounds(includeSubSoundSets)` (Lua) - Whether or not this `SoundSet` has any sounds, optionally including its sub `SoundSets`.  
	`soundSet:SelectNextSounds()` (Lua) - Selects the next sounds for this `SoundSet`. Note that playing a `SoundContainer` will always also do this, so this is only really useful to allow you to skip sounds when `SoundSelectionCycleMode` is set to `FORWARDS`.  
	`soundSet:AddSound("Path/to/sound")` (Lua) - Adds the sound at the given path with no offset, 0 minimum audible distance, and default attenuation start distance.  
	`soundSet:AddSound("Path/to/sound", offset, minimumAudibleDistance, attenuationStartDistance)` (Lua) - Adds the sound at the given path with the given parameters.  
	`soundSet:AddSoundSet(soundSetToAdd)` (Lua) - Adds the given `SoundSet` as a sub `SoundSet` of this `SoundSet`.  
	
	Additionally, `AddSound` and `AddSoundSet` INI properties work for `SoundSets`. They are exactly the same as they are for `SoundContainers`.

- You can get the top level `SoundSet` of a `SoundContainer` with `soundContainer:GetTopLevelSoundSet` and manipulate it as described above. This allows you full interaction with all levels of `SoundSets` in a `SoundContainer`.

</details>


<details><summary><b>Changed</b></summary>

- Codebase now uses the C++17 standard.

- Updated game framework from Allegro 4.2.3.1 to Allegro 4.4.3.1.

- Major cleanup and reformatting in the `Managers` folder.

- Lua error reporting has been improved so script errors will always show filename and line number.

- Ini error reporting has been improved so asset loading crash messages (image and audio files) will also display the ini file and line they are being referenced from and a better explanation why the crash occured. ([Issue #161](https://github.com/cortex-command-community/Cortex-Command-Community-Project-Source/issues/161))

- `Settings.ini` will now fully populate with all available settings (now also broken into sections) when being created (first time or after delete) rather than with just a limited set of defaults.

- Temporarily removed `PreciseCollisions` from `Settings.ini` due to bad things happening when disabled by user.

- `Settings.ini` property `PlayIntro` renamed to `SkipIntro` and functionality changed to actually skip the intro and load user directly into main menu, rather than into the set default activity.

- Lua calls for `GetParent` and `GetRootParent` can now be called by any `MovableObject` rather than being limited to `Attachable` only. ([Issue #102](https://github.com/cortex-command-community/Cortex-Command-Community-Project-Source/issues/102))  
	In some cases a cast to the appropriate type (`ToWhateverType`, e.g `ToMOSRotating`) will be needed when attempting to manipulate the object returned, because it will be returned as `MovableObject` if it is the root parent.  
	In cases where you need to iterate over a parent's attachable list the parent must be cast to the appropriate type that actually has an attachable list to iterate over.  
	For example:  
	```lua
	for attachable in ToMOSRotating(self:GetParent()).Attachables do
		...
	end
	```
	Or
	```lua
	local parent = ToMOSRotating(self:GetParent());
	for attachable in parent.Attachables do
		...
	end
	```

- Physics constants handling removed from `FrameMan` and now hardcoded in `Constants`. Lua bindings moved to `RTETools` and are now called without the `FrameMan` prefix like so:  
	`GetPPM()`, `GetMPP()`, `GetPPL()`, `GetLPP()`.

- Removed hardcoded 10 second `LifeTime` restriction for `MOPixel` and `MOSParticle`.

- `MOSParticle` animation can now be set with `SpriteAnimMode` and `SpriteAnimDuration`. If the property isn't defined it will default to `SpriteAnimMode = 7` (OVERLIFETIME).

- Reworked crab bombing behavior. When enabled through `Settings.ini` and triggered will gib all living actors on scene except brains and doors. Devices and non-actor MOs will remain untouched.

- `ADoor` properties `DrawWhenOpen` and `DrawWhenClosed` renamed to `DrawMaterialLayerWhenOpen` and `DrawMaterialLayerWhenClosed` so they are more clear on what they actually do.

- Specially handled Lua function `OnScriptRemoveOrDisable` has been changed to `OnScriptDisable`, and no longer has a parameter saying whether it was removed or disabled, since you can no longer remove scripts.

- When pasting multiple lines of code into the console all of them will be executed instead of the last line being pasted into the textbox and all before it executing.

- Input enums moved from `UInputMan` to `Constants` and are no longer accessed with the `UInputManager` prefix. These enums are now accessed with their own names as the prefix.  
	For example: `UInputManager.DEVICE_KEYB_ONLY` is now `InputDevice.DEVICE_KEYB_ONLY`, `UInputManager.INPUT_L_UP` is now `InputElements.INPUT_L_UP` and so on.

- `CraftsOrbitAtTheEdge` corrected to `CraftOrbitAtTheEdge`. Applies to both ini property and lua binding.

- Game will now Abort with an error message when trying to load a copy of a non-existent `AtomGroup`, `Attachable` or `AEmitter` preset.

- ComboBoxes (dropdown lists) can now also be closed by clicking on their top part.

- `Activity:IsPlayerTeam` renamed to `Activity:IsHumanTeam`.

- Screenshot functionality changed: ([Issue #162](https://github.com/cortex-command-community/Cortex-Command-Community-Project-Source/issues/162))  
	The `PrintScreen` button will now take a single screenshot on key release and will not take more until the key is pressed and released again.  
	The `Ctrl+S` key combination is unchanged and will take a single screenshot every frame while the keys are held.  
	The `Ctrl+W` and `Alt+W` key combinations will now take a single WorldDump/ScenePreview on `W` key release (while `Ctrl/Alt` are still held) and will not take more until the key is pressed and released again.

	Additionally, all screenshots (excluding abortscreen) will now be saved into a `_Screenshots` folder (`_` so it's on top and not hiding between module folders) to avoid polluting the root directory. ([Issue #163](https://github.com/cortex-command-community/Cortex-Command-Community-Project-Source/issues/163))  
	This folder will be created automatically after modules are loaded if it is missing.

- `ScreenDumps` and `WorldDumps` are now saved as compressed PNGs.

- Controller deadzone setting ignores more input. Previously setting it to the maximum was just enough to eliminate stick drift.

- `Arm.HandPos` will now get/set the hand position as relative to the arm's joint position, instead of relative to the arm's center of mass.

- Resolution settings in options screen changed:  
	Resolution multiplier button changed to `Fullscreen` button - this will set the game window resolution to match the desktop resolution. When resolution matches the desktop, this button will change to `Windowed` and will allow setting the game window resolution back to default (960x540).  
	Added `Upscaled Fullscreen` button - this will change the resolution to half of the desktop and the multiplier to 2. The `Fullscreen` button will change to `Windowed` in this mode to return to non-upscaled mode (960x540).  
	Selecting any resolution setting from the resolution combobox will immediately change to selected resolution. (Known bug: Clicking off the combobox without making a new selection while in `Upscaled Fullscreen` mode will change resolution to `Fullscreen`. This will be addressed later.)  

	**Note:** Changing the game window resolution while an Activity is active requires ending the Activity. A dialog box will appear asking to confirm the change.

- Moved from C-style random number generation to C++ standard. This includes usage of a `mt19937` random number generator.
	
- Resolution validation changed to support multiple screens. Incompatible/bad resolution settings will be overridden at startup with messages explaining the issue.  
	**Note:** For multi-screen to work properly, the left-most screen MUST be set as primary. Screens having different resolutions does not actually matter but different heights will still be warned about and overridden due to the likeliness of GUI elementes being cropped on the shortest screen.  
	Resolution validation can be disabled for multi-screen setups with `Settings.ini` property `DisableMultiScreenResolutionValidation`. Bad settings are likely to crash, use at own risk.  
	For setups with more than 3 screens `DisableMultiScreenResolutionValidation` must be set true.

- Damage to `Actors` from impulses is now relative to their max health instead of being on a scale from 0 to 100.

- `Scenes` with a `PresetName` containing the strings "Test", "Editor" and "Tutorial" are no longer excluded from the scenarios screen and from the MetaGame.

- `SoundContainer` is now a concrete Lua entity. This means it can now be created with `CreateSoundContainer("PresetName", "DataModule.rte")` and has all the standard functionality like cloning, etc.  
	To support these changes, a bunch of Lua functionality has been added and modified:  

	`soundContainer.Immobile` - Whether or not the `SoundContainer` is immobile. Immobile sounds are generally used for GUI elements and will never be automatically panned, pitched or attenuated.  
	`soundContainer.AttenuationStartDistance` - Formerly INI only, this property is now gettable and settable through Lua. See previous changelog entries for details on it.  
	`soundContainer.Pos` - Rather than updating the `SoundContainer's` position through `AudioMan`, you should now use the `Pos` property.  
	`soundContainer.Volume` - In addition to attenuation based volume changes, it is now possible to set a `SoundContainer's` overall volume. This works together with volume changes caused by attenuation.  
	`soundContainer.Pitch` - Rather than updating the `SoundContainer's` pitch through `AudioMan`, you should now use the `Pitch` property. Also note that this now works properly with the game's global pitch so no complicated handling is necessary.
	
- `AddSound` and `SelectNextSoundSet` Lua bindings have been moved from `SoundContainer` to `SoundSet`. The latter has been renamed and the former have been trimmed down slightly since some complexity is no longer needed. Their speciifcs are mentioned in the `Added` section.

- Pressing escape at the options, mod manager, game editors and credits screens no longer quits the game.

</details>


<details><summary><b>Fixed</b></summary>

- Fix crash when returning to `MetaGame` scenario screen after activity end.

- Control schemes will no longer get deleted when being configured. Resetting the control scheme will load a preset instead of leaving it blank. ([Issue #121](https://github.com/cortex-command-community/Cortex-Command-Community-Project-Source/issues/121))

- Fix glow effects being drawn one frame past `EffectStartTime` making objects that exist for a single frame not draw glows. ([Issue #67](https://github.com/cortex-command-community/Cortex-Command-Community-Project-Source/issues/67))

- Time scale can no longer be lowered to 0 through the performance stats interface.

- Actors now support their held devices identically while facing to either side. ([Issue #31](https://github.com/cortex-command-community/Cortex-Command-Community-Project-Source/issues/31))

- Fixed issue where clicking a ComboBox's scrollbar would release the mouse, thus causing unexpected behavior like not being able to close the list by clicking outside of it.

- Fixed issue where ComboBoxes did not save the current selection, thus if the ComboBox was deselected without making a selection then the selection would revert to the default value instead of the last selected value.

- Fixed issue with double clicks and missing clicks in menus (anything that uses AllegroInput).

- Fixed issue where OnPieMenu function wasn't working for `AHuman` equipped items, and made it work for `BGArm` equipped items as well as `FGArm` ones.

- The "woosh" sound played when switching actors from a distance will now take scene wrapping into account. Additionally, attempting to switch to previous or next actor with only one actor will play the more correct "error" sound.

- `HDFirearm` INI property `DeactivationSound` now works properly instead of constantly playing.

- Gold mining sound has been set to restart its playback everytime it's played, making it way less annoying. It's still pretty wonky, but it's better.

- Sound panning should now work properly around scene seams. Additionally, sounds should be less stuttery (e.g. distant jetpacks) and generally sound better.

</details>


<details><summary><b>Removed</b></summary>

- Removed the ability to remove scripts from objects with Lua. This is no longer needed cause of code efficiency increases.

- Removed `Settings.ini` property `PixelsPerMeter`. Now hardcoded and cannot be changed by the user.

- Removed `MOSParticle` property `Framerate` and lua bindings. `MOSParticle` animation is now handled with `SpriteAnimMode` like everything else.

- Removed `ConsoleMan.ForceVisibility` and `ConsoleMan.ScreenSize` lua bindings.

- Removed `ActivityMan.PlayerCount` and `ActivityMan.TeamCount` setters lua bindings (obsolete and did nothing).

- Removed `Activity` properties `TeamCount` and `PlayerCount`. These are handled internally and do nothing when set in ini.

- Removed `Activity` property `FundsOfTeam#`, use `Team#Funds` instead.

- Some functionality has been moved from `AudioMan` to `SoundContainer`. As such, the following `AudioMan` Lua bindings are no longer available:  
	`SetSoundPosition(soundContainer)`, `SetSoundPitch(soundContainer`, `PlaySound(filePath, position, player, loops, priority, pitchOrAffectedByGlobalPitch`, `attenuationStartDistance, immobile)`  
	
	The lengthy `PlaySound` function should be replaced by making a `SoundContainer` in your `Create` function and setting properties appropriately.  
	This can be done by creating one defined INI with `soundContainer = CreateSoundContainer(...)`, or by making an empty one with `soundContainer = SoundContainer()`.

</details>

***

## [0.1.0 pre-release 2][0.1.0-pre2] - 2020/05/08

<details><summary><b>Added</b></summary>

- Lua binding for `Box::IntersectsBox(otherBox)`, that returns true if 2 boxes intersect.

- Command line arguments for launching directly into editors using `-editor "EditorName"`.  
	Valid editor names are: `ActorEditor`, `GibEditor`, `SceneEditor`, `AreaEditor` and `AssemblyEditor`.

- Added handling for custom number and string values in INI.
	```
	AddCustomValue = NumberValue
		YourKeyName = YourNumberValue // Integer or floating point number.

	AddCustomValue = StringValue
		YourKeyName = YourStringValue
	```
	`YourKeyName` is a string value and is not limited to just numbers.

- New `Settings.ini` property `AdvancedPerformanceStats = 0/1` to disable/enable the performance counter graphs (enabled by default).

- Added `PassengerSlots` INI and Lua property to Actors. This determines how many spaces in the buy menu an actor will take up (1 by default). It must be a whole number but can theoretically be 0 or less.

- Added Lua bindings for `IsInsideX` and `IsInsideY` to `Area`. These act similarly to the pre-existing `IsInside`, but allow you to check for the X and Y axes individually.

- Added the concept of `SoundSets`, which are collections of sounds inside a `SoundContainer`. This allows you to, for example, put multiple sounds for a given gunshot inside a `SoundSet` so they're played together.

- `SoundContainers` have been overhauled to allow for a lot more customization, including per-sound customization. The following INI example shows all currently available capabilities with explanatory comments:
	```
	AddSoundContainer = SoundContainer // Note that SoundContainers replace Sounds, so this can be used for things like FireSound = SoundContainer
		PresetName = Preset Name Here

		CycleMode = MODE_RANDOM (default) | MODE_FORWARDS // How the SoundContainer will cycle through its `SoundSets` whenever it's told to select a new one. The former is prior behaviour, the latter cycles through SoundSets in the order they were added.

		LoopSetting = -1 | 0 (default) | 1+ // How the SoundContainer loops its sounds. -1 means it loops forever, 0 means it plays once, any number > 0 means it plays once and loops that many times.

		Immobile = 0 (default) | 1 // Whether or not the SoundContainer's sounds should be treated as immobile. Immobile sounds are generally used for UI and system sounds; they will always play at full volume and will not be panned or affected by global pitch during game slowdown.

		AttenuationStartDistance = Number (default -1) // The distance at which the SoundContainer's sounds will start to attenuate out, any number < 0 set it to the game's default. Attenuation calculations follows FMOD's Inverse Rolloff model, which you can find linked below.

		Priority = 0 - 256 (default 128) // The priority at which the SoundContainer's sounds will be played, between 0 (highest priority) and 256 (lowest priority). Lower priority sounds are less likely to be played are a lot of sounds playing.

		AffectedByGlobalPitch = 0 | 1 (default) // Whether or not the SoundContainer's sounds will be affected by global pitch, or only change pitch when manually made to do so via Lua (note that pitch setting is done via AudioMan).

		AddSoundSet = SoundSet // This adds a SoundSet containing one or more sounds to the SoundContainer.

			AddSound = ContentFile // This adds a sound to the SoundSet, allowing it to be customized as shown.
				Filepath = "SomeRte.rte/Path/To/Sound.wav"

				Offset = Vector // This specifies where the sound plays with respect to its SoundContainer. This allows, for example, different sounds in a gun's reload to come from slightly different locations.
					X = Number
					Y = Number

				AttenuationStartDistance = Number // This functions identically to SoundContainer AttenuationStartDistance, allowing you to override it for specific sounds in the SoundContainer.

				MinimumAudibleDistance = Number (default 0) // This allows you to make a sound not play while the listener is within a certain distance, e.g. for gunshot echoes. It is automatically accounted for in sound attenuation.

			AddSound = "SomeRte.rte/Path/To/AnotherSound.wav" // This adds a sound to the SoundSet in oneline, allowing it to be compactly added (without customisation).

		AddSound = "SomeRte.rte/Path/To/YetAnotherSound.wav" // This adds a sound to the SoundContainer, creating a new SoundSet for it with just this sound.
	```
	NOTE: Here is a link to [FMOD's Inverse Rolloff Model.](https://fmod.com/resources/documentation-api?version=2.0&page=white-papers-3d-sounds.html#inverse)

- `SoundContainer` Lua controls have been overhauled, allowing for more control in playing and replaying them. The following Lua bindings are available:
	```lua
	soundContainer:HasAnySounds() -- Returns whether or not the SoundContainer has any sounds in it. Returns True or false.
	```
	```lua
	soundContainer:IsBeingPlayed() -- Returns whether or not any sounds in the SoundContainer are currently being played. Returns True or False.
	```
	```lua
	soundContainer:Play(optionalPosition, optionalPlayer) -- Plays the sounds belonging to the SoundContainer's currently selected SoundSet. The sound will play at the position and for the player specified, or at (0, 0) for all players if parameters aren't specified.
	```
	```lua
	soundContainer:Stop(optionalPlayer) -- Stops any playing sounds belonging to the SoundContainer, optionally only stopping them for a specified player.
	```
	```lua
	soundContainer:AddSound(filePath, optional soundSetToAddSoundTo, optionalSoundOffset, optionalAttenuationStartDistance, optionalAbortGameIfSoundIsInvalid) -- Adds the sound at the given filepath to the SoundContainer. If a SoundSet index is specified it'll add it to that SoundSet. If an offset or attenuation start distance are specified they'll be set, as mentioned in the INI section above. If set to abort for invalid sounds, the game will error out if it can't load the sound, otherwise it'll show a console error.
	```
	```lua
	soundContainer:SetPosition(position) -- Sets the position at which the SoundContainer's sounds will play.
	```
	```lua
	soundContainer:SelectNextSoundSet() -- Selects the next SoundSet to play when soundContainer:Play(...) is called, according to the INI defined CycleMode.
	```
	```lua
	soundContainer.Loops -- Set or get the number of loops for the SoundContainer, as mentioned in the INI section above.
	```
	```lua
	soundContainer.Priority -- Set or get the priority of the SoundContainer, as mentioned in the INI section above.
	```
	```lua
	soundContainer.AffectedByGlobalPitch -- Set or get whether the SoundContainer is affected by global pitch, as mentioned in the INI section above.
	```
- `MovableObjects` can now run multiple scripts by putting multiple `AddScript = FilePath.lua` lines in the INI definition. ([Issue #109](https://github.com/cortex-command-community/Cortex-Command-Community-Project-Source/pull/109))  
	Scripts will have their appropriate functions run in the order they were added. Note that all scripts share the same `self`, so care must be taken when naming self variables.  
	Scripts can be checked for with `movableObject:HasScript(filePath);` and added and removed with `movableObject:AddScript(filePath);` and `movableObject:RemoveScript(filePath);`. They can also be enabled and disabled in Lua (preserving their ordering) with `movableObject:EnableScript(filePath);` and `movableObject:DisableScript(filePath);`.

- Scripts on `MovableObjects` and anything that extends them (i.e. most things) now support the following new functions (in addition to `Create`, `Update`, `Destroy` and `OnPieMenu`). They are added in the same way as the aforementioned scripts:  
	```lua
	OnScriptRemoveOrDisable(self, scriptWasRemoved) -- This is run when the script is removed or disabled. The scriptWasRemoved parameter will be True if the script was removed and False if it was disabled.
	```
	```lua
	OnScriptEnable(self) -- This is run when the script was disabled and has been enabled.
	```
	```lua
	OnCollideWithTerrain(self, terrainMaterial) -- This is run when the MovableObject this script on is in contact with terrain. The terrainMaterial parameter gives you the material ID for the terrain collided with. It is suggested to disable this script when not needed to save on overhead, as it will be run a lot!
	```
	```lua
	OnCollideWithMO(self, collidedMO, collidedRootMO) -- This is run when the MovableObject this script is on is in contact with another MovableObject. The collidedMO parameter gives you the MovableObject that was collided with, and the collidedRootMO parameter gives you the root MovableObject of that MovableObject (note that they may be the same). Collisions with MovableObjects that share the same root MovableObject will not call this function.
	```

- Scripts on `Attachables` now support the following new functions:  
	```lua
	OnAttach(self, newParent) -- This is run when the Attachable this script is on is attached to a new parent object. The newParent parameter gives you the object the Attachable is now attached to.
	```
	```lua
	OnDetach(self, exParent) -- This is run when the Attachable this script is on is detached from an object. The exParent gives you the object the Attachable was attached to.
	```

</details>


<details><summary><b>Changed</b></summary>

- Codebase now uses the C++14 standard.

- Major cleanup and reformatting in the `System` folder.

- Upgraded to new, modern FMOD audio library. ([Issue #72](https://github.com/cortex-command-community/Cortex-Command-Community-Project-Source/issues/72)).  
	Sounds now play in 3D space, so they pan to the left and right, and attenuate automatically based on the player's viewpoint.

- `Sounds` have been renamed to `SoundContainers`, and are able to handle multiple sounds playing at once. INI definitions have changed accordingly.  
	They must be added using `... = SoundContainer`, and individual sounds for them must be added using `AddSound = ContentFile...`.

- Various lua bindings around audio have been upgraded, changed or fixed, giving modders a lot more control over sounds. See documentation for more details.

- Centered the loading splash screen image when `DisableLoadingScreen` is true.

- `Box:WithinBox` lua bindings have been renamed:  
	`Box:WithinBox` is now `Box:IsWithinBox`.  
	`Box:WithinBoxX` is now `Box:IsWithinBoxX`.  
	`Box:WithinBoxY` is now `Box:IsWithinBoxY`.

- Made `AHuman` show both weapon ammo states when 2 one-handed weapons are equipped.

- Added support for multiple lines in item descriptions ([Issue#58](https://github.com/cortex-command-community/Cortex-Command-Community-Project-Source/issues/58)). This is done as follows:
	```
	Description = MultiLineText
		AddLine = First line of text
		AddLine = Second line of text
		...
	```

- `FrameMan` broken down to 4 managers. New managers are:  
	`PerformanceMan` to handle all performance stats and measurements.  
	`PostProcessMan` to handle all post-processing (glows).  
	`PrimitiveMan` to handle all lua primitive drawing.

- Post-processing (glow effects) is now enabled at all times with no option to disable.

- All lua primitive draw calls are now called from `PrimitiveMan`.  
	For example: `FrameMan:DrawLinePrimitive()` is now `PrimitiveMan:DrawLinePrimitive()`.

- Resolution multiplier properties (`NxWindowed` and `NxFullscreen`) in settings merged into a single property `ResolutionMultiplier`.

- Incompatible/bad resolution settings will be overridden at startup with messages explaining the issue instead of multiple mode switches and eventually a reset to default VGA.  
	Reset to defaults (now 960x540) will happen only on horrible aspect ratio or if you managed to really destroy something.

- You can no longer toggle native fullscreen mode from the settings menu or ini. Instead, either select your desktop resolution at 1X mode or desktop resolution divided by 2 at 2X mode for borderless fullscreen windowed mode.  
	Due to limitations in Allegro 4, changing the actual resolution from within the game still requires a restart.

- If the current game resolution is half the desktop resolution or less, you will be able to instantly switch between 1X and 2X resolution multiplier modes in the settings without screen flicker or delay.  
	If the conditions are not met, the mode switch button will show `Unavailable`.

- `PieMenuActor` and `OrbitedCraft` have now been removed. They are instead replaced with parameters in their respective functions, i.e. `OnPieMenu(pieMenuActor);` and `CraftEnteredOrbit(orbitedCraft);`. Their use is otherwise unchanged.

</details>


<details><summary><b>Fixed</b></summary>

- Fixed LuaBind being all sorts of messed up. All lua bindings now work properly like they were before updating to the v141 toolset.

- Explosives (and other thrown devices) will no longer reset their explosion triggering timer when they're picked up. ([Issue #71](https://github.com/cortex-command-community/Cortex-Command-Community-Project-Source/issues/71))

- Sprite Animation Mode `ALWAYSPINGPONG` now works properly. Sprite animation has also been moved to `MOSprite` instead of `MOSRotating`, they they'll be able to properly animate now. ([Issue#77](https://github.com/cortex-command-community/Cortex-Command-Community-Project-Source/issues/77))

- Fixed `BG Arm` flailing when reloading one-handed weapon, so shields are no longer so useless.

- Fixed crash when clearing an already empty preset list in the buy menu.

- Temporary fix for low mass attachables/emitters being thrown at ridiculous speeds when their parent is gibbed.

- The audio system now better supports splitscreen games, turning off sound panning for them and attenuating according to the nearest player.

- The audio system now better supports wrapping maps so sounds handle the seam better. Additionally, the game should be able to function if the audio system fails to start up.

- Scripts on attached attachables will only run if their parent exists in MovableMan. ([Issue #83](https://github.com/cortex-command-community/Cortex-Command-Community-Project-Source/issues/83))

</details>


<details><summary><b>Removed</b></summary>

- Removed all Gorilla Audio and SDL Mixer related code and files.

- Removed all Steam Workshop and Achievement related code.

- Removed a bunch of outdated/unused sources in the repo.

- Removed all OSX/Linux related code and files because we don't care. See [Liberated Cortex](https://github.com/liberated-cortex) for working Linux port.

- Removed a bunch of low-level `FrameMan` lua bindings:  
	`FrameMan:ResetSplitScreens`, `FrameMan:PPM` setter, `FrameMan:ResX/Y`, `FrameMan:HSplit/VSplit`, `FrameMan:GetPlayerFrameBufferWidth/Height`, `FrameMan:IsFullscreen`, `FrameMan:ToggleFullScreen`, `FrameMan:ClearBackbuffer8/32`, `FrameMan:ClearPostEffects`, `FrameMan:ResetFrameTimer`, `FrameMan:ShowPerformanceStats`.

- Native fullscreen mode has been removed due to poor performance compared to windowed/borderless mode and various input device issues.  
	The version of Allegro we're running is pretty old now (released in 2007) and probably doesn't properly support/utilize newer features and APIs leading to these issues.  
	The minimal amount of hardware acceleration CC has is still retained through Windows' DWM and that evidently does a better job.

- Removed now obsolete `Settings.ini` properties:  
	**Post-processing:** `TrueColorMode`, `PostProcessing`, `PostPixelGlow`.   
	**Native fullscreen mode:** `Fullscreen`, `NxWindowed`, `NxFullscreen`, `ForceSoftwareGfxDriver`, `ForceSafeGfxDriver`.

</details>

***

## [0.1.0 pre-release 1][0.1.0-pre1] - 2020/01/27

<details><summary><b>Added</b></summary>

- You can now run the game with command line parameters, including `-h` to see help and `-c` to send ingame console input to cout.

- `MOSprite` now has the `FlipFactor` property that returns -1 if the sprite is flipped and 1 if it's not.  
	Using any `nugNum` calculations based on `HFlipped` is now considered criminal activity.

- `TDExplosive` now has the `IsAnimatedManually` property that lets modders set its frames manually through lua.

- You can now add `AEmitters` to `MOSRotating` and have them function similarly to attachables.  
	**Addition:** `parent:AddEmitter(emitterToAdd)` or `parent:AddEmitter(emitterToAdd, parentOffsetVector)`  
	**Removal:** `parent:RemoveEmitter(emitterToRemove)` or `parent:RemoveEmitter(uniqueIdOfEmitterToRemove)`

- Attachables can now collide with terrain when attached.  
	**INI property:** `CollidesWithTerrainWhenAttached = 0/1`  
	**Check value:** `attachable.IsCollidingWithTerrainWhileAttached`  
	**Manipulate function:** `attachable:EnableTerrainCollisions(trueOrFalse)`  
	Collisions can be manipulated only if the attachable was set to `CollidesWithTerrainWhenAttached = 1` in ini.

- `Actor.DeathSound` is now accessible to lua using `Actor.DeathSound = "string pathToNewFile"` or `Actor.DeathSound = nil` for no DeathSound.

- `AHuman` Feet are now accessible to lua using `AHuman.FGFoot` and `AHuman.BGFoot`. Interaction with them may be wonky.

- Streamlined debug process and requirements so old Visual C++ Express edition is no longer needed for debugging.

- Added minimal debug configuration for quicker debug builds without visualization.

</details>

<details><summary><b>Changed</b></summary>

- `ACrab` aim limits now adjust to crab body rotation.

- `ACrab.AimRange` can now be split into `AimRangeUpperLimit` and `AimRangeLowerLimit`, allowing asymmetric ranges.

- Objective arrows and Delivery arrows are now color coordinated to match their teams, instead of being only green or red.

- BuyMenu `Bombs` tab will now show all `ThrownDevices` instead of just `TDExplosives`.

- The list of `MOSRotating` attachables (`mosr.Attachables`) now includes hardcoded attachables like dropship engines, legs, etc.

- Attachable lua manipulation has been significantly revamped. The old method of doing `attachable:Attach(parent)` has been replaced with the following:  
	**Addition:** `parent:AddAttachable(attachableToAdd)` or `parent:AddAttachable(attachableToAdd, parentOffsetVector)`  
	**Removal:** `parent:RemoveAttachable(attachableToRemove)` or `parent:RemoveAttachable(uniqueIdOfAttachableToRemove)`

- Wounds have been separated internally from emitter attachables.  
	They can now be added with `parent:AddWound(woundEmitterToAdd)`.  
	Removing wounds remains the same as before.

- Built-in Actor angular velocity reduction on death has been lessened.

</details>


<details><summary><b>Fixed</b></summary>

- SFX slider now works properly.

- BGM now loops properly.

- Sound pitching now respects sounds that are not supposed to be affected by pitch.

- Using `actor:Clone()` now works properly, there are no longer issues with controlling/selecting cloned actors.

- `TDExplosive.ActivatesWhenReleased` now works properly.

- Various bug fixed related to all the Attachable and Emitter changes, so they can now me affected reliably and safely with lua.

- Various minor other things that have gotten lost in the shuffle.

</details>


<details><summary><b>Removed</b></summary>

- All licensing-related code has been removed since it's no longer needed.

- Wounds can no longer be added via ini, as used to be doable buggily through ini `AddEmitter`.

- All usage of the outdated Slick Profiler has been removed.

- `TDExplosive.ParticleNumberToAdd` property has been removed.

</details>

***

Note: For a log of changes made prior to the commencement of the open source community project, look [here.](https://github.com/cortex-command-community/Cortex-Command-Community-Project-Source/wiki/Previous-Closed-Source-Changelog)


[unreleased]: https://github.com/cortex-command-community/Cortex-Command-Community-Project-Source/compare/master...cortex-command-community:development
[0.1.0-pre1]: https://github.com/cortex-command-community/Cortex-Command-Community-Project-Data/releases/tag/v0.1.0-pre1
[0.1.0-pre2]: https://github.com/cortex-command-community/Cortex-Command-Community-Project-Data/releases/tag/v0.1.0-pre2
[0.1.0-pre3.0]: https://github.com/cortex-command-community/Cortex-Command-Community-Project-Source/releases/tag/v0.1.0-pre3.0<|MERGE_RESOLUTION|>--- conflicted
+++ resolved
@@ -250,11 +250,9 @@
 
 - New `SoundContainer` INI and Lua (R/W) property `PitchVariation`, which can be used to randomize the pitch of the sounds being played.
 
-<<<<<<< HEAD
 - New `AHuman` and `ACrab` INI and Lua (R/W) property `JetReplenishRate`, which determines how fast jump time (i.e. jetpack fuel) is replenished during downtime.
-=======
+
 - Added `Entity` Lua function `entity:RemoveFromGroup(groupToRemoveFrom)` which removes the given group from the `Entity`. The reverse of `AddToGroup`.
->>>>>>> e69ff9e1
 
 </details>
 

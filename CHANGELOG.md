# Changelog

All notable changes to this project will be documented in this file.

The format is based on [Keep a Changelog](https://keepachangelog.com/en/1.0.0/), and this project adheres to [Semantic Versioning](https://semver.org/spec/v2.0.0.html).

## [Unreleased]

### Added

- Executable can be compiled as 64bit.

<<<<<<< HEAD
- New `Settings.ini` property `MeasureModuleLoadTime = 0/1` to measure the duration of module loading (archived module extraction included). For benchmarking purpuses.

- `Color` object's RGB values can now be set with index number.  
	```
	Color/TrailColor = Color
		Index = 0-255 // Corresponds with index in palette.bmp
	```
	
- New `Settings.ini` property `ForceDedicatedFullScreenGfxDriver` to force the game to run in previously removed dedicated fullscreen mode, allowing using lower resolutions (and 1366x768) while still maintaining fullscreen.
=======
- New INI and Lua (R/W) properties for Attachables:
	`TransfersDamageToParent = 0/1`. If enabled, the Attachable will act like hardcoded ones and transfer damage to its parent. For `Attachables` attached to other `Attachables`, the parent `Attachable` (and any of its parents, etc.) must have this enabled for it to affect the root parent.
	`ParentBreakWound = AEmitter...`. Use this to define a BreakWound that will be applied to the `Attachable's` parent when the `Attachable` is removed.
	`BreakWound` is also now R/W accessible to Lua.
	
- Added Lua (R/W) properties for all hardcoded Attachables. You can now set them on the fly to be created objects of the relevant type. Note that trying to set things inappropriately (e.g. setting an HDFirearm as something's Leg) will probably crash the game; that's your problem to deal with.
	You can read and write the following properties:
	AHuman - `Head, Jetpack, FGArm, BGArm, FGLeg, BGLeg, FGFoot, BGFoot`
	ACrab - `Turret, Jetpack, LeftFGLeg, LeftBGLeg, RightFGLeg, RightBGLeg`
	ACDropship - `RightEngine, LeftEngine, RightThruster, LeftThruster, RightHatch, LeftHatch`
	ACRocket - `RightLeg, LeftLeg, MainEngine, LeftEngine, RightEngine, LeftThruster, RightThruster`
	ADoor - `Door`
	Turret - `MountedDevice`
	Leg - `Foot`
	HDFirearm - `Magazine, Flash`
	AEmitter - `Flash`

- Added `Vector:ClampMagnitude(upperLimit, lowerLimit)` Lua function that lets you limit a Vector's upper and lower magnitude.

- Added `MOSRotating GibBlastStrength` INI and Lua (R/W) property. This lets you define how much force created `Gibs` and any `Attachables` will get launched when the MOSRotating gibs.

- New INI and Lua (R/W) properties for Attachables:
	`ParentBreakWound = AEmitter...` allows you to optionally define different BreakWounds for the `Attachable` and its parent. By default it matches `BreakWound` for ease of use.
	`InheritsHFlipped = -1/0/1` allows you to define whether the `Attachable` will inherit its parent's HFlipped value or not. -1 means reversed inheritance (i.e. if the parent's HFlipped value is true, this Attachable's HFlipped value will be false), 0 means no inheritance, 1 means normal inheritance. Defaults to 1 to preserve normal behaviour.
	`InheritedRotAngleRadOffset = angle` and `InheritedRotAngleDegOffset = angle` allow you specify an offset to keep an `Attachable's` rotation at when `InheritsRotAngle` is set to true. In Lua there's only `InheritedRotAngleOffset` which takes/returns radians, to avoid confusion. For example, `InheritedRotAngleDegOffset = 90` would make the Attachable always face perpendicular to its parent. Does nothing if the `Attachable's` `InheritsRotAngle` is set to false or the `Attachable` has no parent.
	`GibWithParentChance = 0 - 1` allows you to specify whether this `Attachable` should be gibbed when its parent does and what the chance of that happening is. 0 means never, 1 means always.
	`ParentGibBlastStrengthMultiplier = number` allows you to specify the multiplier this `Attachable` will apply to its parent's gib blast strength when the parent gibs. Usually this would be a positive number, but it doesn't have to be.

- New INI and Lua (R/W) `Arm` property `GripStrength`. This effectively replaces the `JointStrength` of the held `HeldDevice`, allowing `Arms` to control how tightly equipment is held.

- New INI and Lua (R/W) `HeldDevice` property `GripStrengthMultiplier`. This allows `HeldDevices` to multiply the `GripStrength` of their `Arms` to support them being more or less easy to hold.

- New Lua `MovableObject` function `GetWhichMOToNotHit`. This provides access to the MO that has been set to not be hit by `SetWhichMOToNotHit`.

- Added `HeldDevice` handling to limit which `Actor(s)` can pick it up. Note that pickup limitations are all done by PresetName, so you can not use this to precisely specify individual `Actors`.
	The INI definition looks like this:
	```
	PickupableBy = PickupableByEntries
		AddPresetNameEntry = First Actor PresetName Here
		AddPresetNameEntry = Second Actor PresetName Here
	//Alternatively, if you want this not to be pickupable
	PickupableBy = None
	```
	The Lua properties and functions are as follows:
	```
	heldDevice.HasPickupLimitations; --(R) Whether or not this HeldDevice has any limitations affecting whether it can be picked up.
	heldDevice.UnPickupable --(R/W) Whether this HeldDevice is/should be pickupable.
	heldDevice:IsPickupableBy(actor) -- Whether or not a given Actor can pick up this HeldDevice.
	heldDevice:AddPickupableByPresetName(presetName) -- Allows Actors with the given PresetName to pick up this HeldDevice.
	heldDevice:RemovePickupableByPresetName(presetName) -- Disallows Actors with the given PresetNames from picking up this HeldDevice (as long as there are other pickup limitations).
	```
	
- Added `MOSRotating` Lua (R) property `IndividualMass`. This provides access to the `MOSRotating's` actual mass value, not including any `Attachables` or inventory items. Note that the normal `Mass` property is still used to set the `MOSRotating's` mass.

- Added `Actor` Lua (R) property `InventoryMass`. This provides access to the mass of the `Actor's` inventory separate from the `Actor's` actual mass.

- Added `LimbPath` INI property `EndSegCount`, which allows you to specify a segment after which the owning `Actor's` foot will not collide with terrain. This lets you add extra visual-only frames to your `LimbPaths`.

- Added `AHuman` INI property `CrouchLimbPathBG` to allow you to specify a different `LimbPath` for the background leg while crouching.

- Added `AHuman` INI properties `StandRotAngleTarget`, `WalkRotAngleTarget`, `CrouchRotAngleTarget` and `JumpRotAngleTarget` that let you define the rot angle the body should aim towards when in the corresponding `MovementState`.

- Added `AHuman` Lua methods `GetRotAngleTarget(movementState)` and `SetRotAngleTarget(movementState, newRotAngleTarget)` that allow you to get and set rot angle targets for `MovementStates`. Note that only the `MovementStates` mentioned above will actually work.

- `LimbPaths` are now Lua accessible for `ACrabs` and `AHumans`. You can use `GetLimbPath(Layer, MovementState)` for `AHumans` and `GetLimbPath(Side, Layer, MovementState)` for `ACrabs`.
	`LimbPaths` have the following properties:
	`limbPath.StartOffset` (R/W) - the start offset for the `LimbPath`. Also defines its position if it has no actual path.
	`limbPath.SegmentCount` (R) - the number of segments in the `LimbPath`.
	`limbPath:GetSegment(segmentIndex)` - Gets the segment Vector for the given segment index. You can use this to modify `LimbPaths`.
>>>>>>> 9e7109fe

### Changed

- Hands will now draw in transparent drawing mode, i.e. editing menu.

- `AHuman` background `Leg` will no longer draw in front of the `AHuman`. The real result of this is that the background foot will no longer draw in front of the foreground one.

- Everything draws better when flashing white, including craft which used to be terrible at it.

- Reworked Attachable managment
	`DamageMultiplier` on `Attachables` now works as expected, all `Attachables` can now transfer damage to their root parent. This will travel up chains of `Attachables`, as long as every `Attachable` in the chain has a non-zero DamageMultiplier (yes, negative numbers are supported if you wanna have healing instead of damage or weirdness with chaining negative multipliers). Note that the default `DamageMultiplier` for `Attachables` is 0, so you have to set it if you want it. Also note that wounds will default this value to 1 instead of 0.
	`Attachable` terrain collision has been reworked so that it can be changed simply by setting `CollidesWithTerrainWhileAttached = true/false` in INI or Lua. Also, `Attachables` attached to other `Attachables` will now collide with terrain properly.
	`BreakWounds` on `Attachables` now gets added to both the `Attachable` and the parent when the `Attachable` is broken off. If `ParentBreakWound` is defined, the parent will use this instead of the regular `BreakWound`.
	
- `Attachable.BreakWound` now has R/W access in Lua.

- `Attachable.DeleteWithParent` is now `Attachable.DeleteWhenRemovedFromParent`, since this more accurately describes what it does.

- `Attachable.OnlyLinearForces` has been renamed to `Attachable.ApplyTransferredForcesAtOffset` and its effect has been reversed, so something that checked `OnlyLinearForces == true` would now check `ApplyTransferredForcesAtOffset == false`, since this makes more sense to use.

- `Arms` and `Legs` on `AHumans` will no longer bleed out indefinitely. If you want this to happen, adjust their `BreakWound` or `ParentBreakWound` accordingly.
		
- Reworked wound management
	Wound management is now always done with `MOSRotating` functions, instead of requiring different ones for `Actors`. This means TotalWoundCount and RemoveAnyRandomWounds no longer exist.
	You can get all wounds with `GetWounds`, get the wound count with `GetWoundCount` (or using the pre-existing WoundCount property), get the gib wound limit with `GetGibWoundLimit` (or using the pre-existing GibWoundLimit property), and remove wounds with `RemoveWounds`.
	All of these functions have two variants, one lets you just specify any normal arguments (e.g. number of wounds to remove), the other lets you also specify whether you want to include `Attachables` with a positive `DamageMultiplier` (i.e. `Attachables` that damage their parent), `Attachables` with a negative `DamageMultiplier` (i.e. `Attachables` that heal their parent) or `Attachables` with no `DamageMultiplier` (i.e. `Attachables` that don't affect their parent).
	Without any arguments, `GetWoundCount` and `RemoveWounds` will only include `Attachables` with a positive `DamageMultiplier` in their counting calculations, and `GetGibWoundLimit` will not include any `Attachables` in its counting calculations. The property variants (e.g. mosr.WoundCount) behave the same way as the no-argument versions.
	Note that this process is recursive, so if an `Attachable` that satisfies the conditions has `Attachables` that also satisfy the conditions, their wounds will be included in the results.

- Renamed `Turret` INI property `MountedMO` to `MountedDevice` to better match the new reality that `Turrets` can only mount `HeldDevices` and their child classes.

- Renamed `ACrab` `LFGLeg`, `LBGLeg`, `RFGLeg` and `RBGLeg` Lua properties to `LeftFGLeg`, `LeftBGLeg`, `RightFGLeg`, `RightBGLeg` respectively, to be more consistent with other naming.
	For the time being, the INI properties (as well as the ones for setting `FootGroups` and `LimbPaths`) support both single letter and written out versions (i.e. `LStandLimbPath` and `LeftStandLimbPath` are both supported). This single letter versions will probably be deprecated over time.

- `MovableMan:AddMO` will now add `HeldDevices` (or any child class of `HeldDevice`) to its `Items` collection, making it able to provide the functionality of `AddParticle`, `AddActor` and `AddItem`.

- Changed and cleaned up how gibbing works and how it affects `Attachables`. In particular, limbs will better inherit velocity during gibbing and things are more customizable. See `Attachable` properties for more details.
	As an added bonus,  `Attachables` on `ACDropShips` and `ACRockets` can now be shot down when the craft gibs; fight back against the baleful dropship engines!
	
- Improved native recoil handling! Guns transfer recoil to arms/turrets, which transfer it to AHumans/ACrabs, all of it properly accounts for joint strengths (or grip strengths) and offsets at every step. ([Issue #7](https://github.com/cortex-command-community/Cortex-Command-Community-Project-Source/issues/7) and [Issue #8](https://github.com/cortex-command-community/Cortex-Command-Community-Project-Source/issues/8)).

- `Attachables` now use their `GibImpulseLimit` as well as their `JointStrength` when determining whether they should be detached by strong forces. To maintain backwards compatibility, if the `GibImpulseLimit` is less than the `JointStrength`, the `JointStrength` will be used instead for this purpose.

- The `FacingAngle` function has been moved from `Actor` to `MOSprite` so it can be used more widely.

- Lifetime and ToDelete now work on wounds, giving modders more control over them.

- Some functionality has been moved from `AudioMan` to `SoundContainer` for consistency. As such, the following `AudioMan` Lua bindings have been replaced:
	`AudioMan:FadeOutSound(fadeOutTime);` has been replaced with `soundContainer:FadeOut(fadeOutTime);`
	`AudioMan:StopSound(soundContainer);` and `AudioMan:StopSound(soundContainer, player);` have been replaced with `soundContainer:Stop();` and `soundContainer:Stop(player);`
	
- Pressing escape when a buy menu is open now closes it instead of pausing the game.

### Fixed

- `MovableObject:SetWhichMOToNotHit` will now work properly for Attachables. They will also not hit the relevant MO. When they're removed, Attachables will check if they have the same MO for this value and, if so, unset it so they can hit that MO.

- Craft sucking up objects now works properly again.

- Getting the `Mass` of a `MOSRotating` has now been made more efficient. Additionally, `Attachables` of `Attachables` will now be included in Mass, so some things have gotten a lot heavier (e.g. Dummy Dreadnought).

- The moment of inertia of `AtomGroups` now updates when the mass or Atoms change, meaning losing `Attachables` or changing mass will properly affect how rotational forces apply to MOSRotatings.

- `WoundDamageMultipliers` on projectiles will now properly stack with wounds' `DamageMultiplier`. Prior to this, if you set the `DamageMultiplier` of a wound on some object, it'd be overwritten by the hitting projectile's `WoundDamageMultiplier`. Now they multiply together properly.

- `Radius` and `Diameter` now account for `Attachables` on objects that can have them. If you want just the `Radius` or `Diameter` of the object, use `IndividualRadius` and `IndividualDiameter` (only available for `MOSRotating` and subclasses). This means that `Radius` and `Diameter` will now give you a good estimation of an object's total size.

- Fixed various audio bugs that were in Pre3, and fixed clicking noise on sounds that played far away. The game should sound way better now!

- Mobile sounds (i.e. generally things that aren't GUI related) will now pause and resume when you pause and resume your activity.

- The `DeactivationSound` of `HDFirearms` now respects its `SoundOverlapMode` instead of never allowing overlap. If you don't want it overlapping, set it up accordingly.

- Enabled DPI Awareness to fix issues with resolution settings when Windows scaling is enabled.

### Removed

<<<<<<< HEAD
- Removed obsolete graphics drivers and their `Settings.ini` properties `ForceOverlayedWindowGfxDriver` and `ForceNonOverlayedWindowGfxDriver`.
=======
- Removed `Attachable` Lua write capability for `AtomSubGroupID` as changing this can cause all kinds of problems, and `RotTarget` as this didn't actually work.

- Removed `MaxLength` property from `Leg`, since it was a mostly unused leftover caused by Leg being originally copied from Arm, and was actually a fake setting that just set other properties. To replace it, set the following:
	```
	ContractedOffset = Vector
		X = //Old MaxLength/2
		Y = 0
	ExtendedOffset = Vector
		X = //Old MaxLength
		Y = 0
	```

- Removed `Attachable.RotTarget` from Lua and INI. The property never worked and no longer exists.

- Removed `Attachable:CollectDamage`, `Attachable:TransferJointForces` and `Attachable:TransferJointImpulses` Lua function definitions. These are internal functions that should never have been exposed to Lua.

- Removed `MOSRotating:ApplyForces` and `MOSRotating:ApplyImpulses` Lua functions. These are both internal functions that should never have been exposed to Lua.
>>>>>>> 9e7109fe

***

## [0.1.0 pre-release 3.0][0.1.0-pre3.0] - 2020/12/25

### Added

- Implemented Lua Just-In-Time compilation (MoonJIT 2.2.0).

- Implemented PNG file loading and saving. PNGs still need to be indexed just like BMPs! Transparency (alpha) not supported (yet).

- New `Settings.ini` property `LoadingScreenReportPrecision = intValue` to control how accurately the module loading progress reports what line is currently being read.  
	Only relevant when `DisableLoadingScreen = 0`. Default value is 100, lower values increase loading times (especially if set to 1).  
	This should be used for debugging where you need to pinpoint the exact line that is crashing and the crash message isn't helping or doesn't exist at all.

- New `Settings.ini` property `MenuTransitionDuration = floatValue` to control how fast transitions between different menu screens happen (e.g main menu to activity selection screen and back).  
	This property is a multiplier, the default value is 1 (being the default hardcoded values), lower values decrease transition durations. 0 makes transitions instant.

- New `ADoor` sound properties: ([Issue #106](https://github.com/cortex-command-community/Cortex-Command-Community-Project-Source/issues/106))  
	```
	// Played when the door starts moving from fully open/closed position towards the opposite end.
	DoorMoveStartSound = SoundContainer
		AddSound = ContentFile
			FilePath = pathToFile

	// Played while the door is moving, between fully open/closed position.
	DoorMoveSound = SoundContainer
		AddSound = ContentFile
			FilePath = pathToFile
		LoopSetting = -1 // Doesn't have to loop indefinitely, but generally should.

	// Played when the door changes direction while moving between fully open/closed position.
	DoorDirectionChangeSound = SoundContainer
		AddSound = ContentFile
			FilePath = pathToFile

	// Played when the door stops moving and is at fully open/closed position.
	DoorMoveEndSound = SoundContainer
		AddSound = ContentFile
			FilePath = pathToFile
	```

- Exposed `Actor.StableVelocityThreshold` to lua. New bindings are: ([Issue #101](https://github.com/cortex-command-community/Cortex-Command-Community-Project-Source/issues/101))  
	`Actor:GetStableVelocityThreshold()` returns a `Vector` with the currently set stable velocity threshold.  
	`Actor:SetStableVelocityThreshold(xFloatValue, yFloatValue)` sets the stable velocity threshold to the passed in float values.  
	`Actor:SetStableVelocityThreshold(Vector)` sets the stable velocity threshold to the passed in `Vector`.

- New `Attachable` and `AEmitter` property `DeleteWithParent = 0/1`. If enabled the attachable/emitter will be deleted along with the parent if parent is deleted/gibbed/destroyed. ([Issue #97](https://github.com/cortex-command-community/Cortex-Command-Community-Project-Source/issues/97))

- New `Settings.ini` property `LaunchIntoActivity = 0/1`. With `PlayIntro` functionality changed to actually skip the intro and load into main menu, this flag exists to skip both the intro and main menu and load directly into the set default activity.

- Exposed `AHuman.ThrowPrepTime` to lua and ini: ([Issue #101](https://github.com/cortex-command-community/Cortex-Command-Community-Project-Source/issues/101))  
	`ThrowPrepTime = valueInMS` will set how long it takes the `AHuman` to fully charge a throw. Default value is 1000.  
	`AHuman.ThrowPrepTime` to get/set values via lua.

- Added new `SpriteAnimMode` modes:  
	```
	SpriteAnimMode = 7 // OVERLIFETIME
	```
	This mode handles exactly like (now removed) `MOSParticle.Framerate = 0` and will complete the sprite's animation cycle over the course of its existence. `SpriteAnimDuration` is inapplicable when using this mode and will do nothing.  
	For example, an object that has a sprite with 10 frames and a lifetime of 10 seconds will animate at a rate of 1 frame per second, finishing its animation cycle just before being deleted from the scene.  
	If this mode is used on an object that has `LifeTime = 0` (infinite) it will be overridden to `SpriteAnimMode = 1` (ALWAYSLOOP) otherwise it will never animate.  
	```
	SpriteAnimMode = 8 // ONCOLLIDE
	```
	This mode will drive the animation forward based on collisions this object has with other MOs or the terrain. `SpriteAnimDuration` is inapplicable when using this mode and will do nothing.  
	This mode is `MOSParticle` specific and used mainly for animating casings and small gibs. Using this mode on anything other than `MOSParticle` will do nothing.

- New `Settings.ini` properties `EnableCrabBombs = 0/1` and `CrabBombThreshold = intValue`.  
	When `EnableCrabBombs` is enabled, releasing a number of crabs equal to `CrabBombThreshold` or more at once will trigger the crab bomb effect.  
	If disabled releasing whatever number of crabs will do nothing except release whatever number of crabs.

- Doors can now be stopped at their exact position using `ADoor:StopDoor()` via lua. When stopped, doors will stop updating their sensors and will not try to reset to a default state.  
	If the door was stopped in a script, it needs to opened/closed by calling either `ADoor:OpenDoor()` or `ADoor:CloseDoor()` otherwise it will remain in the exact position it was stopped forever.  
	If either `DrawMaterialLayerWhenOpen` or `DrawMaterialLayerWhenClosed` properties are set true, a material layer will be drawn when the door is stopped. This is to prevent a situation where the material layer will be drawn only if the door is travelling in one direction, without adding an extra property.

- New value `STOPPED` (4) was to the `ADoor.DoorState` enumeration. `ADoor:GetDoorState` will return this if the door was stopped by the user via `ADoor:StopDoor`.

- New shortcut `ALT + W` to generate a detailed 140x55px mini `WorldDump` to be used for scene previews. No relying on `SceneEditor`, stretches over whole image, no ugly cyan bunkers, no actors or glows, has sky gradient, indexed to palette.

- All text in TextBox (any TextBox) can now be selected using `CTRL + A`.

- Console can now be resized using `CTRL + UP/DOWN` (arrow keys) while open.

- Added new lua function `UInputMan:GetInputDevice(playerNum)` to get a number value representing the input device used by the specified player. Should be useful for making custom key bindings compatible with different input devices.

- Scripts can now be attached to `ACrab.Turret` and `Leg`. Additionally, a binding to get the Foot of a Leg has been added.

- Added H/V flipping capabilities to Bitmap primitives.  New bindings with arguments for flip are:  
	`PrimitiveMan:DrawBitmapPrimitive(pos, entity, rotAngle, frame, bool hFlipped, bool vFlipped)`  
	`PrimitiveMan:DrawBitmapPrimitive(player, pos, entity, rotAngle, frame, bool hFlipped, bool vFlipped)`  
	Original bindings with no flip arguments are untouched and can be called as they were.

- Added new primitive drawing functions to `PrimitiveMan`:  
	```
	-- Arc
	PrimitiveMan:DrawArcPrimitive(Vector pos, startAngle, endAngle, radius, color)
	PrimitiveMan:DrawArcPrimitive(player, Vector pos, startAngle, endAngle, radius, color)

	PrimitiveMan:DrawArcPrimitive(Vector pos, startAngle, endAngle, radius, color, thickness)
	PrimitiveMan:DrawArcPrimitive(player, Vector pos, startAngle, endAngle, radius, color, thickness)

	-- Spline (Bézier Curve)
	PrimitiveMan:DrawSplinePrimitive(Vector start, Vector guideA, Vector guideB, Vector end, color)
	PrimitiveMan:DrawSplinePrimitive(player, Vector start, Vector guideA, Vector guideB, Vector end, color)

	-- Box with rounded corners
	PrimitiveMan:DrawRoundedBoxPrimitive(Vector upperLeftCorner, Vector bottomRightCorner, cornerRadius, color)
	PrimitiveMan:DrawRoundedBoxPrimitive(player, Vector upperLeftCorner, Vector bottomRightCorner, cornerRadius, color)

	PrimitiveMan:DrawRoundedBoxFillPrimitive(Vector upperLeftCorner, Vector bottomRightCorner, cornerRadius, color)
	PrimitiveMan:DrawRoundedBoxFillPrimitive(player, Vector upperLeftCorner, Vector bottomRightCorner, cornerRadius, color)

	-- Triangle
	PrimitiveMan:DrawTrianglePrimitive(Vector pointA, Vector pointB, Vector pointC, color)
	PrimitiveMan:DrawTrianglePrimitive(player, Vector pointA, Vector pointB, Vector pointC, color)

	PrimitiveMan:DrawTriangleFillPrimitive(Vector pointA, Vector pointB, Vector pointC, color)
	PrimitiveMan:DrawTriangleFillPrimitive(player, Vector pointA, Vector pointB, Vector pointC, color)

	-- Ellipse
	PrimitiveMan:DrawEllipsePrimitive(Vector pos, horizRadius, vertRadius, color)
	PrimitiveMan:DrawEllipsePrimitive(player, Vector pos, horizRadius, vertRadius, color)

	PrimitiveMan:DrawEllipseFillPrimitive(Vector pos, short horizRadius, short vertRadius, color)
	PrimitiveMan:DrawEllipseFillPrimitive(player, Vector pos, horizRadius, vertRadius, color)
	```

- Added log for non-fatal loading errors. This log will show image files that have been loaded with incorrect extensions (has no side effects but should be addressed) and audio files that failed loading entirely and will not be audible.  
	If errors are present the console will be forced open to notify the player (only when loading into main menu).  
	Log will be automatically deleted if warnings are no longer present to avoid polluting the root directory.

- Game window resolution can now be changed without restarting the game.

- GUI sliders (like for music volume) can now be adjusted with the mouse scroll wheel.

- Exposed `PEmitter` to lua. Bindings are identical to `AEmitter` bindings, except that damage-related bindings don't exist for `PEmitter`.

- `FLAC` audio files can now be loaded through lua and ini.

- Added new lua `Vector` functions: `GetRadRotated(angle)` and `GetDegRotated(angle)`. They return a rotated copy of the vector without modifying it.

- Added `Enum` binding for `SoundSet.SoundSelectionCycleMode`: `RANDOM = 0, FORWARDS = 1, ALL = 2`.

- Added `Enum` binding for `SoundContainer.SoundOverlapMode`: `OVERLAP = 0, RESTART = 1, IGNORE_PLAY = 2`.

- New `SoundContainer` function `Restart`, which allows you to restart a playing `SoundContainer`. Also another `Play` function, that lets you just specify the player to play the sound for.

- New `HDFirearm` INI property `PreFireSound`, which allows you to specify a sound that will play exactly once before the weapon fires.  
	Note that this was designed primarily for things like flamethrowers, semi-auto weapons may wonky with it, and full-auto weapons may fire multiple shots in the first burst, if you don't also set an `ActivationDelay`.	

- `SoundSets` have been made a bit more fully featured, they can now have sub `SoundSets` and their own `SoundSelectionCycleMode` and they now have a Lua binding so you can create them in Lua with `local mySoundSet = SoundSet()`.  
	They have the following INI and Lua properties:  	
	
	`SoundSelectionCycleMode` (INI and Lua R/W) - Determines how sounds in this `SoundSet` will be selected each time it is played (or when `SelectNextSounds` is called).  
	Note that sub `SoundSets` can have different `SoundSelectionCycleModes`. `SoundSets` with sub `SoundSets` and sounds whose `SoundSelectionCycleMode` is `FORWARDS` will first go through their sounds, then each sub `SoundSet`.  
	
	`soundSet.SubSoundSets` (Lua R) - An iterator over the sub `SoundSets` of this `SoundSet`, allowing you to manipulate them as you would any `SoundSet`.  
	`soundSet:HasAnySounds(includeSubSoundSets)` (Lua) - Whether or not this `SoundSet` has any sounds, optionally including its sub `SoundSets`.  
	`soundSet:SelectNextSounds()` (Lua) - Selects the next sounds for this `SoundSet`. Note that playing a `SoundContainer` will always also do this, so this is only really useful to allow you to skip sounds when `SoundSelectionCycleMode` is set to `FORWARDS`.  
	`soundSet:AddSound("Path/to/sound")` (Lua) - Adds the sound at the given path with no offset, 0 minimum audible distance, and default attenuation start distance.  
	`soundSet:AddSound("Path/to/sound", offset, minimumAudibleDistance, attenuationStartDistance)` (Lua) - Adds the sound at the given path with the given parameters.  
	`soundSet:AddSoundSet(soundSetToAdd)` (Lua) - Adds the given `SoundSet` as a sub `SoundSet` of this `SoundSet`.  
	
	Additionally, `AddSound` and `AddSoundSet` INI properties work for `SoundSets`. They are exactly the same as they are for `SoundContainers`.

- You can get the top level `SoundSet` of a `SoundContainer` with `soundContainer:GetTopLevelSoundSet` and manipulate it as described above. This allows you full interaction with all levels of `SoundSets` in a `SoundContainer`.

### Changed

- Codebase now uses the C++17 standard.

- Updated game framework from Allegro 4.2.3.1 to Allegro 4.4.3.1.

- Major cleanup and reformatting in the `Managers` folder.

- Lua error reporting has been improved so script errors will always show filename and line number.

- Ini error reporting has been improved so asset loading crash messages (image and audio files) will also display the ini file and line they are being referenced from and a better explanation why the crash occured. ([Issue #161](https://github.com/cortex-command-community/Cortex-Command-Community-Project-Source/issues/161))

- `Settings.ini` will now fully populate with all available settings (now also broken into sections) when being created (first time or after delete) rather than with just a limited set of defaults.

- Temporarily removed `PreciseCollisions` from `Settings.ini` due to bad things happening when disabled by user.

- `Settings.ini` property `PlayIntro` renamed to `SkipIntro` and functionality changed to actually skip the intro and load user directly into main menu, rather than into the set default activity.

- Lua calls for `GetParent` and `GetRootParent` can now be called by any `MovableObject` rather than being limited to `Attachable` only. ([Issue #102](https://github.com/cortex-command-community/Cortex-Command-Community-Project-Source/issues/102))  
	In some cases a cast to the appropriate type (`ToWhateverType`, e.g `ToMOSRotating`) will be needed when attempting to manipulate the object returned, because it will be returned as `MovableObject` if it is the root parent.  
	In cases where you need to iterate over a parent's attachable list the parent must be cast to the appropriate type that actually has an attachable list to iterate over.  
	For example:  
	```
	for attachable in ToMOSRotating(self:GetParent()).Attachables do
		...
	end
	```
	Or
	```
	local parent = ToMOSRotating(self:GetParent());
	for attachable in parent.Attachables do
		...
	end
	```

- Physics constants handling removed from `FrameMan` and now hardcoded in `Constants`. Lua bindings moved to `RTETools` and are now called without the `FrameMan` prefix like so:  
	`GetPPM()`, `GetMPP()`, `GetPPL()`, `GetLPP()`.

- Removed hardcoded 10 second `LifeTime` restriction for `MOPixel` and `MOSParticle`.

- `MOSParticle` animation can now be set with `SpriteAnimMode` and `SpriteAnimDuration`. If the property isn't defined it will default to `SpriteAnimMode = 7` (OVERLIFETIME).

- Reworked crab bombing behavior. When enabled through `Settings.ini` and triggered will gib all living actors on scene except brains and doors. Devices and non-actor MOs will remain untouched.

- `ADoor` properties `DrawWhenOpen` and `DrawWhenClosed` renamed to `DrawMaterialLayerWhenOpen` and `DrawMaterialLayerWhenClosed` so they are more clear on what they actually do.

- Specially handled Lua function `OnScriptRemoveOrDisable` has been changed to `OnScriptDisable`, and no longer has a parameter saying whether it was removed or disabled, since you can no longer remove scripts.

- When pasting multiple lines of code into the console all of them will be executed instead of the last line being pasted into the textbox and all before it executing.

- Input enums moved from `UInputMan` to `Constants` and are no longer accessed with the `UInputManager` prefix. These enums are now accessed with their own names as the prefix.  
	For example: `UInputManager.DEVICE_KEYB_ONLY` is now `InputDevice.DEVICE_KEYB_ONLY`, `UInputManager.INPUT_L_UP` is now `InputElements.INPUT_L_UP` and so on.

- `CraftsOrbitAtTheEdge` corrected to `CraftOrbitAtTheEdge`. Applies to both ini property and lua binding.

- Game will now Abort with an error message when trying to load a copy of a non-existent `AtomGroup`, `Attachable` or `AEmitter` preset.

- ComboBoxes (dropdown lists) can now also be closed by clicking on their top part.

- `Activity:IsPlayerTeam` renamed to `Activity:IsHumanTeam`.

- Screenshot functionality changed: ([Issue #162](https://github.com/cortex-command-community/Cortex-Command-Community-Project-Source/issues/162))  
	The `PrintScreen` button will now take a single screenshot on key release and will not take more until the key is pressed and released again.  
	The `Ctrl+S` key combination is unchanged and will take a single screenshot every frame while the keys are held.  
	The `Ctrl+W` and `Alt+W` key combinations will now take a single WorldDump/ScenePreview on `W` key release (while `Ctrl/Alt` are still held) and will not take more until the key is pressed and released again.

	Additionally, all screenshots (excluding abortscreen) will now be saved into a `_Screenshots` folder (`_` so it's on top and not hiding between module folders) to avoid polluting the root directory. ([Issue #163](https://github.com/cortex-command-community/Cortex-Command-Community-Project-Source/issues/163))  
	This folder will be created automatically after modules are loaded if it is missing.

- `ScreenDumps` and `WorldDumps` are now saved as compressed PNGs.

- Controller deadzone setting ignores more input. Previously setting it to the maximum was just enough to eliminate stick drift.

- `Arm.HandPos` will now get/set the hand position as relative to the arm's joint position, instead of relative to the arm's center of mass.

- Resolution settings in options screen changed:  
	Resolution multiplier button changed to `Fullscreen` button - this will set the game window resolution to match the desktop resolution. When resolution matches the desktop, this button will change to `Windowed` and will allow setting the game window resolution back to default (960x540).  
	Added `Upscaled Fullscreen` button - this will change the resolution to half of the desktop and the multiplier to 2. The `Fullscreen` button will change to `Windowed` in this mode to return to non-upscaled mode (960x540).  
	Selecting any resolution setting from the resolution combobox will immediately change to selected resolution. (Known bug: Clicking off the combobox without making a new selection while in `Upscaled Fullscreen` mode will change resolution to `Fullscreen`. This will be addressed later.)  

	**Note:** Changing the game window resolution while an Activity is active requires ending the Activity. A dialog box will appear asking to confirm the change.

- Moved from C-style random number generation to C++ standard. This includes usage of a `mt19937` random number generator.
	
- Resolution validation changed to support multiple screens. Incompatible/bad resolution settings will be overridden at startup with messages explaining the issue.  
	**Note:** For multi-screen to work properly, the left-most screen MUST be set as primary. Screens having different resolutions does not actually matter but different heights will still be warned about and overridden due to the likeliness of GUI elementes being cropped on the shortest screen.  
	Resolution validation can be disabled for multi-screen setups with `Settings.ini` property `DisableMultiScreenResolutionValidation`. Bad settings are likely to crash, use at own risk.  
	For setups with more than 3 screens `DisableMultiScreenResolutionValidation` must be set true.

- Damage to `Actors` from impulses is now relative to their max health instead of being on a scale from 0 to 100.

- `Scenes` with a `PresetName` containing the strings "Test", "Editor" and "Tutorial" are no longer excluded from the scenarios screen and from the MetaGame.

- `SoundContainer` is now a concrete Lua entity. This means it can now be created with `CreateSoundContainer("PresetName", "DataModule.rte")` and has all the standard functionality like cloning, etc.  
	To support these changes, a bunch of Lua functionality has been added and modified:  

	`soundContainer.Immobile` - Whether or not the `SoundContainer` is immobile. Immobile sounds are generally used for GUI elements and will never be automatically panned, pitched or attenuated.  
	`soundContainer.AttenuationStartDistance` - Formerly INI only, this property is now gettable and settable through Lua. See previous changelog entries for details on it.  
	`soundContainer.Pos` - Rather than updating the `SoundContainer's` position through `AudioMan`, you should now use the `Pos` property.  
	`soundContainer.Volume` - In addition to attenuation based volume changes, it is now possible to set a `SoundContainer's` overall volume. This works together with volume changes caused by attenuation.  
	`soundContainer.Pitch` - Rather than updating the `SoundContainer's` pitch through `AudioMan`, you should now use the `Pitch` property. Also note that this now works properly with the game's global pitch so no complicated handling is necessary.
	
- `AddSound` and `SelectNextSoundSet` Lua bindings have been moved from `SoundContainer` to `SoundSet`. The latter has been renamed and the former have been trimmed down slightly since some complexity is no longer needed. Their speciifcs are mentioned in the `Added` section.

- Pressing escape at the options, mod manager, game editors and credits screens no longer quits the game.

### Fixed

- Fix crash when returning to `MetaGame` scenario screen after activity end.

- Control schemes will no longer get deleted when being configured. Resetting the control scheme will load a preset instead of leaving it blank. ([Issue #121](https://github.com/cortex-command-community/Cortex-Command-Community-Project-Source/issues/121))

- Fix glow effects being drawn one frame past `EffectStartTime` making objects that exist for a single frame not draw glows. ([Issue #67](https://github.com/cortex-command-community/Cortex-Command-Community-Project-Source/issues/67))

- Time scale can no longer be lowered to 0 through the performance stats interface.

- Actors now support their held devices identically while facing to either side. ([Issue #31](https://github.com/cortex-command-community/Cortex-Command-Community-Project-Source/issues/31))

- Fixed issue where clicking a ComboBox's scrollbar would release the mouse, thus causing unexpected behavior like not being able to close the list by clicking outside of it.

- Fixed issue where ComboBoxes did not save the current selection, thus if the ComboBox was deselected without making a selection then the selection would revert to the default value instead of the last selected value.

- Fixed issue with double clicks and missing clicks in menus (anything that uses AllegroInput).

- Fixed issue where OnPieMenu function wasn't working for `AHuman` equipped items, and made it work for `BGArm` equipped items as well as `FGArm` ones.

- The "woosh" sound played when switching actors from a distance will now take scene wrapping into account. Additionally, attempting to switch to previous or next actor with only one actor will play the more correct "error" sound.

- `HDFirearm` INI property `DeactivationSound` now works properly instead of constantly playing.

- Gold mining sound has been set to restart its playback everytime it's played, making it way less annoying. It's still pretty wonky, but it's better.

- Sound panning should now work properly around scene seams. Additionally, sounds should be less stuttery (e.g. distant jetpacks) and generally sound better.

### Removed

- Removed the ability to remove scripts from objects with Lua. This is no longer needed cause of code efficiency increases.

- Removed `Settings.ini` property `PixelsPerMeter`. Now hardcoded and cannot be changed by the user.

- Removed `MOSParticle` property `Framerate` and lua bindings. `MOSParticle` animation is now handled with `SpriteAnimMode` like everything else.

- Removed `ConsoleMan.ForceVisibility` and `ConsoleMan.ScreenSize` lua bindings.

- Removed `ActivityMan.PlayerCount` and `ActivityMan.TeamCount` setters lua bindings (obsolete and did nothing).

- Removed `Activity` properties `TeamCount` and `PlayerCount`. These are handled internally and do nothing when set in ini.

- Removed `Activity` property `FundsOfTeam#`, use `Team#Funds` instead.

- Some functionality has been moved from `AudioMan` to `SoundContainer`. As such, the following `AudioMan` Lua bindings are no longer available:  
	`SetSoundPosition(soundContainer)`, `SetSoundPitch(soundContainer`, `PlaySound(filePath, position, player, loops, priority, pitchOrAffectedByGlobalPitch`, `attenuationStartDistance, immobile)`  
	
	The lengthy `PlaySound` function should be replaced by making a `SoundContainer` in your `Create` function and setting properties appropriately.  
	This can be done by creating one defined INI with `soundContainer = CreateSoundContainer(...)`, or by making an empty one with `soundContainer = SoundContainer()`.

***

## [0.1.0 pre-release 2][0.1.0-pre2] - 2020/05/08

### Added

- Lua binding for `Box::IntersectsBox(otherBox)`, that returns true if 2 boxes intersect.

- Command line arguments for launching directly into editors using `-editor "EditorName"`.  
	Valid editor names are: `ActorEditor`, `GibEditor`, `SceneEditor`, `AreaEditor` and `AssemblyEditor`.

- Added handling for custom number and string values in INI.
	```
	AddCustomValue = NumberValue
		YourKeyName = YourNumberValue // Integer or floating point number.

	AddCustomValue = StringValue
		YourKeyName = YourStringValue
	```
	`YourKeyName` is a string value and is not limited to just numbers.

- New `Settings.ini` property `AdvancedPerformanceStats = 0/1` to disable/enable the performance counter graphs (enabled by default).

- Added `PassengerSlots` INI and Lua property to Actors. This determines how many spaces in the buy menu an actor will take up (1 by default). It must be a whole number but can theoretically be 0 or less.

- Added Lua bindings for `IsInsideX` and `IsInsideY` to `Area`. These act similarly to the pre-existing `IsInside`, but allow you to check for the X and Y axes individually.

- Added the concept of `SoundSets`, which are collections of sounds inside a `SoundContainer`. This allows you to, for example, put multiple sounds for a given gunshot inside a `SoundSet` so they're played together.

- `SoundContainers` have been overhauled to allow for a lot more customization, including per-sound customization. The following INI example shows all currently available capabilities with explanatory comments:
	```
	AddSoundContainer = SoundContainer // Note that SoundContainers replace Sounds, so this can be used for things like FireSound = SoundContainer
		PresetName = Preset Name Here

		CycleMode = MODE_RANDOM (default) | MODE_FORWARDS // How the SoundContainer will cycle through its `SoundSets` whenever it's told to select a new one. The former is prior behaviour, the latter cycles through SoundSets in the order they were added.

		LoopSetting = -1 | 0 (default) | 1+ // How the SoundContainer loops its sounds. -1 means it loops forever, 0 means it plays once, any number > 0 means it plays once and loops that many times.

		Immobile = 0 (default) | 1 // Whether or not the SoundContainer's sounds should be treated as immobile. Immobile sounds are generally used for UI and system sounds; they will always play at full volume and will not be panned or affected by global pitch during game slowdown.

		AttenuationStartDistance = Number (default -1) // The distance at which the SoundContainer's sounds will start to attenuate out, any number < 0 set it to the game's default. Attenuation calculations follows FMOD's Inverse Rolloff model, which you can find linked below.

		Priority = 0 - 256 (default 128) // The priority at which the SoundContainer's sounds will be played, between 0 (highest priority) and 256 (lowest priority). Lower priority sounds are less likely to be played are a lot of sounds playing.

		AffectedByGlobalPitch = 0 | 1 (default) // Whether or not the SoundContainer's sounds will be affected by global pitch, or only change pitch when manually made to do so via Lua (note that pitch setting is done via AudioMan).

		AddSoundSet = SoundSet // This adds a SoundSet containing one or more sounds to the SoundContainer.

			AddSound = ContentFile // This adds a sound to the SoundSet, allowing it to be customized as shown.
				Filepath = "SomeRte.rte/Path/To/Sound.wav"

				Offset = Vector // This specifies where the sound plays with respect to its SoundContainer. This allows, for example, different sounds in a gun's reload to come from slightly different locations.
					X = Number
					Y = Number

				AttenuationStartDistance = Number // This functions identically to SoundContainer AttenuationStartDistance, allowing you to override it for specific sounds in the SoundContainer.

				MinimumAudibleDistance = Number (default 0) // This allows you to make a sound not play while the listener is within a certain distance, e.g. for gunshot echoes. It is automatically accounted for in sound attenuation.

			AddSound = "SomeRte.rte/Path/To/AnotherSound.wav" // This adds a sound to the SoundSet in oneline, allowing it to be compactly added (without customisation).

		AddSound = "SomeRte.rte/Path/To/YetAnotherSound.wav" // This adds a sound to the SoundContainer, creating a new SoundSet for it with just this sound.
	```
	NOTE: Here is a link to [FMOD's Inverse Rolloff Model.](https://fmod.com/resources/documentation-api?version=2.0&page=white-papers-3d-sounds.html#inverse)

- `SoundContainer` Lua controls have been overhauled, allowing for more control in playing and replaying them. The following Lua bindings are available:
	```
	soundContainer:HasAnySounds() - Returns whether or not the SoundContainer has any sounds in it. Returns True or false.
	```
	```
	soundContainer:IsBeingPlayed() - Returns whether or not any sounds in the SoundContainer are currently being played. Returns True or False.
	```
	```
	soundContainer:Play(optionalPosition, optionalPlayer) - Plays the sounds belonging to the SoundContainer's currently selected SoundSet. The sound will play at the position and for the player specified, or at (0, 0) for all players if parameters aren't specified.
	```
	```
	soundContainer:Stop(optionalPlayer) - Stops any playing sounds belonging to the SoundContainer, optionally only stopping them for a specified player.
	```
	```
	soundContainer:AddSound(filePath, optional soundSetToAddSoundTo, optionalSoundOffset, optionalAttenuationStartDistance, optionalAbortGameIfSoundIsInvalid) - Adds the sound at the given filepath to the SoundContainer. If a SoundSet index is specified it'll add it to that SoundSet. If an offset or attenuation start distance are specified they'll be set, as mentioned in the INI section above. If set to abort for invalid sounds, the game will error out if it can't load the sound, otherwise it'll show a console error.
	```
	```
	soundContainer:SetPosition(position) - Sets the position at which the SoundContainer's sounds will play.
	```
	```
	soundContainer:SelectNextSoundSet() - Selects the next SoundSet to play when soundContainer:Play(...) is called, according to the INI defined CycleMode.
	```
	```
	soundContainer.Loops - Set or get the number of loops for the SoundContainer, as mentioned in the INI section above.
	```
	```
	soundContainer.Priority - Set or get the priority of the SoundContainer, as mentioned in the INI section above.
	```
	```
	soundContainer.AffectedByGlobalPitch - Set or get whether the SoundContainer is affected by global pitch, as mentioned in the INI section above.
	```
- `MovableObjects` can now run multiple scripts by putting multiple `AddScript = FilePath.lua` lines in the INI definition. ([Issue #109](https://github.com/cortex-command-community/Cortex-Command-Community-Project-Source/pull/109))  
	Scripts will have their appropriate functions run in the order they were added. Note that all scripts share the same `self`, so care must be taken when naming self variables.  
	Scripts can be checked for with `movableObject:HasScript(filePath);` and added and removed with `movableObject:AddScript(filePath);` and `movableObject:RemoveScript(filePath);`. They can also be enabled and disabled in Lua (preserving their ordering) with `movableObject:EnableScript(filePath);` and `movableObject:DisableScript(filePath);`.

- Scripts on `MovableObjects` and anything that extends them (i.e. most things) now support the following new functions (in addition to `Create`, `Update`, `Destroy` and `OnPieMenu`). They are added in the same way as the aforementioned scripts:  
	```
	OnScriptRemoveOrDisable(self, scriptWasRemoved) - This is run when the script is removed or disabled. The scriptWasRemoved parameter will be True if the script was removed and False if it was disabled.
	```
	```
	OnScriptEnable(self) - This is run when the script was disabled and has been enabled.
	```
	```
	OnCollideWithTerrain(self, terrainMaterial) - This is run when the MovableObject this script on is in contact with terrain. The terrainMaterial parameter gives you the material ID for the terrain collided with. It is suggested to disable this script when not needed to save on overhead, as it will be run a lot!
	```
	```
	OnCollideWithMO(self, collidedMO, collidedRootMO) - This is run when the MovableObject this script is on is in contact with another MovableObject. The collidedMO parameter gives you the MovableObject that was collided with, and the collidedRootMO parameter gives you the root MovableObject of that MovableObject (note that they may be the same). Collisions with MovableObjects that share the same root MovableObject will not call this function.
	```

- Scripts on `Attachables` now support the following new functions:  
	```
	OnAttach(self, newParent) - This is run when the Attachable this script is on is attached to a new parent object. The newParent parameter gives you the object the Attachable is now attached to.
	```
	```
	OnDetach(self, exParent) - This is run when the Attachable this script is on is detached from an object. The exParent gives you the object the Attachable was attached to.
	```

### Changed

- Codebase now uses the C++14 standard.

- Major cleanup and reformatting in the `System` folder.

- Upgraded to new, modern FMOD audio library. ([Issue #72](https://github.com/cortex-command-community/Cortex-Command-Community-Project-Source/issues/72)).  
	Sounds now play in 3D space, so they pan to the left and right, and attenuate automatically based on the player's viewpoint.

- `Sounds` have been renamed to `SoundContainers`, and are able to handle multiple sounds playing at once. INI definitions have changed accordingly.  
	They must be added using `... = SoundContainer`, and individual sounds for them must be added using `AddSound = ContentFile...`.

- Various lua bindings around audio have been upgraded, changed or fixed, giving modders a lot more control over sounds. See documentation for more details.

- Centered the loading splash screen image when `DisableLoadingScreen` is true.

- `Box:WithinBox` lua bindings have been renamed:  
	`Box:WithinBox` is now `Box:IsWithinBox`.  
	`Box:WithinBoxX` is now `Box:IsWithinBoxX`.  
	`Box:WithinBoxY` is now `Box:IsWithinBoxY`.

- Made `AHuman` show both weapon ammo states when 2 one-handed weapons are equipped.

- Added support for multiple lines in item descriptions ([Issue#58](https://github.com/cortex-command-community/Cortex-Command-Community-Project-Source/issues/58)). This is done as follows:
	```
	Description = MultiLineText
		AddLine = First line of text
		AddLine = Second line of text
		...
	```

- `FrameMan` broken down to 4 managers. New managers are:  
	`PerformanceMan` to handle all performance stats and measurements.  
	`PostProcessMan` to handle all post-processing (glows).  
	`PrimitiveMan` to handle all lua primitive drawing.

- Post-processing (glow effects) is now enabled at all times with no option to disable.

- All lua primitive draw calls are now called from `PrimitiveMan`.  
	For example: `FrameMan:DrawLinePrimitive()` is now `PrimitiveMan:DrawLinePrimitive()`.

- Resolution multiplier properties (`NxWindowed` and `NxFullscreen`) in settings merged into a single property `ResolutionMultiplier`.

- Incompatible/bad resolution settings will be overridden at startup with messages explaining the issue instead of multiple mode switches and eventually a reset to default VGA.  
	Reset to defaults (now 960x540) will happen only on horrible aspect ratio or if you managed to really destroy something.

- You can no longer toggle native fullscreen mode from the settings menu or ini. Instead, either select your desktop resolution at 1X mode or desktop resolution divided by 2 at 2X mode for borderless fullscreen windowed mode.  
	Due to limitations in Allegro 4, changing the actual resolution from within the game still requires a restart.

- If the current game resolution is half the desktop resolution or less, you will be able to instantly switch between 1X and 2X resolution multiplier modes in the settings without screen flicker or delay.  
	If the conditions are not met, the mode switch button will show `Unavailable`.

- `PieMenuActor` and `OrbitedCraft` have now been removed. They are instead replaced with parameters in their respective functions, i.e. `OnPieMenu(pieMenuActor);` and `CraftEnteredOrbit(orbitedCraft);`. Their use is otherwise unchanged.

### Fixed

- Fixed LuaBind being all sorts of messed up. All lua bindings now work properly like they were before updating to the v141 toolset.

- Explosives (and other thrown devices) will no longer reset their explosion triggering timer when they're picked up. ([Issue #71](https://github.com/cortex-command-community/Cortex-Command-Community-Project-Source/issues/71))

- Sprite Animation Mode `ALWAYSPINGPONG` now works properly. Sprite animation has also been moved to `MOSprite` instead of `MOSRotating`, they they'll be able to properly animate now. ([Issue#77](https://github.com/cortex-command-community/Cortex-Command-Community-Project-Source/issues/77))

- Fixed `BG Arm` flailing when reloading one-handed weapon, so shields are no longer so useless.

- Fixed crash when clearing an already empty preset list in the buy menu.

- Temporary fix for low mass attachables/emitters being thrown at ridiculous speeds when their parent is gibbed.

- The audio system now better supports splitscreen games, turning off sound panning for them and attenuating according to the nearest player.

- The audio system now better supports wrapping maps so sounds handle the seam better. Additionally, the game should be able to function if the audio system fails to start up.

- Scripts on attached attachables will only run if their parent exists in MovableMan. ([Issue #83](https://github.com/cortex-command-community/Cortex-Command-Community-Project-Source/issues/83))

### Removed

- Removed all Gorilla Audio and SDL Mixer related code and files.

- Removed all Steam Workshop and Achievement related code.

- Removed a bunch of outdated/unused sources in the repo.

- Removed all OSX/Linux related code and files because we don't care. See [Liberated Cortex](https://github.com/liberated-cortex) for working Linux port.

- Removed a bunch of low-level `FrameMan` lua bindings:  
	`FrameMan:ResetSplitScreens`, `FrameMan:PPM` setter, `FrameMan:ResX/Y`, `FrameMan:HSplit/VSplit`, `FrameMan:GetPlayerFrameBufferWidth/Height`, `FrameMan:IsFullscreen`, `FrameMan:ToggleFullScreen`, `FrameMan:ClearBackbuffer8/32`, `FrameMan:ClearPostEffects`, `FrameMan:ResetFrameTimer`, `FrameMan:ShowPerformanceStats`.

- Native fullscreen mode has been removed due to poor performance compared to windowed/borderless mode and various input device issues.  
	The version of Allegro we're running is pretty old now (released in 2007) and probably doesn't properly support/utilize newer features and APIs leading to these issues.  
	The minimal amount of hardware acceleration CC has is still retained through Windows' DWM and that evidently does a better job.

- Removed now obsolete `Settings.ini` properties:  
	**Post-processing:** `TrueColorMode`, `PostProcessing`, `PostPixelGlow`.   
	**Native fullscreen mode:** `Fullscreen`, `NxWindowed`, `NxFullscreen`, `ForceSoftwareGfxDriver`, `ForceSafeGfxDriver`.

***

## [0.1.0 pre-release 1][0.1.0-pre1] - 2020/01/27

### Added

- You can now run the game with command line parameters, including `-h` to see help and `-c` to send ingame console input to cout.

- `MOSprite` now has the `FlipFactor` property that returns -1 if the sprite is flipped and 1 if it's not.  
	Using any `nugNum` calculations based on `HFlipped` is now considered criminal activity.

- `TDExplosive` now has the `IsAnimatedManually` property that lets modders set its frames manually through lua.

- You can now add `AEmitters` to `MOSRotating` and have them function similarly to attachables.  
	**Addition:** `parent:AddEmitter(emitterToAdd)` or `parent:AddEmitter(emitterToAdd, parentOffsetVector)`  
	**Removal:** `parent:RemoveEmitter(emitterToRemove)` or `parent:RemoveEmitter(uniqueIdOfEmitterToRemove)`

- Attachables can now collide with terrain when attached.  
	**INI property:** `CollidesWithTerrainWhenAttached = 0/1`  
	**Check value:** `attachable.IsCollidingWithTerrainWhileAttached`  
	**Manipulate function:** `attachable:EnableTerrainCollisions(trueOrFalse)`  
	Collisions can be manipulated only if the attachable was set to `CollidesWithTerrainWhenAttached = 1` in ini.

- `Actor.DeathSound` is now accessible to lua using `Actor.DeathSound = "string pathToNewFile"` or `Actor.DeathSound = nil` for no DeathSound.

- `AHuman` Feet are now accessible to lua using `AHuman.FGFoot` and `AHuman.BGFoot`. Interaction with them may be wonky.

- Streamlined debug process and requirements so old Visual C++ Express edition is no longer needed for debugging.

- Added minimal debug configuration for quicker debug builds without visualization.

### Changed

- `ACrab` aim limits now adjust to crab body rotation.

- `ACrab.AimRange` can now be split into `AimRangeUpperLimit` and `AimRangeLowerLimit`, allowing asymmetric ranges.

- Objective arrows and Delivery arrows are now color coordinated to match their teams, instead of being only green or red.

- BuyMenu `Bombs` tab will now show all `ThrownDevices` instead of just `TDExplosives`.

- The list of `MOSRotating` attachables (`mosr.Attachables`) now includes hardcoded attachables like dropship engines, legs, etc.

- Attachable lua manipulation has been significantly revamped. The old method of doing `attachable:Attach(parent)` has been replaced with the following:  
	**Addition:** `parent:AddAttachable(attachableToAdd)` or `parent:AddAttachable(attachableToAdd, parentOffsetVector)`  
	**Removal:** `parent:RemoveAttachable(attachableToRemove)` or `parent:RemoveAttachable(uniqueIdOfAttachableToRemove)`

- Wounds have been separated internally from emitter attachables.  
	They can now be added with `parent:AddWound(woundEmitterToAdd)`.  
	Removing wounds remains the same as before.

- Built-in Actor angular velocity reduction on death has been lessened.

### Fixed

- SFX slider now works properly.

- BGM now loops properly.

- Sound pitching now respects sounds that are not supposed to be affected by pitch.

- Using `actor:Clone()` now works properly, there are no longer issues with controlling/selecting cloned actors.

- `TDExplosive.ActivatesWhenReleased` now works properly.

- Various bug fixed related to all the Attachable and Emitter changes, so they can now me affected reliably and safely with lua.

- Various minor other things that have gotten lost in the shuffle.

### Removed

- All licensing-related code has been removed since it's no longer needed.

- Wounds can no longer be added via ini, as used to be doable buggily through ini `AddEmitter`.

- All usage of the outdated Slick Profiler has been removed.

- `TDExplosive.ParticleNumberToAdd` property has been removed.

***

Note: For a log of changes made prior to the commencement of the open source community project, look [here.](https://github.com/cortex-command-community/Cortex-Command-Community-Project-Source/wiki/Previous-Closed-Source-Changelog)


[unreleased]: https://github.com/cortex-command-community/Cortex-Command-Community-Project-Source/compare/master...cortex-command-community:development
[0.1.0-pre1]: https://github.com/cortex-command-community/Cortex-Command-Community-Project-Data/releases/tag/v0.1.0-pre1
[0.1.0-pre2]: https://github.com/cortex-command-community/Cortex-Command-Community-Project-Data/releases/tag/v0.1.0-pre2
[0.1.0-pre3.0]: https://github.com/cortex-command-community/Cortex-Command-Community-Project-Source/releases/tag/v0.1.0-pre3.0
<|MERGE_RESOLUTION|>--- conflicted
+++ resolved
@@ -10,7 +10,6 @@
 
 - Executable can be compiled as 64bit.
 
-<<<<<<< HEAD
 - New `Settings.ini` property `MeasureModuleLoadTime = 0/1` to measure the duration of module loading (archived module extraction included). For benchmarking purpuses.
 
 - `Color` object's RGB values can now be set with index number.  
@@ -20,33 +19,36 @@
 	```
 	
 - New `Settings.ini` property `ForceDedicatedFullScreenGfxDriver` to force the game to run in previously removed dedicated fullscreen mode, allowing using lower resolutions (and 1366x768) while still maintaining fullscreen.
-=======
-- New INI and Lua (R/W) properties for Attachables:
-	`TransfersDamageToParent = 0/1`. If enabled, the Attachable will act like hardcoded ones and transfer damage to its parent. For `Attachables` attached to other `Attachables`, the parent `Attachable` (and any of its parents, etc.) must have this enabled for it to affect the root parent.
-	`ParentBreakWound = AEmitter...`. Use this to define a BreakWound that will be applied to the `Attachable's` parent when the `Attachable` is removed.
+
+- New INI and Lua (R/W) properties for Attachables:  
+	`TransfersDamageToParent = 0/1`. If enabled, the Attachable will act like hardcoded ones and transfer damage to its parent. For `Attachables` attached to other `Attachables`, the parent `Attachable` (and any of its parents, etc.) must have this enabled for it to affect the root parent.  
+	`ParentBreakWound = AEmitter...`. Use this to define a `BreakWound` that will be applied to the `Attachable`'s parent when the `Attachable` is removed.  
 	`BreakWound` is also now R/W accessible to Lua.
 	
-- Added Lua (R/W) properties for all hardcoded Attachables. You can now set them on the fly to be created objects of the relevant type. Note that trying to set things inappropriately (e.g. setting an HDFirearm as something's Leg) will probably crash the game; that's your problem to deal with.
-	You can read and write the following properties:
-	AHuman - `Head, Jetpack, FGArm, BGArm, FGLeg, BGLeg, FGFoot, BGFoot`
-	ACrab - `Turret, Jetpack, LeftFGLeg, LeftBGLeg, RightFGLeg, RightBGLeg`
-	ACDropship - `RightEngine, LeftEngine, RightThruster, LeftThruster, RightHatch, LeftHatch`
-	ACRocket - `RightLeg, LeftLeg, MainEngine, LeftEngine, RightEngine, LeftThruster, RightThruster`
-	ADoor - `Door`
-	Turret - `MountedDevice`
-	Leg - `Foot`
-	HDFirearm - `Magazine, Flash`
-	AEmitter - `Flash`
+- Added Lua (R/W) properties for all hardcoded `Attachables`. You can now set them on the fly to be created objects of the relevant type. Note that trying to set things inappropriately (e.g. setting an `HDFirearm` as something's `Leg`) will probably crash the game; that's your problem to deal with.  
+	You can read and write the following properties:  
+	**AHuman** - `Head`, `Jetpack`, `FGArm`, `BGArm`, `FGLeg`, `BGLeg`, `FGFoot`, `BGFoot`  
+	**ACrab** - `Turret`, `Jetpack`, `LeftFGLeg`, `LeftBGLeg`, `RightFGLeg`, `RightBGLeg`  
+	**ACDropship** - `RightEngine`, `LeftEngine`, `RightThruster`, `LeftThruster`, `RightHatch`, `LeftHatch`  
+	**ACRocket** - `RightLeg`, `LeftLeg`, `MainEngine`, `LeftEngine`, `RightEngine`, `LeftThruster`, `RightThruster`  
+	**ADoor** - `Door`  
+	**Turret** - `MountedDevice`  
+	**Leg** - `Foot`  
+	**HDFirearm** - `Magazine`, `Flash`  
+	**AEmitter** - `Flash`
 
 - Added `Vector:ClampMagnitude(upperLimit, lowerLimit)` Lua function that lets you limit a Vector's upper and lower magnitude.
 
-- Added `MOSRotating GibBlastStrength` INI and Lua (R/W) property. This lets you define how much force created `Gibs` and any `Attachables` will get launched when the MOSRotating gibs.
-
-- New INI and Lua (R/W) properties for Attachables:
-	`ParentBreakWound = AEmitter...` allows you to optionally define different BreakWounds for the `Attachable` and its parent. By default it matches `BreakWound` for ease of use.
-	`InheritsHFlipped = -1/0/1` allows you to define whether the `Attachable` will inherit its parent's HFlipped value or not. -1 means reversed inheritance (i.e. if the parent's HFlipped value is true, this Attachable's HFlipped value will be false), 0 means no inheritance, 1 means normal inheritance. Defaults to 1 to preserve normal behaviour.
-	`InheritedRotAngleRadOffset = angle` and `InheritedRotAngleDegOffset = angle` allow you specify an offset to keep an `Attachable's` rotation at when `InheritsRotAngle` is set to true. In Lua there's only `InheritedRotAngleOffset` which takes/returns radians, to avoid confusion. For example, `InheritedRotAngleDegOffset = 90` would make the Attachable always face perpendicular to its parent. Does nothing if the `Attachable's` `InheritsRotAngle` is set to false or the `Attachable` has no parent.
-	`GibWithParentChance = 0 - 1` allows you to specify whether this `Attachable` should be gibbed when its parent does and what the chance of that happening is. 0 means never, 1 means always.
+- Added `MOSRotating` `GibBlastStrength` INI and Lua (R/W) property. This lets you define how much force created `Gibs` and any `Attachables` will get launched when the `MOSRotating` gibs.
+
+- New INI and Lua (R/W) properties for `Attachables`:  
+	`ParentBreakWound = AEmitter...` allows you to optionally define different `BreakWounds` for the `Attachable` and its parent. By default it matches `BreakWound` for ease of use.  	
+	`InheritsHFlipped = -1/0/1` allows you to define whether the `Attachable` will inherit its parent's HFlipped value or not.  
+	-1 means reversed inheritance (i.e. if the parent's HFlipped value is true, this `Attachable`'s HFlipped value will be false), 0 means no inheritance, 1 means normal inheritance. Defaults to 1 to preserve normal behavior.  
+	`InheritedRotAngleRadOffset = angle` and `InheritedRotAngleDegOffset = angle` allow you specify an offset to keep an `Attachable`'s rotation at when `InheritsRotAngle` is set to true.  
+	In Lua there's only `InheritedRotAngleOffset` which takes/returns radians, to avoid confusion. For example, `InheritedRotAngleDegOffset = 90` would make the `Attachable` always face perpendicular to its parent.  
+	Does nothing if the `Attachable`'s `InheritsRotAngle` is set to false or the `Attachable` has no parent.  
+	`GibWithParentChance = 0 - 1` allows you to specify whether this `Attachable` should be gibbed when its parent does and what the chance of that happening is. 0 means never, 1 means always.  
 	`ParentGibBlastStrengthMultiplier = number` allows you to specify the multiplier this `Attachable` will apply to its parent's gib blast strength when the parent gibs. Usually this would be a positive number, but it doesn't have to be.
 
 - New INI and Lua (R/W) `Arm` property `GripStrength`. This effectively replaces the `JointStrength` of the held `HeldDevice`, allowing `Arms` to control how tightly equipment is held.
@@ -55,16 +57,16 @@
 
 - New Lua `MovableObject` function `GetWhichMOToNotHit`. This provides access to the MO that has been set to not be hit by `SetWhichMOToNotHit`.
 
-- Added `HeldDevice` handling to limit which `Actor(s)` can pick it up. Note that pickup limitations are all done by PresetName, so you can not use this to precisely specify individual `Actors`.
-	The INI definition looks like this:
+- Added `HeldDevice` handling to limit which `Actor(s)` can pick it up. Note that pickup limitations are all done by PresetName, so you can not use this to precisely specify individual `Actors`.  
+	The INI definition looks like this:  
 	```
 	PickupableBy = PickupableByEntries
 		AddPresetNameEntry = First Actor PresetName Here
 		AddPresetNameEntry = Second Actor PresetName Here
-	//Alternatively, if you want this not to be pickupable
+	// Alternatively, if you want this not to be pickupable
 	PickupableBy = None
 	```
-	The Lua properties and functions are as follows:
+	The Lua properties and functions are as follows:  
 	```
 	heldDevice.HasPickupLimitations; --(R) Whether or not this HeldDevice has any limitations affecting whether it can be picked up.
 	heldDevice.UnPickupable --(R/W) Whether this HeldDevice is/should be pickupable.
@@ -73,11 +75,11 @@
 	heldDevice:RemovePickupableByPresetName(presetName) -- Disallows Actors with the given PresetNames from picking up this HeldDevice (as long as there are other pickup limitations).
 	```
 	
-- Added `MOSRotating` Lua (R) property `IndividualMass`. This provides access to the `MOSRotating's` actual mass value, not including any `Attachables` or inventory items. Note that the normal `Mass` property is still used to set the `MOSRotating's` mass.
-
-- Added `Actor` Lua (R) property `InventoryMass`. This provides access to the mass of the `Actor's` inventory separate from the `Actor's` actual mass.
-
-- Added `LimbPath` INI property `EndSegCount`, which allows you to specify a segment after which the owning `Actor's` foot will not collide with terrain. This lets you add extra visual-only frames to your `LimbPaths`.
+- Added `MOSRotating` Lua (R) property `IndividualMass`. This provides access to the `MOSRotating`'s actual mass value, not including any `Attachables` or inventory items. Note that the normal `Mass` property is still used to set the `MOSRotating`'s mass.
+
+- Added `Actor` Lua (R) property `InventoryMass`. This provides access to the mass of the `Actor`'s inventory separate from the `Actor`'s actual mass.
+
+- Added `LimbPath` INI property `EndSegCount`, which allows you to specify a segment after which the owning `Actor`'s foot will not collide with terrain. This lets you add extra visual-only frames to your `LimbPaths`.
 
 - Added `AHuman` INI property `CrouchLimbPathBG` to allow you to specify a different `LimbPath` for the background leg while crouching.
 
@@ -85,12 +87,11 @@
 
 - Added `AHuman` Lua methods `GetRotAngleTarget(movementState)` and `SetRotAngleTarget(movementState, newRotAngleTarget)` that allow you to get and set rot angle targets for `MovementStates`. Note that only the `MovementStates` mentioned above will actually work.
 
-- `LimbPaths` are now Lua accessible for `ACrabs` and `AHumans`. You can use `GetLimbPath(Layer, MovementState)` for `AHumans` and `GetLimbPath(Side, Layer, MovementState)` for `ACrabs`.
-	`LimbPaths` have the following properties:
-	`limbPath.StartOffset` (R/W) - the start offset for the `LimbPath`. Also defines its position if it has no actual path.
-	`limbPath.SegmentCount` (R) - the number of segments in the `LimbPath`.
-	`limbPath:GetSegment(segmentIndex)` - Gets the segment Vector for the given segment index. You can use this to modify `LimbPaths`.
->>>>>>> 9e7109fe
+- `LimbPaths` are now Lua accessible for `ACrabs` and `AHumans`. You can use `GetLimbPath(Layer, MovementState)` for `AHumans` and `GetLimbPath(Side, Layer, MovementState)` for `ACrabs`.  
+	`LimbPaths` have the following properties:  
+	`limbPath.StartOffset` (R/W) - the start offset for the `LimbPath`. Also defines its position if it has no actual path.  
+	`limbPath.SegmentCount` (R) - the number of segments in the `LimbPath`.  
+	`limbPath:GetSegment(segmentIndex)` - Gets the segment Vector for the given segment index. You can use this to modify `LimbPaths`.  
 
 ### Changed
 
@@ -100,9 +101,10 @@
 
 - Everything draws better when flashing white, including craft which used to be terrible at it.
 
-- Reworked Attachable managment
-	`DamageMultiplier` on `Attachables` now works as expected, all `Attachables` can now transfer damage to their root parent. This will travel up chains of `Attachables`, as long as every `Attachable` in the chain has a non-zero DamageMultiplier (yes, negative numbers are supported if you wanna have healing instead of damage or weirdness with chaining negative multipliers). Note that the default `DamageMultiplier` for `Attachables` is 0, so you have to set it if you want it. Also note that wounds will default this value to 1 instead of 0.
-	`Attachable` terrain collision has been reworked so that it can be changed simply by setting `CollidesWithTerrainWhileAttached = true/false` in INI or Lua. Also, `Attachables` attached to other `Attachables` will now collide with terrain properly.
+- Reworked Attachable managment:  
+	`DamageMultiplier` on `Attachables` now works as expected, all `Attachables` can now transfer damage to their root parent.  
+	This will travel up chains of `Attachables`, as long as every `Attachable` in the chain has a non-zero DamageMultiplier (yes, negative numbers are supported if you wanna have healing instead of damage or weirdness with chaining negative multipliers). Note that the default `DamageMultiplier` for `Attachables` is 0, so you have to set it if you want it. Also note that wounds will default this value to 1 instead of 0.  
+	`Attachable` terrain collision has been reworked so that it can be changed simply by setting `CollidesWithTerrainWhileAttached = true/false` in INI or Lua. Also, `Attachables` attached to other `Attachables` will now collide with terrain properly.  
 	`BreakWounds` on `Attachables` now gets added to both the `Attachable` and the parent when the `Attachable` is broken off. If `ParentBreakWound` is defined, the parent will use this instead of the regular `BreakWound`.
 	
 - `Attachable.BreakWound` now has R/W access in Lua.
@@ -113,21 +115,21 @@
 
 - `Arms` and `Legs` on `AHumans` will no longer bleed out indefinitely. If you want this to happen, adjust their `BreakWound` or `ParentBreakWound` accordingly.
 		
-- Reworked wound management
-	Wound management is now always done with `MOSRotating` functions, instead of requiring different ones for `Actors`. This means TotalWoundCount and RemoveAnyRandomWounds no longer exist.
-	You can get all wounds with `GetWounds`, get the wound count with `GetWoundCount` (or using the pre-existing WoundCount property), get the gib wound limit with `GetGibWoundLimit` (or using the pre-existing GibWoundLimit property), and remove wounds with `RemoveWounds`.
-	All of these functions have two variants, one lets you just specify any normal arguments (e.g. number of wounds to remove), the other lets you also specify whether you want to include `Attachables` with a positive `DamageMultiplier` (i.e. `Attachables` that damage their parent), `Attachables` with a negative `DamageMultiplier` (i.e. `Attachables` that heal their parent) or `Attachables` with no `DamageMultiplier` (i.e. `Attachables` that don't affect their parent).
-	Without any arguments, `GetWoundCount` and `RemoveWounds` will only include `Attachables` with a positive `DamageMultiplier` in their counting calculations, and `GetGibWoundLimit` will not include any `Attachables` in its counting calculations. The property variants (e.g. mosr.WoundCount) behave the same way as the no-argument versions.
+- Reworked wound management:  
+	Wound management is now always done with `MOSRotating` functions, instead of requiring different ones for `Actors`. This means TotalWoundCount and RemoveAnyRandomWounds no longer exist.  
+	You can get all wounds with `GetWounds`, get the wound count with `GetWoundCount` (or using the pre-existing WoundCount property), get the gib wound limit with `GetGibWoundLimit` (or using the pre-existing GibWoundLimit property), and remove wounds with `RemoveWounds`.  
+	All of these functions have two variants, one lets you just specify any normal arguments (e.g. number of wounds to remove), the other lets you also specify whether you want to include `Attachables` with a positive `DamageMultiplier` (i.e. `Attachables` that damage their parent), `Attachables` with a negative `DamageMultiplier` (i.e. `Attachables` that heal their parent) or `Attachables` with no `DamageMultiplier` (i.e. `Attachables` that don't affect their parent).  
+	Without any arguments, `GetWoundCount` and `RemoveWounds` will only include `Attachables` with a positive `DamageMultiplier` in their counting calculations, and `GetGibWoundLimit` will not include any `Attachables` in its counting calculations. The property variants (e.g. `mosr.WoundCount`) behave the same way as the no-argument versions.  
 	Note that this process is recursive, so if an `Attachable` that satisfies the conditions has `Attachables` that also satisfy the conditions, their wounds will be included in the results.
 
 - Renamed `Turret` INI property `MountedMO` to `MountedDevice` to better match the new reality that `Turrets` can only mount `HeldDevices` and their child classes.
 
-- Renamed `ACrab` `LFGLeg`, `LBGLeg`, `RFGLeg` and `RBGLeg` Lua properties to `LeftFGLeg`, `LeftBGLeg`, `RightFGLeg`, `RightBGLeg` respectively, to be more consistent with other naming.
+- Renamed `ACrab` `LFGLeg`, `LBGLeg`, `RFGLeg` and `RBGLeg` Lua properties to `LeftFGLeg`, `LeftBGLeg`, `RightFGLeg`, `RightBGLeg` respectively, to be more consistent with other naming.  
 	For the time being, the INI properties (as well as the ones for setting `FootGroups` and `LimbPaths`) support both single letter and written out versions (i.e. `LStandLimbPath` and `LeftStandLimbPath` are both supported). This single letter versions will probably be deprecated over time.
 
 - `MovableMan:AddMO` will now add `HeldDevices` (or any child class of `HeldDevice`) to its `Items` collection, making it able to provide the functionality of `AddParticle`, `AddActor` and `AddItem`.
 
-- Changed and cleaned up how gibbing works and how it affects `Attachables`. In particular, limbs will better inherit velocity during gibbing and things are more customizable. See `Attachable` properties for more details.
+- Changed and cleaned up how gibbing works and how it affects `Attachables`. In particular, limbs will better inherit velocity during gibbing and things are more customizable. See `Attachable` properties for more details.  
 	As an added bonus,  `Attachables` on `ACDropShips` and `ACRockets` can now be shot down when the craft gibs; fight back against the baleful dropship engines!
 	
 - Improved native recoil handling! Guns transfer recoil to arms/turrets, which transfer it to AHumans/ACrabs, all of it properly accounts for joint strengths (or grip strengths) and offsets at every step. ([Issue #7](https://github.com/cortex-command-community/Cortex-Command-Community-Project-Source/issues/7) and [Issue #8](https://github.com/cortex-command-community/Cortex-Command-Community-Project-Source/issues/8)).
@@ -138,8 +140,8 @@
 
 - Lifetime and ToDelete now work on wounds, giving modders more control over them.
 
-- Some functionality has been moved from `AudioMan` to `SoundContainer` for consistency. As such, the following `AudioMan` Lua bindings have been replaced:
-	`AudioMan:FadeOutSound(fadeOutTime);` has been replaced with `soundContainer:FadeOut(fadeOutTime);`
+- Some functionality has been moved from `AudioMan` to `SoundContainer` for consistency. As such, the following `AudioMan` Lua bindings have been replaced:  
+	`AudioMan:FadeOutSound(fadeOutTime);` has been replaced with `soundContainer:FadeOut(fadeOutTime);`  
 	`AudioMan:StopSound(soundContainer);` and `AudioMan:StopSound(soundContainer, player);` have been replaced with `soundContainer:Stop();` and `soundContainer:Stop(player);`
 	
 - Pressing escape when a buy menu is open now closes it instead of pausing the game.
@@ -168,12 +170,11 @@
 
 ### Removed
 
-<<<<<<< HEAD
 - Removed obsolete graphics drivers and their `Settings.ini` properties `ForceOverlayedWindowGfxDriver` and `ForceNonOverlayedWindowGfxDriver`.
-=======
+
 - Removed `Attachable` Lua write capability for `AtomSubGroupID` as changing this can cause all kinds of problems, and `RotTarget` as this didn't actually work.
 
-- Removed `MaxLength` property from `Leg`, since it was a mostly unused leftover caused by Leg being originally copied from Arm, and was actually a fake setting that just set other properties. To replace it, set the following:
+- Removed `MaxLength` property from `Leg`, since it was a mostly unused leftover caused by Leg being originally copied from Arm, and was actually a fake setting that just set other properties. To replace it, set the following:  
 	```
 	ContractedOffset = Vector
 		X = //Old MaxLength/2
@@ -188,7 +189,6 @@
 - Removed `Attachable:CollectDamage`, `Attachable:TransferJointForces` and `Attachable:TransferJointImpulses` Lua function definitions. These are internal functions that should never have been exposed to Lua.
 
 - Removed `MOSRotating:ApplyForces` and `MOSRotating:ApplyImpulses` Lua functions. These are both internal functions that should never have been exposed to Lua.
->>>>>>> 9e7109fe
 
 ***
 

# Changelog

All notable changes to this project will be documented in this file.

The format is based on [Keep a Changelog](https://keepachangelog.com/en/1.0.0/), and this project adheres to [Semantic Versioning](https://semver.org/spec/v2.0.0.html).

## [Unreleased]

### Added

- Executable can be compiled as 64bit.

- New `Settings.ini` property `MeasureModuleLoadTime = 0/1` to measure the duration of module loading (archived module extraction included). For benchmarking purpuses.

- `Color` object's RGB values can now be set with index number.  
	```
	Color/TrailColor = Color
		Index = 0-255 // Corresponds with index in palette.bmp
	```
	
- New `Settings.ini` property `ForceDedicatedFullScreenGfxDriver` to force the game to run in previously removed dedicated fullscreen mode, allowing using lower resolutions (and 1366x768) while still maintaining fullscreen.

- New INI and Lua (R/W) properties for Attachables:  
	`TransfersDamageToParent = 0/1`. If enabled, the Attachable will act like hardcoded ones and transfer damage to its parent. For `Attachables` attached to other `Attachables`, the parent `Attachable` (and any of its parents, etc.) must have this enabled for it to affect the root parent.  
	`ParentBreakWound = AEmitter...`. Use this to define a `BreakWound` that will be applied to the `Attachable`'s parent when the `Attachable` is removed.  
	`BreakWound` is also now R/W accessible to Lua.
	
- Added Lua (R/W) properties for all hardcoded `Attachables`. You can now set them on the fly to be created objects of the relevant type. Note that trying to set things inappropriately (e.g. setting an `HDFirearm` as something's `Leg`) will probably crash the game; that's your problem to deal with.  
	You can read and write the following properties:  
	**`AHuman`** - `Head`, `Jetpack`, `FGArm`, `BGArm`, `FGLeg`, `BGLeg`, `FGFoot`, `BGFoot`  
	**`ACrab`** - `Turret`, `Jetpack`, `LeftFGLeg`, `LeftBGLeg`, `RightFGLeg`, `RightBGLeg`  
	**`ACDropship`** - `RightEngine`, `LeftEngine`, `RightThruster`, `LeftThruster`, `RightHatch`, `LeftHatch`  
	**`ACRocket`** - `RightLeg`, `LeftLeg`, `MainEngine`, `LeftEngine`, `RightEngine`, `LeftThruster`, `RightThruster`  
	**`ADoor`** - `Door`  
	**`Turret`** - `MountedDevice`  
	**`Leg`** - `Foot`  
	**`HDFirearm`** - `Magazine`, `Flash`  
	**`AEmitter`** - `Flash`

- Added `Vector:ClampMagnitude(upperLimit, lowerLimit)` Lua function that lets you limit a Vector's upper and lower magnitude.

- Added `MOSRotating` `GibBlastStrength` INI and Lua (R/W) property. This lets you define how much force created `Gibs` and any `Attachables` will get launched when the `MOSRotating` gibs.

- New INI and Lua (R/W) properties for `Attachables`:  
	`ParentBreakWound = AEmitter...` allows you to optionally define different `BreakWounds` for the `Attachable` and its parent. By default it matches `BreakWound` for ease of use.  	
	`InheritsHFlipped = -1/0/1` allows you to define whether the `Attachable` will inherit its parent's HFlipped value or not.  
	-1 means reversed inheritance (i.e. if the parent's HFlipped value is true, this `Attachable`'s HFlipped value will be false), 0 means no inheritance, 1 means normal inheritance. Defaults to 1 to preserve normal behavior.  
	`InheritedRotAngleRadOffset = angle` and `InheritedRotAngleDegOffset = angle` allow you specify an offset to keep an `Attachable`'s rotation at when `InheritsRotAngle` is set to true.  
	In Lua there's only `InheritedRotAngleOffset` which takes/returns radians, to avoid confusion. For example, `InheritedRotAngleDegOffset = 90` would make the `Attachable` always face perpendicular to its parent.  
	Does nothing if the `Attachable`'s `InheritsRotAngle` is set to false or the `Attachable` has no parent.  
	`GibWithParentChance = 0 - 1` allows you to specify whether this `Attachable` should be gibbed when its parent does and what the chance of that happening is. 0 means never, 1 means always.  
	`ParentGibBlastStrengthMultiplier = number` allows you to specify a multiplier for how strongly this `Attachable` will apply its parent's gib blast strength to itself when the parent gibs. Usually this would be a positive number, but it doesn't have to be.

- New INI and Lua (R/W) `Arm` property `GripStrength`. This effectively replaces the `JointStrength` of the held `HeldDevice`, allowing `Arms` to control how tightly equipment is held.

- New INI and Lua (R/W) `HeldDevice` property `GripStrengthMultiplier`. This allows `HeldDevices` to multiply the `GripStrength` of their `Arms` to support them being more or less easy to hold.

- New Lua `MovableObject` function `GetWhichMOToNotHit`. This provides access to the MO that has been set to not be hit by `SetWhichMOToNotHit`.

- Added `HeldDevice` handling to limit which `Actor(s)` can pick it up. Note that pickup limitations are all done by PresetName, so you can not use this to precisely specify individual `Actors`.  
	The INI definition looks like this:  
	```
	PickupableBy = PickupableByEntries
		AddPresetNameEntry = First Actor PresetName Here
		AddPresetNameEntry = Second Actor PresetName Here
	// Alternatively, if you want this not to be pickupable
	PickupableBy = None
	```
	The Lua properties and functions are as follows:  
	```
	heldDevice.HasPickupLimitations; --(R) Whether or not this HeldDevice has any limitations affecting whether it can be picked up.
	heldDevice.UnPickupable --(R/W) Whether this HeldDevice is/should be pickupable.
	heldDevice:IsPickupableBy(actor) -- Whether or not a given Actor can pick up this HeldDevice.
	heldDevice:AddPickupableByPresetName(presetName) -- Allows Actors with the given PresetName to pick up this HeldDevice.
	heldDevice:RemovePickupableByPresetName(presetName) -- Disallows Actors with the given PresetNames from picking up this HeldDevice (as long as there are other pickup limitations).
	```
	
- Added `MOSRotating` Lua (R) property `IndividualMass`. This provides access to the `MOSRotating`'s actual mass value, not including any `Attachables` or inventory items. Note that the normal `Mass` property is still used to set the `MOSRotating`'s mass.

- Added `Actor` Lua (R) property `InventoryMass`. This provides access to the mass of the `Actor`'s inventory separate from the `Actor`'s actual mass.

- Added `LimbPath` INI property `EndSegCount`, which allows you to specify a segment after which the owning `Actor`'s foot will not collide with terrain. This lets you add extra visual-only frames to your `LimbPaths`.

- Added `AHuman` INI property `CrouchLimbPathBG` to allow you to specify a different `LimbPath` for the background leg while crouching.

- Added `AHuman` INI properties `StandRotAngleTarget`, `WalkRotAngleTarget`, `CrouchRotAngleTarget` and `JumpRotAngleTarget` that let you define the rot angle the body should aim towards when in the corresponding `MovementState`.

- Added `AHuman` Lua methods `GetRotAngleTarget(movementState)` and `SetRotAngleTarget(movementState, newRotAngleTarget)` that allow you to get and set rot angle targets for `MovementStates`. Note that only the `MovementStates` mentioned above will actually work.

- `LimbPaths` are now Lua accessible for `ACrabs` and `AHumans`. You can use `GetLimbPath(Layer, MovementState)` for `AHumans` and `GetLimbPath(Side, Layer, MovementState)` for `ACrabs`.  
	`LimbPaths` have the following properties:  
	`limbPath.StartOffset` (R/W) - the start offset for the `LimbPath`. Also defines its position if it has no actual path.  
	`limbPath.SegmentCount` (R) - the number of segments in the `LimbPath`.  
	`limbPath:GetSegment(segmentIndex)` - Gets the segment Vector for the given segment index. You can use this to modify `LimbPaths`.  

- Added `OnStride` special Lua function for `AHumans` that is called whenever they stride (i.e. when their `StrideSound` is played). Like playing `StrideSound`, this does not happen when the AHuman is climbing.

- Added the helper function `RoundFloatToPrecision( )` to RTETools and exposed to Lua. Utility function to round and format floating point numbers for display in strings. 

- The Lua console (and all text boxes) now support using `Ctrl` to move the cursor around and select or delete text.

- Added `mosRotating:RemoveAttachable(attachableOrUniqueID, addToMovableMan, addBreakWounds)` method that allows you to remove an `Attachable` and specify whether it should be added to `MovableMan` or not, and whether breakwounds should be added (if defined) to the `Attachable` and parent `MOSRotating`.

- Added `attachable:RemoveFromParent()` and `attachable:RemoveFromParent(addToMovableMan, addBreakWounds)` that allow you to remove `Attachables` from their parents without having to use `GetParent` first.

- Added `Settings.ini` debug properties to allow modders to turn on some potentially useful information visualizations.  
	`DrawAtomGroupVisualizations` - any `MOSRotating` will draw its `AtomGroup` to the standard view.  
	`DrawHandAndFootGroupVisualizations` - any `Actor` subclasses with  will draw its `AtomGroup` to the standard view.  
	`DrawLimbPathVisualizations` - any  `AHumans` or `ACrabs` will draw some of their `LimbPaths` to the standard view.  
	`DrawRayCastVisualizations` - any rays cast by `SceneMan` will be drawn to the standard view.  
	`DrawPixelCheckVisualizations ` - any pixel checks made by `SceneMan:GetTerrMatter` or `SceneMan:GetMOIDPixel` will be drawn to the standard view.

### Changed

- Hands will now draw in transparent drawing mode, i.e. editing menu.

- `AHuman` background `Leg` will no longer draw in front of the `AHuman`. The real result of this is that the background foot will no longer draw in front of the foreground one.

- Everything draws better when flashing white, including craft which used to be terrible at it.

- Reworked Attachable managment:  
	`DamageMultiplier` on `Attachables` now works as expected, all `Attachables` can now transfer damage to their root parent.  
	This will travel up chains of `Attachables`, as long as every `Attachable` in the chain has a non-zero DamageMultiplier (yes, negative numbers are supported if you wanna have healing instead of damage or weirdness with chaining negative multipliers). Note that the default `DamageMultiplier` for `Attachables` is 0, so you have to set it if you want it. Also note that wounds will default this value to 1 instead of 0.  
	`Attachable` terrain collision has been reworked so that it can be changed simply by setting `CollidesWithTerrainWhileAttached = true/false` in INI or Lua. Also, `Attachables` attached to other `Attachables` will now collide with terrain properly.  
	`BreakWounds` on `Attachables` now gets added to both the `Attachable` and the parent when the `Attachable` is broken off. If `ParentBreakWound` is defined, the parent will use this instead of the regular `BreakWound`.
	
- `Attachable.BreakWound` now has R/W access in Lua.

- `Attachable.DeleteWithParent` is now `Attachable.DeleteWhenRemovedFromParent`, since this more accurately describes what it does.

- `Attachable.OnlyLinearForces` has been renamed to `Attachable.ApplyTransferredForcesAtOffset` and its effect has been reversed, so something that checked `OnlyLinearForces == true` would now check `ApplyTransferredForcesAtOffset == false`, since this makes more sense to use.

- `Arms` and `Legs` on `AHumans` will no longer bleed out indefinitely. If you want this to happen, adjust their `BreakWound` or `ParentBreakWound` accordingly.
		
- Reworked wound management:  
	Wound management is now always done with `MOSRotating` functions, instead of requiring different ones for `Actors`. This means TotalWoundCount and RemoveAnyRandomWounds no longer exist.  
	You can get all wounds with `GetWounds`, get the wound count with `GetWoundCount` (or using the pre-existing WoundCount property), get the gib wound limit with `GetGibWoundLimit` (or using the pre-existing GibWoundLimit property), and remove wounds with `RemoveWounds`.  
	All of these functions have two variants, one lets you just specify any normal arguments (e.g. number of wounds to remove), the other lets you also specify whether you want to include `Attachables` with a positive `DamageMultiplier` (i.e. `Attachables` that damage their parent), `Attachables` with a negative `DamageMultiplier` (i.e. `Attachables` that heal their parent) or `Attachables` with no `DamageMultiplier` (i.e. `Attachables` that don't affect their parent).  
	Without any arguments, `GetWoundCount` and `RemoveWounds` will only include `Attachables` with a positive `DamageMultiplier` in their counting calculations, and `GetGibWoundLimit` will not include any `Attachables` in its counting calculations. The property variants (e.g. `mosr.WoundCount`) behave the same way as the no-argument versions.  
	Note that this process is recursive, so if an `Attachable` that satisfies the conditions has `Attachables` that also satisfy the conditions, their wounds will be included in the results.

- Renamed `Turret` INI property `MountedMO` to `MountedDevice` to better match the new reality that `Turrets` can only mount `HeldDevices` and their child classes.

- Renamed `ACrab` `LFGLeg`, `LBGLeg`, `RFGLeg` and `RBGLeg` Lua properties to `LeftFGLeg`, `LeftBGLeg`, `RightFGLeg`, `RightBGLeg` respectively, to be more consistent with other naming.  
	For the time being, the INI properties (as well as the ones for setting `FootGroups` and `LimbPaths`) support both single letter and written out versions (i.e. `LStandLimbPath` and `LeftStandLimbPath` are both supported). This single letter versions will probably be deprecated over time.

- `MovableMan:AddMO` will now add `HeldDevices` (or any child class of `HeldDevice`) to its `Items` collection, making it able to provide the functionality of `AddParticle`, `AddActor` and `AddItem`.

- Changed and cleaned up how gibbing works and how it affects `Attachables`. In particular, limbs will better inherit velocity during gibbing and things are more customizable. See `Attachable` properties for more details.  
	As an added bonus,  `Attachables` on `ACDropShips` and `ACRockets` can now be shot down when the craft gibs; fight back against the baleful dropship engines!
	
- Improved native recoil handling! Guns transfer recoil to arms/turrets, which transfer it to AHumans/ACrabs, all of it properly accounts for joint strengths (or grip strengths) and offsets at every step. ([Issue #7](https://github.com/cortex-command-community/Cortex-Command-Community-Project-Source/issues/7) and [Issue #8](https://github.com/cortex-command-community/Cortex-Command-Community-Project-Source/issues/8)).

- `Attachables` now use their `GibImpulseLimit` as well as their `JointStrength` when determining whether they should be detached by strong forces. To maintain backwards compatibility, if the `GibImpulseLimit` is less than the `JointStrength`, the `JointStrength` will be used instead for this purpose.

- The `FacingAngle` function has been moved from `Actor` to `MOSprite` so it can be used more widely.

- Lifetime and ToDelete now work on wounds, giving modders more control over them.

- Some functionality has been moved from `AudioMan` to `SoundContainer` for consistency. As such, the following `AudioMan` Lua bindings have been replaced:  
	`AudioMan:FadeOutSound(fadeOutTime);` has been replaced with `soundContainer:FadeOut(fadeOutTime);`  
	`AudioMan:StopSound(soundContainer);` and `AudioMan:StopSound(soundContainer, player);` have been replaced with `soundContainer:Stop();` and `soundContainer:Stop(player);`
	
- Pressing escape when a buy menu is open now closes it instead of pausing the game.

- `GetParent` will now return an `MOSRotating` instead of a `MovableObject` so it doesn't need to be casted. Additionally, it will always return null for objects with no parents, instead of returning the self object for things that weren't `Attachables`.  
	This makes things more consistent and reasonable throughout and will rarely, if ever, cause Lua problems.

- Previews generated by the `SceneEditor` are now the same as `ScenePreviewDumps`, also both are now saved as PNGs.

- `Attachable` terrain collisions will now propagate to any child `Attachables` on them. This means that `Attachables` will not collide with terrain, even if set to, if they're attached to a parent that doesn't collide with terrain.  
	This means that the `attachable.CollidesWithTerrainWhileAttached` value may not represent the true state of things, you should instead use `attachable.CanCollideWithTerrain` to determine whether a given `Attachable` can collide with terrain.
	
<<<<<<< HEAD
- The `Actor` property`MaxMass` now no longer includes the `Mass` of the `Actor`, and has been renamed to `MaxInventoryMass` for clarity. In mods, this is most important for `ACraft`, which will now need their total `Mass` subtracted from the old value. 

- `BuyMenu` tooltips now display item info as well as a description. This includes `MaxInventoryMass` and `MaxPassengers` for `ACraft`, `Mass` and `PassengerSlots` required for `Actors`, and `Mass` for other `Moveable Objects`.
=======
- Actor selection keys can be used to cycle the selected `ObjectPicker` item while it's closed during building phase and in editors.
>>>>>>> 69e0b90e

### Fixed

- `MovableObject:SetWhichMOToNotHit` will now work properly for Attachables. They will also not hit the relevant MO. When they're removed, Attachables will check if they have the same MO for this value and, if so, unset it so they can hit that MO.

- Craft sucking up objects now works properly again.

- Getting the `Mass` of a `MOSRotating` has now been made more efficient. Additionally, `Attachables` of `Attachables` will now be included in Mass, so some things have gotten a lot heavier (e.g. Dummy Dreadnought).

- The moment of inertia of `AtomGroups` now updates when the mass or Atoms change, meaning losing `Attachables` or changing mass will properly affect how rotational forces apply to MOSRotatings.

- `WoundDamageMultipliers` on projectiles will now properly stack with wounds' `DamageMultiplier`. Prior to this, if you set the `DamageMultiplier` of a wound on some object, it'd be overwritten by the hitting projectile's `WoundDamageMultiplier`. Now they multiply together properly.

- `Radius` and `Diameter` now account for `Attachables` on objects that can have them. If you want just the `Radius` or `Diameter` of the object, use `IndividualRadius` and `IndividualDiameter` (only available for `MOSRotating` and subclasses). This means that `Radius` and `Diameter` will now give you a good estimation of an object's total size.

- Fixed various audio bugs that were in Pre3, and fixed clicking noise on sounds that played far away. The game should sound way better now!

- Mobile sounds (i.e. generally things that aren't GUI related) will now pause and resume when you pause and resume your activity.

- The `DeactivationSound` of `HDFirearms` now respects its `SoundOverlapMode` instead of never allowing overlap. If you don't want it overlapping, set it up accordingly.

- Enabled DPI Awareness to fix issues with resolution settings when Windows scaling is enabled.

- Fixed a bug that caused the game to crash when the crab bomb effect was triggered while there were multiple crab bomb eligible Craft in an activity.

- Renamed `Attachable` INI property `CollidesWithTerrainWhenAttached` to more correct, consistent `CollidesWithTerrainWhileAttached`.

### Removed

- Removed obsolete graphics drivers and their `Settings.ini` properties `ForceOverlayedWindowGfxDriver` and `ForceNonOverlayedWindowGfxDriver`.

- Removed `Attachable` Lua write capability for `AtomSubGroupID` as changing this can cause all kinds of problems, and `RotTarget` as this didn't actually work.

- Removed `MaxLength` property from `Leg`, since it was a mostly unused leftover caused by Leg being originally copied from Arm, and was actually a fake setting that just set other properties. To replace it, set the following:  
	```
	ContractedOffset = Vector
		X = //Old MaxLength/2
		Y = 0
	ExtendedOffset = Vector
		X = //Old MaxLength
		Y = 0
	```

- Removed `Attachable.RotTarget` from Lua and INI. The property never worked and no longer exists.

- Removed `Attachable:CollectDamage`, `Attachable:TransferJointForces` and `Attachable:TransferJointImpulses` Lua function definitions. These are internal functions that should never have been exposed to Lua.

- Removed `MOSRotating:ApplyForces` and `MOSRotating:ApplyImpulses` Lua functions. These are both internal functions that should never have been exposed to Lua.

- Removed hardcoded INI constraint that forced `Mass` of `MovableObjects` to not be 0. Previously, anytime a `Mass` of 0 was read in from INI, it was changed to 0.0001.

***

## [0.1.0 pre-release 3.0][0.1.0-pre3.0] - 2020/12/25

### Added

- Implemented Lua Just-In-Time compilation (MoonJIT 2.2.0).

- Implemented PNG file loading and saving. PNGs still need to be indexed just like BMPs! Transparency (alpha) not supported (yet).

- New `Settings.ini` property `LoadingScreenReportPrecision = intValue` to control how accurately the module loading progress reports what line is currently being read.  
	Only relevant when `DisableLoadingScreen = 0`. Default value is 100, lower values increase loading times (especially if set to 1).  
	This should be used for debugging where you need to pinpoint the exact line that is crashing and the crash message isn't helping or doesn't exist at all.

- New `Settings.ini` property `MenuTransitionDuration = floatValue` to control how fast transitions between different menu screens happen (e.g main menu to activity selection screen and back).  
	This property is a multiplier, the default value is 1 (being the default hardcoded values), lower values decrease transition durations. 0 makes transitions instant.

- New `ADoor` sound properties: ([Issue #106](https://github.com/cortex-command-community/Cortex-Command-Community-Project-Source/issues/106))  
	```
	// Played when the door starts moving from fully open/closed position towards the opposite end.
	DoorMoveStartSound = SoundContainer
		AddSound = ContentFile
			FilePath = pathToFile

	// Played while the door is moving, between fully open/closed position.
	DoorMoveSound = SoundContainer
		AddSound = ContentFile
			FilePath = pathToFile
		LoopSetting = -1 // Doesn't have to loop indefinitely, but generally should.

	// Played when the door changes direction while moving between fully open/closed position.
	DoorDirectionChangeSound = SoundContainer
		AddSound = ContentFile
			FilePath = pathToFile

	// Played when the door stops moving and is at fully open/closed position.
	DoorMoveEndSound = SoundContainer
		AddSound = ContentFile
			FilePath = pathToFile
	```

- Exposed `Actor.StableVelocityThreshold` to lua. New bindings are: ([Issue #101](https://github.com/cortex-command-community/Cortex-Command-Community-Project-Source/issues/101))  
	`Actor:GetStableVelocityThreshold()` returns a `Vector` with the currently set stable velocity threshold.  
	`Actor:SetStableVelocityThreshold(xFloatValue, yFloatValue)` sets the stable velocity threshold to the passed in float values.  
	`Actor:SetStableVelocityThreshold(Vector)` sets the stable velocity threshold to the passed in `Vector`.

- New `Attachable` and `AEmitter` property `DeleteWithParent = 0/1`. If enabled the attachable/emitter will be deleted along with the parent if parent is deleted/gibbed/destroyed. ([Issue #97](https://github.com/cortex-command-community/Cortex-Command-Community-Project-Source/issues/97))

- New `Settings.ini` property `LaunchIntoActivity = 0/1`. With `PlayIntro` functionality changed to actually skip the intro and load into main menu, this flag exists to skip both the intro and main menu and load directly into the set default activity.

- Exposed `AHuman.ThrowPrepTime` to lua and ini: ([Issue #101](https://github.com/cortex-command-community/Cortex-Command-Community-Project-Source/issues/101))  
	`ThrowPrepTime = valueInMS` will set how long it takes the `AHuman` to fully charge a throw. Default value is 1000.  
	`AHuman.ThrowPrepTime` to get/set values via lua.

- Added new `SpriteAnimMode` modes:  
	```
	SpriteAnimMode = 7 // OVERLIFETIME
	```
	This mode handles exactly like (now removed) `MOSParticle.Framerate = 0` and will complete the sprite's animation cycle over the course of its existence. `SpriteAnimDuration` is inapplicable when using this mode and will do nothing.  
	For example, an object that has a sprite with 10 frames and a lifetime of 10 seconds will animate at a rate of 1 frame per second, finishing its animation cycle just before being deleted from the scene.  
	If this mode is used on an object that has `LifeTime = 0` (infinite) it will be overridden to `SpriteAnimMode = 1` (ALWAYSLOOP) otherwise it will never animate.  
	```
	SpriteAnimMode = 8 // ONCOLLIDE
	```
	This mode will drive the animation forward based on collisions this object has with other MOs or the terrain. `SpriteAnimDuration` is inapplicable when using this mode and will do nothing.  
	This mode is `MOSParticle` specific and used mainly for animating casings and small gibs. Using this mode on anything other than `MOSParticle` will do nothing.

- New `Settings.ini` properties `EnableCrabBombs = 0/1` and `CrabBombThreshold = intValue`.  
	When `EnableCrabBombs` is enabled, releasing a number of crabs equal to `CrabBombThreshold` or more at once will trigger the crab bomb effect.  
	If disabled releasing whatever number of crabs will do nothing except release whatever number of crabs.

- Doors can now be stopped at their exact position using `ADoor:StopDoor()` via lua. When stopped, doors will stop updating their sensors and will not try to reset to a default state.  
	If the door was stopped in a script, it needs to opened/closed by calling either `ADoor:OpenDoor()` or `ADoor:CloseDoor()` otherwise it will remain in the exact position it was stopped forever.  
	If either `DrawMaterialLayerWhenOpen` or `DrawMaterialLayerWhenClosed` properties are set true, a material layer will be drawn when the door is stopped. This is to prevent a situation where the material layer will be drawn only if the door is travelling in one direction, without adding an extra property.

- New value `STOPPED` (4) was to the `ADoor.DoorState` enumeration. `ADoor:GetDoorState` will return this if the door was stopped by the user via `ADoor:StopDoor`.

- New shortcut `ALT + W` to generate a detailed 140x55px mini `WorldDump` to be used for scene previews. No relying on `SceneEditor`, stretches over whole image, no ugly cyan bunkers, no actors or glows, has sky gradient, indexed to palette.

- All text in TextBox (any TextBox) can now be selected using `CTRL + A`.

- Console can now be resized using `CTRL + UP/DOWN` (arrow keys) while open.

- Added new lua function `UInputMan:GetInputDevice(playerNum)` to get a number value representing the input device used by the specified player. Should be useful for making custom key bindings compatible with different input devices.

- Scripts can now be attached to `ACrab.Turret` and `Leg`. Additionally, a binding to get the Foot of a Leg has been added.

- Added H/V flipping capabilities to Bitmap primitives.  New bindings with arguments for flip are:  
	`PrimitiveMan:DrawBitmapPrimitive(pos, entity, rotAngle, frame, bool hFlipped, bool vFlipped)`  
	`PrimitiveMan:DrawBitmapPrimitive(player, pos, entity, rotAngle, frame, bool hFlipped, bool vFlipped)`  
	Original bindings with no flip arguments are untouched and can be called as they were.

- Added new primitive drawing functions to `PrimitiveMan`:  
	```
	-- Arc
	PrimitiveMan:DrawArcPrimitive(Vector pos, startAngle, endAngle, radius, color)
	PrimitiveMan:DrawArcPrimitive(player, Vector pos, startAngle, endAngle, radius, color)

	PrimitiveMan:DrawArcPrimitive(Vector pos, startAngle, endAngle, radius, color, thickness)
	PrimitiveMan:DrawArcPrimitive(player, Vector pos, startAngle, endAngle, radius, color, thickness)

	-- Spline (Bézier Curve)
	PrimitiveMan:DrawSplinePrimitive(Vector start, Vector guideA, Vector guideB, Vector end, color)
	PrimitiveMan:DrawSplinePrimitive(player, Vector start, Vector guideA, Vector guideB, Vector end, color)

	-- Box with rounded corners
	PrimitiveMan:DrawRoundedBoxPrimitive(Vector upperLeftCorner, Vector bottomRightCorner, cornerRadius, color)
	PrimitiveMan:DrawRoundedBoxPrimitive(player, Vector upperLeftCorner, Vector bottomRightCorner, cornerRadius, color)

	PrimitiveMan:DrawRoundedBoxFillPrimitive(Vector upperLeftCorner, Vector bottomRightCorner, cornerRadius, color)
	PrimitiveMan:DrawRoundedBoxFillPrimitive(player, Vector upperLeftCorner, Vector bottomRightCorner, cornerRadius, color)

	-- Triangle
	PrimitiveMan:DrawTrianglePrimitive(Vector pointA, Vector pointB, Vector pointC, color)
	PrimitiveMan:DrawTrianglePrimitive(player, Vector pointA, Vector pointB, Vector pointC, color)

	PrimitiveMan:DrawTriangleFillPrimitive(Vector pointA, Vector pointB, Vector pointC, color)
	PrimitiveMan:DrawTriangleFillPrimitive(player, Vector pointA, Vector pointB, Vector pointC, color)

	-- Ellipse
	PrimitiveMan:DrawEllipsePrimitive(Vector pos, horizRadius, vertRadius, color)
	PrimitiveMan:DrawEllipsePrimitive(player, Vector pos, horizRadius, vertRadius, color)

	PrimitiveMan:DrawEllipseFillPrimitive(Vector pos, short horizRadius, short vertRadius, color)
	PrimitiveMan:DrawEllipseFillPrimitive(player, Vector pos, horizRadius, vertRadius, color)
	```

- Added log for non-fatal loading errors. This log will show image files that have been loaded with incorrect extensions (has no side effects but should be addressed) and audio files that failed loading entirely and will not be audible.  
	If errors are present the console will be forced open to notify the player (only when loading into main menu).  
	Log will be automatically deleted if warnings are no longer present to avoid polluting the root directory.

- Game window resolution can now be changed without restarting the game.

- GUI sliders (like for music volume) can now be adjusted with the mouse scroll wheel.

- Exposed `PEmitter` to lua. Bindings are identical to `AEmitter` bindings, except that damage-related bindings don't exist for `PEmitter`.

- `FLAC` audio files can now be loaded through lua and ini.

- Added new lua `Vector` functions: `GetRadRotated(angle)` and `GetDegRotated(angle)`. They return a rotated copy of the vector without modifying it.

- Added `Enum` binding for `SoundSet.SoundSelectionCycleMode`: `RANDOM = 0, FORWARDS = 1, ALL = 2`.

- Added `Enum` binding for `SoundContainer.SoundOverlapMode`: `OVERLAP = 0, RESTART = 1, IGNORE_PLAY = 2`.

- New `SoundContainer` function `Restart`, which allows you to restart a playing `SoundContainer`. Also another `Play` function, that lets you just specify the player to play the sound for.

- New `HDFirearm` INI property `PreFireSound`, which allows you to specify a sound that will play exactly once before the weapon fires.  
	Note that this was designed primarily for things like flamethrowers, semi-auto weapons may wonky with it, and full-auto weapons may fire multiple shots in the first burst, if you don't also set an `ActivationDelay`.	

- `SoundSets` have been made a bit more fully featured, they can now have sub `SoundSets` and their own `SoundSelectionCycleMode` and they now have a Lua binding so you can create them in Lua with `local mySoundSet = SoundSet()`.  
	They have the following INI and Lua properties:  	
	
	`SoundSelectionCycleMode` (INI and Lua R/W) - Determines how sounds in this `SoundSet` will be selected each time it is played (or when `SelectNextSounds` is called).  
	Note that sub `SoundSets` can have different `SoundSelectionCycleModes`. `SoundSets` with sub `SoundSets` and sounds whose `SoundSelectionCycleMode` is `FORWARDS` will first go through their sounds, then each sub `SoundSet`.  
	
	`soundSet.SubSoundSets` (Lua R) - An iterator over the sub `SoundSets` of this `SoundSet`, allowing you to manipulate them as you would any `SoundSet`.  
	`soundSet:HasAnySounds(includeSubSoundSets)` (Lua) - Whether or not this `SoundSet` has any sounds, optionally including its sub `SoundSets`.  
	`soundSet:SelectNextSounds()` (Lua) - Selects the next sounds for this `SoundSet`. Note that playing a `SoundContainer` will always also do this, so this is only really useful to allow you to skip sounds when `SoundSelectionCycleMode` is set to `FORWARDS`.  
	`soundSet:AddSound("Path/to/sound")` (Lua) - Adds the sound at the given path with no offset, 0 minimum audible distance, and default attenuation start distance.  
	`soundSet:AddSound("Path/to/sound", offset, minimumAudibleDistance, attenuationStartDistance)` (Lua) - Adds the sound at the given path with the given parameters.  
	`soundSet:AddSoundSet(soundSetToAdd)` (Lua) - Adds the given `SoundSet` as a sub `SoundSet` of this `SoundSet`.  
	
	Additionally, `AddSound` and `AddSoundSet` INI properties work for `SoundSets`. They are exactly the same as they are for `SoundContainers`.

- You can get the top level `SoundSet` of a `SoundContainer` with `soundContainer:GetTopLevelSoundSet` and manipulate it as described above. This allows you full interaction with all levels of `SoundSets` in a `SoundContainer`.

### Changed

- Codebase now uses the C++17 standard.

- Updated game framework from Allegro 4.2.3.1 to Allegro 4.4.3.1.

- Major cleanup and reformatting in the `Managers` folder.

- Lua error reporting has been improved so script errors will always show filename and line number.

- Ini error reporting has been improved so asset loading crash messages (image and audio files) will also display the ini file and line they are being referenced from and a better explanation why the crash occured. ([Issue #161](https://github.com/cortex-command-community/Cortex-Command-Community-Project-Source/issues/161))

- `Settings.ini` will now fully populate with all available settings (now also broken into sections) when being created (first time or after delete) rather than with just a limited set of defaults.

- Temporarily removed `PreciseCollisions` from `Settings.ini` due to bad things happening when disabled by user.

- `Settings.ini` property `PlayIntro` renamed to `SkipIntro` and functionality changed to actually skip the intro and load user directly into main menu, rather than into the set default activity.

- Lua calls for `GetParent` and `GetRootParent` can now be called by any `MovableObject` rather than being limited to `Attachable` only. ([Issue #102](https://github.com/cortex-command-community/Cortex-Command-Community-Project-Source/issues/102))  
	In some cases a cast to the appropriate type (`ToWhateverType`, e.g `ToMOSRotating`) will be needed when attempting to manipulate the object returned, because it will be returned as `MovableObject` if it is the root parent.  
	In cases where you need to iterate over a parent's attachable list the parent must be cast to the appropriate type that actually has an attachable list to iterate over.  
	For example:  
	```
	for attachable in ToMOSRotating(self:GetParent()).Attachables do
		...
	end
	```
	Or
	```
	local parent = ToMOSRotating(self:GetParent());
	for attachable in parent.Attachables do
		...
	end
	```

- Physics constants handling removed from `FrameMan` and now hardcoded in `Constants`. Lua bindings moved to `RTETools` and are now called without the `FrameMan` prefix like so:  
	`GetPPM()`, `GetMPP()`, `GetPPL()`, `GetLPP()`.

- Removed hardcoded 10 second `LifeTime` restriction for `MOPixel` and `MOSParticle`.

- `MOSParticle` animation can now be set with `SpriteAnimMode` and `SpriteAnimDuration`. If the property isn't defined it will default to `SpriteAnimMode = 7` (OVERLIFETIME).

- Reworked crab bombing behavior. When enabled through `Settings.ini` and triggered will gib all living actors on scene except brains and doors. Devices and non-actor MOs will remain untouched.

- `ADoor` properties `DrawWhenOpen` and `DrawWhenClosed` renamed to `DrawMaterialLayerWhenOpen` and `DrawMaterialLayerWhenClosed` so they are more clear on what they actually do.

- Specially handled Lua function `OnScriptRemoveOrDisable` has been changed to `OnScriptDisable`, and no longer has a parameter saying whether it was removed or disabled, since you can no longer remove scripts.

- When pasting multiple lines of code into the console all of them will be executed instead of the last line being pasted into the textbox and all before it executing.

- Input enums moved from `UInputMan` to `Constants` and are no longer accessed with the `UInputManager` prefix. These enums are now accessed with their own names as the prefix.  
	For example: `UInputManager.DEVICE_KEYB_ONLY` is now `InputDevice.DEVICE_KEYB_ONLY`, `UInputManager.INPUT_L_UP` is now `InputElements.INPUT_L_UP` and so on.

- `CraftsOrbitAtTheEdge` corrected to `CraftOrbitAtTheEdge`. Applies to both ini property and lua binding.

- Game will now Abort with an error message when trying to load a copy of a non-existent `AtomGroup`, `Attachable` or `AEmitter` preset.

- ComboBoxes (dropdown lists) can now also be closed by clicking on their top part.

- `Activity:IsPlayerTeam` renamed to `Activity:IsHumanTeam`.

- Screenshot functionality changed: ([Issue #162](https://github.com/cortex-command-community/Cortex-Command-Community-Project-Source/issues/162))  
	The `PrintScreen` button will now take a single screenshot on key release and will not take more until the key is pressed and released again.  
	The `Ctrl+S` key combination is unchanged and will take a single screenshot every frame while the keys are held.  
	The `Ctrl+W` and `Alt+W` key combinations will now take a single WorldDump/ScenePreview on `W` key release (while `Ctrl/Alt` are still held) and will not take more until the key is pressed and released again.

	Additionally, all screenshots (excluding abortscreen) will now be saved into a `_Screenshots` folder (`_` so it's on top and not hiding between module folders) to avoid polluting the root directory. ([Issue #163](https://github.com/cortex-command-community/Cortex-Command-Community-Project-Source/issues/163))  
	This folder will be created automatically after modules are loaded if it is missing.

- `ScreenDumps` and `WorldDumps` are now saved as compressed PNGs.

- Controller deadzone setting ignores more input. Previously setting it to the maximum was just enough to eliminate stick drift.

- `Arm.HandPos` will now get/set the hand position as relative to the arm's joint position, instead of relative to the arm's center of mass.

- Resolution settings in options screen changed:  
	Resolution multiplier button changed to `Fullscreen` button - this will set the game window resolution to match the desktop resolution. When resolution matches the desktop, this button will change to `Windowed` and will allow setting the game window resolution back to default (960x540).  
	Added `Upscaled Fullscreen` button - this will change the resolution to half of the desktop and the multiplier to 2. The `Fullscreen` button will change to `Windowed` in this mode to return to non-upscaled mode (960x540).  
	Selecting any resolution setting from the resolution combobox will immediately change to selected resolution. (Known bug: Clicking off the combobox without making a new selection while in `Upscaled Fullscreen` mode will change resolution to `Fullscreen`. This will be addressed later.)  

	**Note:** Changing the game window resolution while an Activity is active requires ending the Activity. A dialog box will appear asking to confirm the change.

- Moved from C-style random number generation to C++ standard. This includes usage of a `mt19937` random number generator.
	
- Resolution validation changed to support multiple screens. Incompatible/bad resolution settings will be overridden at startup with messages explaining the issue.  
	**Note:** For multi-screen to work properly, the left-most screen MUST be set as primary. Screens having different resolutions does not actually matter but different heights will still be warned about and overridden due to the likeliness of GUI elementes being cropped on the shortest screen.  
	Resolution validation can be disabled for multi-screen setups with `Settings.ini` property `DisableMultiScreenResolutionValidation`. Bad settings are likely to crash, use at own risk.  
	For setups with more than 3 screens `DisableMultiScreenResolutionValidation` must be set true.

- Damage to `Actors` from impulses is now relative to their max health instead of being on a scale from 0 to 100.

- `Scenes` with a `PresetName` containing the strings "Test", "Editor" and "Tutorial" are no longer excluded from the scenarios screen and from the MetaGame.

- `SoundContainer` is now a concrete Lua entity. This means it can now be created with `CreateSoundContainer("PresetName", "DataModule.rte")` and has all the standard functionality like cloning, etc.  
	To support these changes, a bunch of Lua functionality has been added and modified:  

	`soundContainer.Immobile` - Whether or not the `SoundContainer` is immobile. Immobile sounds are generally used for GUI elements and will never be automatically panned, pitched or attenuated.  
	`soundContainer.AttenuationStartDistance` - Formerly INI only, this property is now gettable and settable through Lua. See previous changelog entries for details on it.  
	`soundContainer.Pos` - Rather than updating the `SoundContainer's` position through `AudioMan`, you should now use the `Pos` property.  
	`soundContainer.Volume` - In addition to attenuation based volume changes, it is now possible to set a `SoundContainer's` overall volume. This works together with volume changes caused by attenuation.  
	`soundContainer.Pitch` - Rather than updating the `SoundContainer's` pitch through `AudioMan`, you should now use the `Pitch` property. Also note that this now works properly with the game's global pitch so no complicated handling is necessary.
	
- `AddSound` and `SelectNextSoundSet` Lua bindings have been moved from `SoundContainer` to `SoundSet`. The latter has been renamed and the former have been trimmed down slightly since some complexity is no longer needed. Their speciifcs are mentioned in the `Added` section.

- Pressing escape at the options, mod manager, game editors and credits screens no longer quits the game.

### Fixed

- Fix crash when returning to `MetaGame` scenario screen after activity end.

- Control schemes will no longer get deleted when being configured. Resetting the control scheme will load a preset instead of leaving it blank. ([Issue #121](https://github.com/cortex-command-community/Cortex-Command-Community-Project-Source/issues/121))

- Fix glow effects being drawn one frame past `EffectStartTime` making objects that exist for a single frame not draw glows. ([Issue #67](https://github.com/cortex-command-community/Cortex-Command-Community-Project-Source/issues/67))

- Time scale can no longer be lowered to 0 through the performance stats interface.

- Actors now support their held devices identically while facing to either side. ([Issue #31](https://github.com/cortex-command-community/Cortex-Command-Community-Project-Source/issues/31))

- Fixed issue where clicking a ComboBox's scrollbar would release the mouse, thus causing unexpected behavior like not being able to close the list by clicking outside of it.

- Fixed issue where ComboBoxes did not save the current selection, thus if the ComboBox was deselected without making a selection then the selection would revert to the default value instead of the last selected value.

- Fixed issue with double clicks and missing clicks in menus (anything that uses AllegroInput).

- Fixed issue where OnPieMenu function wasn't working for `AHuman` equipped items, and made it work for `BGArm` equipped items as well as `FGArm` ones.

- The "woosh" sound played when switching actors from a distance will now take scene wrapping into account. Additionally, attempting to switch to previous or next actor with only one actor will play the more correct "error" sound.

- `HDFirearm` INI property `DeactivationSound` now works properly instead of constantly playing.

- Gold mining sound has been set to restart its playback everytime it's played, making it way less annoying. It's still pretty wonky, but it's better.

- Sound panning should now work properly around scene seams. Additionally, sounds should be less stuttery (e.g. distant jetpacks) and generally sound better.

### Removed

- Removed the ability to remove scripts from objects with Lua. This is no longer needed cause of code efficiency increases.

- Removed `Settings.ini` property `PixelsPerMeter`. Now hardcoded and cannot be changed by the user.

- Removed `MOSParticle` property `Framerate` and lua bindings. `MOSParticle` animation is now handled with `SpriteAnimMode` like everything else.

- Removed `ConsoleMan.ForceVisibility` and `ConsoleMan.ScreenSize` lua bindings.

- Removed `ActivityMan.PlayerCount` and `ActivityMan.TeamCount` setters lua bindings (obsolete and did nothing).

- Removed `Activity` properties `TeamCount` and `PlayerCount`. These are handled internally and do nothing when set in ini.

- Removed `Activity` property `FundsOfTeam#`, use `Team#Funds` instead.

- Some functionality has been moved from `AudioMan` to `SoundContainer`. As such, the following `AudioMan` Lua bindings are no longer available:  
	`SetSoundPosition(soundContainer)`, `SetSoundPitch(soundContainer`, `PlaySound(filePath, position, player, loops, priority, pitchOrAffectedByGlobalPitch`, `attenuationStartDistance, immobile)`  
	
	The lengthy `PlaySound` function should be replaced by making a `SoundContainer` in your `Create` function and setting properties appropriately.  
	This can be done by creating one defined INI with `soundContainer = CreateSoundContainer(...)`, or by making an empty one with `soundContainer = SoundContainer()`.

***

## [0.1.0 pre-release 2][0.1.0-pre2] - 2020/05/08

### Added

- Lua binding for `Box::IntersectsBox(otherBox)`, that returns true if 2 boxes intersect.

- Command line arguments for launching directly into editors using `-editor "EditorName"`.  
	Valid editor names are: `ActorEditor`, `GibEditor`, `SceneEditor`, `AreaEditor` and `AssemblyEditor`.

- Added handling for custom number and string values in INI.
	```
	AddCustomValue = NumberValue
		YourKeyName = YourNumberValue // Integer or floating point number.

	AddCustomValue = StringValue
		YourKeyName = YourStringValue
	```
	`YourKeyName` is a string value and is not limited to just numbers.

- New `Settings.ini` property `AdvancedPerformanceStats = 0/1` to disable/enable the performance counter graphs (enabled by default).

- Added `PassengerSlots` INI and Lua property to Actors. This determines how many spaces in the buy menu an actor will take up (1 by default). It must be a whole number but can theoretically be 0 or less.

- Added Lua bindings for `IsInsideX` and `IsInsideY` to `Area`. These act similarly to the pre-existing `IsInside`, but allow you to check for the X and Y axes individually.

- Added the concept of `SoundSets`, which are collections of sounds inside a `SoundContainer`. This allows you to, for example, put multiple sounds for a given gunshot inside a `SoundSet` so they're played together.

- `SoundContainers` have been overhauled to allow for a lot more customization, including per-sound customization. The following INI example shows all currently available capabilities with explanatory comments:
	```
	AddSoundContainer = SoundContainer // Note that SoundContainers replace Sounds, so this can be used for things like FireSound = SoundContainer
		PresetName = Preset Name Here

		CycleMode = MODE_RANDOM (default) | MODE_FORWARDS // How the SoundContainer will cycle through its `SoundSets` whenever it's told to select a new one. The former is prior behaviour, the latter cycles through SoundSets in the order they were added.

		LoopSetting = -1 | 0 (default) | 1+ // How the SoundContainer loops its sounds. -1 means it loops forever, 0 means it plays once, any number > 0 means it plays once and loops that many times.

		Immobile = 0 (default) | 1 // Whether or not the SoundContainer's sounds should be treated as immobile. Immobile sounds are generally used for UI and system sounds; they will always play at full volume and will not be panned or affected by global pitch during game slowdown.

		AttenuationStartDistance = Number (default -1) // The distance at which the SoundContainer's sounds will start to attenuate out, any number < 0 set it to the game's default. Attenuation calculations follows FMOD's Inverse Rolloff model, which you can find linked below.

		Priority = 0 - 256 (default 128) // The priority at which the SoundContainer's sounds will be played, between 0 (highest priority) and 256 (lowest priority). Lower priority sounds are less likely to be played are a lot of sounds playing.

		AffectedByGlobalPitch = 0 | 1 (default) // Whether or not the SoundContainer's sounds will be affected by global pitch, or only change pitch when manually made to do so via Lua (note that pitch setting is done via AudioMan).

		AddSoundSet = SoundSet // This adds a SoundSet containing one or more sounds to the SoundContainer.

			AddSound = ContentFile // This adds a sound to the SoundSet, allowing it to be customized as shown.
				Filepath = "SomeRte.rte/Path/To/Sound.wav"

				Offset = Vector // This specifies where the sound plays with respect to its SoundContainer. This allows, for example, different sounds in a gun's reload to come from slightly different locations.
					X = Number
					Y = Number

				AttenuationStartDistance = Number // This functions identically to SoundContainer AttenuationStartDistance, allowing you to override it for specific sounds in the SoundContainer.

				MinimumAudibleDistance = Number (default 0) // This allows you to make a sound not play while the listener is within a certain distance, e.g. for gunshot echoes. It is automatically accounted for in sound attenuation.

			AddSound = "SomeRte.rte/Path/To/AnotherSound.wav" // This adds a sound to the SoundSet in oneline, allowing it to be compactly added (without customisation).

		AddSound = "SomeRte.rte/Path/To/YetAnotherSound.wav" // This adds a sound to the SoundContainer, creating a new SoundSet for it with just this sound.
	```
	NOTE: Here is a link to [FMOD's Inverse Rolloff Model.](https://fmod.com/resources/documentation-api?version=2.0&page=white-papers-3d-sounds.html#inverse)

- `SoundContainer` Lua controls have been overhauled, allowing for more control in playing and replaying them. The following Lua bindings are available:
	```
	soundContainer:HasAnySounds() - Returns whether or not the SoundContainer has any sounds in it. Returns True or false.
	```
	```
	soundContainer:IsBeingPlayed() - Returns whether or not any sounds in the SoundContainer are currently being played. Returns True or False.
	```
	```
	soundContainer:Play(optionalPosition, optionalPlayer) - Plays the sounds belonging to the SoundContainer's currently selected SoundSet. The sound will play at the position and for the player specified, or at (0, 0) for all players if parameters aren't specified.
	```
	```
	soundContainer:Stop(optionalPlayer) - Stops any playing sounds belonging to the SoundContainer, optionally only stopping them for a specified player.
	```
	```
	soundContainer:AddSound(filePath, optional soundSetToAddSoundTo, optionalSoundOffset, optionalAttenuationStartDistance, optionalAbortGameIfSoundIsInvalid) - Adds the sound at the given filepath to the SoundContainer. If a SoundSet index is specified it'll add it to that SoundSet. If an offset or attenuation start distance are specified they'll be set, as mentioned in the INI section above. If set to abort for invalid sounds, the game will error out if it can't load the sound, otherwise it'll show a console error.
	```
	```
	soundContainer:SetPosition(position) - Sets the position at which the SoundContainer's sounds will play.
	```
	```
	soundContainer:SelectNextSoundSet() - Selects the next SoundSet to play when soundContainer:Play(...) is called, according to the INI defined CycleMode.
	```
	```
	soundContainer.Loops - Set or get the number of loops for the SoundContainer, as mentioned in the INI section above.
	```
	```
	soundContainer.Priority - Set or get the priority of the SoundContainer, as mentioned in the INI section above.
	```
	```
	soundContainer.AffectedByGlobalPitch - Set or get whether the SoundContainer is affected by global pitch, as mentioned in the INI section above.
	```
- `MovableObjects` can now run multiple scripts by putting multiple `AddScript = FilePath.lua` lines in the INI definition. ([Issue #109](https://github.com/cortex-command-community/Cortex-Command-Community-Project-Source/pull/109))  
	Scripts will have their appropriate functions run in the order they were added. Note that all scripts share the same `self`, so care must be taken when naming self variables.  
	Scripts can be checked for with `movableObject:HasScript(filePath);` and added and removed with `movableObject:AddScript(filePath);` and `movableObject:RemoveScript(filePath);`. They can also be enabled and disabled in Lua (preserving their ordering) with `movableObject:EnableScript(filePath);` and `movableObject:DisableScript(filePath);`.

- Scripts on `MovableObjects` and anything that extends them (i.e. most things) now support the following new functions (in addition to `Create`, `Update`, `Destroy` and `OnPieMenu`). They are added in the same way as the aforementioned scripts:  
	```
	OnScriptRemoveOrDisable(self, scriptWasRemoved) - This is run when the script is removed or disabled. The scriptWasRemoved parameter will be True if the script was removed and False if it was disabled.
	```
	```
	OnScriptEnable(self) - This is run when the script was disabled and has been enabled.
	```
	```
	OnCollideWithTerrain(self, terrainMaterial) - This is run when the MovableObject this script on is in contact with terrain. The terrainMaterial parameter gives you the material ID for the terrain collided with. It is suggested to disable this script when not needed to save on overhead, as it will be run a lot!
	```
	```
	OnCollideWithMO(self, collidedMO, collidedRootMO) - This is run when the MovableObject this script is on is in contact with another MovableObject. The collidedMO parameter gives you the MovableObject that was collided with, and the collidedRootMO parameter gives you the root MovableObject of that MovableObject (note that they may be the same). Collisions with MovableObjects that share the same root MovableObject will not call this function.
	```

- Scripts on `Attachables` now support the following new functions:  
	```
	OnAttach(self, newParent) - This is run when the Attachable this script is on is attached to a new parent object. The newParent parameter gives you the object the Attachable is now attached to.
	```
	```
	OnDetach(self, exParent) - This is run when the Attachable this script is on is detached from an object. The exParent gives you the object the Attachable was attached to.
	```

### Changed

- Codebase now uses the C++14 standard.

- Major cleanup and reformatting in the `System` folder.

- Upgraded to new, modern FMOD audio library. ([Issue #72](https://github.com/cortex-command-community/Cortex-Command-Community-Project-Source/issues/72)).  
	Sounds now play in 3D space, so they pan to the left and right, and attenuate automatically based on the player's viewpoint.

- `Sounds` have been renamed to `SoundContainers`, and are able to handle multiple sounds playing at once. INI definitions have changed accordingly.  
	They must be added using `... = SoundContainer`, and individual sounds for them must be added using `AddSound = ContentFile...`.

- Various lua bindings around audio have been upgraded, changed or fixed, giving modders a lot more control over sounds. See documentation for more details.

- Centered the loading splash screen image when `DisableLoadingScreen` is true.

- `Box:WithinBox` lua bindings have been renamed:  
	`Box:WithinBox` is now `Box:IsWithinBox`.  
	`Box:WithinBoxX` is now `Box:IsWithinBoxX`.  
	`Box:WithinBoxY` is now `Box:IsWithinBoxY`.

- Made `AHuman` show both weapon ammo states when 2 one-handed weapons are equipped.

- Added support for multiple lines in item descriptions ([Issue#58](https://github.com/cortex-command-community/Cortex-Command-Community-Project-Source/issues/58)). This is done as follows:
	```
	Description = MultiLineText
		AddLine = First line of text
		AddLine = Second line of text
		...
	```

- `FrameMan` broken down to 4 managers. New managers are:  
	`PerformanceMan` to handle all performance stats and measurements.  
	`PostProcessMan` to handle all post-processing (glows).  
	`PrimitiveMan` to handle all lua primitive drawing.

- Post-processing (glow effects) is now enabled at all times with no option to disable.

- All lua primitive draw calls are now called from `PrimitiveMan`.  
	For example: `FrameMan:DrawLinePrimitive()` is now `PrimitiveMan:DrawLinePrimitive()`.

- Resolution multiplier properties (`NxWindowed` and `NxFullscreen`) in settings merged into a single property `ResolutionMultiplier`.

- Incompatible/bad resolution settings will be overridden at startup with messages explaining the issue instead of multiple mode switches and eventually a reset to default VGA.  
	Reset to defaults (now 960x540) will happen only on horrible aspect ratio or if you managed to really destroy something.

- You can no longer toggle native fullscreen mode from the settings menu or ini. Instead, either select your desktop resolution at 1X mode or desktop resolution divided by 2 at 2X mode for borderless fullscreen windowed mode.  
	Due to limitations in Allegro 4, changing the actual resolution from within the game still requires a restart.

- If the current game resolution is half the desktop resolution or less, you will be able to instantly switch between 1X and 2X resolution multiplier modes in the settings without screen flicker or delay.  
	If the conditions are not met, the mode switch button will show `Unavailable`.

- `PieMenuActor` and `OrbitedCraft` have now been removed. They are instead replaced with parameters in their respective functions, i.e. `OnPieMenu(pieMenuActor);` and `CraftEnteredOrbit(orbitedCraft);`. Their use is otherwise unchanged.

### Fixed

- Fixed LuaBind being all sorts of messed up. All lua bindings now work properly like they were before updating to the v141 toolset.

- Explosives (and other thrown devices) will no longer reset their explosion triggering timer when they're picked up. ([Issue #71](https://github.com/cortex-command-community/Cortex-Command-Community-Project-Source/issues/71))

- Sprite Animation Mode `ALWAYSPINGPONG` now works properly. Sprite animation has also been moved to `MOSprite` instead of `MOSRotating`, they they'll be able to properly animate now. ([Issue#77](https://github.com/cortex-command-community/Cortex-Command-Community-Project-Source/issues/77))

- Fixed `BG Arm` flailing when reloading one-handed weapon, so shields are no longer so useless.

- Fixed crash when clearing an already empty preset list in the buy menu.

- Temporary fix for low mass attachables/emitters being thrown at ridiculous speeds when their parent is gibbed.

- The audio system now better supports splitscreen games, turning off sound panning for them and attenuating according to the nearest player.

- The audio system now better supports wrapping maps so sounds handle the seam better. Additionally, the game should be able to function if the audio system fails to start up.

- Scripts on attached attachables will only run if their parent exists in MovableMan. ([Issue #83](https://github.com/cortex-command-community/Cortex-Command-Community-Project-Source/issues/83))

### Removed

- Removed all Gorilla Audio and SDL Mixer related code and files.

- Removed all Steam Workshop and Achievement related code.

- Removed a bunch of outdated/unused sources in the repo.

- Removed all OSX/Linux related code and files because we don't care. See [Liberated Cortex](https://github.com/liberated-cortex) for working Linux port.

- Removed a bunch of low-level `FrameMan` lua bindings:  
	`FrameMan:ResetSplitScreens`, `FrameMan:PPM` setter, `FrameMan:ResX/Y`, `FrameMan:HSplit/VSplit`, `FrameMan:GetPlayerFrameBufferWidth/Height`, `FrameMan:IsFullscreen`, `FrameMan:ToggleFullScreen`, `FrameMan:ClearBackbuffer8/32`, `FrameMan:ClearPostEffects`, `FrameMan:ResetFrameTimer`, `FrameMan:ShowPerformanceStats`.

- Native fullscreen mode has been removed due to poor performance compared to windowed/borderless mode and various input device issues.  
	The version of Allegro we're running is pretty old now (released in 2007) and probably doesn't properly support/utilize newer features and APIs leading to these issues.  
	The minimal amount of hardware acceleration CC has is still retained through Windows' DWM and that evidently does a better job.

- Removed now obsolete `Settings.ini` properties:  
	**Post-processing:** `TrueColorMode`, `PostProcessing`, `PostPixelGlow`.   
	**Native fullscreen mode:** `Fullscreen`, `NxWindowed`, `NxFullscreen`, `ForceSoftwareGfxDriver`, `ForceSafeGfxDriver`.

***

## [0.1.0 pre-release 1][0.1.0-pre1] - 2020/01/27

### Added

- You can now run the game with command line parameters, including `-h` to see help and `-c` to send ingame console input to cout.

- `MOSprite` now has the `FlipFactor` property that returns -1 if the sprite is flipped and 1 if it's not.  
	Using any `nugNum` calculations based on `HFlipped` is now considered criminal activity.

- `TDExplosive` now has the `IsAnimatedManually` property that lets modders set its frames manually through lua.

- You can now add `AEmitters` to `MOSRotating` and have them function similarly to attachables.  
	**Addition:** `parent:AddEmitter(emitterToAdd)` or `parent:AddEmitter(emitterToAdd, parentOffsetVector)`  
	**Removal:** `parent:RemoveEmitter(emitterToRemove)` or `parent:RemoveEmitter(uniqueIdOfEmitterToRemove)`

- Attachables can now collide with terrain when attached.  
	**INI property:** `CollidesWithTerrainWhenAttached = 0/1`  
	**Check value:** `attachable.IsCollidingWithTerrainWhileAttached`  
	**Manipulate function:** `attachable:EnableTerrainCollisions(trueOrFalse)`  
	Collisions can be manipulated only if the attachable was set to `CollidesWithTerrainWhenAttached = 1` in ini.

- `Actor.DeathSound` is now accessible to lua using `Actor.DeathSound = "string pathToNewFile"` or `Actor.DeathSound = nil` for no DeathSound.

- `AHuman` Feet are now accessible to lua using `AHuman.FGFoot` and `AHuman.BGFoot`. Interaction with them may be wonky.

- Streamlined debug process and requirements so old Visual C++ Express edition is no longer needed for debugging.

- Added minimal debug configuration for quicker debug builds without visualization.

### Changed

- `ACrab` aim limits now adjust to crab body rotation.

- `ACrab.AimRange` can now be split into `AimRangeUpperLimit` and `AimRangeLowerLimit`, allowing asymmetric ranges.

- Objective arrows and Delivery arrows are now color coordinated to match their teams, instead of being only green or red.

- BuyMenu `Bombs` tab will now show all `ThrownDevices` instead of just `TDExplosives`.

- The list of `MOSRotating` attachables (`mosr.Attachables`) now includes hardcoded attachables like dropship engines, legs, etc.

- Attachable lua manipulation has been significantly revamped. The old method of doing `attachable:Attach(parent)` has been replaced with the following:  
	**Addition:** `parent:AddAttachable(attachableToAdd)` or `parent:AddAttachable(attachableToAdd, parentOffsetVector)`  
	**Removal:** `parent:RemoveAttachable(attachableToRemove)` or `parent:RemoveAttachable(uniqueIdOfAttachableToRemove)`

- Wounds have been separated internally from emitter attachables.  
	They can now be added with `parent:AddWound(woundEmitterToAdd)`.  
	Removing wounds remains the same as before.

- Built-in Actor angular velocity reduction on death has been lessened.

### Fixed

- SFX slider now works properly.

- BGM now loops properly.

- Sound pitching now respects sounds that are not supposed to be affected by pitch.

- Using `actor:Clone()` now works properly, there are no longer issues with controlling/selecting cloned actors.

- `TDExplosive.ActivatesWhenReleased` now works properly.

- Various bug fixed related to all the Attachable and Emitter changes, so they can now me affected reliably and safely with lua.

- Various minor other things that have gotten lost in the shuffle.

### Removed

- All licensing-related code has been removed since it's no longer needed.

- Wounds can no longer be added via ini, as used to be doable buggily through ini `AddEmitter`.

- All usage of the outdated Slick Profiler has been removed.

- `TDExplosive.ParticleNumberToAdd` property has been removed.

***

Note: For a log of changes made prior to the commencement of the open source community project, look [here.](https://github.com/cortex-command-community/Cortex-Command-Community-Project-Source/wiki/Previous-Closed-Source-Changelog)


[unreleased]: https://github.com/cortex-command-community/Cortex-Command-Community-Project-Source/compare/master...cortex-command-community:development
[0.1.0-pre1]: https://github.com/cortex-command-community/Cortex-Command-Community-Project-Data/releases/tag/v0.1.0-pre1
[0.1.0-pre2]: https://github.com/cortex-command-community/Cortex-Command-Community-Project-Data/releases/tag/v0.1.0-pre2
[0.1.0-pre3.0]: https://github.com/cortex-command-community/Cortex-Command-Community-Project-Source/releases/tag/v0.1.0-pre3.0
<|MERGE_RESOLUTION|>--- conflicted
+++ resolved
@@ -171,13 +171,11 @@
 - `Attachable` terrain collisions will now propagate to any child `Attachables` on them. This means that `Attachables` will not collide with terrain, even if set to, if they're attached to a parent that doesn't collide with terrain.  
 	This means that the `attachable.CollidesWithTerrainWhileAttached` value may not represent the true state of things, you should instead use `attachable.CanCollideWithTerrain` to determine whether a given `Attachable` can collide with terrain.
 	
-<<<<<<< HEAD
+- Actor selection keys can be used to cycle the selected `ObjectPicker` item while it's closed during building phase and in editors.
+
 - The `Actor` property`MaxMass` now no longer includes the `Mass` of the `Actor`, and has been renamed to `MaxInventoryMass` for clarity. In mods, this is most important for `ACraft`, which will now need their total `Mass` subtracted from the old value. 
 
 - `BuyMenu` tooltips now display item info as well as a description. This includes `MaxInventoryMass` and `MaxPassengers` for `ACraft`, `Mass` and `PassengerSlots` required for `Actors`, and `Mass` for other `Moveable Objects`.
-=======
-- Actor selection keys can be used to cycle the selected `ObjectPicker` item while it's closed during building phase and in editors.
->>>>>>> 69e0b90e
 
 ### Fixed
 

# Changelog

All notable changes to this project will be documented in this file.

The format is based on [Keep a Changelog](https://keepachangelog.com/en/1.0.0/), and this project adheres to [Semantic Versioning](https://semver.org/spec/v2.0.0.html).

## [Unreleased]

### Added

- Implemented Lua Just-In-Time compilation (MoonJIT 2.2.0).

- Implemented PNG file loading and saving. PNGs still need to be indexed just like BMPs! Transparency (alpha) not supported (yet).

- New `Settings.ini` property `LoadingScreenReportPrecision = intValue` to control how accurately the module loading progress reports what line is currently being read.  
	Only relevant when `DisableLoadingScreen = 0`. Default value is 100, lower values increase loading times (especially if set to 1).  
	This should be used for debugging where you need to pinpoint the exact line that is crashing and the crash message isn't helping or doesn't exist at all.

- New `Settings.ini` property `MenuTransitionDuration = floatValue` to control how fast transitions between different menu screens happen (e.g main menu to activity selection screen and back).  
	This property is a multiplier, the default value is 1 (being the default hardcoded values), lower values decrease transition durations. 0 makes transitions instant.

- New `ADoor` sound properties: ([Issue #106](https://github.com/cortex-command-community/Cortex-Command-Community-Project-Source/issues/106))  
	```
	// Played when the door starts moving from fully open/closed position towards the opposite end.
	DoorMoveStartSound = SoundContainer
		AddSound = ContentFile
			FilePath = pathToFile

	// Played while the door is moving, between fully open/closed position.
	DoorMoveSound = SoundContainer
		AddSound = ContentFile
			FilePath = pathToFile
		LoopSetting = -1 // Doesn't have to loop indefinitely, but generally should.

	// Played when the door changes direction while moving between fully open/closed position.
	DoorDirectionChangeSound = SoundContainer
		AddSound = ContentFile
			FilePath = pathToFile

	// Played when the door stops moving and is at fully open/closed position.
	DoorMoveEndSound = SoundContainer
		AddSound = ContentFile
			FilePath = pathToFile
	```

- Exposed `Actor.StableVelocityThreshold` to lua. New bindings are: ([Issue #101](https://github.com/cortex-command-community/Cortex-Command-Community-Project-Source/issues/101))  
	`Actor:GetStableVelocityThreshold()` returns a `Vector` with the currently set stable velocity threshold.  
	`Actor:SetStableVelocityThreshold(xFloatValue, yFloatValue)` sets the stable velocity threshold to the passed in float values.  
	`Actor:SetStableVelocityThreshold(Vector)` sets the stable velocity threshold to the passed in `Vector`.

- New `Attachable` and `AEmitter` property `DeleteWithParent = 0/1`. If enabled the attachable/emitter will be deleted along with the parent if parent is deleted/gibbed/destroyed. ([Issue #97](https://github.com/cortex-command-community/Cortex-Command-Community-Project-Source/issues/97))

- New `Settings.ini` property `LaunchIntoActivity = 0/1`. With `PlayIntro` functionality changed to actually skip the intro and load into main menu, this flag exists to skip both the intro and main menu and load directly into the set default activity.

- Exposed `AHuman.ThrowPrepTime` to lua and ini: ([Issue #101](https://github.com/cortex-command-community/Cortex-Command-Community-Project-Source/issues/101))  
	`ThrowPrepTime = valueInMS` will set how long it takes the `AHuman` to fully charge a throw. Default value is 1000.  
	`AHuman.ThrowPrepTime` to get/set values via lua.

- Added new `SpriteAnimMode` modes:  
	```
	SpriteAnimMode = 7 // OVERLIFETIME
	```
	This mode handles exactly like (now removed) `MOSParticle.Framerate = 0` and will complete the sprite's animation cycle over the course of its existence. `SpriteAnimDuration` is inapplicable when using this mode and will do nothing.  
	For example, an object that has a sprite with 10 frames and a lifetime of 10 seconds will animate at a rate of 1 frame per second, finishing its animation cycle just before being deleted from the scene.  
	If this mode is used on an object that has `LifeTime = 0` (infinite) it will be overridden to `SpriteAnimMode = 1` (ALWAYSLOOP) otherwise it will never animate.  
	```
	SpriteAnimMode = 8 // ONCOLLIDE
	```
	This mode will drive the animation forward based on collisions this object has with other MOs or the terrain. `SpriteAnimDuration` is inapplicable when using this mode and will do nothing.  
	This mode is `MOSParticle` specific and used mainly for animating casings and small gibs. Using this mode on anything other than `MOSParticle` will do nothing.

- New `Settings.ini` properties `EnableCrabBombs = 0/1` and `CrabBombThreshold = intValue`.  
	When `EnableCrabBombs` is enabled, releasing a number of crabs equal to `CrabBombThreshold` or more at once will trigger the crab bomb effect.  
	If disabled releasing whatever number of crabs will do nothing except release whatever number of crabs.

- Doors can now be stopped at their exact position using `ADoor:StopDoor()` via lua. When stopped, doors will stop updating their sensors and will not try to reset to a default state.  
	If the door was stopped in a script, it needs to opened/closed by calling either `ADoor:OpenDoor()` or `ADoor:CloseDoor()` otherwise it will remain in the exact position it was stopped forever.  
	If either `DrawMaterialLayerWhenOpen` or `DrawMaterialLayerWhenClosed` properties are set true, a material layer will be drawn when the door is stopped. This is to prevent a situation where the material layer will be drawn only if the door is travelling in one direction, without adding an extra property.

- New value `STOPPED` (4) was to the `ADoor.DoorState` enumeration. `ADoor:GetDoorState` will return this if the door was stopped by the user via `ADoor:StopDoor`.

- New shortcut `ALT + W` to generate a detailed 140x55px mini `WorldDump` to be used for scene previews. No relying on `SceneEditor`, stretches over whole image, no ugly cyan bunkers, no actors or glows, has sky gradient, indexed to palette.

- All text in TextBox (any TextBox) can now be selected using `CTRL + A`.

- Console can now be resized using `CTRL + UP/DOWN` (arrow keys) while open.

- Added new lua function `UInputMan:GetInputDevice(playerNum)` to get a number value representing the input device used by the specified player. Should be useful for making custom key bindings compatible with different input devices.

- Scripts can now be attached to `ACrab.Turret` and `Leg`. Additionally, a binding to get the Foot of a Leg has been added.

- Added H/V flipping capabilities to Bitmap primitives.  New bindings with arguments for flip are:  
	`PrimitiveMan:DrawBitmapPrimitive(pos, entity, rotAngle, frame, bool hFlipped, bool vFlipped)`  
	`PrimitiveMan:DrawBitmapPrimitive(player, pos, entity, rotAngle, frame, bool hFlipped, bool vFlipped)`  
	Original bindings with no flip arguments are untouched and can be called as they were.
	
- Added new primitive drawing functions to `PrimitiveMan`:  
	```
	-- Arc
	PrimitiveMan:DrawArcPrimitive(Vector pos, startAngle, endAngle, radius, color)
	PrimitiveMan:DrawArcPrimitive(player, Vector pos, startAngle, endAngle, radius, color)
	
	PrimitiveMan:DrawArcPrimitive(Vector pos, startAngle, endAngle, radius, color, thickness)
	PrimitiveMan:DrawArcPrimitive(player, Vector pos, startAngle, endAngle, radius, color, thickness)

	-- Spline (Bézier Curve)
	PrimitiveMan:DrawSplinePrimitive(Vector start, Vector guideA, Vector guideB, Vector end, color)
	PrimitiveMan:DrawSplinePrimitive(player, Vector start, Vector guideA, Vector guideB, Vector end, color)

	-- Box with rounded corners
	PrimitiveMan:DrawRoundedBoxPrimitive(Vector upperLeftCorner, Vector bottomRightCorner, cornerRadius, color)
	PrimitiveMan:DrawRoundedBoxPrimitive(player, Vector upperLeftCorner, Vector bottomRightCorner, cornerRadius, color)
	
	PrimitiveMan:DrawRoundedBoxFillPrimitive(Vector upperLeftCorner, Vector bottomRightCorner, cornerRadius, color)
	PrimitiveMan:DrawRoundedBoxFillPrimitive(player, Vector upperLeftCorner, Vector bottomRightCorner, cornerRadius, color)

	-- Triangle
	PrimitiveMan:DrawTrianglePrimitive(Vector pointA, Vector pointB, Vector pointC, color)
	PrimitiveMan:DrawTrianglePrimitive(player, Vector pointA, Vector pointB, Vector pointC, color)
	
	PrimitiveMan:DrawTriangleFillPrimitive(Vector pointA, Vector pointB, Vector pointC, color)
	PrimitiveMan:DrawTriangleFillPrimitive(player, Vector pointA, Vector pointB, Vector pointC, color)

	-- Ellipse
	PrimitiveMan:DrawEllipsePrimitive(Vector pos, horizRadius, vertRadius, color)
	PrimitiveMan:DrawEllipsePrimitive(player, Vector pos, horizRadius, vertRadius, color)
	
	PrimitiveMan:DrawEllipseFillPrimitive(Vector pos, short horizRadius, short vertRadius, color)
	PrimitiveMan:DrawEllipseFillPrimitive(player, Vector pos, horizRadius, vertRadius, color)
	```
	
- Added log for non-fatal loading errors. This log will show image files that have been loaded with incorrect extensions (has no side effects but should be addressed) and audio files that failed loading entirely and will not be audible.  
	If errors are present the console will be forced open to notify the player (only when loading into main menu).  
	Log will be automatically deleted if warnings are no longer present to avoid polluting the root directory.	

### Changed

- Updated game framework from Allegro 4.2.3.1 to Allegro 4.4.3.1.

- Major cleanup and reformatting in the `Managers` folder.

- Lua error reporting has been improved so script errors will always show filename and line number.

- Ini error reporting has been improved so asset loading crash messages (image and audio files) will also display the ini file and line they are being referenced from and a better explanation why the crash occured. ([Issue #161](https://github.com/cortex-command-community/Cortex-Command-Community-Project-Source/issues/161))

- `Settings.ini` will now fully populate with all available settings (now also broken into sections) when being created (first time or after delete) rather than with just a limited set of defaults.

- Temporarily removed `PreciseCollisions` from `Settings.ini` due to bad things happening when disabled by user.

- `Settings.ini` property `PlayIntro` renamed to `SkipIntro` and functionality changed to actually skip the intro and load user directly into main menu, rather than into the set default activity.

- Lua calls for `GetParent` and `GetRootParent` can now be called by any `MovableObject` rather than being limited to `Attachable` only. ([Issue #102](https://github.com/cortex-command-community/Cortex-Command-Community-Project-Source/issues/102))  
	In some cases a cast to the appropriate type (`ToWhateverType`, e.g `ToMOSRotating`) will be needed when attempting to manipulate the object returned, because it will be returned as `MovableObject` if it is the root parent.  
	In cases where you need to iterate over a parent's attachable list the parent must be cast to the appropriate type that actually has an attachable list to iterate over.  
	For example:  
	```
	for attachable in ToMOSRotating(self:GetParent()).Attachables do
		...
	end
	```
	Or
	```
	local parent = ToMOSRotating(self:GetParent());
	for attachable in parent.Attachables do
		...
	end
	```

- Physics constants handling removed from `FrameMan` and now hardcoded in `Constants`. Lua bindings moved to `RTETools` and are now called without the `FrameMan` prefix like so:  
	`GetPPM()`, `GetMPP()`, `GetPPL()`, `GetLPP()`.

- Removed hardcoded 10 second `LifeTime` restriction for `MOPixel` and `MOSParticle`.

- `MOSParticle` animation can now be set with `SpriteAnimMode` and `SpriteAnimDuration`. If the property isn't defined it will default to `SpriteAnimMode = 7` (OVERLIFETIME).

- Reworked crab bombing behavior. When enabled through `Settings.ini` and triggered will gib all living actors on scene except brains and doors. Devices and non-actor MOs will remain untouched.

- `ADoor` properties `DrawWhenOpen` and `DrawWhenClosed` renamed to `DrawMaterialLayerWhenOpen` and `DrawMaterialLayerWhenClosed` so they are more clear on what they actually do.

- Specially handled Lua function `OnScriptRemoveOrDisable` has been changed to `OnScriptDisable`, and no longer has a parameter saying whether it was removed or disabled, since you can no longer remove scripts.

- When pasting multiple lines of code into the console all of them will be executed instead of the last line being pasted into the textbox and all before it executing.

- Input enums moved from `UInputMan` to `Constants` and are no longer accessed with the `UInputManager` prefix. These enums are now accessed with their own names as the prefix.  
	For example: `UInputManager.DEVICE_KEYB_ONLY` is now `InputDevice.DEVICE_KEYB_ONLY`, `UInputManager.INPUT_L_UP` is now `InputElements.INPUT_L_UP` and so on.
	
- `CraftsOrbitAtTheEdge` corrected to `CraftOrbitAtTheEdge`. Applies to both ini property and lua binding.	

- Game will now Abort with an error message when trying to load a copy of a non-existent `AtomGroup`, `Attachable` or `AEmitter` preset.

- ComboBoxes (dropdown lists) can now also be closed by clicking on their top part.

- `Activity:IsPlayerTeam` renamed to `Activity:IsHumanTeam`.

- Screenshot functionality changed: ([Issue #162](https://github.com/cortex-command-community/Cortex-Command-Community-Project-Source/issues/162))  
	The `PrintScreen` button will now take a single screenshot on key release and will not take more until the key is pressed and released again.  
	The `Ctrl+S` key combination is unchanged and will take a single screenshot every frame while the keys are held.  
	The `Ctrl+W` and `Alt+W` key combinations will now take a single WorldDump/ScenePreview on `W` key release (while `Ctrl/Alt` are still held) and will not take more until the key is pressed and released again.
	
	Additionally, all screenshots (excluding abortscreen) will now be saved into a `_Screenshots` folder (`_` so it's on top and not hiding between module folders) to avoid polluting the root directory. ([Issue #163](https://github.com/cortex-command-community/Cortex-Command-Community-Project-Source/issues/163))  
	This folder will be created automatically after modules are loaded if it is missing.
	
- `ScreenDumps` and `WorldDumps` are now saved as compressed PNGs.
	
- Controller deadzone setting ignores more input. Previously setting it to the maximum was just enough to eliminate stick drift.

### Fixed

- Fix crash when returning to `MetaGame` scenario screen after activity end.

- Control schemes will no longer get deleted when being configured. Resetting the control scheme will load a preset instead of leaving it blank. ([Issue #121](https://github.com/cortex-command-community/Cortex-Command-Community-Project-Source/issues/121))

- Fix glow effects being drawn one frame past `EffectStartTime` making objects that exist for a single frame not draw glows. ([Issue #67](https://github.com/cortex-command-community/Cortex-Command-Community-Project-Source/issues/67))

- Time scale can no longer be lowered to 0 through the performance stats interface.

- Actors now support their held devices identically while facing to either side. ([Issue #31](https://github.com/cortex-command-community/Cortex-Command-Community-Project-Source/issues/31))

- Fixed issue where clicking a ComboBox's scrollbar would release the mouse, thus causing unexpected behavior like not being able to close the list by clicking outside of it.

- Fixed issue where ComboBoxes did not save the current selection, thus if the ComboBox was deselected without making a selection then the selection would revert to the default value instead of the last selected value.

- Fixed issue with double clicks and missing clicks in menus (anything that uses AllegroInput).

<<<<<<< HEAD
- Fixed GetHandPos and SetHandPos (lua property: HandPos). They now properly get the hand position (as relative to the arm joint position) and set it (by setting the hand offset as relative to the arm's joint position), respectively. Before, these were both relative to the arm's center of mass.
=======
- Fixed issue where OnPieMenu function wasn't working for `AHuman` equipped items, and made it work for `BGArm` equipped items as well as `FGArm` ones.

- The "woosh" sound played when switching actors from a distance will now take scene wrapping into account. Additionally, attempting to switch to previous or next actor with only one actor will play the more correct "error" sound.
>>>>>>> d82341ba

### Removed

- Removed the ability to remove scripts from objects with Lua. This is no longer needed cause of code efficiency increases.

- Removed `Settings.ini` property `PixelsPerMeter`. Now hardcoded and cannot be changed by the user.

- Removed `MOSParticle` property `Framerate` and lua bindings. `MOSParticle` animation is now handled with `SpriteAnimMode` like everything else.

- Removed `ConsoleMan.ForceVisibility` and `ConsoleMan.ScreenSize` lua bindings.

- Removed `ActivityMan.PlayerCount` and `ActivityMan.TeamCount` setters lua bindings (obsolete and did nothing).

- Removed `Activity` properties `TeamCount` and `PlayerCount`. These are handled internally and do nothing when set in ini.

- Removed `Activity` property `FundsOfTeam#`, use `Team#Funds` instead.

***

## [0.1.0 pre-release 2][0.1.0-pre2] - 2020/05/08

### Added

- Lua binding for `Box::IntersectsBox(otherBox)`, that returns true if 2 boxes intersect.

- Command line arguments for launching directly into editors using `-editor "EditorName"`.  
	Valid editor names are: `ActorEditor`, `GibEditor`, `SceneEditor`, `AreaEditor` and `AssemblyEditor`.

- Added handling for custom number and string values in INI.
	```
	AddCustomValue = NumberValue
		YourKeyName = YourNumberValue // Integer or floating point number.

	AddCustomValue = StringValue
		YourKeyName = YourStringValue
	```
	`YourKeyName` is a string value and is not limited to just numbers.

- New `Settings.ini` property `AdvancedPerformanceStats = 0/1` to disable/enable the performance counter graphs (enabled by default).

- Added `PassengerSlots` INI and Lua property to Actors. This determines how many spaces in the buy menu an actor will take up (1 by default). It must be a whole number but can theoretically be 0 or less.

- Added Lua bindings for `IsInsideX` and `IsInsideY` to `Area`. These act similarly to the pre-existing `IsInside`, but allow you to check for the X and Y axes individually.

- Added the concept of `SoundSets`, which are collections of sounds inside a `SoundContainer`. This allows you to, for example, put multiple sounds for a given gunshot inside a `SoundSet` so they're played together.

- `SoundContainers` have been overhauled to allow for a lot more customization, including per-sound customization. The following INI example shows all currently available capabilities with explanatory comments:
	```
	AddSoundContainer = SoundContainer // Note that SoundContainers replace Sounds, so this can be used for things like FireSound = SoundContainer
		PresetName = Preset Name Here

		CycleMode = MODE_RANDOM (default) | MODE_FORWARDS // How the SoundContainer will cycle through its `SoundSets` whenever it's told to select a new one. The former is prior behaviour, the latter cycles through SoundSets in the order they were added.

		LoopSetting = -1 | 0 (default) | 1+ // How the SoundContainer loops its sounds. -1 means it loops forever, 0 means it plays once, any number > 0 means it plays once and loops that many times.

		Immobile = 0 (default) | 1 // Whether or not the SoundContainer's sounds should be treated as immobile. Immobile sounds are generally used for UI and system sounds; they will always play at full volume and will not be panned or affected by global pitch during game slowdown.

		AttenuationStartDistance = Number (default -1) // The distance at which the SoundContainer's sounds will start to attenuate out, any number < 0 set it to the game's default. Attenuation calculations follows FMOD's Inverse Rolloff model, which you can find linked below.

		Priority = 0 - 256 (default 128) // The priority at which the SoundContainer's sounds will be played, between 0 (highest priority) and 256 (lowest priority). Lower priority sounds are less likely to be played are a lot of sounds playing.

		AffectedByGlobalPitch = 0 | 1 (default) // Whether or not the SoundContainer's sounds will be affected by global pitch, or only change pitch when manually made to do so via Lua (note that pitch setting is done via AudioMan).

		AddSoundSet = SoundSet // This adds a SoundSet containing one or more sounds to the SoundContainer.

			AddSound = ContentFile // This adds a sound to the SoundSet, allowing it to be customized as shown.
				Filepath = "SomeRte.rte/Path/To/Sound.wav"

				Offset = Vector // This specifies where the sound plays with respect to its SoundContainer. This allows, for example, different sounds in a gun's reload to come from slightly different locations.
					X = Number
					Y = Number

				AttenuationStartDistance = Number // This functions identically to SoundContainer AttenuationStartDistance, allowing you to override it for specific sounds in the SoundContainer.

				MinimumAudibleDistance = Number (default 0) // This allows you to make a sound not play while the listener is within a certain distance, e.g. for gunshot echoes. It is automatically accounted for in sound attenuation.

			AddSound = "SomeRte.rte/Path/To/AnotherSound.wav" // This adds a sound to the SoundSet in oneline, allowing it to be compactly added (without customisation).

		AddSound = "SomeRte.rte/Path/To/YetAnotherSound.wav" // This adds a sound to the SoundContainer, creating a new SoundSet for it with just this sound.
	```
	NOTE: Here is a link to [FMOD's Inverse Rolloff Model.](https://fmod.com/resources/documentation-api?version=2.0&page=white-papers-3d-sounds.html#inverse)

- `SoundContainer` Lua controls have been overhauled, allowing for more control in playing and replaying them. The following Lua bindings are available:
	```
	soundContainer:HasAnySounds() - Returns whether or not the SoundContainer has any sounds in it. Returns True or false.
	```
	```
	soundContainer:IsBeingPlayed() - Returns whether or not any sounds in the SoundContainer are currently being played. Returns True or False.
	```
	```
	soundContainer:Play(optionalPosition, optionalPlayer) - Plays the sounds belonging to the SoundContainer's currently selected SoundSet. The sound will play at the position and for the player specified, or at (0, 0) for all players if parameters aren't specified.
	```
	```
	soundContainer:Stop(optionalPlayer) - Stops any playing sounds belonging to the SoundContainer, optionally only stopping them for a specified player.
	```
	```
	soundContainer:AddSound(filePath, optional soundSetToAddSoundTo, optionalSoundOffset, optionalAttenuationStartDistance, optionalAbortGameIfSoundIsInvalid) - Adds the sound at the given filepath to the SoundContainer. If a SoundSet index is specified it'll add it to that SoundSet. If an offset or attenuation start distance are specified they'll be set, as mentioned in the INI section above. If set to abort for invalid sounds, the game will error out if it can't load the sound, otherwise it'll show a console error.
	```
	```
	soundContainer:SetPosition(position) - Sets the position at which the SoundContainer's sounds will play.
	```
	```
	soundContainer:SelectNextSoundSet() - Selects the next SoundSet to play when soundContainer:Play(...) is called, according to the INI defined CycleMode.
	```
	```
	soundContainer.Loops - Set or get the number of loops for the SoundContainer, as mentioned in the INI section above.
	```
	```
	soundContainer.Priority - Set or get the priority of the SoundContainer, as mentioned in the INI section above.
	```
	```
	soundContainer.AffectedByGlobalPitch - Set or get whether the SoundContainer is affected by global pitch, as mentioned in the INI section above.
	```
- `MovableObjects` can now run multiple scripts by putting multiple `AddScript = FilePath.lua` lines in the INI definition. ([Issue #109](https://github.com/cortex-command-community/Cortex-Command-Community-Project-Source/pull/109))  
	Scripts will have their appropriate functions run in the order they were added. Note that all scripts share the same `self`, so care must be taken when naming self variables.  
	Scripts can be checked for with `movableObject:HasScript(filePath);` and added and removed with `movableObject:AddScript(filePath);` and `movableObject:RemoveScript(filePath);`. They can also be enabled and disabled in Lua (preserving their ordering) with `movableObject:EnableScript(filePath);` and `movableObject:DisableScript(filePath);`.

- Scripts on `MovableObjects` and anything that extends them (i.e. most things) now support the following new functions (in addition to `Create`, `Update`, `Destroy` and `OnPieMenu`). They are added in the same way as the aforementioned scripts:  
	```
	OnScriptRemoveOrDisable(self, scriptWasRemoved) - This is run when the script is removed or disabled. The scriptWasRemoved parameter will be True if the script was removed and False if it was disabled.
	```
	```
	OnScriptEnable(self) - This is run when the script was disabled and has been enabled.
	```
	```
	OnCollideWithTerrain(self, terrainMaterial) - This is run when the MovableObject this script on is in contact with terrain. The terrainMaterial parameter gives you the material ID for the terrain collided with. It is suggested to disable this script when not needed to save on overhead, as it will be run a lot!
	```
	```
	OnCollideWithMO(self, collidedMO, collidedRootMO) - This is run when the MovableObject this script is on is in contact with another MovableObject. The collidedMO parameter gives you the MovableObject that was collided with, and the collidedRootMO parameter gives you the root MovableObject of that MovableObject (note that they may be the same). Collisions with MovableObjects that share the same root MovableObject will not call this function.
	```

- Scripts on `Attachables` now support the following new functions:  
	```
	OnAttach(self, newParent) - This is run when the Attachable this script is on is attached to a new parent object. The newParent parameter gives you the object the Attachable is now attached to.
	```
	```
	OnDetach(self, exParent) - This is run when the Attachable this script is on is detached from an object. The exParent gives you the object the Attachable was attached to.
	```

### Changed

- Codebase now uses the C++14 standard.

- Major cleanup and reformatting in the `System` folder.

- Upgraded to new, modern FMOD audio library. ([Issue #72](https://github.com/cortex-command-community/Cortex-Command-Community-Project-Source/issues/72)).  
	Sounds now play in 3D space, so they pan to the left and right, and attenuate automatically based on the player's viewpoint.

- `Sounds` have been renamed to `SoundContainers`, and are able to handle multiple sounds playing at once. INI definitions have changed accordingly.  
	They must be added using `... = SoundContainer`, and individual sounds for them must be added using `AddSound = ContentFile...`.

- Various lua bindings around audio have been upgraded, changed or fixed, giving modders a lot more control over sounds. See documentation for more details.

- Centered the loading splash screen image when `DisableLoadingScreen` is true.

- `Box:WithinBox` lua bindings have been renamed:  
	`Box:WithinBox` is now `Box:IsWithinBox`.  
	`Box:WithinBoxX` is now `Box:IsWithinBoxX`.  
	`Box:WithinBoxY` is now `Box:IsWithinBoxY`.

- Made `AHuman` show both weapon ammo states when 2 one-handed weapons are equipped.

- Added support for multiple lines in item descriptions ([Issue#58](https://github.com/cortex-command-community/Cortex-Command-Community-Project-Source/issues/58)). This is done as follows:
	```
	Description = MultiLineText
		AddLine = First line of text
		AddLine = Second line of text
		...
	```

- `FrameMan` broken down to 4 managers. New managers are:  
	`PerformanceMan` to handle all performance stats and measurements.  
	`PostProcessMan` to handle all post-processing (glows).  
	`PrimitiveMan` to handle all lua primitive drawing.

- Post-processing (glow effects) is now enabled at all times with no option to disable.

- All lua primitive draw calls are now called from `PrimitiveMan`.  
	For example: `FrameMan:DrawLinePrimitive()` is now `PrimitiveMan:DrawLinePrimitive()`.

- Resolution multiplier properties (`NxWindowed` and `NxFullscreen`) in settings merged into a single property `ResolutionMultiplier`.

- Incompatible/bad resolution settings will be overridden at startup with messages explaining the issue instead of multiple mode switches and eventually a reset to default VGA.  
	Reset to defaults (now 960x540) will happen only on horrible aspect ratio or if you managed to really destroy something.

- You can no longer toggle native fullscreen mode from the settings menu or ini. Instead, either select your desktop resolution at 1X mode or desktop resolution divided by 2 at 2X mode for borderless fullscreen windowed mode.  
	Due to limitations in Allegro 4, changing the actual resolution from within the game still requires a restart.

- If the current game resolution is half the desktop resolution or less, you will be able to instantly switch between 1X and 2X resolution multiplier modes in the settings without screen flicker or delay.  
	If the conditions are not met, the mode switch button will show `Unavailable`.

- `PieMenuActor` and `OrbitedCraft` have now been removed. They are instead replaced with parameters in their respective functions, i.e. `OnPieMenu(pieMenuActor);` and `CraftEnteredOrbit(orbitedCraft);`. Their use is otherwise unchanged.

### Fixed

- Fixed LuaBind being all sorts of messed up. All lua bindings now work properly like they were before updating to the v141 toolset.

- Explosives (and other thrown devices) will no longer reset their explosion triggering timer when they're picked up. ([Issue #71](https://github.com/cortex-command-community/Cortex-Command-Community-Project-Source/issues/71))

- Sprite Animation Mode `ALWAYSPINGPONG` now works properly. Sprite animation has also been moved to `MOSprite` instead of `MOSRotating`, they they'll be able to properly animate now. ([Issue#77](https://github.com/cortex-command-community/Cortex-Command-Community-Project-Source/issues/77))

- Fixed `BG Arm` flailing when reloading one-handed weapon, so shields are no longer so useless.

- Fixed crash when clearing an already empty preset list in the buy menu.

- Temporary fix for low mass attachables/emitters being thrown at ridiculous speeds when their parent is gibbed.

- The audio system now better supports splitscreen games, turning off sound panning for them and attenuating according to the nearest player.

- The audio system now better supports wrapping maps so sounds handle the seam better. Additionally, the game should be able to function if the audio system fails to start up.

- Scripts on attached attachables will only run if their parent exists in MovableMan. ([Issue #83](https://github.com/cortex-command-community/Cortex-Command-Community-Project-Source/issues/83))

### Removed

- Removed all Gorilla Audio and SDL Mixer related code and files.

- Removed all Steam Workshop and Achievement related code.

- Removed a bunch of outdated/unused sources in the repo.

- Removed all OSX/Linux related code and files because we don't care. See [Liberated Cortex](https://github.com/liberated-cortex) for working Linux port.

- Removed a bunch of low-level `FrameMan` lua bindings:  
	`FrameMan:ResetSplitScreens`, `FrameMan:PPM` setter, `FrameMan:ResX/Y`, `FrameMan:HSplit/VSplit`, `FrameMan:GetPlayerFrameBufferWidth/Height`, `FrameMan:IsFullscreen`, `FrameMan:ToggleFullScreen`, `FrameMan:ClearBackbuffer8/32`, `FrameMan:ClearPostEffects`, `FrameMan:ResetFrameTimer`, `FrameMan:ShowPerformanceStats`.

- Native fullscreen mode has been removed due to poor performance compared to windowed/borderless mode and various input device issues.  
	The version of Allegro we're running is pretty old now (released in 2007) and probably doesn't properly support/utilize newer features and APIs leading to these issues.  
	The minimal amount of hardware acceleration CC has is still retained through Windows' DWM and that evidently does a better job.

- Removed now obsolete `Settings.ini` properties:  
	**Post-processing:** `TrueColorMode`, `PostProcessing`, `PostPixelGlow`.   
	**Native fullscreen mode:** `Fullscreen`, `NxWindowed`, `NxFullscreen`, `ForceSoftwareGfxDriver`, `ForceSafeGfxDriver`.

***

## [0.1.0 pre-release 1][0.1.0-pre1] - 2020/01/27

### Added

- You can now run the game with command line parameters, including `-h` to see help and `-c` to send ingame console input to cout.

- `MOSprite` now has the `FlipFactor` property that returns -1 if the sprite is flipped and 1 if it's not.  
	Using any `nugNum` calculations based on `HFlipped` is now considered criminal activity.

- `TDExplosive` now has the `IsAnimatedManually` property that lets modders set its frames manually through lua.

- You can now add `AEmitters` to `MOSRotating` and have them function similarly to attachables.  
	**Addition:** `parent:AddEmitter(emitterToAdd)` or `parent:AddEmitter(emitterToAdd, parentOffsetVector)`  
	**Removal:** `parent:RemoveEmitter(emitterToRemove)` or `parent:RemoveEmitter(uniqueIdOfEmitterToRemove)`

- Attachables can now collide with terrain when attached.  
	**INI property:** `CollidesWithTerrainWhenAttached = 0/1`  
	**Check value:** `attachable.IsCollidingWithTerrainWhileAttached`  
	**Manipulate function:** `attachable:EnableTerrainCollisions(trueOrFalse)`  
	Collisions can be manipulated only if the attachable was set to `CollidesWithTerrainWhenAttached = 1` in ini.

- `Actor.DeathSound` is now accessible to lua using `Actor.DeathSound = "string pathToNewFile"` or `Actor.DeathSound = nil` for no DeathSound.

- `AHuman` Feet are now accessible to lua using `AHuman.FGFoot` and `AHuman.BGFoot`. Interaction with them may be wonky.

- Streamlined debug process and requirements so old Visual C++ Express edition is no longer needed for debugging.

- Added minimal debug configuration for quicker debug builds without visualization.

### Changed

- `ACrab` aim limits now adjust to crab body rotation.

- `ACrab.AimRange` can now be split into `AimRangeUpperLimit` and `AimRangeLowerLimit`, allowing asymmetric ranges.

- Objective arrows and Delivery arrows are now color coordinated to match their teams, instead of being only green or red.

- BuyMenu `Bombs` tab will now show all `ThrownDevices` instead of just `TDExplosives`.

- The list of `MOSRotating` attachables (`mosr.Attachables`) now includes hardcoded attachables like dropship engines, legs, etc.

- Attachable lua manipulation has been significantly revamped. The old method of doing `attachable:Attach(parent)` has been replaced with the following:  
	**Addition:** `parent:AddAttachable(attachableToAdd)` or `parent:AddAttachable(attachableToAdd, parentOffsetVector)`  
	**Removal:** `parent:RemoveAttachable(attachableToRemove)` or `parent:RemoveAttachable(uniqueIdOfAttachableToRemove)`

- Wounds have been separated internally from emitter attachables.  
	They can now be added with `parent:AddWound(woundEmitterToAdd)`.  
	Removing wounds remains the same as before.

- Built-in Actor angular velocity reduction on death has been lessened.

### Fixed

- SFX slider now works properly.

- BGM now loops properly.

- Sound pitching now respects sounds that are not supposed to be affected by pitch.

- Using `actor:Clone()` now works properly, there are no longer issues with controlling/selecting cloned actors.

- `TDExplosive.ActivatesWhenReleased` now works properly.

- Various bug fixed related to all the Attachable and Emitter changes, so they can now me affected reliably and safely with lua.

- Various minor other things that have gotten lost in the shuffle.

### Removed

- All licensing-related code has been removed since it's no longer needed.

- Wounds can no longer be added via ini, as used to be doable buggily through ini `AddEmitter`.

- All usage of the outdated Slick Profiler has been removed.

- `TDExplosive.ParticleNumberToAdd` property has been removed.

***

Note: For a log of changes made prior to the commencement of the open source community project, look [here.](https://github.com/cortex-command-community/Cortex-Command-Community-Project-Source/wiki/Previous-Closed-Source-Changelog)


[unreleased]: https://github.com/cortex-command-community/Cortex-Command-Community-Project-Source/compare/master...cortex-command-community:development
[0.1.0-pre1]: https://github.com/cortex-command-community/Cortex-Command-Community-Project-Data/releases/tag/v0.1.0-pre1
[0.1.0-pre2]: https://github.com/cortex-command-community/Cortex-Command-Community-Project-Data/releases/tag/v0.1.0-pre2<|MERGE_RESOLUTION|>--- conflicted
+++ resolved
@@ -204,6 +204,8 @@
 	
 - Controller deadzone setting ignores more input. Previously setting it to the maximum was just enough to eliminate stick drift.
 
+- `Arm.HandPos` will now get/set the hand position as relative to the arm's joint position, instead of relative to the arm's center of mass.
+
 ### Fixed
 
 - Fix crash when returning to `MetaGame` scenario screen after activity end.
@@ -222,13 +224,9 @@
 
 - Fixed issue with double clicks and missing clicks in menus (anything that uses AllegroInput).
 
-<<<<<<< HEAD
-- Fixed GetHandPos and SetHandPos (lua property: HandPos). They now properly get the hand position (as relative to the arm joint position) and set it (by setting the hand offset as relative to the arm's joint position), respectively. Before, these were both relative to the arm's center of mass.
-=======
 - Fixed issue where OnPieMenu function wasn't working for `AHuman` equipped items, and made it work for `BGArm` equipped items as well as `FGArm` ones.
 
 - The "woosh" sound played when switching actors from a distance will now take scene wrapping into account. Additionally, attempting to switch to previous or next actor with only one actor will play the more correct "error" sound.
->>>>>>> d82341ba
 
 ### Removed
 

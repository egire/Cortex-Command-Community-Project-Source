# Changelog

All notable changes to this project will be documented in this file.

The format is based on [Keep a Changelog](https://keepachangelog.com/en/1.0.0/), and this project adheres to [Semantic Versioning](https://semver.org/spec/v2.0.0.html).

## [Unreleased]

### Added

- Executable can be compiled as 64bit.

- New `Settings.ini` property `MeasureModuleLoadTime = 0/1` to measure the duration of module loading (archived module extraction included). For benchmarking purpuses.

- `Color` object's RGB values can now be set with index number.  
	```
	Color/TrailColor = Color
		Index = 0-255 // Corresponds with index in palette.bmp
	```
	
- New `Settings.ini` property `ForceDedicatedFullScreenGfxDriver` to force the game to run in previously removed dedicated fullscreen mode, allowing using lower resolutions (and 1366x768) while still maintaining fullscreen.

- New INI and Lua (R/W) properties for Attachables:  
	`TransfersDamageToParent = 0/1`. If enabled, the Attachable will act like hardcoded ones and transfer damage to its parent. For `Attachables` attached to other `Attachables`, the parent `Attachable` (and any of its parents, etc.) must have this enabled for it to affect the root parent.  
	`ParentBreakWound = AEmitter...`. Use this to define a `BreakWound` that will be applied to the `Attachable`'s parent when the `Attachable` is removed.  
	`BreakWound` is also now R/W accessible to Lua.
	
- Added Lua (R/W) properties for all hardcoded `Attachables`. You can now set them on the fly to be created objects of the relevant type. Note that trying to set things inappropriately (e.g. setting an `HDFirearm` as something's `Leg`) will probably crash the game; that's your problem to deal with.  
	You can read and write the following properties:  
	**`AHuman`** - `Head`, `Jetpack`, `FGArm`, `BGArm`, `FGLeg`, `BGLeg`, `FGFoot`, `BGFoot`  
	**`ACrab`** - `Turret`, `Jetpack`, `LeftFGLeg`, `LeftBGLeg`, `RightFGLeg`, `RightBGLeg`  
	**`ACDropship`** - `RightEngine`, `LeftEngine`, `RightThruster`, `LeftThruster`, `RightHatch`, `LeftHatch`  
	**`ACRocket`** - `RightLeg`, `LeftLeg`, `MainEngine`, `LeftEngine`, `RightEngine`, `LeftThruster`, `RightThruster`  
	**`ADoor`** - `Door`  
	**`Turret`** - `MountedDevice`  
	**`Leg`** - `Foot`  
	**`HDFirearm`** - `Magazine`, `Flash`  
	**`AEmitter`** - `Flash`

- Added `Vector:ClampMagnitude(upperLimit, lowerLimit)` Lua function that lets you limit a Vector's upper and lower magnitude.

- Added `MOSRotating` `GibBlastStrength` INI and Lua (R/W) property. This lets you define how much force created `Gibs` and any `Attachables` will get launched when the `MOSRotating` gibs.

- New INI and Lua (R/W) properties for `Attachables`:  
	`ParentBreakWound = AEmitter...` allows you to optionally define different `BreakWounds` for the `Attachable` and its parent. By default it matches `BreakWound` for ease of use.  	
	`InheritsHFlipped = -1/0/1` allows you to define whether the `Attachable` will inherit its parent's HFlipped value or not.  
	-1 means reversed inheritance (i.e. if the parent's HFlipped value is true, this `Attachable`'s HFlipped value will be false), 0 means no inheritance, 1 means normal inheritance. Defaults to 1 to preserve normal behavior.  
	`InheritedRotAngleRadOffset = angle` and `InheritedRotAngleDegOffset = angle` allow you specify an offset to keep an `Attachable`'s rotation at when `InheritsRotAngle` is set to true.  
	In Lua there's only `InheritedRotAngleOffset` which takes/returns radians, to avoid confusion. For example, `InheritedRotAngleDegOffset = 90` would make the `Attachable` always face perpendicular to its parent.  
	Does nothing if the `Attachable`'s `InheritsRotAngle` is set to false or the `Attachable` has no parent.  
	`GibWithParentChance = 0 - 1` allows you to specify whether this `Attachable` should be gibbed when its parent does and what the chance of that happening is. 0 means never, 1 means always.  
	`ParentGibBlastStrengthMultiplier = number` allows you to specify a multiplier for how strongly this `Attachable` will apply its parent's gib blast strength to itself when the parent gibs. Usually this would be a positive number, but it doesn't have to be.

- New INI and Lua (R/W) `Arm` property `GripStrength`. This effectively replaces the `JointStrength` of the held `HeldDevice`, allowing `Arms` to control how tightly equipment is held.

- New INI and Lua (R/W) `HeldDevice` property `GripStrengthMultiplier`. This allows `HeldDevices` to multiply the `GripStrength` of their `Arms` to support them being more or less easy to hold.

- New Lua `MovableObject` function `GetWhichMOToNotHit`. This provides access to the MO that has been set to not be hit by `SetWhichMOToNotHit`.

- Added `HeldDevice` handling to limit which `Actor(s)` can pick it up. Note that pickup limitations are all done by PresetName, so you can not use this to precisely specify individual `Actors`.  
	The INI definition looks like this:  
	```
	PickupableBy = PickupableByEntries
		AddPresetNameEntry = First Actor PresetName Here
		AddPresetNameEntry = Second Actor PresetName Here
	// Alternatively, if you want this not to be pickupable
	PickupableBy = None
	```
	The Lua properties and functions are as follows:  
	```
	heldDevice.HasPickupLimitations; --(R) Whether or not this HeldDevice has any limitations affecting whether it can be picked up.
	heldDevice.UnPickupable --(R/W) Whether this HeldDevice is/should be pickupable.
	heldDevice:IsPickupableBy(actor) -- Whether or not a given Actor can pick up this HeldDevice.
	heldDevice:AddPickupableByPresetName(presetName) -- Allows Actors with the given PresetName to pick up this HeldDevice.
	heldDevice:RemovePickupableByPresetName(presetName) -- Disallows Actors with the given PresetNames from picking up this HeldDevice (as long as there are other pickup limitations).
	```
	
- Added `MOSRotating` Lua (R) property `IndividualMass`. This provides access to the `MOSRotating`'s actual mass value, not including any `Attachables` or inventory items. Note that the normal `Mass` property is still used to set the `MOSRotating`'s mass.

- Added `Actor` Lua (R) property `InventoryMass`. This provides access to the mass of the `Actor`'s inventory separate from the `Actor`'s actual mass.

- Added `LimbPath` INI property `EndSegCount`, which allows you to specify a segment after which the owning `Actor`'s foot will not collide with terrain. This lets you add extra visual-only frames to your `LimbPaths`.

- Added `AHuman` INI property `CrouchLimbPathBG` to allow you to specify a different `LimbPath` for the background leg while crouching.

- Added `AHuman` INI properties `StandRotAngleTarget`, `WalkRotAngleTarget`, `CrouchRotAngleTarget` and `JumpRotAngleTarget` that let you define the rot angle the body should aim towards when in the corresponding `MovementState`.

- Added `AHuman` Lua methods `GetRotAngleTarget(movementState)` and `SetRotAngleTarget(movementState, newRotAngleTarget)` that allow you to get and set rot angle targets for `MovementStates`. Note that only the `MovementStates` mentioned above will actually work.

- `LimbPaths` are now Lua accessible for `ACrabs` and `AHumans`. You can use `GetLimbPath(Layer, MovementState)` for `AHumans` and `GetLimbPath(Side, Layer, MovementState)` for `ACrabs`.  
	`LimbPaths` have the following properties:  
	`limbPath.StartOffset` (R/W) - the start offset for the `LimbPath`. Also defines its position if it has no actual path.  
	`limbPath.SegmentCount` (R) - the number of segments in the `LimbPath`.  
	`limbPath:GetSegment(segmentIndex)` - Gets the segment Vector for the given segment index. You can use this to modify `LimbPaths`.  

- Added `OnStride` special Lua function for `AHumans` that is called whenever they stride (i.e. when their `StrideSound` is played). Like playing `StrideSound`, this does not happen when the AHuman is climbing.

- Exposed broad range of sounds to Lua (R/W) through their relevant SoundContainers. For each class, these include:  
	**Actor**: `BodyHitSound`, `PainSound`, `DeathSound`, `DeviceSwitchSound`, `AlarmSound`  
	**AHuman & ACrab**: `StrideSound`  
	**HDFirearm**: `FireSound`, `FireEchoSound`, `EmptySound`, `ReloadStartSound`, `ReloadEndSound`, `ActiveSound`, `DeactivationSound`, `PreFireSound`  
	**AEmitter**: `EmissionSound`, `BurstSound`, `EndSound`  
	**ACraft**: `HatchOpenSound`, `CrashSound`  
	**MOSRotating**: `GibSound`  
	**ADoor**: `DoorMoveStartSound`, `DoorMoveSound`, `DoorDirectionChangeSound`, `DoorMoveEndSound`
  
- Added Lua function `RoundFloatToPrecision`. Utility function to round and format floating point numbers for display in strings.  
`RoundFloatToPrecision(floatValue, digitsPastDecimal, roundingMode) -- Rounding mode 0 for system default, 1 for floored remainder, 2 for ceiled remainder.`

- The Lua console (and all text boxes) now support using `Ctrl` to move the cursor around and select or delete text.

- Added `mosRotating:RemoveAttachable(attachableOrUniqueID, addToMovableMan, addBreakWounds)` method that allows you to remove an `Attachable` and specify whether it should be added to `MovableMan` or not, and whether breakwounds should be added (if defined) to the `Attachable` and parent `MOSRotating`.

- Added `attachable:RemoveFromParent()` and `attachable:RemoveFromParent(addToMovableMan, addBreakWounds)` that allow you to remove `Attachables` from their parents without having to use `GetParent` first.

- Added `Settings.ini` debug properties to allow modders to turn on some potentially useful information visualizations.  
	`DrawAtomGroupVisualizations` - any `MOSRotating` will draw its `AtomGroup` to the standard view.  
	`DrawHandAndFootGroupVisualizations` - any `Actor` subclasses with  will draw its `AtomGroup` to the standard view.  
	`DrawLimbPathVisualizations` - any  `AHumans` or `ACrabs` will draw some of their `LimbPaths` to the standard view.  
	`DrawRayCastVisualizations` - any rays cast by `SceneMan` will be drawn to the standard view.  
	`DrawPixelCheckVisualizations ` - any pixel checks made by `SceneMan:GetTerrMatter` or `SceneMan:GetMOIDPixel` will be drawn to the standard view.

### Changed

- Hands will now draw in transparent drawing mode, i.e. editing menu.

- `AHuman` background `Leg` will no longer draw in front of the `AHuman`. The real result of this is that the background foot will no longer draw in front of the foreground one.

- Everything draws better when flashing white, including craft which used to be terrible at it.

- Reworked Attachable managment:  
	`DamageMultiplier` on `Attachables` now works as expected, all `Attachables` can now transfer damage to their root parent.  
	This will travel up chains of `Attachables`, as long as every `Attachable` in the chain has a non-zero DamageMultiplier (yes, negative numbers are supported if you wanna have healing instead of damage or weirdness with chaining negative multipliers). Note that the default `DamageMultiplier` for `Attachables` is 0, so you have to set it if you want it. Also note that wounds will default this value to 1 instead of 0.  
	`Attachable` terrain collision has been reworked so that it can be changed simply by setting `CollidesWithTerrainWhileAttached = true/false` in INI or Lua. Also, `Attachables` attached to other `Attachables` will now collide with terrain properly.  
	`BreakWounds` on `Attachables` now gets added to both the `Attachable` and the parent when the `Attachable` is broken off. If `ParentBreakWound` is defined, the parent will use this instead of the regular `BreakWound`.
	
- `Attachable.BreakWound` now has R/W access in Lua.

- `Attachable.DeleteWithParent` is now `Attachable.DeleteWhenRemovedFromParent`, since this more accurately describes what it does.

- `Attachable.OnlyLinearForces` has been renamed to `Attachable.ApplyTransferredForcesAtOffset` and its effect has been reversed, so something that checked `OnlyLinearForces == true` would now check `ApplyTransferredForcesAtOffset == false`, since this makes more sense to use.

- `Arms` and `Legs` on `AHumans` will no longer bleed out indefinitely. If you want this to happen, adjust their `BreakWound` or `ParentBreakWound` accordingly.
		
- Reworked wound management:  
	Wound management is now always done with `MOSRotating` functions, instead of requiring different ones for `Actors`. This means TotalWoundCount and RemoveAnyRandomWounds no longer exist.  
	You can get all wounds with `GetWounds`, get the wound count with `GetWoundCount` (or using the pre-existing WoundCount property), get the gib wound limit with `GetGibWoundLimit` (or using the pre-existing GibWoundLimit property), and remove wounds with `RemoveWounds`.  
	All of these functions have two variants, one lets you just specify any normal arguments (e.g. number of wounds to remove), the other lets you also specify whether you want to include `Attachables` with a positive `DamageMultiplier` (i.e. `Attachables` that damage their parent), `Attachables` with a negative `DamageMultiplier` (i.e. `Attachables` that heal their parent) or `Attachables` with no `DamageMultiplier` (i.e. `Attachables` that don't affect their parent).  
	Without any arguments, `GetWoundCount` and `RemoveWounds` will only include `Attachables` with a positive `DamageMultiplier` in their counting calculations, and `GetGibWoundLimit` will not include any `Attachables` in its counting calculations. The property variants (e.g. `mosr.WoundCount`) behave the same way as the no-argument versions.  
	Note that this process is recursive, so if an `Attachable` that satisfies the conditions has `Attachables` that also satisfy the conditions, their wounds will be included in the results.

- Renamed `Turret` INI property `MountedMO` to `MountedDevice` to better match the new reality that `Turrets` can only mount `HeldDevices` and their child classes.

- Renamed `ACrab` `LFGLeg`, `LBGLeg`, `RFGLeg` and `RBGLeg` Lua properties to `LeftFGLeg`, `LeftBGLeg`, `RightFGLeg`, `RightBGLeg` respectively, to be more consistent with other naming.  
	For the time being, the INI properties (as well as the ones for setting `FootGroups` and `LimbPaths`) support both single letter and written out versions (i.e. `LStandLimbPath` and `LeftStandLimbPath` are both supported). This single letter versions will probably be deprecated over time.

- `MovableMan:AddMO` will now add `HeldDevices` (or any child class of `HeldDevice`) to its `Items` collection, making it able to provide the functionality of `AddParticle`, `AddActor` and `AddItem`.

- Changed and cleaned up how gibbing works and how it affects `Attachables`. In particular, limbs will better inherit velocity during gibbing and things are more customizable. See `Attachable` properties for more details.  
	As an added bonus,  `Attachables` on `ACDropShips` and `ACRockets` can now be shot down when the craft gibs; fight back against the baleful dropship engines!
	
- Improved native recoil handling! Guns transfer recoil to arms/turrets, which transfer it to AHumans/ACrabs, all of it properly accounts for joint strengths (or grip strengths) and offsets at every step. ([Issue #7](https://github.com/cortex-command-community/Cortex-Command-Community-Project-Source/issues/7) and [Issue #8](https://github.com/cortex-command-community/Cortex-Command-Community-Project-Source/issues/8)).

- `Attachables` now use their `GibImpulseLimit` as well as their `JointStrength` when determining whether they should be detached by strong forces. To maintain backwards compatibility, if the `GibImpulseLimit` is less than the `JointStrength`, the `JointStrength` will be used instead for this purpose.

- The `FacingAngle` function has been moved from `Actor` to `MOSprite` so it can be used more widely.

- Lifetime and ToDelete now work on wounds, giving modders more control over them.

- Some functionality has been moved from `AudioMan` to `SoundContainer` for consistency. As such, the following `AudioMan` Lua bindings have been replaced:  
	`AudioMan:FadeOutSound(fadeOutTime);` has been replaced with `soundContainer:FadeOut(fadeOutTime);`  
	`AudioMan:StopSound(soundContainer);` and `AudioMan:StopSound(soundContainer, player);` have been replaced with `soundContainer:Stop();` and `soundContainer:Stop(player);`
	
- Pressing escape when a buy menu is open now closes it instead of pausing the game.

- `GetParent` will now return an `MOSRotating` instead of a `MovableObject` so it doesn't need to be casted. Additionally, it will always return null for objects with no parents, instead of returning the self object for things that weren't `Attachables`.  
	This makes things more consistent and reasonable throughout and will rarely, if ever, cause Lua problems.

- Previews generated by the `SceneEditor` are now the same as `ScenePreviewDumps`, also both are now saved as PNGs.

- `Attachable` terrain collisions will now propagate to any child `Attachables` on them. This means that `Attachables` will not collide with terrain, even if set to, if they're attached to a parent that doesn't collide with terrain.  
	This means that the `attachable.CollidesWithTerrainWhileAttached` value may not represent the true state of things, you should instead use `attachable.CanCollideWithTerrain` to determine whether a given `Attachable` can collide with terrain.
	
- Actor selection keys can be used to cycle the selected `ObjectPicker` item while it's closed during building phase and in editors.

<<<<<<< HEAD
- In the scenarios screen, scenes from `Scenes.rte` will appear red. Previously they were green and not very distinguishable from regular scenes.
=======
- The `Actor` property `MaxMass` now no longer includes the `Mass` of the `Actor`, and has been renamed to `MaxInventoryMass` for clarity. In mods, this is most important for `ACraft`, which will now need their total `Mass` subtracted from the old value. 

- `BuyMenu` tooltips now display item info as well as a description. This includes `MaxInventoryMass` and `MaxPassengers` for `ACraft`, `Mass` and `PassengerSlots` required for `Actors`, and `Mass` for other `MoveableObjects`.
>>>>>>> c0c1a291

### Fixed

- `MovableObject:SetWhichMOToNotHit` will now work properly for Attachables. They will also not hit the relevant MO. When they're removed, Attachables will check if they have the same MO for this value and, if so, unset it so they can hit that MO.

- Craft sucking up objects now works properly again.

- Getting the `Mass` of a `MOSRotating` has now been made more efficient. Additionally, `Attachables` of `Attachables` will now be included in Mass, so some things have gotten a lot heavier (e.g. Dummy Dreadnought).

- The moment of inertia of `AtomGroups` now updates when the mass or Atoms change, meaning losing `Attachables` or changing mass will properly affect how rotational forces apply to MOSRotatings.

- `WoundDamageMultipliers` on projectiles will now properly stack with wounds' `DamageMultiplier`. Prior to this, if you set the `DamageMultiplier` of a wound on some object, it'd be overwritten by the hitting projectile's `WoundDamageMultiplier`. Now they multiply together properly.

- `Radius` and `Diameter` now account for `Attachables` on objects that can have them. If you want just the `Radius` or `Diameter` of the object, use `IndividualRadius` and `IndividualDiameter` (only available for `MOSRotating` and subclasses). This means that `Radius` and `Diameter` will now give you a good estimation of an object's total size.

- Fixed various audio bugs that were in Pre3, and fixed clicking noise on sounds that played far away. The game should sound way better now!

- Mobile sounds (i.e. generally things that aren't GUI related) will now pause and resume when you pause and resume your activity.

- The `DeactivationSound` of `HDFirearms` now respects its `SoundOverlapMode` instead of never allowing overlap. If you don't want it overlapping, set it up accordingly.

- Enabled DPI Awareness to fix issues with resolution settings when Windows scaling is enabled.

- Fixed a bug that caused the game to crash when the crab bomb effect was triggered while there were multiple crab bomb eligible Craft in an activity.

- Renamed `Attachable` INI property `CollidesWithTerrainWhenAttached` to more correct, consistent `CollidesWithTerrainWhileAttached`.

- Fixed bug where choosing `-Random-` as a player's tech and pressing start game had a 1 in (number of techs + 1) chance to crash the game.

### Removed

- Removed obsolete graphics drivers and their `Settings.ini` properties `ForceOverlayedWindowGfxDriver` and `ForceNonOverlayedWindowGfxDriver`.

- Removed `Attachable` Lua write capability for `AtomSubGroupID` as changing this can cause all kinds of problems, and `RotTarget` as this didn't actually work.

- Removed `MaxLength` property from `Leg`, since it was a mostly unused leftover caused by Leg being originally copied from Arm, and was actually a fake setting that just set other properties. To replace it, set the following:  
	```
	ContractedOffset = Vector
		X = //Old MaxLength/2
		Y = 0
	ExtendedOffset = Vector
		X = //Old MaxLength
		Y = 0
	```

- Removed `Attachable.RotTarget` from Lua and INI. The property never worked and no longer exists.

- Removed `Attachable:CollectDamage`, `Attachable:TransferJointForces` and `Attachable:TransferJointImpulses` Lua function definitions. These are internal functions that should never have been exposed to Lua.

- Removed `MOSRotating:ApplyForces` and `MOSRotating:ApplyImpulses` Lua functions. These are both internal functions that should never have been exposed to Lua.

<<<<<<< HEAD
- Removed the quit-confirmation dialog from the scenarios screen. Now pressing escape will lead back to the main menu.
=======
- Removed hardcoded INI constraint that forced `Mass` of `MovableObjects` to not be 0. Previously, anytime a `Mass` of 0 was read in from INI, it was changed to 0.0001.
>>>>>>> c0c1a291

***

## [0.1.0 pre-release 3.0][0.1.0-pre3.0] - 2020/12/25

### Added

- Implemented Lua Just-In-Time compilation (MoonJIT 2.2.0).

- Implemented PNG file loading and saving. PNGs still need to be indexed just like BMPs! Transparency (alpha) not supported (yet).

- New `Settings.ini` property `LoadingScreenReportPrecision = intValue` to control how accurately the module loading progress reports what line is currently being read.  
	Only relevant when `DisableLoadingScreen = 0`. Default value is 100, lower values increase loading times (especially if set to 1).  
	This should be used for debugging where you need to pinpoint the exact line that is crashing and the crash message isn't helping or doesn't exist at all.

- New `Settings.ini` property `MenuTransitionDuration = floatValue` to control how fast transitions between different menu screens happen (e.g main menu to activity selection screen and back).  
	This property is a multiplier, the default value is 1 (being the default hardcoded values), lower values decrease transition durations. 0 makes transitions instant.

- New `ADoor` sound properties: ([Issue #106](https://github.com/cortex-command-community/Cortex-Command-Community-Project-Source/issues/106))  
	```
	// Played when the door starts moving from fully open/closed position towards the opposite end.
	DoorMoveStartSound = SoundContainer
		AddSound = ContentFile
			FilePath = pathToFile

	// Played while the door is moving, between fully open/closed position.
	DoorMoveSound = SoundContainer
		AddSound = ContentFile
			FilePath = pathToFile
		LoopSetting = -1 // Doesn't have to loop indefinitely, but generally should.

	// Played when the door changes direction while moving between fully open/closed position.
	DoorDirectionChangeSound = SoundContainer
		AddSound = ContentFile
			FilePath = pathToFile

	// Played when the door stops moving and is at fully open/closed position.
	DoorMoveEndSound = SoundContainer
		AddSound = ContentFile
			FilePath = pathToFile
	```

- Exposed `Actor.StableVelocityThreshold` to lua. New bindings are: ([Issue #101](https://github.com/cortex-command-community/Cortex-Command-Community-Project-Source/issues/101))  
	`Actor:GetStableVelocityThreshold()` returns a `Vector` with the currently set stable velocity threshold.  
	`Actor:SetStableVelocityThreshold(xFloatValue, yFloatValue)` sets the stable velocity threshold to the passed in float values.  
	`Actor:SetStableVelocityThreshold(Vector)` sets the stable velocity threshold to the passed in `Vector`.

- New `Attachable` and `AEmitter` property `DeleteWithParent = 0/1`. If enabled the attachable/emitter will be deleted along with the parent if parent is deleted/gibbed/destroyed. ([Issue #97](https://github.com/cortex-command-community/Cortex-Command-Community-Project-Source/issues/97))

- New `Settings.ini` property `LaunchIntoActivity = 0/1`. With `PlayIntro` functionality changed to actually skip the intro and load into main menu, this flag exists to skip both the intro and main menu and load directly into the set default activity.

- Exposed `AHuman.ThrowPrepTime` to lua and ini: ([Issue #101](https://github.com/cortex-command-community/Cortex-Command-Community-Project-Source/issues/101))  
	`ThrowPrepTime = valueInMS` will set how long it takes the `AHuman` to fully charge a throw. Default value is 1000.  
	`AHuman.ThrowPrepTime` to get/set values via lua.

- Added new `SpriteAnimMode` modes:  
	```
	SpriteAnimMode = 7 // OVERLIFETIME
	```
	This mode handles exactly like (now removed) `MOSParticle.Framerate = 0` and will complete the sprite's animation cycle over the course of its existence. `SpriteAnimDuration` is inapplicable when using this mode and will do nothing.  
	For example, an object that has a sprite with 10 frames and a lifetime of 10 seconds will animate at a rate of 1 frame per second, finishing its animation cycle just before being deleted from the scene.  
	If this mode is used on an object that has `LifeTime = 0` (infinite) it will be overridden to `SpriteAnimMode = 1` (ALWAYSLOOP) otherwise it will never animate.  
	```
	SpriteAnimMode = 8 // ONCOLLIDE
	```
	This mode will drive the animation forward based on collisions this object has with other MOs or the terrain. `SpriteAnimDuration` is inapplicable when using this mode and will do nothing.  
	This mode is `MOSParticle` specific and used mainly for animating casings and small gibs. Using this mode on anything other than `MOSParticle` will do nothing.

- New `Settings.ini` properties `EnableCrabBombs = 0/1` and `CrabBombThreshold = intValue`.  
	When `EnableCrabBombs` is enabled, releasing a number of crabs equal to `CrabBombThreshold` or more at once will trigger the crab bomb effect.  
	If disabled releasing whatever number of crabs will do nothing except release whatever number of crabs.

- Doors can now be stopped at their exact position using `ADoor:StopDoor()` via lua. When stopped, doors will stop updating their sensors and will not try to reset to a default state.  
	If the door was stopped in a script, it needs to opened/closed by calling either `ADoor:OpenDoor()` or `ADoor:CloseDoor()` otherwise it will remain in the exact position it was stopped forever.  
	If either `DrawMaterialLayerWhenOpen` or `DrawMaterialLayerWhenClosed` properties are set true, a material layer will be drawn when the door is stopped. This is to prevent a situation where the material layer will be drawn only if the door is travelling in one direction, without adding an extra property.

- New value `STOPPED` (4) was to the `ADoor.DoorState` enumeration. `ADoor:GetDoorState` will return this if the door was stopped by the user via `ADoor:StopDoor`.

- New shortcut `ALT + W` to generate a detailed 140x55px mini `WorldDump` to be used for scene previews. No relying on `SceneEditor`, stretches over whole image, no ugly cyan bunkers, no actors or glows, has sky gradient, indexed to palette.

- All text in TextBox (any TextBox) can now be selected using `CTRL + A`.

- Console can now be resized using `CTRL + UP/DOWN` (arrow keys) while open.

- Added new lua function `UInputMan:GetInputDevice(playerNum)` to get a number value representing the input device used by the specified player. Should be useful for making custom key bindings compatible with different input devices.

- Scripts can now be attached to `ACrab.Turret` and `Leg`. Additionally, a binding to get the Foot of a Leg has been added.

- Added H/V flipping capabilities to Bitmap primitives.  New bindings with arguments for flip are:  
	`PrimitiveMan:DrawBitmapPrimitive(pos, entity, rotAngle, frame, bool hFlipped, bool vFlipped)`  
	`PrimitiveMan:DrawBitmapPrimitive(player, pos, entity, rotAngle, frame, bool hFlipped, bool vFlipped)`  
	Original bindings with no flip arguments are untouched and can be called as they were.

- Added new primitive drawing functions to `PrimitiveMan`:  
	```
	-- Arc
	PrimitiveMan:DrawArcPrimitive(Vector pos, startAngle, endAngle, radius, color)
	PrimitiveMan:DrawArcPrimitive(player, Vector pos, startAngle, endAngle, radius, color)

	PrimitiveMan:DrawArcPrimitive(Vector pos, startAngle, endAngle, radius, color, thickness)
	PrimitiveMan:DrawArcPrimitive(player, Vector pos, startAngle, endAngle, radius, color, thickness)

	-- Spline (Bézier Curve)
	PrimitiveMan:DrawSplinePrimitive(Vector start, Vector guideA, Vector guideB, Vector end, color)
	PrimitiveMan:DrawSplinePrimitive(player, Vector start, Vector guideA, Vector guideB, Vector end, color)

	-- Box with rounded corners
	PrimitiveMan:DrawRoundedBoxPrimitive(Vector upperLeftCorner, Vector bottomRightCorner, cornerRadius, color)
	PrimitiveMan:DrawRoundedBoxPrimitive(player, Vector upperLeftCorner, Vector bottomRightCorner, cornerRadius, color)

	PrimitiveMan:DrawRoundedBoxFillPrimitive(Vector upperLeftCorner, Vector bottomRightCorner, cornerRadius, color)
	PrimitiveMan:DrawRoundedBoxFillPrimitive(player, Vector upperLeftCorner, Vector bottomRightCorner, cornerRadius, color)

	-- Triangle
	PrimitiveMan:DrawTrianglePrimitive(Vector pointA, Vector pointB, Vector pointC, color)
	PrimitiveMan:DrawTrianglePrimitive(player, Vector pointA, Vector pointB, Vector pointC, color)

	PrimitiveMan:DrawTriangleFillPrimitive(Vector pointA, Vector pointB, Vector pointC, color)
	PrimitiveMan:DrawTriangleFillPrimitive(player, Vector pointA, Vector pointB, Vector pointC, color)

	-- Ellipse
	PrimitiveMan:DrawEllipsePrimitive(Vector pos, horizRadius, vertRadius, color)
	PrimitiveMan:DrawEllipsePrimitive(player, Vector pos, horizRadius, vertRadius, color)

	PrimitiveMan:DrawEllipseFillPrimitive(Vector pos, short horizRadius, short vertRadius, color)
	PrimitiveMan:DrawEllipseFillPrimitive(player, Vector pos, horizRadius, vertRadius, color)
	```

- Added log for non-fatal loading errors. This log will show image files that have been loaded with incorrect extensions (has no side effects but should be addressed) and audio files that failed loading entirely and will not be audible.  
	If errors are present the console will be forced open to notify the player (only when loading into main menu).  
	Log will be automatically deleted if warnings are no longer present to avoid polluting the root directory.

- Game window resolution can now be changed without restarting the game.

- GUI sliders (like for music volume) can now be adjusted with the mouse scroll wheel.

- Exposed `PEmitter` to lua. Bindings are identical to `AEmitter` bindings, except that damage-related bindings don't exist for `PEmitter`.

- `FLAC` audio files can now be loaded through lua and ini.

- Added new lua `Vector` functions: `GetRadRotated(angle)` and `GetDegRotated(angle)`. They return a rotated copy of the vector without modifying it.

- Added `Enum` binding for `SoundSet.SoundSelectionCycleMode`: `RANDOM = 0, FORWARDS = 1, ALL = 2`.

- Added `Enum` binding for `SoundContainer.SoundOverlapMode`: `OVERLAP = 0, RESTART = 1, IGNORE_PLAY = 2`.

- New `SoundContainer` function `Restart`, which allows you to restart a playing `SoundContainer`. Also another `Play` function, that lets you just specify the player to play the sound for.

- New `HDFirearm` INI property `PreFireSound`, which allows you to specify a sound that will play exactly once before the weapon fires.  
	Note that this was designed primarily for things like flamethrowers, semi-auto weapons may wonky with it, and full-auto weapons may fire multiple shots in the first burst, if you don't also set an `ActivationDelay`.	

- `SoundSets` have been made a bit more fully featured, they can now have sub `SoundSets` and their own `SoundSelectionCycleMode` and they now have a Lua binding so you can create them in Lua with `local mySoundSet = SoundSet()`.  
	They have the following INI and Lua properties:  	
	
	`SoundSelectionCycleMode` (INI and Lua R/W) - Determines how sounds in this `SoundSet` will be selected each time it is played (or when `SelectNextSounds` is called).  
	Note that sub `SoundSets` can have different `SoundSelectionCycleModes`. `SoundSets` with sub `SoundSets` and sounds whose `SoundSelectionCycleMode` is `FORWARDS` will first go through their sounds, then each sub `SoundSet`.  
	
	`soundSet.SubSoundSets` (Lua R) - An iterator over the sub `SoundSets` of this `SoundSet`, allowing you to manipulate them as you would any `SoundSet`.  
	`soundSet:HasAnySounds(includeSubSoundSets)` (Lua) - Whether or not this `SoundSet` has any sounds, optionally including its sub `SoundSets`.  
	`soundSet:SelectNextSounds()` (Lua) - Selects the next sounds for this `SoundSet`. Note that playing a `SoundContainer` will always also do this, so this is only really useful to allow you to skip sounds when `SoundSelectionCycleMode` is set to `FORWARDS`.  
	`soundSet:AddSound("Path/to/sound")` (Lua) - Adds the sound at the given path with no offset, 0 minimum audible distance, and default attenuation start distance.  
	`soundSet:AddSound("Path/to/sound", offset, minimumAudibleDistance, attenuationStartDistance)` (Lua) - Adds the sound at the given path with the given parameters.  
	`soundSet:AddSoundSet(soundSetToAdd)` (Lua) - Adds the given `SoundSet` as a sub `SoundSet` of this `SoundSet`.  
	
	Additionally, `AddSound` and `AddSoundSet` INI properties work for `SoundSets`. They are exactly the same as they are for `SoundContainers`.

- You can get the top level `SoundSet` of a `SoundContainer` with `soundContainer:GetTopLevelSoundSet` and manipulate it as described above. This allows you full interaction with all levels of `SoundSets` in a `SoundContainer`.

### Changed

- Codebase now uses the C++17 standard.

- Updated game framework from Allegro 4.2.3.1 to Allegro 4.4.3.1.

- Major cleanup and reformatting in the `Managers` folder.

- Lua error reporting has been improved so script errors will always show filename and line number.

- Ini error reporting has been improved so asset loading crash messages (image and audio files) will also display the ini file and line they are being referenced from and a better explanation why the crash occured. ([Issue #161](https://github.com/cortex-command-community/Cortex-Command-Community-Project-Source/issues/161))

- `Settings.ini` will now fully populate with all available settings (now also broken into sections) when being created (first time or after delete) rather than with just a limited set of defaults.

- Temporarily removed `PreciseCollisions` from `Settings.ini` due to bad things happening when disabled by user.

- `Settings.ini` property `PlayIntro` renamed to `SkipIntro` and functionality changed to actually skip the intro and load user directly into main menu, rather than into the set default activity.

- Lua calls for `GetParent` and `GetRootParent` can now be called by any `MovableObject` rather than being limited to `Attachable` only. ([Issue #102](https://github.com/cortex-command-community/Cortex-Command-Community-Project-Source/issues/102))  
	In some cases a cast to the appropriate type (`ToWhateverType`, e.g `ToMOSRotating`) will be needed when attempting to manipulate the object returned, because it will be returned as `MovableObject` if it is the root parent.  
	In cases where you need to iterate over a parent's attachable list the parent must be cast to the appropriate type that actually has an attachable list to iterate over.  
	For example:  
	```
	for attachable in ToMOSRotating(self:GetParent()).Attachables do
		...
	end
	```
	Or
	```
	local parent = ToMOSRotating(self:GetParent());
	for attachable in parent.Attachables do
		...
	end
	```

- Physics constants handling removed from `FrameMan` and now hardcoded in `Constants`. Lua bindings moved to `RTETools` and are now called without the `FrameMan` prefix like so:  
	`GetPPM()`, `GetMPP()`, `GetPPL()`, `GetLPP()`.

- Removed hardcoded 10 second `LifeTime` restriction for `MOPixel` and `MOSParticle`.

- `MOSParticle` animation can now be set with `SpriteAnimMode` and `SpriteAnimDuration`. If the property isn't defined it will default to `SpriteAnimMode = 7` (OVERLIFETIME).

- Reworked crab bombing behavior. When enabled through `Settings.ini` and triggered will gib all living actors on scene except brains and doors. Devices and non-actor MOs will remain untouched.

- `ADoor` properties `DrawWhenOpen` and `DrawWhenClosed` renamed to `DrawMaterialLayerWhenOpen` and `DrawMaterialLayerWhenClosed` so they are more clear on what they actually do.

- Specially handled Lua function `OnScriptRemoveOrDisable` has been changed to `OnScriptDisable`, and no longer has a parameter saying whether it was removed or disabled, since you can no longer remove scripts.

- When pasting multiple lines of code into the console all of them will be executed instead of the last line being pasted into the textbox and all before it executing.

- Input enums moved from `UInputMan` to `Constants` and are no longer accessed with the `UInputManager` prefix. These enums are now accessed with their own names as the prefix.  
	For example: `UInputManager.DEVICE_KEYB_ONLY` is now `InputDevice.DEVICE_KEYB_ONLY`, `UInputManager.INPUT_L_UP` is now `InputElements.INPUT_L_UP` and so on.

- `CraftsOrbitAtTheEdge` corrected to `CraftOrbitAtTheEdge`. Applies to both ini property and lua binding.

- Game will now Abort with an error message when trying to load a copy of a non-existent `AtomGroup`, `Attachable` or `AEmitter` preset.

- ComboBoxes (dropdown lists) can now also be closed by clicking on their top part.

- `Activity:IsPlayerTeam` renamed to `Activity:IsHumanTeam`.

- Screenshot functionality changed: ([Issue #162](https://github.com/cortex-command-community/Cortex-Command-Community-Project-Source/issues/162))  
	The `PrintScreen` button will now take a single screenshot on key release and will not take more until the key is pressed and released again.  
	The `Ctrl+S` key combination is unchanged and will take a single screenshot every frame while the keys are held.  
	The `Ctrl+W` and `Alt+W` key combinations will now take a single WorldDump/ScenePreview on `W` key release (while `Ctrl/Alt` are still held) and will not take more until the key is pressed and released again.

	Additionally, all screenshots (excluding abortscreen) will now be saved into a `_Screenshots` folder (`_` so it's on top and not hiding between module folders) to avoid polluting the root directory. ([Issue #163](https://github.com/cortex-command-community/Cortex-Command-Community-Project-Source/issues/163))  
	This folder will be created automatically after modules are loaded if it is missing.

- `ScreenDumps` and `WorldDumps` are now saved as compressed PNGs.

- Controller deadzone setting ignores more input. Previously setting it to the maximum was just enough to eliminate stick drift.

- `Arm.HandPos` will now get/set the hand position as relative to the arm's joint position, instead of relative to the arm's center of mass.

- Resolution settings in options screen changed:  
	Resolution multiplier button changed to `Fullscreen` button - this will set the game window resolution to match the desktop resolution. When resolution matches the desktop, this button will change to `Windowed` and will allow setting the game window resolution back to default (960x540).  
	Added `Upscaled Fullscreen` button - this will change the resolution to half of the desktop and the multiplier to 2. The `Fullscreen` button will change to `Windowed` in this mode to return to non-upscaled mode (960x540).  
	Selecting any resolution setting from the resolution combobox will immediately change to selected resolution. (Known bug: Clicking off the combobox without making a new selection while in `Upscaled Fullscreen` mode will change resolution to `Fullscreen`. This will be addressed later.)  

	**Note:** Changing the game window resolution while an Activity is active requires ending the Activity. A dialog box will appear asking to confirm the change.

- Moved from C-style random number generation to C++ standard. This includes usage of a `mt19937` random number generator.
	
- Resolution validation changed to support multiple screens. Incompatible/bad resolution settings will be overridden at startup with messages explaining the issue.  
	**Note:** For multi-screen to work properly, the left-most screen MUST be set as primary. Screens having different resolutions does not actually matter but different heights will still be warned about and overridden due to the likeliness of GUI elementes being cropped on the shortest screen.  
	Resolution validation can be disabled for multi-screen setups with `Settings.ini` property `DisableMultiScreenResolutionValidation`. Bad settings are likely to crash, use at own risk.  
	For setups with more than 3 screens `DisableMultiScreenResolutionValidation` must be set true.

- Damage to `Actors` from impulses is now relative to their max health instead of being on a scale from 0 to 100.

- `Scenes` with a `PresetName` containing the strings "Test", "Editor" and "Tutorial" are no longer excluded from the scenarios screen and from the MetaGame.

- `SoundContainer` is now a concrete Lua entity. This means it can now be created with `CreateSoundContainer("PresetName", "DataModule.rte")` and has all the standard functionality like cloning, etc.  
	To support these changes, a bunch of Lua functionality has been added and modified:  

	`soundContainer.Immobile` - Whether or not the `SoundContainer` is immobile. Immobile sounds are generally used for GUI elements and will never be automatically panned, pitched or attenuated.  
	`soundContainer.AttenuationStartDistance` - Formerly INI only, this property is now gettable and settable through Lua. See previous changelog entries for details on it.  
	`soundContainer.Pos` - Rather than updating the `SoundContainer's` position through `AudioMan`, you should now use the `Pos` property.  
	`soundContainer.Volume` - In addition to attenuation based volume changes, it is now possible to set a `SoundContainer's` overall volume. This works together with volume changes caused by attenuation.  
	`soundContainer.Pitch` - Rather than updating the `SoundContainer's` pitch through `AudioMan`, you should now use the `Pitch` property. Also note that this now works properly with the game's global pitch so no complicated handling is necessary.
	
- `AddSound` and `SelectNextSoundSet` Lua bindings have been moved from `SoundContainer` to `SoundSet`. The latter has been renamed and the former have been trimmed down slightly since some complexity is no longer needed. Their speciifcs are mentioned in the `Added` section.

- Pressing escape at the options, mod manager, game editors and credits screens no longer quits the game.

### Fixed

- Fix crash when returning to `MetaGame` scenario screen after activity end.

- Control schemes will no longer get deleted when being configured. Resetting the control scheme will load a preset instead of leaving it blank. ([Issue #121](https://github.com/cortex-command-community/Cortex-Command-Community-Project-Source/issues/121))

- Fix glow effects being drawn one frame past `EffectStartTime` making objects that exist for a single frame not draw glows. ([Issue #67](https://github.com/cortex-command-community/Cortex-Command-Community-Project-Source/issues/67))

- Time scale can no longer be lowered to 0 through the performance stats interface.

- Actors now support their held devices identically while facing to either side. ([Issue #31](https://github.com/cortex-command-community/Cortex-Command-Community-Project-Source/issues/31))

- Fixed issue where clicking a ComboBox's scrollbar would release the mouse, thus causing unexpected behavior like not being able to close the list by clicking outside of it.

- Fixed issue where ComboBoxes did not save the current selection, thus if the ComboBox was deselected without making a selection then the selection would revert to the default value instead of the last selected value.

- Fixed issue with double clicks and missing clicks in menus (anything that uses AllegroInput).

- Fixed issue where OnPieMenu function wasn't working for `AHuman` equipped items, and made it work for `BGArm` equipped items as well as `FGArm` ones.

- The "woosh" sound played when switching actors from a distance will now take scene wrapping into account. Additionally, attempting to switch to previous or next actor with only one actor will play the more correct "error" sound.

- `HDFirearm` INI property `DeactivationSound` now works properly instead of constantly playing.

- Gold mining sound has been set to restart its playback everytime it's played, making it way less annoying. It's still pretty wonky, but it's better.

- Sound panning should now work properly around scene seams. Additionally, sounds should be less stuttery (e.g. distant jetpacks) and generally sound better.

### Removed

- Removed the ability to remove scripts from objects with Lua. This is no longer needed cause of code efficiency increases.

- Removed `Settings.ini` property `PixelsPerMeter`. Now hardcoded and cannot be changed by the user.

- Removed `MOSParticle` property `Framerate` and lua bindings. `MOSParticle` animation is now handled with `SpriteAnimMode` like everything else.

- Removed `ConsoleMan.ForceVisibility` and `ConsoleMan.ScreenSize` lua bindings.

- Removed `ActivityMan.PlayerCount` and `ActivityMan.TeamCount` setters lua bindings (obsolete and did nothing).

- Removed `Activity` properties `TeamCount` and `PlayerCount`. These are handled internally and do nothing when set in ini.

- Removed `Activity` property `FundsOfTeam#`, use `Team#Funds` instead.

- Some functionality has been moved from `AudioMan` to `SoundContainer`. As such, the following `AudioMan` Lua bindings are no longer available:  
	`SetSoundPosition(soundContainer)`, `SetSoundPitch(soundContainer`, `PlaySound(filePath, position, player, loops, priority, pitchOrAffectedByGlobalPitch`, `attenuationStartDistance, immobile)`  
	
	The lengthy `PlaySound` function should be replaced by making a `SoundContainer` in your `Create` function and setting properties appropriately.  
	This can be done by creating one defined INI with `soundContainer = CreateSoundContainer(...)`, or by making an empty one with `soundContainer = SoundContainer()`.

***

## [0.1.0 pre-release 2][0.1.0-pre2] - 2020/05/08

### Added

- Lua binding for `Box::IntersectsBox(otherBox)`, that returns true if 2 boxes intersect.

- Command line arguments for launching directly into editors using `-editor "EditorName"`.  
	Valid editor names are: `ActorEditor`, `GibEditor`, `SceneEditor`, `AreaEditor` and `AssemblyEditor`.

- Added handling for custom number and string values in INI.
	```
	AddCustomValue = NumberValue
		YourKeyName = YourNumberValue // Integer or floating point number.

	AddCustomValue = StringValue
		YourKeyName = YourStringValue
	```
	`YourKeyName` is a string value and is not limited to just numbers.

- New `Settings.ini` property `AdvancedPerformanceStats = 0/1` to disable/enable the performance counter graphs (enabled by default).

- Added `PassengerSlots` INI and Lua property to Actors. This determines how many spaces in the buy menu an actor will take up (1 by default). It must be a whole number but can theoretically be 0 or less.

- Added Lua bindings for `IsInsideX` and `IsInsideY` to `Area`. These act similarly to the pre-existing `IsInside`, but allow you to check for the X and Y axes individually.

- Added the concept of `SoundSets`, which are collections of sounds inside a `SoundContainer`. This allows you to, for example, put multiple sounds for a given gunshot inside a `SoundSet` so they're played together.

- `SoundContainers` have been overhauled to allow for a lot more customization, including per-sound customization. The following INI example shows all currently available capabilities with explanatory comments:
	```
	AddSoundContainer = SoundContainer // Note that SoundContainers replace Sounds, so this can be used for things like FireSound = SoundContainer
		PresetName = Preset Name Here

		CycleMode = MODE_RANDOM (default) | MODE_FORWARDS // How the SoundContainer will cycle through its `SoundSets` whenever it's told to select a new one. The former is prior behaviour, the latter cycles through SoundSets in the order they were added.

		LoopSetting = -1 | 0 (default) | 1+ // How the SoundContainer loops its sounds. -1 means it loops forever, 0 means it plays once, any number > 0 means it plays once and loops that many times.

		Immobile = 0 (default) | 1 // Whether or not the SoundContainer's sounds should be treated as immobile. Immobile sounds are generally used for UI and system sounds; they will always play at full volume and will not be panned or affected by global pitch during game slowdown.

		AttenuationStartDistance = Number (default -1) // The distance at which the SoundContainer's sounds will start to attenuate out, any number < 0 set it to the game's default. Attenuation calculations follows FMOD's Inverse Rolloff model, which you can find linked below.

		Priority = 0 - 256 (default 128) // The priority at which the SoundContainer's sounds will be played, between 0 (highest priority) and 256 (lowest priority). Lower priority sounds are less likely to be played are a lot of sounds playing.

		AffectedByGlobalPitch = 0 | 1 (default) // Whether or not the SoundContainer's sounds will be affected by global pitch, or only change pitch when manually made to do so via Lua (note that pitch setting is done via AudioMan).

		AddSoundSet = SoundSet // This adds a SoundSet containing one or more sounds to the SoundContainer.

			AddSound = ContentFile // This adds a sound to the SoundSet, allowing it to be customized as shown.
				Filepath = "SomeRte.rte/Path/To/Sound.wav"

				Offset = Vector // This specifies where the sound plays with respect to its SoundContainer. This allows, for example, different sounds in a gun's reload to come from slightly different locations.
					X = Number
					Y = Number

				AttenuationStartDistance = Number // This functions identically to SoundContainer AttenuationStartDistance, allowing you to override it for specific sounds in the SoundContainer.

				MinimumAudibleDistance = Number (default 0) // This allows you to make a sound not play while the listener is within a certain distance, e.g. for gunshot echoes. It is automatically accounted for in sound attenuation.

			AddSound = "SomeRte.rte/Path/To/AnotherSound.wav" // This adds a sound to the SoundSet in oneline, allowing it to be compactly added (without customisation).

		AddSound = "SomeRte.rte/Path/To/YetAnotherSound.wav" // This adds a sound to the SoundContainer, creating a new SoundSet for it with just this sound.
	```
	NOTE: Here is a link to [FMOD's Inverse Rolloff Model.](https://fmod.com/resources/documentation-api?version=2.0&page=white-papers-3d-sounds.html#inverse)

- `SoundContainer` Lua controls have been overhauled, allowing for more control in playing and replaying them. The following Lua bindings are available:
	```
	soundContainer:HasAnySounds() - Returns whether or not the SoundContainer has any sounds in it. Returns True or false.
	```
	```
	soundContainer:IsBeingPlayed() - Returns whether or not any sounds in the SoundContainer are currently being played. Returns True or False.
	```
	```
	soundContainer:Play(optionalPosition, optionalPlayer) - Plays the sounds belonging to the SoundContainer's currently selected SoundSet. The sound will play at the position and for the player specified, or at (0, 0) for all players if parameters aren't specified.
	```
	```
	soundContainer:Stop(optionalPlayer) - Stops any playing sounds belonging to the SoundContainer, optionally only stopping them for a specified player.
	```
	```
	soundContainer:AddSound(filePath, optional soundSetToAddSoundTo, optionalSoundOffset, optionalAttenuationStartDistance, optionalAbortGameIfSoundIsInvalid) - Adds the sound at the given filepath to the SoundContainer. If a SoundSet index is specified it'll add it to that SoundSet. If an offset or attenuation start distance are specified they'll be set, as mentioned in the INI section above. If set to abort for invalid sounds, the game will error out if it can't load the sound, otherwise it'll show a console error.
	```
	```
	soundContainer:SetPosition(position) - Sets the position at which the SoundContainer's sounds will play.
	```
	```
	soundContainer:SelectNextSoundSet() - Selects the next SoundSet to play when soundContainer:Play(...) is called, according to the INI defined CycleMode.
	```
	```
	soundContainer.Loops - Set or get the number of loops for the SoundContainer, as mentioned in the INI section above.
	```
	```
	soundContainer.Priority - Set or get the priority of the SoundContainer, as mentioned in the INI section above.
	```
	```
	soundContainer.AffectedByGlobalPitch - Set or get whether the SoundContainer is affected by global pitch, as mentioned in the INI section above.
	```
- `MovableObjects` can now run multiple scripts by putting multiple `AddScript = FilePath.lua` lines in the INI definition. ([Issue #109](https://github.com/cortex-command-community/Cortex-Command-Community-Project-Source/pull/109))  
	Scripts will have their appropriate functions run in the order they were added. Note that all scripts share the same `self`, so care must be taken when naming self variables.  
	Scripts can be checked for with `movableObject:HasScript(filePath);` and added and removed with `movableObject:AddScript(filePath);` and `movableObject:RemoveScript(filePath);`. They can also be enabled and disabled in Lua (preserving their ordering) with `movableObject:EnableScript(filePath);` and `movableObject:DisableScript(filePath);`.

- Scripts on `MovableObjects` and anything that extends them (i.e. most things) now support the following new functions (in addition to `Create`, `Update`, `Destroy` and `OnPieMenu`). They are added in the same way as the aforementioned scripts:  
	```
	OnScriptRemoveOrDisable(self, scriptWasRemoved) - This is run when the script is removed or disabled. The scriptWasRemoved parameter will be True if the script was removed and False if it was disabled.
	```
	```
	OnScriptEnable(self) - This is run when the script was disabled and has been enabled.
	```
	```
	OnCollideWithTerrain(self, terrainMaterial) - This is run when the MovableObject this script on is in contact with terrain. The terrainMaterial parameter gives you the material ID for the terrain collided with. It is suggested to disable this script when not needed to save on overhead, as it will be run a lot!
	```
	```
	OnCollideWithMO(self, collidedMO, collidedRootMO) - This is run when the MovableObject this script is on is in contact with another MovableObject. The collidedMO parameter gives you the MovableObject that was collided with, and the collidedRootMO parameter gives you the root MovableObject of that MovableObject (note that they may be the same). Collisions with MovableObjects that share the same root MovableObject will not call this function.
	```

- Scripts on `Attachables` now support the following new functions:  
	```
	OnAttach(self, newParent) - This is run when the Attachable this script is on is attached to a new parent object. The newParent parameter gives you the object the Attachable is now attached to.
	```
	```
	OnDetach(self, exParent) - This is run when the Attachable this script is on is detached from an object. The exParent gives you the object the Attachable was attached to.
	```

### Changed

- Codebase now uses the C++14 standard.

- Major cleanup and reformatting in the `System` folder.

- Upgraded to new, modern FMOD audio library. ([Issue #72](https://github.com/cortex-command-community/Cortex-Command-Community-Project-Source/issues/72)).  
	Sounds now play in 3D space, so they pan to the left and right, and attenuate automatically based on the player's viewpoint.

- `Sounds` have been renamed to `SoundContainers`, and are able to handle multiple sounds playing at once. INI definitions have changed accordingly.  
	They must be added using `... = SoundContainer`, and individual sounds for them must be added using `AddSound = ContentFile...`.

- Various lua bindings around audio have been upgraded, changed or fixed, giving modders a lot more control over sounds. See documentation for more details.

- Centered the loading splash screen image when `DisableLoadingScreen` is true.

- `Box:WithinBox` lua bindings have been renamed:  
	`Box:WithinBox` is now `Box:IsWithinBox`.  
	`Box:WithinBoxX` is now `Box:IsWithinBoxX`.  
	`Box:WithinBoxY` is now `Box:IsWithinBoxY`.

- Made `AHuman` show both weapon ammo states when 2 one-handed weapons are equipped.

- Added support for multiple lines in item descriptions ([Issue#58](https://github.com/cortex-command-community/Cortex-Command-Community-Project-Source/issues/58)). This is done as follows:
	```
	Description = MultiLineText
		AddLine = First line of text
		AddLine = Second line of text
		...
	```

- `FrameMan` broken down to 4 managers. New managers are:  
	`PerformanceMan` to handle all performance stats and measurements.  
	`PostProcessMan` to handle all post-processing (glows).  
	`PrimitiveMan` to handle all lua primitive drawing.

- Post-processing (glow effects) is now enabled at all times with no option to disable.

- All lua primitive draw calls are now called from `PrimitiveMan`.  
	For example: `FrameMan:DrawLinePrimitive()` is now `PrimitiveMan:DrawLinePrimitive()`.

- Resolution multiplier properties (`NxWindowed` and `NxFullscreen`) in settings merged into a single property `ResolutionMultiplier`.

- Incompatible/bad resolution settings will be overridden at startup with messages explaining the issue instead of multiple mode switches and eventually a reset to default VGA.  
	Reset to defaults (now 960x540) will happen only on horrible aspect ratio or if you managed to really destroy something.

- You can no longer toggle native fullscreen mode from the settings menu or ini. Instead, either select your desktop resolution at 1X mode or desktop resolution divided by 2 at 2X mode for borderless fullscreen windowed mode.  
	Due to limitations in Allegro 4, changing the actual resolution from within the game still requires a restart.

- If the current game resolution is half the desktop resolution or less, you will be able to instantly switch between 1X and 2X resolution multiplier modes in the settings without screen flicker or delay.  
	If the conditions are not met, the mode switch button will show `Unavailable`.

- `PieMenuActor` and `OrbitedCraft` have now been removed. They are instead replaced with parameters in their respective functions, i.e. `OnPieMenu(pieMenuActor);` and `CraftEnteredOrbit(orbitedCraft);`. Their use is otherwise unchanged.

### Fixed

- Fixed LuaBind being all sorts of messed up. All lua bindings now work properly like they were before updating to the v141 toolset.

- Explosives (and other thrown devices) will no longer reset their explosion triggering timer when they're picked up. ([Issue #71](https://github.com/cortex-command-community/Cortex-Command-Community-Project-Source/issues/71))

- Sprite Animation Mode `ALWAYSPINGPONG` now works properly. Sprite animation has also been moved to `MOSprite` instead of `MOSRotating`, they they'll be able to properly animate now. ([Issue#77](https://github.com/cortex-command-community/Cortex-Command-Community-Project-Source/issues/77))

- Fixed `BG Arm` flailing when reloading one-handed weapon, so shields are no longer so useless.

- Fixed crash when clearing an already empty preset list in the buy menu.

- Temporary fix for low mass attachables/emitters being thrown at ridiculous speeds when their parent is gibbed.

- The audio system now better supports splitscreen games, turning off sound panning for them and attenuating according to the nearest player.

- The audio system now better supports wrapping maps so sounds handle the seam better. Additionally, the game should be able to function if the audio system fails to start up.

- Scripts on attached attachables will only run if their parent exists in MovableMan. ([Issue #83](https://github.com/cortex-command-community/Cortex-Command-Community-Project-Source/issues/83))

### Removed

- Removed all Gorilla Audio and SDL Mixer related code and files.

- Removed all Steam Workshop and Achievement related code.

- Removed a bunch of outdated/unused sources in the repo.

- Removed all OSX/Linux related code and files because we don't care. See [Liberated Cortex](https://github.com/liberated-cortex) for working Linux port.

- Removed a bunch of low-level `FrameMan` lua bindings:  
	`FrameMan:ResetSplitScreens`, `FrameMan:PPM` setter, `FrameMan:ResX/Y`, `FrameMan:HSplit/VSplit`, `FrameMan:GetPlayerFrameBufferWidth/Height`, `FrameMan:IsFullscreen`, `FrameMan:ToggleFullScreen`, `FrameMan:ClearBackbuffer8/32`, `FrameMan:ClearPostEffects`, `FrameMan:ResetFrameTimer`, `FrameMan:ShowPerformanceStats`.

- Native fullscreen mode has been removed due to poor performance compared to windowed/borderless mode and various input device issues.  
	The version of Allegro we're running is pretty old now (released in 2007) and probably doesn't properly support/utilize newer features and APIs leading to these issues.  
	The minimal amount of hardware acceleration CC has is still retained through Windows' DWM and that evidently does a better job.

- Removed now obsolete `Settings.ini` properties:  
	**Post-processing:** `TrueColorMode`, `PostProcessing`, `PostPixelGlow`.   
	**Native fullscreen mode:** `Fullscreen`, `NxWindowed`, `NxFullscreen`, `ForceSoftwareGfxDriver`, `ForceSafeGfxDriver`.

***

## [0.1.0 pre-release 1][0.1.0-pre1] - 2020/01/27

### Added

- You can now run the game with command line parameters, including `-h` to see help and `-c` to send ingame console input to cout.

- `MOSprite` now has the `FlipFactor` property that returns -1 if the sprite is flipped and 1 if it's not.  
	Using any `nugNum` calculations based on `HFlipped` is now considered criminal activity.

- `TDExplosive` now has the `IsAnimatedManually` property that lets modders set its frames manually through lua.

- You can now add `AEmitters` to `MOSRotating` and have them function similarly to attachables.  
	**Addition:** `parent:AddEmitter(emitterToAdd)` or `parent:AddEmitter(emitterToAdd, parentOffsetVector)`  
	**Removal:** `parent:RemoveEmitter(emitterToRemove)` or `parent:RemoveEmitter(uniqueIdOfEmitterToRemove)`

- Attachables can now collide with terrain when attached.  
	**INI property:** `CollidesWithTerrainWhenAttached = 0/1`  
	**Check value:** `attachable.IsCollidingWithTerrainWhileAttached`  
	**Manipulate function:** `attachable:EnableTerrainCollisions(trueOrFalse)`  
	Collisions can be manipulated only if the attachable was set to `CollidesWithTerrainWhenAttached = 1` in ini.

- `Actor.DeathSound` is now accessible to lua using `Actor.DeathSound = "string pathToNewFile"` or `Actor.DeathSound = nil` for no DeathSound.

- `AHuman` Feet are now accessible to lua using `AHuman.FGFoot` and `AHuman.BGFoot`. Interaction with them may be wonky.

- Streamlined debug process and requirements so old Visual C++ Express edition is no longer needed for debugging.

- Added minimal debug configuration for quicker debug builds without visualization.

### Changed

- `ACrab` aim limits now adjust to crab body rotation.

- `ACrab.AimRange` can now be split into `AimRangeUpperLimit` and `AimRangeLowerLimit`, allowing asymmetric ranges.

- Objective arrows and Delivery arrows are now color coordinated to match their teams, instead of being only green or red.

- BuyMenu `Bombs` tab will now show all `ThrownDevices` instead of just `TDExplosives`.

- The list of `MOSRotating` attachables (`mosr.Attachables`) now includes hardcoded attachables like dropship engines, legs, etc.

- Attachable lua manipulation has been significantly revamped. The old method of doing `attachable:Attach(parent)` has been replaced with the following:  
	**Addition:** `parent:AddAttachable(attachableToAdd)` or `parent:AddAttachable(attachableToAdd, parentOffsetVector)`  
	**Removal:** `parent:RemoveAttachable(attachableToRemove)` or `parent:RemoveAttachable(uniqueIdOfAttachableToRemove)`

- Wounds have been separated internally from emitter attachables.  
	They can now be added with `parent:AddWound(woundEmitterToAdd)`.  
	Removing wounds remains the same as before.

- Built-in Actor angular velocity reduction on death has been lessened.

### Fixed

- SFX slider now works properly.

- BGM now loops properly.

- Sound pitching now respects sounds that are not supposed to be affected by pitch.

- Using `actor:Clone()` now works properly, there are no longer issues with controlling/selecting cloned actors.

- `TDExplosive.ActivatesWhenReleased` now works properly.

- Various bug fixed related to all the Attachable and Emitter changes, so they can now me affected reliably and safely with lua.

- Various minor other things that have gotten lost in the shuffle.

### Removed

- All licensing-related code has been removed since it's no longer needed.

- Wounds can no longer be added via ini, as used to be doable buggily through ini `AddEmitter`.

- All usage of the outdated Slick Profiler has been removed.

- `TDExplosive.ParticleNumberToAdd` property has been removed.

***

Note: For a log of changes made prior to the commencement of the open source community project, look [here.](https://github.com/cortex-command-community/Cortex-Command-Community-Project-Source/wiki/Previous-Closed-Source-Changelog)


[unreleased]: https://github.com/cortex-command-community/Cortex-Command-Community-Project-Source/compare/master...cortex-command-community:development
[0.1.0-pre1]: https://github.com/cortex-command-community/Cortex-Command-Community-Project-Data/releases/tag/v0.1.0-pre1
[0.1.0-pre2]: https://github.com/cortex-command-community/Cortex-Command-Community-Project-Data/releases/tag/v0.1.0-pre2
[0.1.0-pre3.0]: https://github.com/cortex-command-community/Cortex-Command-Community-Project-Source/releases/tag/v0.1.0-pre3.0
<|MERGE_RESOLUTION|>--- conflicted
+++ resolved
@@ -183,13 +183,11 @@
 	
 - Actor selection keys can be used to cycle the selected `ObjectPicker` item while it's closed during building phase and in editors.
 
-<<<<<<< HEAD
+- The `Actor` property `MaxMass` now no longer includes the `Mass` of the `Actor`, and has been renamed to `MaxInventoryMass` for clarity. In mods, this is most important for `ACraft`, which will now need their total `Mass` subtracted from the old value. 
+
+- `BuyMenu` tooltips now display item info as well as a description. This includes `MaxInventoryMass` and `MaxPassengers` for `ACraft`, `Mass` and `PassengerSlots` required for `Actors`, and `Mass` for other `MoveableObjects`.
+
 - In the scenarios screen, scenes from `Scenes.rte` will appear red. Previously they were green and not very distinguishable from regular scenes.
-=======
-- The `Actor` property `MaxMass` now no longer includes the `Mass` of the `Actor`, and has been renamed to `MaxInventoryMass` for clarity. In mods, this is most important for `ACraft`, which will now need their total `Mass` subtracted from the old value. 
-
-- `BuyMenu` tooltips now display item info as well as a description. This includes `MaxInventoryMass` and `MaxPassengers` for `ACraft`, `Mass` and `PassengerSlots` required for `Actors`, and `Mass` for other `MoveableObjects`.
->>>>>>> c0c1a291
 
 ### Fixed
 
@@ -241,11 +239,9 @@
 
 - Removed `MOSRotating:ApplyForces` and `MOSRotating:ApplyImpulses` Lua functions. These are both internal functions that should never have been exposed to Lua.
 
-<<<<<<< HEAD
+- Removed hardcoded INI constraint that forced `Mass` of `MovableObjects` to not be 0. Previously, anytime a `Mass` of 0 was read in from INI, it was changed to 0.0001.
+
 - Removed the quit-confirmation dialog from the scenarios screen. Now pressing escape will lead back to the main menu.
-=======
-- Removed hardcoded INI constraint that forced `Mass` of `MovableObjects` to not be 0. Previously, anytime a `Mass` of 0 was read in from INI, it was changed to 0.0001.
->>>>>>> c0c1a291
 
 ***
 

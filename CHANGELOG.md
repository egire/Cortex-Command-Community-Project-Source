# Changelog

All notable changes to this project will be documented in this file.

The format is based on [Keep a Changelog](https://keepachangelog.com/en/1.0.0/), and this project adheres to [Semantic Versioning](https://semver.org/spec/v2.0.0.html).

## [Unreleased]

### Added

- New `Settings.ini` property `LoadingScreenReportPrecision = intValue` to control how accurately the module loading progress reports what line is currently being read.  
	Only relevant when `DisableLoadingScreen = 0`. Default value is 100, lower values increase loading times (especially if set to 1).  
	This should be used for debugging where you need to pinpoint the exact line that is crashing and the crash message isn't helping or doesn't exist at all.

- New `Settings.ini` property `MenuTransitionDuration = floatValue` to control how fast transitions between different menu screens happen (e.g main menu to activity selection screen and back).  
	This property is a multiplier, the default value is 1 (being the default hardcoded values), lower values decrease transition durations. 0 makes transitions instant.
	
- New `ADoor` sound properties: ([Issue #106](https://github.com/cortex-command-community/Cortex-Command-Community-Project-Source/issues/106))  
	```
	// Played when the door starts moving from fully open/closed position towards the opposite end.
	DoorMoveStartSound = SoundContainer
		AddSound = ContentFile
			FilePath = pathToFile
			
	// Played while the door is moving, between fully open/closed position.
	DoorMoveSound = SoundContainer
		AddSound = ContentFile
			FilePath = pathToFile
		LoopSetting = -1 // Doesn't have to loop indefinitely, but generally should.
		
	// Played when the door changes direction while moving between fully open/closed position.
	DoorDirectionChangeSound = SoundContainer
		AddSound = ContentFile
			FilePath = pathToFile
	
	// Played when the door stops moving and is at fully open/closed position.
	DoorMoveEndSound = SoundContainer
		AddSound = ContentFile
			FilePath = pathToFile
	```

- Exposed `Actor.StableVelocityThreshold` to lua. New bindings are: ([Issue #101](https://github.com/cortex-command-community/Cortex-Command-Community-Project-Source/issues/101))  
	`Actor:GetStableVelocityThreshold()` returns a `Vector` with the currently set stable velocity threshold.  
	`Actor:SetStableVelocityThreshold(xFloatValue, yFloatValue)` sets the stable velocity threshold to the passed in float values.  
	`Actor:SetStableVelocityThreshold(Vector)` sets the stable velocity threshold to the passed in `Vector`.
	
- New `Attachable` and `AEmitter` property `DeleteWithParent = 0/1`. If enabled the attachable/emitter will be deleted along with the parent if parent is deleted/gibbed/destroyed. ([Issue #97](https://github.com/cortex-command-community/Cortex-Command-Community-Project-Source/issues/97))

- New `Settings.ini` property `LaunchIntoActivity = 0/1`. With `PlayIntro` functionality changed to actually skip the intro and load into main menu, this flag exists to skip both the intro and main menu and load directly into the set default activity.

- Exposed `AHuman.ThrowPrepTime` to lua and ini: ([Issue #101](https://github.com/cortex-command-community/Cortex-Command-Community-Project-Source/issues/101))  
	`ThrowPrepTime = valueInMS` will set how long it takes the `AHuman` to fully charge a throw. Default value is 1000.  
	`AHuman.ThrowPrepTime` to get/set values via lua.
	
- Added new `SpriteAnimMode` modes:  
	```
	SpriteAnimMode = 7 // OVERLIFETIME
	``` 
	This mode handles exactly like (now removed) `MOSParticle.Framerate = 0` and will complete the sprite's animation cycle over the course of its existence. `SpriteAnimDuration` is inapplicable when using this mode and will do nothing.  
	For example, an object that has a sprite with 10 frames and a lifetime of 10 seconds will animate at a rate of 1 frame per second, finishing its animation cycle just before being deleted from the scene.  
	If this mode is used on an object that has `LifeTime = 0` (infinite) it will be overridden to `SpriteAnimMode = 1` (ALWAYSLOOP) otherwise it will never animate.  
	```
	SpriteAnimMode = 8 // ONCOLLIDE
	```
	This mode will drive the animation forward based on collisions this object has with other MOs or the terrain. `SpriteAnimDuration` is inapplicable when using this mode and will do nothing.  
	This mode is `MOSParticle` specific and used mainly for animating casings and small gibs. Using this mode on anything other than `MOSParticle` will do nothing.	

- New `Settings.ini` properties `EnableCrabBombs = 0/1` and `CrabBombThreshold = intValue`.  
	When `EnableCrabBombs` is enabled, releasing a number of crabs equal to `CrabBombThreshold` or more at once will trigger the crab bomb effect.  
	If disabled releasing whatever number of crabs will do nothing except release whatever number of crabs.
	
- Doors can now be stopped at their exact position using `ADoor:StopDoor()` via lua. When stopped, doors will stop updating their sensors and will not try to reset to a default state.  
	If the door was stopped in a script, it needs to opened/closed by calling either `ADoor:OpenDoor()` or `ADoor:CloseDoor()` otherwise it will remain in the exact position it was stopped forever.  
	If either `DrawMaterialLayerWhenOpen` or `DrawMaterialLayerWhenClosed` properties are set true, a material layer will be drawn when the door is stopped. This is to prevent a situation where the material layer will be drawn only if the door is travelling in one direction, without adding an extra property.
	
- New value `STOPPED` (4) was to the `ADoor.DoorState` enumeration. `ADoor:GetDoorState` will return this if the door was stopped by the user via `ADoor:StopDoor`.

- New shortcut `ALT + W` to generate a detailed 140x55px mini `WorldDump` to be used for scene previews. No relying on `SceneEditor`, stretches over whole image, no ugly cyan bunkers, no actors or glows and has sky gradient.

- All text in textbox (any textbox) can now be selected using `CTRL + A`.

- Console can now be resized using `CTRL + UP/DOWN` (arrow keys) while open.

### Changed

- Lua error reporting has been improved so script errors will always show filename and line number.

- `Settings.ini` will now fully populate with all available settings (now also broken into sections) when being created (first time or after delete) rather than with just a limited set of defaults.

- Temporarily removed `PreciseCollisions` from `Settings.ini` due to bad things happening when disabled by user.

- `Settings.ini` property `PlayIntro` renamed to `SkipIntro` and functionality changed to actually skip the intro and load user directly into main menu, rather than into the set default activity.

- Lua calls for `GetParent` and `GetRootParent` can now be called by any `MovableObject` rather than being limited to `Attachable` only. ([Issue #102](https://github.com/cortex-command-community/Cortex-Command-Community-Project-Source/issues/102))  
	In some cases a cast to the appropriate type (`ToWhateverType`, e.g `ToMOSRotating`) will be needed when attempting to manipulate the object returned, because it will be returned as `MovableObject` if it is the root parent.  
	In cases where you need to iterate over a parent's attachable list the parent must be cast to the appropriate type that actually has an attachable list to iterate over.  
	For example:  
	```
	for attachable in ToMOSRotating(self:GetParent()).Attachables do
		...
	end
	```
	Or
	```
	local parent = ToMOSRotating(self:GetParent());
	for attachable in parent.Attachables do
		...
	end
	```

- Physics constants handling removed from `FrameMan` and now hardcoded in `Constants`. Lua bindings moved to `RTETools` and are now called without the `FrameMan` prefix like so:  
	`GetPPM()`, `GetMPP()`, `GetPPL()`, `GetLPP()`.
	
- Removed hardcoded 10 second `LifeTime` restriction for `MOPixel` and `MOSParticle`.

- `MOSParticle` animation can now be set with `SpriteAnimMode` and `SpriteAnimDuration`. If the property isn't defined it will default to `SpriteAnimMode = 7` (OVERLIFETIME).

- Reworked crab bombing behavior. When enabled through `Settings.ini` and triggered will gib all living actors on scene except brains and doors. Devices and non-actor MOs will remain untouched.

- `ADoor` properties `DrawWhenOpen` and `DrawWhenClosed` renamed to `DrawMaterialLayerWhenOpen` and `DrawMaterialLayerWhenClosed` so they are more clear on what they actually do.

- Specially handled Lua function `OnScriptRemoveOrDisable` has been changed to `OnScriptDisable`, and no longer has a parameter saying whether it was removed or disabled, since you can no longer remove scripts.

<<<<<<< HEAD
- When pasting multiple lines of code into the console all of them will be executed instead of the last line being pasted into the textbox and all before it executing.

- Input enums moved from `UInputMan` to `Constants` and are no longer accessed with the `UInputManager` prefix. These enums are now accessed with their own names as the prefix.  
	For example: `UInputManager.DEVICE_KEYB_ONLY` is now `InputDevice.DEVICE_KEYB_ONLY`, `UInputManager.INPUT_L_UP` is now `InputElements.INPUT_L_UP` and so on.
	
- `CraftsOrbitAtTheEdge` corrected to `CraftOrbitAtTheEdge`. Applies to both ini property and lua binding.	
=======
- Game will now Abort with error message when trying to load a copy of a non-existent Presetname that is an AtomGroup, Attachable or AEmitter.
>>>>>>> 95426323

### Fixed

- Fix crash when returning to `MetaGame` scenario screen after activity end.

- Control schemes will no longer get deleted when being configured. Resetting the control scheme will load a preset instead of leaving it blank. ([Issue #121](https://github.com/cortex-command-community/Cortex-Command-Community-Project-Source/issues/121))

- Fix glow effects being drawn one frame past `EffectStartTime` making objects that exist for a single frame not draw glows. ([Issue #67](https://github.com/cortex-command-community/Cortex-Command-Community-Project-Source/issues/67))

- Time scale can no longer be lowered to 0 through the performance stats interface.

### Removed

- Removed the ability to remove scripts from objects with Lua. This is no longer needed cause of code efficiency increases.

- Removed `Settings.ini` property `PixelsPerMeter`. Now hardcoded and cannot be changed by the user.

- Removed `MOSParticle` property `Framerate` and lua bindings. `MOSParticle` animation is now handled with `SpriteAnimMode` like everything else.

- Removed `ConsoleMan.ForceVisibility` and `ConsoleMan.ScreenSize` lua bindings.

- Removed `ActivityMan.PlayerCount` and `ActivityMan.TeamCount` setters lua bindings (obsolete and did nothing).

***

## [0.1.0 pre-release 2][0.1.0-pre2] - 2020/05/08

### Added

- Lua binding for `Box::IntersectsBox(otherBox)`, that returns true if 2 boxes intersect.

- Command line arguments for launching directly into editors using `-editor "EditorName"`.  
	Valid editor names are: `ActorEditor`, `GibEditor`, `SceneEditor`, `AreaEditor` and `AssemblyEditor`.

- Added handling for custom number and string values in INI.
	```
	AddCustomValue = NumberValue
		YourKeyName = YourNumberValue // Integer or floating point number.

	AddCustomValue = StringValue
		YourKeyName = YourStringValue
	```
	`YourKeyName` is a string value and is not limited to just numbers.

- New `Settings.ini` property `AdvancedPerformanceStats = 0/1` to disable/enable the performance counter graphs (enabled by default).

- Added `PassengerSlots` INI and Lua property to Actors. This determines how many spaces in the buy menu an actor will take up (1 by default). It must be a whole number but can theoretically be 0 or less.

- Added Lua bindings for `IsInsideX` and `IsInsideY` to `Area`. These act similarly to the pre-existing `IsInside`, but allow you to check for the X and Y axes individually.

- Added the concept of `SoundSets`, which are collections of sounds inside a `SoundContainer`. This allows you to, for example, put multiple sounds for a given gunshot inside a `SoundSet` so they're played together.

- `SoundContainers` have been overhauled to allow for a lot more customization, including per-sound customization. The following INI example shows all currently available capabilities with explanatory comments:
	```
	AddSoundContainer = SoundContainer // Note that SoundContainers replace Sounds, so this can be used for things like FireSound = SoundContainer
		PresetName = Preset Name Here

		CycleMode = MODE_RANDOM (default) | MODE_FORWARDS // How the SoundContainer will cycle through its `SoundSets` whenever it's told to select a new one. The former is prior behaviour, the latter cycles through SoundSets in the order they were added.

		LoopSetting = -1 | 0 (default) | 1+ // How the SoundContainer loops its sounds. -1 means it loops forever, 0 means it plays once, any number > 0 means it plays once and loops that many times.

		Immobile = 0 (default) | 1 // Whether or not the SoundContainer's sounds should be treated as immobile. Immobile sounds are generally used for UI and system sounds; they will always play at full volume and will not be panned or affected by global pitch during game slowdown.

		AttenuationStartDistance = Number (default -1) // The distance at which the SoundContainer's sounds will start to attenuate out, any number < 0 set it to the game's default. Attenuation calculations follows FMOD's Inverse Rolloff model, which you can find linked below.

		Priority = 0 - 256 (default 128) // The priority at which the SoundContainer's sounds will be played, between 0 (highest priority) and 256 (lowest priority). Lower priority sounds are less likely to be played are a lot of sounds playing.

		AffectedByGlobalPitch = 0 | 1 (default) // Whether or not the SoundContainer's sounds will be affected by global pitch, or only change pitch when manually made to do so via Lua (note that pitch setting is done via AudioMan).

		AddSoundSet = SoundSet // This adds a SoundSet containing one or more sounds to the SoundContainer.

			AddSound = ContentFile // This adds a sound to the SoundSet, allowing it to be customized as shown.
				Filepath = "SomeRte.rte/Path/To/Sound.wav"

				Offset = Vector // This specifies where the sound plays with respect to its SoundContainer. This allows, for example, different sounds in a gun's reload to come from slightly different locations.
					X = Number
					Y = Number

				AttenuationStartDistance = Number // This functions identically to SoundContainer AttenuationStartDistance, allowing you to override it for specific sounds in the SoundContainer.

				MinimumAudibleDistance = Number (default 0) // This allows you to make a sound not play while the listener is within a certain distance, e.g. for gunshot echoes. It is automatically accounted for in sound attenuation.

			AddSound = "SomeRte.rte/Path/To/AnotherSound.wav" // This adds a sound to the SoundSet in oneline, allowing it to be compactly added (without customisation).

		AddSound = "SomeRte.rte/Path/To/YetAnotherSound.wav" // This adds a sound to the SoundContainer, creating a new SoundSet for it with just this sound.
	```
	NOTE: Here is a link to [FMOD's Inverse Rolloff Model.](https://fmod.com/resources/documentation-api?version=2.0&page=white-papers-3d-sounds.html#inverse)

- `SoundContainer` Lua controls have been overhauled, allowing for more control in playing and replaying them. The following Lua bindings are available:
	```
	soundContainer:HasAnySounds() - Returns whether or not the SoundContainer has any sounds in it. Returns True or false.
	```
	```
	soundContainer:IsBeingPlayed() - Returns whether or not any sounds in the SoundContainer are currently being played. Returns True or False.
	```
	```
	soundContainer:Play(optionalPosition, optionalPlayer) - Plays the sounds belonging to the SoundContainer's currently selected SoundSet. The sound will play at the position and for the player specified, or at (0, 0) for all players if parameters aren't specified.
	```
	```
	soundContainer:Stop(optionalPlayer) - Stops any playing sounds belonging to the SoundContainer, optionally only stopping them for a specified player.
	```
	```
	soundContainer:AddSound(filePath, optional soundSetToAddSoundTo, optionalSoundOffset, optionalAttenuationStartDistance, optionalAbortGameIfSoundIsInvalid) - Adds the sound at the given filepath to the SoundContainer. If a SoundSet index is specified it'll add it to that SoundSet. If an offset or attenuation start distance are specified they'll be set, as mentioned in the INI section above. If set to abort for invalid sounds, the game will error out if it can't load the sound, otherwise it'll show a console error.
	```
	```
	soundContainer:SetPosition(position) - Sets the position at which the SoundContainer's sounds will play.
	```
	```
	soundContainer:SelectNextSoundSet() - Selects the next SoundSet to play when soundContainer:Play(...) is called, according to the INI defined CycleMode.
	```
	```
	soundContainer.Loops - Set or get the number of loops for the SoundContainer, as mentioned in the INI section above.
	```
	```
	soundContainer.Priority - Set or get the priority of the SoundContainer, as mentioned in the INI section above.
	```
	```
	soundContainer.AffectedByGlobalPitch - Set or get whether the SoundContainer is affected by global pitch, as mentioned in the INI section above.
	```
- `MovableObjects` can now run multiple scripts by putting multiple `AddScript = FilePath.lua` lines in the INI definition. ([Issue #109](https://github.com/cortex-command-community/Cortex-Command-Community-Project-Source/pull/109))  
	Scripts will have their appropriate functions run in the order they were added. Note that all scripts share the same `self`, so care must be taken when naming self variables.  
	Scripts can be checked for with `movableObject:HasScript(filePath);` and added and removed with `movableObject:AddScript(filePath);` and `movableObject:RemoveScript(filePath);`. They can also be enabled and disabled in Lua (preserving their ordering) with `movableObject:EnableScript(filePath);` and `movableObject:DisableScript(filePath);`.

- Scripts on `MovableObjects` and anything that extends them (i.e. most things) now support the following new functions (in addition to `Create`, `Update`, `Destroy` and `OnPieMenu`). They are added in the same way as the aforementioned scripts:  
	```
	OnScriptRemoveOrDisable(self, scriptWasRemoved) - This is run when the script is removed or disabled. The scriptWasRemoved parameter will be True if the script was removed and False if it was disabled.
	```
	```
	OnScriptEnable(self) - This is run when the script was disabled and has been enabled.
	```
	```
	OnCollideWithTerrain(self, terrainMaterial) - This is run when the MovableObject this script on is in contact with terrain. The terrainMaterial parameter gives you the material ID for the terrain collided with. It is suggested to disable this script when not needed to save on overhead, as it will be run a lot!
	```
	```
	OnCollideWithMO(self, collidedMO, collidedRootMO) - This is run when the MovableObject this script is on is in contact with another MovableObject. The collidedMO parameter gives you the MovableObject that was collided with, and the collidedRootMO parameter gives you the root MovableObject of that MovableObject (note that they may be the same). Collisions with MovableObjects that share the same root MovableObject will not call this function.
	```

- Scripts on `Attachables` now support the following new functions:  
	```
	OnAttach(self, newParent) - This is run when the Attachable this script is on is attached to a new parent object. The newParent parameter gives you the object the Attachable is now attached to.
	```
	```
	OnDetach(self, exParent) - This is run when the Attachable this script is on is detached from an object. The exParent gives you the object the Attachable was attached to.
	```

### Changed

- Codebase now uses the C++14 standard.

- Major cleanup and reformatting in the `System` folder.

- Upgraded to new, modern FMOD audio library. ([Issue #72](https://github.com/cortex-command-community/Cortex-Command-Community-Project-Source/issues/72)).  
	Sounds now play in 3D space, so they pan to the left and right, and attenuate automatically based on the player's viewpoint.

- `Sounds` have been renamed to `SoundContainers`, and are able to handle multiple sounds playing at once. INI definitions have changed accordingly.  
	They must be added using `... = SoundContainer`, and individual sounds for them must be added using `AddSound = ContentFile...`.

- Various lua bindings around audio have been upgraded, changed or fixed, giving modders a lot more control over sounds. See documentation for more details.

- Centered the loading splash screen image when `DisableLoadingScreen` is true.

- `Box:WithinBox` lua bindings have been renamed:  
	`Box:WithinBox` is now `Box:IsWithinBox`.  
	`Box:WithinBoxX` is now `Box:IsWithinBoxX`.  
	`Box:WithinBoxY` is now `Box:IsWithinBoxY`.

- Made `AHuman` show both weapon ammo states when 2 one-handed weapons are equipped.

- Added support for multiple lines in item descriptions ([Issue#58](https://github.com/cortex-command-community/Cortex-Command-Community-Project-Source/issues/58)). This is done as follows:
	```
	Description = MultiLineText
		AddLine = First line of text
		AddLine = Second line of text
		...
	```

- `FrameMan` broken down to 4 managers. New managers are:  
	`PerformanceMan` to handle all performance stats and measurements.  
	`PostProcessMan` to handle all post-processing (glows).  
	`PrimitiveMan` to handle all lua primitive drawing.

- Post-processing (glow effects) is now enabled at all times with no option to disable.

- All lua primitive draw calls are now called from `PrimitiveMan`.  
	For example: `FrameMan:DrawLinePrimitive()` is now `PrimitiveMan:DrawLinePrimitive()`.

- Resolution multiplier properties (`NxWindowed` and `NxFullscreen`) in settings merged into a single property `ResolutionMultiplier`.

- Incompatible/bad resolution settings will be overridden at startup with messages explaining the issue instead of multiple mode switches and eventually a reset to default VGA.  
	Reset to defaults (now 960x540) will happen only on horrible aspect ratio or if you managed to really destroy something.

- You can no longer toggle native fullscreen mode from the settings menu or ini. Instead, either select your desktop resolution at 1X mode or desktop resolution divided by 2 at 2X mode for borderless fullscreen windowed mode.  
	Due to limitations in Allegro 4, changing the actual resolution from within the game still requires a restart.

- If the current game resolution is half the desktop resolution or less, you will be able to instantly switch between 1X and 2X resolution multiplier modes in the settings without screen flicker or delay.  
	If the conditions are not met, the mode switch button will show `Unavailable`.

- `PieMenuActor` and `OrbittedCraft` have now been removed. They are instead replaced with parameters in their respective functions, i.e. `OnPieMenu(pieMenuActor);` and `CraftEnteredOrbit(orbittedCraft);`. Their use is otherwise unchanged.

### Fixed

- Fixed LuaBind being all sorts of messed up. All lua bindings now work properly like they were before updating to the v141 toolset.

- Explosives (and other thrown devices) will no longer reset their explosion triggering timer when they're picked up. ([Issue #71](https://github.com/cortex-command-community/Cortex-Command-Community-Project-Source/issues/71))

- Sprite Animation Mode `ALWAYSPINGPONG` now works properly. Sprite animation has also been moved to `MOSprite` instead of `MOSRotating`, they they'll be able to properly animate now. ([Issue#77](https://github.com/cortex-command-community/Cortex-Command-Community-Project-Source/issues/77))

- Fixed `BG Arm` flailing when reloading one-handed weapon, so shields are no longer so useless.

- Fixed crash when clearing an already empty preset list in the buy menu.

- Temporary fix for low mass attachables/emitters being thrown at ridiculous speeds when their parent is gibbed.

- The audio system now better supports splitscreen games, turning off sound panning for them and attenuating according to the nearest player.

- The audio system now better supports wrapping maps so sounds handle the seam better. Additionally, the game should be able to function if the audio system fails to start up.

- Scripts on attached attachables will only run if their parent exists in MovableMan. ([Issue #83](https://github.com/cortex-command-community/Cortex-Command-Community-Project-Source/issues/83))

### Removed

- Removed all Gorilla Audio and SDL Mixer related code and files.

- Removed all Steam Workshop and Achievement related code.

- Removed a bunch of outdated/unused sources in the repo.

- Removed all OSX/Linux related code and files because we don't care. See [Liberated Cortex](https://github.com/liberated-cortex) for working Linux port.

- Removed a bunch of low-level `FrameMan` lua bindings:  
	`FrameMan:ResetSplitScreens`, `FrameMan:PPM` setter, `FrameMan:ResX/Y`, `FrameMan:HSplit/VSplit`, `FrameMan:GetPlayerFrameBufferWidth/Height`, `FrameMan:IsFullscreen`, `FrameMan:ToggleFullScreen`, `FrameMan:ClearBackbuffer8/32`, `FrameMan:ClearPostEffects`, `FrameMan:ResetFrameTimer`, `FrameMan:ShowPerformanceStats`.

- Native fullscreen mode has been removed due to poor performance compared to windowed/borderless mode and various input device issues.  
	The version of Allegro we're running is pretty old now (released in 2007) and probably doesn't properly support/utilize newer features and APIs leading to these issues.  
	The minimal amount of hardware acceleration CC has is still retained through Windows' DWM and that evidently does a better job.

- Removed now obsolete `Settings.ini` properties:  
	**Post-processing:** `TrueColorMode`, `PostProcessing`, `PostPixelGlow`.   
	**Native fullscreen mode:** `Fullscreen`, `NxWindowed`, `NxFullscreen`, `ForceSoftwareGfxDriver`, `ForceSafeGfxDriver`.

***

## [0.1.0 pre-release 1][0.1.0-pre1] - 2020/01/27

### Added

- You can now run the game with command line parameters, including `-h` to see help and `-c` to send ingame console input to cout.

- `MOSprite` now has the `FlipFactor` property that returns -1 if the sprite is flipped and 1 if it's not.  
	Using any `nugNum` calculations based on `HFlipped` is now considered criminal activity.

- `TDExplosive` now has the `IsAnimatedManually` property that lets modders set its frames manually through lua.

- You can now add `AEmitters` to `MOSRotating` and have them function similarly to attachables.  
	**Addition:** `parent:AddEmitter(emitterToAdd)` or `parent:AddEmitter(emitterToAdd, parentOffsetVector)`  
	**Removal:** `parent:RemoveEmitter(emitterToRemove)` or `parent:RemoveEmitter(uniqueIdOfEmitterToRemove)`

- Attachables can now collide with terrain when attached.  
	**INI property:** `CollidesWithTerrainWhenAttached = 0/1`  
	**Check value:** `attachable.IsCollidingWithTerrainWhileAttached`  
	**Manipulate function:** `attachable:EnableTerrainCollisions(trueOrFalse)`  
	Collisions can be manipulated only if the attachable was set to `CollidesWithTerrainWhenAttached = 1` in ini.

- `Actor.DeathSound` is now accessible to lua using `Actor.DeathSound = "string pathToNewFile"` or `Actor.DeathSound = nil` for no DeathSound.

- `AHuman` Feet are now accessible to lua using `AHuman.FGFoot` and `AHuman.BGFoot`. Interaction with them may be wonky.

- Streamlined debug process and requirements so old Visual C++ Express edition is no longer needed for debugging.

- Added minimal debug configuration for quicker debug builds without visualization.

### Changed

- `ACrab` aim limits now adjust to crab body rotation.

- `ACrab.AimRange` can now be split into `AimRangeUpperLimit` and `AimRangeLowerLimit`, allowing asymmetric ranges.

- Objective arrows and Delivery arrows are now color coordinated to match their teams, instead of being only green or red.

- BuyMenu `Bombs` tab will now show all `ThrownDevices` instead of just `TDExplosives`.

- The list of `MOSRotating` attachables (`mosr.Attachables`) now includes hardcoded attachables like dropship engines, legs, etc.

- Attachable lua manipulation has been significantly revamped. The old method of doing `attachable:Attach(parent)` has been replaced with the following:  
	**Addition:** `parent:AddAttachable(attachableToAdd)` or `parent:AddAttachable(attachableToAdd, parentOffsetVector)`  
	**Removal:** `parent:RemoveAttachable(attachableToRemove)` or `parent:RemoveAttachable(uniqueIdOfAttachableToRemove)`

- Wounds have been separated internally from emitter attachables.  
	They can now be added with `parent:AddWound(woundEmitterToAdd)`.  
	Removing wounds remains the same as before.

- Built-in Actor angular velocity reduction on death has been lessened.

### Fixed

- SFX slider now works properly.

- BGM now loops properly.

- Sound pitching now respects sounds that are not supposed to be affected by pitch.

- Using `actor:Clone()` now works properly, there are no longer issues with controlling/selecting cloned actors.

- `TDExplosive.ActivatesWhenReleased` now works properly.

- Various bug fixed related to all the Attachable and Emitter changes, so they can now me affected reliably and safely with lua.

- Various minor other things that have gotten lost in the shuffle.

### Removed

- All licensing-related code has been removed since it's no longer needed.

- Wounds can no longer be added via ini, as used to be doable buggily through ini `AddEmitter`.

- All usage of the outdated Slick Profiler has been removed.

- `TDExplosive.ParticleNumberToAdd` property has been removed.

***

Note: For a log of changes made prior to the commencement of the open source community project, look [here.](https://github.com/cortex-command-community/Cortex-Command-Community-Project-Source/wiki/Previous-Closed-Source-Changelog)


[unreleased]: https://github.com/cortex-command-community/Cortex-Command-Community-Project-Source/compare/master...cortex-command-community:development
[0.1.0-pre1]: https://github.com/cortex-command-community/Cortex-Command-Community-Project-Data/releases/tag/v0.1.0-pre1
[0.1.0-pre2]: https://github.com/cortex-command-community/Cortex-Command-Community-Project-Data/releases/tag/v0.1.0-pre2<|MERGE_RESOLUTION|>--- conflicted
+++ resolved
@@ -121,16 +121,14 @@
 
 - Specially handled Lua function `OnScriptRemoveOrDisable` has been changed to `OnScriptDisable`, and no longer has a parameter saying whether it was removed or disabled, since you can no longer remove scripts.
 
-<<<<<<< HEAD
 - When pasting multiple lines of code into the console all of them will be executed instead of the last line being pasted into the textbox and all before it executing.
 
 - Input enums moved from `UInputMan` to `Constants` and are no longer accessed with the `UInputManager` prefix. These enums are now accessed with their own names as the prefix.  
 	For example: `UInputManager.DEVICE_KEYB_ONLY` is now `InputDevice.DEVICE_KEYB_ONLY`, `UInputManager.INPUT_L_UP` is now `InputElements.INPUT_L_UP` and so on.
 	
 - `CraftsOrbitAtTheEdge` corrected to `CraftOrbitAtTheEdge`. Applies to both ini property and lua binding.	
-=======
-- Game will now Abort with error message when trying to load a copy of a non-existent Presetname that is an AtomGroup, Attachable or AEmitter.
->>>>>>> 95426323
+
+- Game will now Abort with an error message when trying to load a copy of a non-existent `AtomGroup`, `Attachable` or `AEmitter` preset.
 
 ### Fixed
 

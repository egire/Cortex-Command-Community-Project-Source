# Changelog

All notable changes to this project will be documented in this file.

The format is based on [Keep a Changelog](https://keepachangelog.com/en/1.0.0/), and this project adheres to [Semantic Versioning](https://semver.org/spec/v2.0.0.html).

## [Unreleased]

### Added

- Executable can be compiled as 64bit.

- New INI and Lua (R/W) properties for Attachables:
	`TransfersDamageToParent = 0/1`. If enabled, the Attachable will act like hardcoded ones and transfer damage to its parent. For `Attachables` attached to other `Attachables`, the parent `Attachable` (and any of its parents, etc.) must have this enabled for it to affect the root parent.
	`ParentBreakWound = AEmitter...`. Use this to define a BreakWound that will be applied to the `Attachable's` parent when the `Attachable` is removed.
	`BreakWound` is also now R/W accessible to Lua.
	
- Added Lua (R/W) properties for all hardcoded Attachables. You can now set them on the fly to be created objects of the relevant type. Note that trying to set things inappropriately (e.g. setting an HDFirearm as something's Leg) will probably crash the game; that's your problem to deal with.
	You can read and write the following properties:
	AHuman - `Head, Jetpack, FGArm, BGArm, FGLeg, BGLeg, FGFoot, BGFoot`
	ACrab - `Turret, Jetpack, LeftFGLeg, LeftBGLeg, RightFGLeg, RightBGLeg`
	ACDropship - `RightEngine, LeftEngine, RightThruster, LeftThruster, RightHatch, LeftHatch`
	ACRocket - `RightLeg, LeftLeg, MainEngine, LeftEngine, RightEngine, LeftThruster, RightThruster`
	ADoor - `Door`
	Turret - `MountedDevice`
	Leg - `Foot`
	HDFirearm - `Magazine, Flash`
	AEmitter - `Flash`

- Added `Vector:ClampMagnitude(upperLimit, lowerLimit)` Lua function that lets you limit a Vector's upper and lower magnitude.

- Added `MOSRotating GibBlastStrength` INI and Lua (R/W) property. This lets you define how much force created `Gibs` and any `Attachables` will get launched when the MOSRotating gibs.

- New INI and Lua (R/W) properties for Attachables:
	`ParentBreakWound = AEmitter...` allows you to optionally define different BreakWounds for the `Attachable` and its parent. By default it matches `BreakWound` for ease of use.
	`InheritsHFlipped = -1/0/1` allows you to define whether the `Attachable` will inherit its parent's HFlipped value or not. -1 means reversed inheritance (i.e. if the parent's HFlipped value is true, this Attachable's HFlipped value will be false), 0 means no inheritance, 1 means normal inheritance. Defaults to 1 to preserve normal behaviour.
	`InheritedRotAngleRadOffset = angle` and `InheritedRotAngleDegOffset = angle` allow you specify an offset to keep an `Attachable's` rotation at when `InheritsRotAngle` is set to true. In Lua there's only `InheritedRotAngleOffset` which takes/returns radians, to avoid confusion. For example, `InheritedRotAngleDegOffset = 90` would make the Attachable always face perpendicular to its parent. Does nothing if the `Attachable's` `InheritsRotAngle` is set to false or the `Attachable` has no parent.
	`GibWithParentChance = 0 - 1` allows you to specify whether this `Attachable` should be gibbed when its parent does and what the chance of that happening is. 0 means never, 1 means always.
	`ParentGibBlastStrengthMultiplier = number` allows you to specify the multiplier this `Attachable` will apply to its parent's gib blast strength when the parent gibs. Usually this would be a positive number, but it doesn't have to be.

- New INI and Lua (R/W) `Arm` property `GripStrength`. This effectively replaces the `JointStrength` of the held `HeldDevice`, allowing `Arms` to control how tightly equipment is held.

- New INI and Lua (R/W) `HeldDevice` property `GripStrengthMultiplier`. This allows `HeldDevices` to multiply the `GripStrength` of their `Arms` to support them being more or less easy to hold.

- New Lua `MovableObject` function `GetWhichMOToNotHit`. This provides access to the MO that has been set to not be hit by `SetWhichMOToNotHit`.

- Added `HeldDevice` handling to limit which `Actor(s)` can pick it up. Note that pickup limitations are all done by PresetName, so you can not use this to precisely specify individual `Actors`.
	The INI definition looks like this:
	```
	PickupableBy = PickupableByEntries
		AddPresetNameEntry = First Actor PresetName Here
		AddPresetNameEntry = Second Actor PresetName Here
	//Alternatively, if you want this not to be pickupable
	PickupableBy = None
	```
	The Lua properties and functions are as follows:
	```
	heldDevice.HasPickupLimitations; --(R) Whether or not this HeldDevice has any limitations affecting whether it can be picked up.
	heldDevice.UnPickupable --(R/W) Whether this HeldDevice is/should be pickupable.
	heldDevice:IsPickupableBy(actor) -- Whether or not a given Actor can pick up this HeldDevice.
	heldDevice:AddPickupableByPresetName(presetName) -- Allows Actors with the given PresetName to pick up this HeldDevice.
	heldDevice:RemovePickupableByPresetName(presetName) -- Disallows Actors with the given PresetNames from picking up this HeldDevice (as long as there are other pickup limitations).
	```
	
- Added `MOSRotating` Lua (R) property `IndividualMass`. This provides access to the `MOSRotating's` actual mass value, not including any `Attachables` or inventory items. Note that the normal `Mass` property is still used to set the `MOSRotating's` mass.

- Added `Actor` Lua (R) property `InventoryMass`. This provides access to the mass of the `Actor's` inventory separate from the `Actor's` actual mass.

### Changed

<<<<<<< HEAD
- Hands will now draw in transparent drawing mode, i.e. editing menu.

- `AHuman` background `Leg` will no longer draw in front of the `AHuman`. The real result of this is that the background foot will no longer draw in front of the foreground one.

- Everything draws better when flashing white, including craft which used to be terrible at it.

- Reworked Attachable managment
	`DamageMultiplier` on `Attachables` now works as expected, all `Attachables` can now transfer damage to their root parent. This will travel up chains of `Attachables`, as long as every `Attachable` in the chain has a non-zero DamageMultiplier (yes, negative numbers are supported if you wanna have healing instead of damage or weirdness with chaining negative multipliers).
	`Attachable` terrain collision has been reworked so that it can be changed simply by setting `CollidesWithTerrainWhileAttached = true/false` in INI or Lua. Also, `Attachables` attached to other `Attachables` will now collide with terrain properly.
	`BreakWounds` on `Attachables` now gets added to both the `Attachable` and the parent when the `Attachable` is broken off. If `ParentBreakWound` is defined, the parent will use this instead of the regular `BreakWound`.
	
- `Attachable.BreakWound` now has R/W access in Lua.

- `Attachable.DeleteWithParent` is now `Attachable.DeleteWhenRemovedFromParent`, since this more accurately describes what it does.

- `Attachable.OnlyLinearForces` has been renamed to `Attachable.ApplyTransferredForcesAtOffset` and its effect has been reversed, so something that checked `OnlyLinearForces == true` would now check `ApplyTransferredForcesAtOffset == false`, since this makes more sense to use.

- `Arms` and `Legs` on `AHumans` will no longer bleed out indefinitely. If you want this to happen, adjust their `BreakWound` or `ParentBreakWound` accordingly.
		
- Reworked wound management
	Wound management is now always done with `MOSRotating` functions, instead of requiring different ones for `Actors`. This means TotalWoundCount and RemoveAnyRandomWounds no longer exist.
	You can get all wounds with `GetWounds`, get the wound count with `GetWoundCount` (or using the pre-existing WoundCount property), get the gib wound limit with `GetGibWoundLimit` (or using the pre-existing GibWoundLimit property), and remove wounds with `RemoveWounds`.
	All of these functions have two variants, one lets you just specify any normal arguments (e.g. number of wounds to remove), the other lets you also specify whether you want to include `Attachables` with a positive `DamageMultiplier` (i.e. `Attachables` that damage their parent), `Attachables` with a negative `DamageMultiplier` (i.e. `Attachables` that heal their parent) or `Attachables` with no `DamageMultiplier` (i.e. `Attachables` that don't affect their parent).
	Without any arguments, `GetWoundCount` and `RemoveWounds` will only include `Attachables` with a positive `DamageMultiplier` in their counting calculations, and `GetGibWoundLimit` will not include any `Attachables` in its counting calculations. The property variants (e.g. mosr.WoundCount) behave the same way as the no-argument versions.
	Note that this process is recursive, so if an `Attachable` that satisfies the conditions has `Attachables` that also satisfy the conditions, their wounds will be included in the results.

- Renamed `Turret` INI property `MountedMO` to `MountedDevice` to better match the new reality that `Turrets` can only mount `HeldDevices` and their child classes.

- Renamed `ACrab` `LFGLeg`, `LBGLeg`, `RFGLeg` and `RBGLeg` Lua properties to `LeftFGLeg`, `LeftBGLeg`, `RightFGLeg`, `RightBGLeg` respectively, to be more consistent with other naming.
	For the time being, the INI properties (as well as the ones for setting `FootGroups` and `LimbPaths`) support both single letter and written out versions (i.e. `LStandLimbPath` and `LeftStandLimbPath` are both supported). This single letter versions will probably be deprecated over time.

- `MovableMan:AddMO` will now add `HeldDevices` (or any child class of `HeldDevice`) to its `Items` collection, making it able to provide the functionality of `AddParticle`, `AddActor` and `AddItem`.

- Changed and cleaned up how gibbing works and how it affects `Attachables`. In particular, limbs will better inherit velocity during gibbing and things are more customizable. See `Attachable` properties for more details.
	As an added bonus,  `Attachables` on `ACDropShips` and `ACRockets` can now be shot down when the craft gibs; fight back against the baleful dropship engines!
	
- Improved native recoil handling! Guns transfer recoil to arms/turrets, which transfer it to AHumans/ACrabs, all of it properly accounts for joint strengths (or grip strengths) and offsets at every step. ([Issue #7](https://github.com/cortex-command-community/Cortex-Command-Community-Project-Source/issues/7) and [Issue #8](https://github.com/cortex-command-community/Cortex-Command-Community-Project-Source/issues/8)).

- `Attachables` now use their `GibImpulseLimit` as well as their `JointStrength` when determining whether they should be detached by strong forces. To maintain backwards compatibility, if the `GibImpulseLimit` is less than the `JointStrength`, the `JointStrength` will be used instead for this purpose.

- The `FacingAngle` function has been moved from `Actor` to `MOSprite` so it can be used more widely.

- Lifetime and ToDelete now work on wounds, giving modders more control over them.

=======
- Some functionality has been moved from `AudioMan` to `SoundContainer` for consistency. As such, the following `AudioMan` Lua bindings have been replaced:
	`AudioMan:FadeOutSound(fadeOutTime);` has been replaced with `soundContainer:FadeOut(fadeOutTime);`
	`AudioMan:StopSound(soundContainer);` and `AudioMan:StopSound(soundContainer, player);` have been replaced with `soundContainer:Stop();` and `soundContainer:Stop(player);`
	
>>>>>>> 03843ccc
- Pressing escape when a buy menu is open now closes it instead of pausing the game.

### Fixed

<<<<<<< HEAD
- `MovableObject:SetWhichMOToNotHit` will now work properly for Attachables. They will also not hit the relevant MO. When they're removed, Attachables will check if they have the same MO for this value and, if so, unset it so they can hit that MO.

- Craft sucking up objects now works properly again.

- Getting the `Mass` of a `MOSRotating` has now been made more efficient. Additionally, `Attachables` of `Attachables` will now be included in Mass, so some things have gotten a lot heavier (e.g. Dummy Dreadnought).

- The moment of inertia of `AtomGroups` now updates when the mass or Atoms change, meaning losing `Attachables` or changing mass will properly affect how rotational forces apply to MOSRotatings.
=======
- Fixed various audio bugs that were in Pre3, and fixed clicking noise on sounds that played far away. The game should sound way better now!

- Mobile sounds (i.e. generally things that aren't GUI related) will now pause and resume when you pause and resume your activity.

- The `DeactivationSound` of `HDFirearms` now respects its `SoundOverlapMode` instead of never allowing overlap. If you don't want it overlapping, set it up accordingly.

- Enabled DPI Awareness to fix issues with resolution settings when Windows scaling is enabled.
>>>>>>> 03843ccc

### Removed

- Removed `Attachable` Lua write capability for `AtomSubGroupID` as changing this can cause all kinds of problems, and `RotTarget` as this didn't actually work.

- Removed `MaxLength` property from `Leg`, since it was a mostly unused leftover caused by Leg being originally copied from Arm, and was actually a fake setting that just set other properties. To replace it, set the following:
	```
	ContractedOffset = Vector
		X = //Old MaxLength/2
		Y = 0
	ExtendedOffset = Vector
		X = //Old MaxLength
		Y = 0
	```

- Removed `Attachable.RotTarget` from Lua and INI. The property never worked and no longer exists.

- Removed `Attachable:CollectDamage`, `Attachable:TransferJointForces` and `Attachable:TransferJointImpulses` Lua function definitions. These are internal functions that should never have been exposed to Lua.

- Removed `MOSRotating:ApplyForces` and `MOSRotating:ApplyImpulses` Lua functions. These are both internal functions that should never have been exposed to Lua.

***

## [0.1.0 pre-release 3.0][0.1.0-pre3.0] - 2020/12/25

### Added

- Implemented Lua Just-In-Time compilation (MoonJIT 2.2.0).

- Implemented PNG file loading and saving. PNGs still need to be indexed just like BMPs! Transparency (alpha) not supported (yet).

- New `Settings.ini` property `LoadingScreenReportPrecision = intValue` to control how accurately the module loading progress reports what line is currently being read.  
	Only relevant when `DisableLoadingScreen = 0`. Default value is 100, lower values increase loading times (especially if set to 1).  
	This should be used for debugging where you need to pinpoint the exact line that is crashing and the crash message isn't helping or doesn't exist at all.

- New `Settings.ini` property `MenuTransitionDuration = floatValue` to control how fast transitions between different menu screens happen (e.g main menu to activity selection screen and back).  
	This property is a multiplier, the default value is 1 (being the default hardcoded values), lower values decrease transition durations. 0 makes transitions instant.

- New `ADoor` sound properties: ([Issue #106](https://github.com/cortex-command-community/Cortex-Command-Community-Project-Source/issues/106))  
	```
	// Played when the door starts moving from fully open/closed position towards the opposite end.
	DoorMoveStartSound = SoundContainer
		AddSound = ContentFile
			FilePath = pathToFile

	// Played while the door is moving, between fully open/closed position.
	DoorMoveSound = SoundContainer
		AddSound = ContentFile
			FilePath = pathToFile
		LoopSetting = -1 // Doesn't have to loop indefinitely, but generally should.

	// Played when the door changes direction while moving between fully open/closed position.
	DoorDirectionChangeSound = SoundContainer
		AddSound = ContentFile
			FilePath = pathToFile

	// Played when the door stops moving and is at fully open/closed position.
	DoorMoveEndSound = SoundContainer
		AddSound = ContentFile
			FilePath = pathToFile
	```

- Exposed `Actor.StableVelocityThreshold` to lua. New bindings are: ([Issue #101](https://github.com/cortex-command-community/Cortex-Command-Community-Project-Source/issues/101))  
	`Actor:GetStableVelocityThreshold()` returns a `Vector` with the currently set stable velocity threshold.  
	`Actor:SetStableVelocityThreshold(xFloatValue, yFloatValue)` sets the stable velocity threshold to the passed in float values.  
	`Actor:SetStableVelocityThreshold(Vector)` sets the stable velocity threshold to the passed in `Vector`.

- New `Attachable` and `AEmitter` property `DeleteWithParent = 0/1`. If enabled the attachable/emitter will be deleted along with the parent if parent is deleted/gibbed/destroyed. ([Issue #97](https://github.com/cortex-command-community/Cortex-Command-Community-Project-Source/issues/97))

- New `Settings.ini` property `LaunchIntoActivity = 0/1`. With `PlayIntro` functionality changed to actually skip the intro and load into main menu, this flag exists to skip both the intro and main menu and load directly into the set default activity.

- Exposed `AHuman.ThrowPrepTime` to lua and ini: ([Issue #101](https://github.com/cortex-command-community/Cortex-Command-Community-Project-Source/issues/101))  
	`ThrowPrepTime = valueInMS` will set how long it takes the `AHuman` to fully charge a throw. Default value is 1000.  
	`AHuman.ThrowPrepTime` to get/set values via lua.

- Added new `SpriteAnimMode` modes:  
	```
	SpriteAnimMode = 7 // OVERLIFETIME
	```
	This mode handles exactly like (now removed) `MOSParticle.Framerate = 0` and will complete the sprite's animation cycle over the course of its existence. `SpriteAnimDuration` is inapplicable when using this mode and will do nothing.  
	For example, an object that has a sprite with 10 frames and a lifetime of 10 seconds will animate at a rate of 1 frame per second, finishing its animation cycle just before being deleted from the scene.  
	If this mode is used on an object that has `LifeTime = 0` (infinite) it will be overridden to `SpriteAnimMode = 1` (ALWAYSLOOP) otherwise it will never animate.  
	```
	SpriteAnimMode = 8 // ONCOLLIDE
	```
	This mode will drive the animation forward based on collisions this object has with other MOs or the terrain. `SpriteAnimDuration` is inapplicable when using this mode and will do nothing.  
	This mode is `MOSParticle` specific and used mainly for animating casings and small gibs. Using this mode on anything other than `MOSParticle` will do nothing.

- New `Settings.ini` properties `EnableCrabBombs = 0/1` and `CrabBombThreshold = intValue`.  
	When `EnableCrabBombs` is enabled, releasing a number of crabs equal to `CrabBombThreshold` or more at once will trigger the crab bomb effect.  
	If disabled releasing whatever number of crabs will do nothing except release whatever number of crabs.

- Doors can now be stopped at their exact position using `ADoor:StopDoor()` via lua. When stopped, doors will stop updating their sensors and will not try to reset to a default state.  
	If the door was stopped in a script, it needs to opened/closed by calling either `ADoor:OpenDoor()` or `ADoor:CloseDoor()` otherwise it will remain in the exact position it was stopped forever.  
	If either `DrawMaterialLayerWhenOpen` or `DrawMaterialLayerWhenClosed` properties are set true, a material layer will be drawn when the door is stopped. This is to prevent a situation where the material layer will be drawn only if the door is travelling in one direction, without adding an extra property.

- New value `STOPPED` (4) was to the `ADoor.DoorState` enumeration. `ADoor:GetDoorState` will return this if the door was stopped by the user via `ADoor:StopDoor`.

- New shortcut `ALT + W` to generate a detailed 140x55px mini `WorldDump` to be used for scene previews. No relying on `SceneEditor`, stretches over whole image, no ugly cyan bunkers, no actors or glows, has sky gradient, indexed to palette.

- All text in TextBox (any TextBox) can now be selected using `CTRL + A`.

- Console can now be resized using `CTRL + UP/DOWN` (arrow keys) while open.

- Added new lua function `UInputMan:GetInputDevice(playerNum)` to get a number value representing the input device used by the specified player. Should be useful for making custom key bindings compatible with different input devices.

- Scripts can now be attached to `ACrab.Turret` and `Leg`. Additionally, a binding to get the Foot of a Leg has been added.

- Added H/V flipping capabilities to Bitmap primitives.  New bindings with arguments for flip are:  
	`PrimitiveMan:DrawBitmapPrimitive(pos, entity, rotAngle, frame, bool hFlipped, bool vFlipped)`  
	`PrimitiveMan:DrawBitmapPrimitive(player, pos, entity, rotAngle, frame, bool hFlipped, bool vFlipped)`  
	Original bindings with no flip arguments are untouched and can be called as they were.

- Added new primitive drawing functions to `PrimitiveMan`:  
	```
	-- Arc
	PrimitiveMan:DrawArcPrimitive(Vector pos, startAngle, endAngle, radius, color)
	PrimitiveMan:DrawArcPrimitive(player, Vector pos, startAngle, endAngle, radius, color)

	PrimitiveMan:DrawArcPrimitive(Vector pos, startAngle, endAngle, radius, color, thickness)
	PrimitiveMan:DrawArcPrimitive(player, Vector pos, startAngle, endAngle, radius, color, thickness)

	-- Spline (Bézier Curve)
	PrimitiveMan:DrawSplinePrimitive(Vector start, Vector guideA, Vector guideB, Vector end, color)
	PrimitiveMan:DrawSplinePrimitive(player, Vector start, Vector guideA, Vector guideB, Vector end, color)

	-- Box with rounded corners
	PrimitiveMan:DrawRoundedBoxPrimitive(Vector upperLeftCorner, Vector bottomRightCorner, cornerRadius, color)
	PrimitiveMan:DrawRoundedBoxPrimitive(player, Vector upperLeftCorner, Vector bottomRightCorner, cornerRadius, color)

	PrimitiveMan:DrawRoundedBoxFillPrimitive(Vector upperLeftCorner, Vector bottomRightCorner, cornerRadius, color)
	PrimitiveMan:DrawRoundedBoxFillPrimitive(player, Vector upperLeftCorner, Vector bottomRightCorner, cornerRadius, color)

	-- Triangle
	PrimitiveMan:DrawTrianglePrimitive(Vector pointA, Vector pointB, Vector pointC, color)
	PrimitiveMan:DrawTrianglePrimitive(player, Vector pointA, Vector pointB, Vector pointC, color)

	PrimitiveMan:DrawTriangleFillPrimitive(Vector pointA, Vector pointB, Vector pointC, color)
	PrimitiveMan:DrawTriangleFillPrimitive(player, Vector pointA, Vector pointB, Vector pointC, color)

	-- Ellipse
	PrimitiveMan:DrawEllipsePrimitive(Vector pos, horizRadius, vertRadius, color)
	PrimitiveMan:DrawEllipsePrimitive(player, Vector pos, horizRadius, vertRadius, color)

	PrimitiveMan:DrawEllipseFillPrimitive(Vector pos, short horizRadius, short vertRadius, color)
	PrimitiveMan:DrawEllipseFillPrimitive(player, Vector pos, horizRadius, vertRadius, color)
	```

- Added log for non-fatal loading errors. This log will show image files that have been loaded with incorrect extensions (has no side effects but should be addressed) and audio files that failed loading entirely and will not be audible.  
	If errors are present the console will be forced open to notify the player (only when loading into main menu).  
	Log will be automatically deleted if warnings are no longer present to avoid polluting the root directory.

- Game window resolution can now be changed without restarting the game.

- GUI sliders (like for music volume) can now be adjusted with the mouse scroll wheel.

- Exposed `PEmitter` to lua. Bindings are identical to `AEmitter` bindings, except that damage-related bindings don't exist for `PEmitter`.

- `FLAC` audio files can now be loaded through lua and ini.

- Added new lua `Vector` functions: `GetRadRotated(angle)` and `GetDegRotated(angle)`. They return a rotated copy of the vector without modifying it.

- Added `Enum` binding for `SoundSet.SoundSelectionCycleMode`: `RANDOM = 0, FORWARDS = 1, ALL = 2`.

- Added `Enum` binding for `SoundContainer.SoundOverlapMode`: `OVERLAP = 0, RESTART = 1, IGNORE_PLAY = 2`.

- New `SoundContainer` function `Restart`, which allows you to restart a playing `SoundContainer`. Also another `Play` function, that lets you just specify the player to play the sound for.

- New `HDFirearm` INI property `PreFireSound`, which allows you to specify a sound that will play exactly once before the weapon fires.  
	Note that this was designed primarily for things like flamethrowers, semi-auto weapons may wonky with it, and full-auto weapons may fire multiple shots in the first burst, if you don't also set an `ActivationDelay`.	

- `SoundSets` have been made a bit more fully featured, they can now have sub `SoundSets` and their own `SoundSelectionCycleMode` and they now have a Lua binding so you can create them in Lua with `local mySoundSet = SoundSet()`.  
	They have the following INI and Lua properties:  	
	
	`SoundSelectionCycleMode` (INI and Lua R/W) - Determines how sounds in this `SoundSet` will be selected each time it is played (or when `SelectNextSounds` is called).  
	Note that sub `SoundSets` can have different `SoundSelectionCycleModes`. `SoundSets` with sub `SoundSets` and sounds whose `SoundSelectionCycleMode` is `FORWARDS` will first go through their sounds, then each sub `SoundSet`.  
	
	`soundSet.SubSoundSets` (Lua R) - An iterator over the sub `SoundSets` of this `SoundSet`, allowing you to manipulate them as you would any `SoundSet`.  
	`soundSet:HasAnySounds(includeSubSoundSets)` (Lua) - Whether or not this `SoundSet` has any sounds, optionally including its sub `SoundSets`.  
	`soundSet:SelectNextSounds()` (Lua) - Selects the next sounds for this `SoundSet`. Note that playing a `SoundContainer` will always also do this, so this is only really useful to allow you to skip sounds when `SoundSelectionCycleMode` is set to `FORWARDS`.  
	`soundSet:AddSound("Path/to/sound")` (Lua) - Adds the sound at the given path with no offset, 0 minimum audible distance, and default attenuation start distance.  
	`soundSet:AddSound("Path/to/sound", offset, minimumAudibleDistance, attenuationStartDistance)` (Lua) - Adds the sound at the given path with the given parameters.  
	`soundSet:AddSoundSet(soundSetToAdd)` (Lua) - Adds the given `SoundSet` as a sub `SoundSet` of this `SoundSet`.  
	
	Additionally, `AddSound` and `AddSoundSet` INI properties work for `SoundSets`. They are exactly the same as they are for `SoundContainers`.

- You can get the top level `SoundSet` of a `SoundContainer` with `soundContainer:GetTopLevelSoundSet` and manipulate it as described above. This allows you full interaction with all levels of `SoundSets` in a `SoundContainer`.

### Changed

- Codebase now uses the C++17 standard.

- Updated game framework from Allegro 4.2.3.1 to Allegro 4.4.3.1.

- Major cleanup and reformatting in the `Managers` folder.

- Lua error reporting has been improved so script errors will always show filename and line number.

- Ini error reporting has been improved so asset loading crash messages (image and audio files) will also display the ini file and line they are being referenced from and a better explanation why the crash occured. ([Issue #161](https://github.com/cortex-command-community/Cortex-Command-Community-Project-Source/issues/161))

- `Settings.ini` will now fully populate with all available settings (now also broken into sections) when being created (first time or after delete) rather than with just a limited set of defaults.

- Temporarily removed `PreciseCollisions` from `Settings.ini` due to bad things happening when disabled by user.

- `Settings.ini` property `PlayIntro` renamed to `SkipIntro` and functionality changed to actually skip the intro and load user directly into main menu, rather than into the set default activity.

- Lua calls for `GetParent` and `GetRootParent` can now be called by any `MovableObject` rather than being limited to `Attachable` only. ([Issue #102](https://github.com/cortex-command-community/Cortex-Command-Community-Project-Source/issues/102))  
	In some cases a cast to the appropriate type (`ToWhateverType`, e.g `ToMOSRotating`) will be needed when attempting to manipulate the object returned, because it will be returned as `MovableObject` if it is the root parent.  
	In cases where you need to iterate over a parent's attachable list the parent must be cast to the appropriate type that actually has an attachable list to iterate over.  
	For example:  
	```
	for attachable in ToMOSRotating(self:GetParent()).Attachables do
		...
	end
	```
	Or
	```
	local parent = ToMOSRotating(self:GetParent());
	for attachable in parent.Attachables do
		...
	end
	```

- Physics constants handling removed from `FrameMan` and now hardcoded in `Constants`. Lua bindings moved to `RTETools` and are now called without the `FrameMan` prefix like so:  
	`GetPPM()`, `GetMPP()`, `GetPPL()`, `GetLPP()`.

- Removed hardcoded 10 second `LifeTime` restriction for `MOPixel` and `MOSParticle`.

- `MOSParticle` animation can now be set with `SpriteAnimMode` and `SpriteAnimDuration`. If the property isn't defined it will default to `SpriteAnimMode = 7` (OVERLIFETIME).

- Reworked crab bombing behavior. When enabled through `Settings.ini` and triggered will gib all living actors on scene except brains and doors. Devices and non-actor MOs will remain untouched.

- `ADoor` properties `DrawWhenOpen` and `DrawWhenClosed` renamed to `DrawMaterialLayerWhenOpen` and `DrawMaterialLayerWhenClosed` so they are more clear on what they actually do.

- Specially handled Lua function `OnScriptRemoveOrDisable` has been changed to `OnScriptDisable`, and no longer has a parameter saying whether it was removed or disabled, since you can no longer remove scripts.

- When pasting multiple lines of code into the console all of them will be executed instead of the last line being pasted into the textbox and all before it executing.

- Input enums moved from `UInputMan` to `Constants` and are no longer accessed with the `UInputManager` prefix. These enums are now accessed with their own names as the prefix.  
	For example: `UInputManager.DEVICE_KEYB_ONLY` is now `InputDevice.DEVICE_KEYB_ONLY`, `UInputManager.INPUT_L_UP` is now `InputElements.INPUT_L_UP` and so on.

- `CraftsOrbitAtTheEdge` corrected to `CraftOrbitAtTheEdge`. Applies to both ini property and lua binding.

- Game will now Abort with an error message when trying to load a copy of a non-existent `AtomGroup`, `Attachable` or `AEmitter` preset.

- ComboBoxes (dropdown lists) can now also be closed by clicking on their top part.

- `Activity:IsPlayerTeam` renamed to `Activity:IsHumanTeam`.

- Screenshot functionality changed: ([Issue #162](https://github.com/cortex-command-community/Cortex-Command-Community-Project-Source/issues/162))  
	The `PrintScreen` button will now take a single screenshot on key release and will not take more until the key is pressed and released again.  
	The `Ctrl+S` key combination is unchanged and will take a single screenshot every frame while the keys are held.  
	The `Ctrl+W` and `Alt+W` key combinations will now take a single WorldDump/ScenePreview on `W` key release (while `Ctrl/Alt` are still held) and will not take more until the key is pressed and released again.

	Additionally, all screenshots (excluding abortscreen) will now be saved into a `_Screenshots` folder (`_` so it's on top and not hiding between module folders) to avoid polluting the root directory. ([Issue #163](https://github.com/cortex-command-community/Cortex-Command-Community-Project-Source/issues/163))  
	This folder will be created automatically after modules are loaded if it is missing.

- `ScreenDumps` and `WorldDumps` are now saved as compressed PNGs.

- Controller deadzone setting ignores more input. Previously setting it to the maximum was just enough to eliminate stick drift.

- `Arm.HandPos` will now get/set the hand position as relative to the arm's joint position, instead of relative to the arm's center of mass.

- Resolution settings in options screen changed:  
	Resolution multiplier button changed to `Fullscreen` button - this will set the game window resolution to match the desktop resolution. When resolution matches the desktop, this button will change to `Windowed` and will allow setting the game window resolution back to default (960x540).  
	Added `Upscaled Fullscreen` button - this will change the resolution to half of the desktop and the multiplier to 2. The `Fullscreen` button will change to `Windowed` in this mode to return to non-upscaled mode (960x540).  
	Selecting any resolution setting from the resolution combobox will immediately change to selected resolution. (Known bug: Clicking off the combobox without making a new selection while in `Upscaled Fullscreen` mode will change resolution to `Fullscreen`. This will be addressed later.)  

	**Note:** Changing the game window resolution while an Activity is active requires ending the Activity. A dialog box will appear asking to confirm the change.

- Moved from C-style random number generation to C++ standard. This includes usage of a `mt19937` random number generator.
	
- Resolution validation changed to support multiple screens. Incompatible/bad resolution settings will be overridden at startup with messages explaining the issue.  
	**Note:** For multi-screen to work properly, the left-most screen MUST be set as primary. Screens having different resolutions does not actually matter but different heights will still be warned about and overridden due to the likeliness of GUI elementes being cropped on the shortest screen.  
	Resolution validation can be disabled for multi-screen setups with `Settings.ini` property `DisableMultiScreenResolutionValidation`. Bad settings are likely to crash, use at own risk.  
	For setups with more than 3 screens `DisableMultiScreenResolutionValidation` must be set true.

- Damage to `Actors` from impulses is now relative to their max health instead of being on a scale from 0 to 100.

- `Scenes` with a `PresetName` containing the strings "Test", "Editor" and "Tutorial" are no longer excluded from the scenarios screen and from the MetaGame.

- `SoundContainer` is now a concrete Lua entity. This means it can now be created with `CreateSoundContainer("PresetName", "DataModule.rte")` and has all the standard functionality like cloning, etc.  
	To support these changes, a bunch of Lua functionality has been added and modified:  

	`soundContainer.Immobile` - Whether or not the `SoundContainer` is immobile. Immobile sounds are generally used for GUI elements and will never be automatically panned, pitched or attenuated.  
	`soundContainer.AttenuationStartDistance` - Formerly INI only, this property is now gettable and settable through Lua. See previous changelog entries for details on it.  
	`soundContainer.Pos` - Rather than updating the `SoundContainer's` position through `AudioMan`, you should now use the `Pos` property.  
	`soundContainer.Volume` - In addition to attenuation based volume changes, it is now possible to set a `SoundContainer's` overall volume. This works together with volume changes caused by attenuation.  
	`soundContainer.Pitch` - Rather than updating the `SoundContainer's` pitch through `AudioMan`, you should now use the `Pitch` property. Also note that this now works properly with the game's global pitch so no complicated handling is necessary.
	
- `AddSound` and `SelectNextSoundSet` Lua bindings have been moved from `SoundContainer` to `SoundSet`. The latter has been renamed and the former have been trimmed down slightly since some complexity is no longer needed. Their speciifcs are mentioned in the `Added` section.

- Pressing escape at the options, mod manager, game editors and credits screens no longer quits the game.

### Fixed

- Fix crash when returning to `MetaGame` scenario screen after activity end.

- Control schemes will no longer get deleted when being configured. Resetting the control scheme will load a preset instead of leaving it blank. ([Issue #121](https://github.com/cortex-command-community/Cortex-Command-Community-Project-Source/issues/121))

- Fix glow effects being drawn one frame past `EffectStartTime` making objects that exist for a single frame not draw glows. ([Issue #67](https://github.com/cortex-command-community/Cortex-Command-Community-Project-Source/issues/67))

- Time scale can no longer be lowered to 0 through the performance stats interface.

- Actors now support their held devices identically while facing to either side. ([Issue #31](https://github.com/cortex-command-community/Cortex-Command-Community-Project-Source/issues/31))

- Fixed issue where clicking a ComboBox's scrollbar would release the mouse, thus causing unexpected behavior like not being able to close the list by clicking outside of it.

- Fixed issue where ComboBoxes did not save the current selection, thus if the ComboBox was deselected without making a selection then the selection would revert to the default value instead of the last selected value.

- Fixed issue with double clicks and missing clicks in menus (anything that uses AllegroInput).

- Fixed issue where OnPieMenu function wasn't working for `AHuman` equipped items, and made it work for `BGArm` equipped items as well as `FGArm` ones.

- The "woosh" sound played when switching actors from a distance will now take scene wrapping into account. Additionally, attempting to switch to previous or next actor with only one actor will play the more correct "error" sound.

- `HDFirearm` INI property `DeactivationSound` now works properly instead of constantly playing.

- Gold mining sound has been set to restart its playback everytime it's played, making it way less annoying. It's still pretty wonky, but it's better.

- Sound panning should now work properly around scene seams. Additionally, sounds should be less stuttery (e.g. distant jetpacks) and generally sound better.

### Removed

- Removed the ability to remove scripts from objects with Lua. This is no longer needed cause of code efficiency increases.

- Removed `Settings.ini` property `PixelsPerMeter`. Now hardcoded and cannot be changed by the user.

- Removed `MOSParticle` property `Framerate` and lua bindings. `MOSParticle` animation is now handled with `SpriteAnimMode` like everything else.

- Removed `ConsoleMan.ForceVisibility` and `ConsoleMan.ScreenSize` lua bindings.

- Removed `ActivityMan.PlayerCount` and `ActivityMan.TeamCount` setters lua bindings (obsolete and did nothing).

- Removed `Activity` properties `TeamCount` and `PlayerCount`. These are handled internally and do nothing when set in ini.

- Removed `Activity` property `FundsOfTeam#`, use `Team#Funds` instead.

- Some functionality has been moved from `AudioMan` to `SoundContainer`. As such, the following `AudioMan` Lua bindings are no longer available:  
	`SetSoundPosition(soundContainer)`, `SetSoundPitch(soundContainer`, `PlaySound(filePath, position, player, loops, priority, pitchOrAffectedByGlobalPitch`, `attenuationStartDistance, immobile)`  
	
	The lengthy `PlaySound` function should be replaced by making a `SoundContainer` in your `Create` function and setting properties appropriately.  
	This can be done by creating one defined INI with `soundContainer = CreateSoundContainer(...)`, or by making an empty one with `soundContainer = SoundContainer()`.

***

## [0.1.0 pre-release 2][0.1.0-pre2] - 2020/05/08

### Added

- Lua binding for `Box::IntersectsBox(otherBox)`, that returns true if 2 boxes intersect.

- Command line arguments for launching directly into editors using `-editor "EditorName"`.  
	Valid editor names are: `ActorEditor`, `GibEditor`, `SceneEditor`, `AreaEditor` and `AssemblyEditor`.

- Added handling for custom number and string values in INI.
	```
	AddCustomValue = NumberValue
		YourKeyName = YourNumberValue // Integer or floating point number.

	AddCustomValue = StringValue
		YourKeyName = YourStringValue
	```
	`YourKeyName` is a string value and is not limited to just numbers.

- New `Settings.ini` property `AdvancedPerformanceStats = 0/1` to disable/enable the performance counter graphs (enabled by default).

- Added `PassengerSlots` INI and Lua property to Actors. This determines how many spaces in the buy menu an actor will take up (1 by default). It must be a whole number but can theoretically be 0 or less.

- Added Lua bindings for `IsInsideX` and `IsInsideY` to `Area`. These act similarly to the pre-existing `IsInside`, but allow you to check for the X and Y axes individually.

- Added the concept of `SoundSets`, which are collections of sounds inside a `SoundContainer`. This allows you to, for example, put multiple sounds for a given gunshot inside a `SoundSet` so they're played together.

- `SoundContainers` have been overhauled to allow for a lot more customization, including per-sound customization. The following INI example shows all currently available capabilities with explanatory comments:
	```
	AddSoundContainer = SoundContainer // Note that SoundContainers replace Sounds, so this can be used for things like FireSound = SoundContainer
		PresetName = Preset Name Here

		CycleMode = MODE_RANDOM (default) | MODE_FORWARDS // How the SoundContainer will cycle through its `SoundSets` whenever it's told to select a new one. The former is prior behaviour, the latter cycles through SoundSets in the order they were added.

		LoopSetting = -1 | 0 (default) | 1+ // How the SoundContainer loops its sounds. -1 means it loops forever, 0 means it plays once, any number > 0 means it plays once and loops that many times.

		Immobile = 0 (default) | 1 // Whether or not the SoundContainer's sounds should be treated as immobile. Immobile sounds are generally used for UI and system sounds; they will always play at full volume and will not be panned or affected by global pitch during game slowdown.

		AttenuationStartDistance = Number (default -1) // The distance at which the SoundContainer's sounds will start to attenuate out, any number < 0 set it to the game's default. Attenuation calculations follows FMOD's Inverse Rolloff model, which you can find linked below.

		Priority = 0 - 256 (default 128) // The priority at which the SoundContainer's sounds will be played, between 0 (highest priority) and 256 (lowest priority). Lower priority sounds are less likely to be played are a lot of sounds playing.

		AffectedByGlobalPitch = 0 | 1 (default) // Whether or not the SoundContainer's sounds will be affected by global pitch, or only change pitch when manually made to do so via Lua (note that pitch setting is done via AudioMan).

		AddSoundSet = SoundSet // This adds a SoundSet containing one or more sounds to the SoundContainer.

			AddSound = ContentFile // This adds a sound to the SoundSet, allowing it to be customized as shown.
				Filepath = "SomeRte.rte/Path/To/Sound.wav"

				Offset = Vector // This specifies where the sound plays with respect to its SoundContainer. This allows, for example, different sounds in a gun's reload to come from slightly different locations.
					X = Number
					Y = Number

				AttenuationStartDistance = Number // This functions identically to SoundContainer AttenuationStartDistance, allowing you to override it for specific sounds in the SoundContainer.

				MinimumAudibleDistance = Number (default 0) // This allows you to make a sound not play while the listener is within a certain distance, e.g. for gunshot echoes. It is automatically accounted for in sound attenuation.

			AddSound = "SomeRte.rte/Path/To/AnotherSound.wav" // This adds a sound to the SoundSet in oneline, allowing it to be compactly added (without customisation).

		AddSound = "SomeRte.rte/Path/To/YetAnotherSound.wav" // This adds a sound to the SoundContainer, creating a new SoundSet for it with just this sound.
	```
	NOTE: Here is a link to [FMOD's Inverse Rolloff Model.](https://fmod.com/resources/documentation-api?version=2.0&page=white-papers-3d-sounds.html#inverse)

- `SoundContainer` Lua controls have been overhauled, allowing for more control in playing and replaying them. The following Lua bindings are available:
	```
	soundContainer:HasAnySounds() - Returns whether or not the SoundContainer has any sounds in it. Returns True or false.
	```
	```
	soundContainer:IsBeingPlayed() - Returns whether or not any sounds in the SoundContainer are currently being played. Returns True or False.
	```
	```
	soundContainer:Play(optionalPosition, optionalPlayer) - Plays the sounds belonging to the SoundContainer's currently selected SoundSet. The sound will play at the position and for the player specified, or at (0, 0) for all players if parameters aren't specified.
	```
	```
	soundContainer:Stop(optionalPlayer) - Stops any playing sounds belonging to the SoundContainer, optionally only stopping them for a specified player.
	```
	```
	soundContainer:AddSound(filePath, optional soundSetToAddSoundTo, optionalSoundOffset, optionalAttenuationStartDistance, optionalAbortGameIfSoundIsInvalid) - Adds the sound at the given filepath to the SoundContainer. If a SoundSet index is specified it'll add it to that SoundSet. If an offset or attenuation start distance are specified they'll be set, as mentioned in the INI section above. If set to abort for invalid sounds, the game will error out if it can't load the sound, otherwise it'll show a console error.
	```
	```
	soundContainer:SetPosition(position) - Sets the position at which the SoundContainer's sounds will play.
	```
	```
	soundContainer:SelectNextSoundSet() - Selects the next SoundSet to play when soundContainer:Play(...) is called, according to the INI defined CycleMode.
	```
	```
	soundContainer.Loops - Set or get the number of loops for the SoundContainer, as mentioned in the INI section above.
	```
	```
	soundContainer.Priority - Set or get the priority of the SoundContainer, as mentioned in the INI section above.
	```
	```
	soundContainer.AffectedByGlobalPitch - Set or get whether the SoundContainer is affected by global pitch, as mentioned in the INI section above.
	```
- `MovableObjects` can now run multiple scripts by putting multiple `AddScript = FilePath.lua` lines in the INI definition. ([Issue #109](https://github.com/cortex-command-community/Cortex-Command-Community-Project-Source/pull/109))  
	Scripts will have their appropriate functions run in the order they were added. Note that all scripts share the same `self`, so care must be taken when naming self variables.  
	Scripts can be checked for with `movableObject:HasScript(filePath);` and added and removed with `movableObject:AddScript(filePath);` and `movableObject:RemoveScript(filePath);`. They can also be enabled and disabled in Lua (preserving their ordering) with `movableObject:EnableScript(filePath);` and `movableObject:DisableScript(filePath);`.

- Scripts on `MovableObjects` and anything that extends them (i.e. most things) now support the following new functions (in addition to `Create`, `Update`, `Destroy` and `OnPieMenu`). They are added in the same way as the aforementioned scripts:  
	```
	OnScriptRemoveOrDisable(self, scriptWasRemoved) - This is run when the script is removed or disabled. The scriptWasRemoved parameter will be True if the script was removed and False if it was disabled.
	```
	```
	OnScriptEnable(self) - This is run when the script was disabled and has been enabled.
	```
	```
	OnCollideWithTerrain(self, terrainMaterial) - This is run when the MovableObject this script on is in contact with terrain. The terrainMaterial parameter gives you the material ID for the terrain collided with. It is suggested to disable this script when not needed to save on overhead, as it will be run a lot!
	```
	```
	OnCollideWithMO(self, collidedMO, collidedRootMO) - This is run when the MovableObject this script is on is in contact with another MovableObject. The collidedMO parameter gives you the MovableObject that was collided with, and the collidedRootMO parameter gives you the root MovableObject of that MovableObject (note that they may be the same). Collisions with MovableObjects that share the same root MovableObject will not call this function.
	```

- Scripts on `Attachables` now support the following new functions:  
	```
	OnAttach(self, newParent) - This is run when the Attachable this script is on is attached to a new parent object. The newParent parameter gives you the object the Attachable is now attached to.
	```
	```
	OnDetach(self, exParent) - This is run when the Attachable this script is on is detached from an object. The exParent gives you the object the Attachable was attached to.
	```

### Changed

- Codebase now uses the C++14 standard.

- Major cleanup and reformatting in the `System` folder.

- Upgraded to new, modern FMOD audio library. ([Issue #72](https://github.com/cortex-command-community/Cortex-Command-Community-Project-Source/issues/72)).  
	Sounds now play in 3D space, so they pan to the left and right, and attenuate automatically based on the player's viewpoint.

- `Sounds` have been renamed to `SoundContainers`, and are able to handle multiple sounds playing at once. INI definitions have changed accordingly.  
	They must be added using `... = SoundContainer`, and individual sounds for them must be added using `AddSound = ContentFile...`.

- Various lua bindings around audio have been upgraded, changed or fixed, giving modders a lot more control over sounds. See documentation for more details.

- Centered the loading splash screen image when `DisableLoadingScreen` is true.

- `Box:WithinBox` lua bindings have been renamed:  
	`Box:WithinBox` is now `Box:IsWithinBox`.  
	`Box:WithinBoxX` is now `Box:IsWithinBoxX`.  
	`Box:WithinBoxY` is now `Box:IsWithinBoxY`.

- Made `AHuman` show both weapon ammo states when 2 one-handed weapons are equipped.

- Added support for multiple lines in item descriptions ([Issue#58](https://github.com/cortex-command-community/Cortex-Command-Community-Project-Source/issues/58)). This is done as follows:
	```
	Description = MultiLineText
		AddLine = First line of text
		AddLine = Second line of text
		...
	```

- `FrameMan` broken down to 4 managers. New managers are:  
	`PerformanceMan` to handle all performance stats and measurements.  
	`PostProcessMan` to handle all post-processing (glows).  
	`PrimitiveMan` to handle all lua primitive drawing.

- Post-processing (glow effects) is now enabled at all times with no option to disable.

- All lua primitive draw calls are now called from `PrimitiveMan`.  
	For example: `FrameMan:DrawLinePrimitive()` is now `PrimitiveMan:DrawLinePrimitive()`.

- Resolution multiplier properties (`NxWindowed` and `NxFullscreen`) in settings merged into a single property `ResolutionMultiplier`.

- Incompatible/bad resolution settings will be overridden at startup with messages explaining the issue instead of multiple mode switches and eventually a reset to default VGA.  
	Reset to defaults (now 960x540) will happen only on horrible aspect ratio or if you managed to really destroy something.

- You can no longer toggle native fullscreen mode from the settings menu or ini. Instead, either select your desktop resolution at 1X mode or desktop resolution divided by 2 at 2X mode for borderless fullscreen windowed mode.  
	Due to limitations in Allegro 4, changing the actual resolution from within the game still requires a restart.

- If the current game resolution is half the desktop resolution or less, you will be able to instantly switch between 1X and 2X resolution multiplier modes in the settings without screen flicker or delay.  
	If the conditions are not met, the mode switch button will show `Unavailable`.

- `PieMenuActor` and `OrbitedCraft` have now been removed. They are instead replaced with parameters in their respective functions, i.e. `OnPieMenu(pieMenuActor);` and `CraftEnteredOrbit(orbitedCraft);`. Their use is otherwise unchanged.

### Fixed

- Fixed LuaBind being all sorts of messed up. All lua bindings now work properly like they were before updating to the v141 toolset.

- Explosives (and other thrown devices) will no longer reset their explosion triggering timer when they're picked up. ([Issue #71](https://github.com/cortex-command-community/Cortex-Command-Community-Project-Source/issues/71))

- Sprite Animation Mode `ALWAYSPINGPONG` now works properly. Sprite animation has also been moved to `MOSprite` instead of `MOSRotating`, they they'll be able to properly animate now. ([Issue#77](https://github.com/cortex-command-community/Cortex-Command-Community-Project-Source/issues/77))

- Fixed `BG Arm` flailing when reloading one-handed weapon, so shields are no longer so useless.

- Fixed crash when clearing an already empty preset list in the buy menu.

- Temporary fix for low mass attachables/emitters being thrown at ridiculous speeds when their parent is gibbed.

- The audio system now better supports splitscreen games, turning off sound panning for them and attenuating according to the nearest player.

- The audio system now better supports wrapping maps so sounds handle the seam better. Additionally, the game should be able to function if the audio system fails to start up.

- Scripts on attached attachables will only run if their parent exists in MovableMan. ([Issue #83](https://github.com/cortex-command-community/Cortex-Command-Community-Project-Source/issues/83))

### Removed

- Removed all Gorilla Audio and SDL Mixer related code and files.

- Removed all Steam Workshop and Achievement related code.

- Removed a bunch of outdated/unused sources in the repo.

- Removed all OSX/Linux related code and files because we don't care. See [Liberated Cortex](https://github.com/liberated-cortex) for working Linux port.

- Removed a bunch of low-level `FrameMan` lua bindings:  
	`FrameMan:ResetSplitScreens`, `FrameMan:PPM` setter, `FrameMan:ResX/Y`, `FrameMan:HSplit/VSplit`, `FrameMan:GetPlayerFrameBufferWidth/Height`, `FrameMan:IsFullscreen`, `FrameMan:ToggleFullScreen`, `FrameMan:ClearBackbuffer8/32`, `FrameMan:ClearPostEffects`, `FrameMan:ResetFrameTimer`, `FrameMan:ShowPerformanceStats`.

- Native fullscreen mode has been removed due to poor performance compared to windowed/borderless mode and various input device issues.  
	The version of Allegro we're running is pretty old now (released in 2007) and probably doesn't properly support/utilize newer features and APIs leading to these issues.  
	The minimal amount of hardware acceleration CC has is still retained through Windows' DWM and that evidently does a better job.

- Removed now obsolete `Settings.ini` properties:  
	**Post-processing:** `TrueColorMode`, `PostProcessing`, `PostPixelGlow`.   
	**Native fullscreen mode:** `Fullscreen`, `NxWindowed`, `NxFullscreen`, `ForceSoftwareGfxDriver`, `ForceSafeGfxDriver`.

***

## [0.1.0 pre-release 1][0.1.0-pre1] - 2020/01/27

### Added

- You can now run the game with command line parameters, including `-h` to see help and `-c` to send ingame console input to cout.

- `MOSprite` now has the `FlipFactor` property that returns -1 if the sprite is flipped and 1 if it's not.  
	Using any `nugNum` calculations based on `HFlipped` is now considered criminal activity.

- `TDExplosive` now has the `IsAnimatedManually` property that lets modders set its frames manually through lua.

- You can now add `AEmitters` to `MOSRotating` and have them function similarly to attachables.  
	**Addition:** `parent:AddEmitter(emitterToAdd)` or `parent:AddEmitter(emitterToAdd, parentOffsetVector)`  
	**Removal:** `parent:RemoveEmitter(emitterToRemove)` or `parent:RemoveEmitter(uniqueIdOfEmitterToRemove)`

- Attachables can now collide with terrain when attached.  
	**INI property:** `CollidesWithTerrainWhenAttached = 0/1`  
	**Check value:** `attachable.IsCollidingWithTerrainWhileAttached`  
	**Manipulate function:** `attachable:EnableTerrainCollisions(trueOrFalse)`  
	Collisions can be manipulated only if the attachable was set to `CollidesWithTerrainWhenAttached = 1` in ini.

- `Actor.DeathSound` is now accessible to lua using `Actor.DeathSound = "string pathToNewFile"` or `Actor.DeathSound = nil` for no DeathSound.

- `AHuman` Feet are now accessible to lua using `AHuman.FGFoot` and `AHuman.BGFoot`. Interaction with them may be wonky.

- Streamlined debug process and requirements so old Visual C++ Express edition is no longer needed for debugging.

- Added minimal debug configuration for quicker debug builds without visualization.

### Changed

- `ACrab` aim limits now adjust to crab body rotation.

- `ACrab.AimRange` can now be split into `AimRangeUpperLimit` and `AimRangeLowerLimit`, allowing asymmetric ranges.

- Objective arrows and Delivery arrows are now color coordinated to match their teams, instead of being only green or red.

- BuyMenu `Bombs` tab will now show all `ThrownDevices` instead of just `TDExplosives`.

- The list of `MOSRotating` attachables (`mosr.Attachables`) now includes hardcoded attachables like dropship engines, legs, etc.

- Attachable lua manipulation has been significantly revamped. The old method of doing `attachable:Attach(parent)` has been replaced with the following:  
	**Addition:** `parent:AddAttachable(attachableToAdd)` or `parent:AddAttachable(attachableToAdd, parentOffsetVector)`  
	**Removal:** `parent:RemoveAttachable(attachableToRemove)` or `parent:RemoveAttachable(uniqueIdOfAttachableToRemove)`

- Wounds have been separated internally from emitter attachables.  
	They can now be added with `parent:AddWound(woundEmitterToAdd)`.  
	Removing wounds remains the same as before.

- Built-in Actor angular velocity reduction on death has been lessened.

### Fixed

- SFX slider now works properly.

- BGM now loops properly.

- Sound pitching now respects sounds that are not supposed to be affected by pitch.

- Using `actor:Clone()` now works properly, there are no longer issues with controlling/selecting cloned actors.

- `TDExplosive.ActivatesWhenReleased` now works properly.

- Various bug fixed related to all the Attachable and Emitter changes, so they can now me affected reliably and safely with lua.

- Various minor other things that have gotten lost in the shuffle.

### Removed

- All licensing-related code has been removed since it's no longer needed.

- Wounds can no longer be added via ini, as used to be doable buggily through ini `AddEmitter`.

- All usage of the outdated Slick Profiler has been removed.

- `TDExplosive.ParticleNumberToAdd` property has been removed.

***

Note: For a log of changes made prior to the commencement of the open source community project, look [here.](https://github.com/cortex-command-community/Cortex-Command-Community-Project-Source/wiki/Previous-Closed-Source-Changelog)


[unreleased]: https://github.com/cortex-command-community/Cortex-Command-Community-Project-Source/compare/master...cortex-command-community:development
[0.1.0-pre1]: https://github.com/cortex-command-community/Cortex-Command-Community-Project-Data/releases/tag/v0.1.0-pre1
[0.1.0-pre2]: https://github.com/cortex-command-community/Cortex-Command-Community-Project-Data/releases/tag/v0.1.0-pre2
[0.1.0-pre3.0]: https://github.com/cortex-command-community/Cortex-Command-Community-Project-Source/releases/tag/v0.1.0-pre3.0
<|MERGE_RESOLUTION|>--- conflicted
+++ resolved
@@ -68,7 +68,6 @@
 
 ### Changed
 
-<<<<<<< HEAD
 - Hands will now draw in transparent drawing mode, i.e. editing menu.
 
 - `AHuman` background `Leg` will no longer draw in front of the `AHuman`. The real result of this is that the background foot will no longer draw in front of the foreground one.
@@ -113,17 +112,14 @@
 
 - Lifetime and ToDelete now work on wounds, giving modders more control over them.
 
-=======
 - Some functionality has been moved from `AudioMan` to `SoundContainer` for consistency. As such, the following `AudioMan` Lua bindings have been replaced:
 	`AudioMan:FadeOutSound(fadeOutTime);` has been replaced with `soundContainer:FadeOut(fadeOutTime);`
 	`AudioMan:StopSound(soundContainer);` and `AudioMan:StopSound(soundContainer, player);` have been replaced with `soundContainer:Stop();` and `soundContainer:Stop(player);`
 	
->>>>>>> 03843ccc
 - Pressing escape when a buy menu is open now closes it instead of pausing the game.
 
 ### Fixed
 
-<<<<<<< HEAD
 - `MovableObject:SetWhichMOToNotHit` will now work properly for Attachables. They will also not hit the relevant MO. When they're removed, Attachables will check if they have the same MO for this value and, if so, unset it so they can hit that MO.
 
 - Craft sucking up objects now works properly again.
@@ -131,7 +127,7 @@
 - Getting the `Mass` of a `MOSRotating` has now been made more efficient. Additionally, `Attachables` of `Attachables` will now be included in Mass, so some things have gotten a lot heavier (e.g. Dummy Dreadnought).
 
 - The moment of inertia of `AtomGroups` now updates when the mass or Atoms change, meaning losing `Attachables` or changing mass will properly affect how rotational forces apply to MOSRotatings.
-=======
+
 - Fixed various audio bugs that were in Pre3, and fixed clicking noise on sounds that played far away. The game should sound way better now!
 
 - Mobile sounds (i.e. generally things that aren't GUI related) will now pause and resume when you pause and resume your activity.
@@ -139,7 +135,6 @@
 - The `DeactivationSound` of `HDFirearms` now respects its `SoundOverlapMode` instead of never allowing overlap. If you don't want it overlapping, set it up accordingly.
 
 - Enabled DPI Awareness to fix issues with resolution settings when Windows scaling is enabled.
->>>>>>> 03843ccc
 
 ### Removed
 

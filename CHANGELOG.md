--- conflicted
+++ resolved
@@ -95,9 +95,8 @@
 
 - Added `OnStride` special Lua function for `AHumans` that is called whenever they stride (i.e. when their `StrideSound` is played). Like playing `StrideSound`, this does not happen when the AHuman is climbing.
 
-<<<<<<< HEAD
 - Added the helper function `RoundFloatToPrecision( )` to RTETools and exposed to Lua. Utility function to round and format floating point numbers for display in strings. 
-=======
+
 - The Lua console (and all text boxes) now support using `Ctrl` to move the cursor around and select or delete text.
 
 - Added `mosRotating:RemoveAttachable(attachableOrUniqueID, addToMovableMan, addBreakWounds)` method that allows you to remove an `Attachable` and specify whether it should be added to `MovableMan` or not, and whether breakwounds should be added (if defined) to the `Attachable` and parent `MOSRotating`.
@@ -110,7 +109,6 @@
 	`DrawLimbPathVisualizations` - any  `AHumans` or `ACrabs` will draw some of their `LimbPaths` to the standard view.  
 	`DrawRayCastVisualizations` - any rays cast by `SceneMan` will be drawn to the standard view.  
 	`DrawPixelCheckVisualizations ` - any pixel checks made by `SceneMan:GetTerrMatter` or `SceneMan:GetMOIDPixel` will be drawn to the standard view.
->>>>>>> 3046c7c0
 
 ### Changed
 

# Changelog

All notable changes to this project will be documented in this file.

The format is based on [Keep a Changelog](https://keepachangelog.com/en/1.0.0/), and this project adheres to [Semantic Versioning](https://semver.org/spec/v2.0.0.html).

## [Unreleased]

### Added

- Executable can be compiled as 64bit.

<<<<<<< HEAD
- Added the helper function `RoundFloatToPrecision( )` to RTETools and exposed to Lua. Utility function to round and format floating point numbers for display in strings. 
=======
- New `Settings.ini` property `MeasureModuleLoadTime = 0/1` to measure the duration of module loading (archived module extraction included). For benchmarking purpuses.

- `Color` object's RGB values can now be set with index number.  
	```
	Color/TrailColor = Color
		Index = 0-255 // Corresponds with index in palette.bmp
	```
	
- New `Settings.ini` property `ForceDedicatedFullScreenGfxDriver` to force the game to run in previously removed dedicated fullscreen mode, allowing using lower resolutions (and 1366x768) while still maintaining fullscreen.

- New INI and Lua (R/W) properties for Attachables:  
	`TransfersDamageToParent = 0/1`. If enabled, the Attachable will act like hardcoded ones and transfer damage to its parent. For `Attachables` attached to other `Attachables`, the parent `Attachable` (and any of its parents, etc.) must have this enabled for it to affect the root parent.  
	`ParentBreakWound = AEmitter...`. Use this to define a `BreakWound` that will be applied to the `Attachable`'s parent when the `Attachable` is removed.  
	`BreakWound` is also now R/W accessible to Lua.
	
- Added Lua (R/W) properties for all hardcoded `Attachables`. You can now set them on the fly to be created objects of the relevant type. Note that trying to set things inappropriately (e.g. setting an `HDFirearm` as something's `Leg`) will probably crash the game; that's your problem to deal with.  
	You can read and write the following properties:  
	**AHuman** - `Head`, `Jetpack`, `FGArm`, `BGArm`, `FGLeg`, `BGLeg`, `FGFoot`, `BGFoot`  
	**ACrab** - `Turret`, `Jetpack`, `LeftFGLeg`, `LeftBGLeg`, `RightFGLeg`, `RightBGLeg`  
	**ACDropship** - `RightEngine`, `LeftEngine`, `RightThruster`, `LeftThruster`, `RightHatch`, `LeftHatch`  
	**ACRocket** - `RightLeg`, `LeftLeg`, `MainEngine`, `LeftEngine`, `RightEngine`, `LeftThruster`, `RightThruster`  
	**ADoor** - `Door`  
	**Turret** - `MountedDevice`  
	**Leg** - `Foot`  
	**HDFirearm** - `Magazine`, `Flash`  
	**AEmitter** - `Flash`

- Added `Vector:ClampMagnitude(upperLimit, lowerLimit)` Lua function that lets you limit a Vector's upper and lower magnitude.

- Added `MOSRotating` `GibBlastStrength` INI and Lua (R/W) property. This lets you define how much force created `Gibs` and any `Attachables` will get launched when the `MOSRotating` gibs.

- New INI and Lua (R/W) properties for `Attachables`:  
	`ParentBreakWound = AEmitter...` allows you to optionally define different `BreakWounds` for the `Attachable` and its parent. By default it matches `BreakWound` for ease of use.  	
	`InheritsHFlipped = -1/0/1` allows you to define whether the `Attachable` will inherit its parent's HFlipped value or not.  
	-1 means reversed inheritance (i.e. if the parent's HFlipped value is true, this `Attachable`'s HFlipped value will be false), 0 means no inheritance, 1 means normal inheritance. Defaults to 1 to preserve normal behavior.  
	`InheritedRotAngleRadOffset = angle` and `InheritedRotAngleDegOffset = angle` allow you specify an offset to keep an `Attachable`'s rotation at when `InheritsRotAngle` is set to true.  
	In Lua there's only `InheritedRotAngleOffset` which takes/returns radians, to avoid confusion. For example, `InheritedRotAngleDegOffset = 90` would make the `Attachable` always face perpendicular to its parent.  
	Does nothing if the `Attachable`'s `InheritsRotAngle` is set to false or the `Attachable` has no parent.  
	`GibWithParentChance = 0 - 1` allows you to specify whether this `Attachable` should be gibbed when its parent does and what the chance of that happening is. 0 means never, 1 means always.  
	`ParentGibBlastStrengthMultiplier = number` allows you to specify the multiplier this `Attachable` will apply to its parent's gib blast strength when the parent gibs. Usually this would be a positive number, but it doesn't have to be.

- New INI and Lua (R/W) `Arm` property `GripStrength`. This effectively replaces the `JointStrength` of the held `HeldDevice`, allowing `Arms` to control how tightly equipment is held.

- New INI and Lua (R/W) `HeldDevice` property `GripStrengthMultiplier`. This allows `HeldDevices` to multiply the `GripStrength` of their `Arms` to support them being more or less easy to hold.

- New Lua `MovableObject` function `GetWhichMOToNotHit`. This provides access to the MO that has been set to not be hit by `SetWhichMOToNotHit`.

- Added `HeldDevice` handling to limit which `Actor(s)` can pick it up. Note that pickup limitations are all done by PresetName, so you can not use this to precisely specify individual `Actors`.  
	The INI definition looks like this:  
	```
	PickupableBy = PickupableByEntries
		AddPresetNameEntry = First Actor PresetName Here
		AddPresetNameEntry = Second Actor PresetName Here
	// Alternatively, if you want this not to be pickupable
	PickupableBy = None
	```
	The Lua properties and functions are as follows:  
	```
	heldDevice.HasPickupLimitations; --(R) Whether or not this HeldDevice has any limitations affecting whether it can be picked up.
	heldDevice.UnPickupable --(R/W) Whether this HeldDevice is/should be pickupable.
	heldDevice:IsPickupableBy(actor) -- Whether or not a given Actor can pick up this HeldDevice.
	heldDevice:AddPickupableByPresetName(presetName) -- Allows Actors with the given PresetName to pick up this HeldDevice.
	heldDevice:RemovePickupableByPresetName(presetName) -- Disallows Actors with the given PresetNames from picking up this HeldDevice (as long as there are other pickup limitations).
	```
	
- Added `MOSRotating` Lua (R) property `IndividualMass`. This provides access to the `MOSRotating`'s actual mass value, not including any `Attachables` or inventory items. Note that the normal `Mass` property is still used to set the `MOSRotating`'s mass.

- Added `Actor` Lua (R) property `InventoryMass`. This provides access to the mass of the `Actor`'s inventory separate from the `Actor`'s actual mass.

- Added `LimbPath` INI property `EndSegCount`, which allows you to specify a segment after which the owning `Actor`'s foot will not collide with terrain. This lets you add extra visual-only frames to your `LimbPaths`.

- Added `AHuman` INI property `CrouchLimbPathBG` to allow you to specify a different `LimbPath` for the background leg while crouching.

- Added `AHuman` INI properties `StandRotAngleTarget`, `WalkRotAngleTarget`, `CrouchRotAngleTarget` and `JumpRotAngleTarget` that let you define the rot angle the body should aim towards when in the corresponding `MovementState`.

- Added `AHuman` Lua methods `GetRotAngleTarget(movementState)` and `SetRotAngleTarget(movementState, newRotAngleTarget)` that allow you to get and set rot angle targets for `MovementStates`. Note that only the `MovementStates` mentioned above will actually work.

- `LimbPaths` are now Lua accessible for `ACrabs` and `AHumans`. You can use `GetLimbPath(Layer, MovementState)` for `AHumans` and `GetLimbPath(Side, Layer, MovementState)` for `ACrabs`.  
	`LimbPaths` have the following properties:  
	`limbPath.StartOffset` (R/W) - the start offset for the `LimbPath`. Also defines its position if it has no actual path.  
	`limbPath.SegmentCount` (R) - the number of segments in the `LimbPath`.  
	`limbPath:GetSegment(segmentIndex)` - Gets the segment Vector for the given segment index. You can use this to modify `LimbPaths`.  

- Added `OnStride` special Lua function for `AHumans` that is called whenever they stride (i.e. when their `StrideSound` is played). Like playing `StrideSound`, this does not happen when the AHuman is climbing.
>>>>>>> c46f942c

### Changed

- Hands will now draw in transparent drawing mode, i.e. editing menu.

- `AHuman` background `Leg` will no longer draw in front of the `AHuman`. The real result of this is that the background foot will no longer draw in front of the foreground one.

- Everything draws better when flashing white, including craft which used to be terrible at it.

- Reworked Attachable managment:  
	`DamageMultiplier` on `Attachables` now works as expected, all `Attachables` can now transfer damage to their root parent.  
	This will travel up chains of `Attachables`, as long as every `Attachable` in the chain has a non-zero DamageMultiplier (yes, negative numbers are supported if you wanna have healing instead of damage or weirdness with chaining negative multipliers). Note that the default `DamageMultiplier` for `Attachables` is 0, so you have to set it if you want it. Also note that wounds will default this value to 1 instead of 0.  
	`Attachable` terrain collision has been reworked so that it can be changed simply by setting `CollidesWithTerrainWhileAttached = true/false` in INI or Lua. Also, `Attachables` attached to other `Attachables` will now collide with terrain properly.  
	`BreakWounds` on `Attachables` now gets added to both the `Attachable` and the parent when the `Attachable` is broken off. If `ParentBreakWound` is defined, the parent will use this instead of the regular `BreakWound`.
	
- `Attachable.BreakWound` now has R/W access in Lua.

- `Attachable.DeleteWithParent` is now `Attachable.DeleteWhenRemovedFromParent`, since this more accurately describes what it does.

- `Attachable.OnlyLinearForces` has been renamed to `Attachable.ApplyTransferredForcesAtOffset` and its effect has been reversed, so something that checked `OnlyLinearForces == true` would now check `ApplyTransferredForcesAtOffset == false`, since this makes more sense to use.

- `Arms` and `Legs` on `AHumans` will no longer bleed out indefinitely. If you want this to happen, adjust their `BreakWound` or `ParentBreakWound` accordingly.
		
- Reworked wound management:  
	Wound management is now always done with `MOSRotating` functions, instead of requiring different ones for `Actors`. This means TotalWoundCount and RemoveAnyRandomWounds no longer exist.  
	You can get all wounds with `GetWounds`, get the wound count with `GetWoundCount` (or using the pre-existing WoundCount property), get the gib wound limit with `GetGibWoundLimit` (or using the pre-existing GibWoundLimit property), and remove wounds with `RemoveWounds`.  
	All of these functions have two variants, one lets you just specify any normal arguments (e.g. number of wounds to remove), the other lets you also specify whether you want to include `Attachables` with a positive `DamageMultiplier` (i.e. `Attachables` that damage their parent), `Attachables` with a negative `DamageMultiplier` (i.e. `Attachables` that heal their parent) or `Attachables` with no `DamageMultiplier` (i.e. `Attachables` that don't affect their parent).  
	Without any arguments, `GetWoundCount` and `RemoveWounds` will only include `Attachables` with a positive `DamageMultiplier` in their counting calculations, and `GetGibWoundLimit` will not include any `Attachables` in its counting calculations. The property variants (e.g. `mosr.WoundCount`) behave the same way as the no-argument versions.  
	Note that this process is recursive, so if an `Attachable` that satisfies the conditions has `Attachables` that also satisfy the conditions, their wounds will be included in the results.

- Renamed `Turret` INI property `MountedMO` to `MountedDevice` to better match the new reality that `Turrets` can only mount `HeldDevices` and their child classes.

- Renamed `ACrab` `LFGLeg`, `LBGLeg`, `RFGLeg` and `RBGLeg` Lua properties to `LeftFGLeg`, `LeftBGLeg`, `RightFGLeg`, `RightBGLeg` respectively, to be more consistent with other naming.  
	For the time being, the INI properties (as well as the ones for setting `FootGroups` and `LimbPaths`) support both single letter and written out versions (i.e. `LStandLimbPath` and `LeftStandLimbPath` are both supported). This single letter versions will probably be deprecated over time.

- `MovableMan:AddMO` will now add `HeldDevices` (or any child class of `HeldDevice`) to its `Items` collection, making it able to provide the functionality of `AddParticle`, `AddActor` and `AddItem`.

- Changed and cleaned up how gibbing works and how it affects `Attachables`. In particular, limbs will better inherit velocity during gibbing and things are more customizable. See `Attachable` properties for more details.  
	As an added bonus,  `Attachables` on `ACDropShips` and `ACRockets` can now be shot down when the craft gibs; fight back against the baleful dropship engines!
	
- Improved native recoil handling! Guns transfer recoil to arms/turrets, which transfer it to AHumans/ACrabs, all of it properly accounts for joint strengths (or grip strengths) and offsets at every step. ([Issue #7](https://github.com/cortex-command-community/Cortex-Command-Community-Project-Source/issues/7) and [Issue #8](https://github.com/cortex-command-community/Cortex-Command-Community-Project-Source/issues/8)).

- `Attachables` now use their `GibImpulseLimit` as well as their `JointStrength` when determining whether they should be detached by strong forces. To maintain backwards compatibility, if the `GibImpulseLimit` is less than the `JointStrength`, the `JointStrength` will be used instead for this purpose.

- The `FacingAngle` function has been moved from `Actor` to `MOSprite` so it can be used more widely.

- Lifetime and ToDelete now work on wounds, giving modders more control over them.

- Some functionality has been moved from `AudioMan` to `SoundContainer` for consistency. As such, the following `AudioMan` Lua bindings have been replaced:  
	`AudioMan:FadeOutSound(fadeOutTime);` has been replaced with `soundContainer:FadeOut(fadeOutTime);`  
	`AudioMan:StopSound(soundContainer);` and `AudioMan:StopSound(soundContainer, player);` have been replaced with `soundContainer:Stop();` and `soundContainer:Stop(player);`
	
- Pressing escape when a buy menu is open now closes it instead of pausing the game.

<<<<<<< HEAD
- BuyMenu tooltips now display item info as well as a description. This includes the maximum carriable mass and passengers for Craft, mass and passenger slots required for Actors, and mass for other Moveable Objects.

- `MaxMass` property for Actors now no longer includes that actors mass in the calculation, and has been renamed to `MaxInventoryMass` for clarity. In mods, this is most important for ACraft, which will now need their total mass subtracted from the value. 
=======
- `GetParent` will now always return null for objects with no parents, instead of returning the self object for things that weren't `Attachables`. This makes things more consistent and reasonable throughout and will rarely, if ever, cause Lua problems.
>>>>>>> c46f942c

### Fixed

- `MovableObject:SetWhichMOToNotHit` will now work properly for Attachables. They will also not hit the relevant MO. When they're removed, Attachables will check if they have the same MO for this value and, if so, unset it so they can hit that MO.

- Craft sucking up objects now works properly again.

- Getting the `Mass` of a `MOSRotating` has now been made more efficient. Additionally, `Attachables` of `Attachables` will now be included in Mass, so some things have gotten a lot heavier (e.g. Dummy Dreadnought).

- The moment of inertia of `AtomGroups` now updates when the mass or Atoms change, meaning losing `Attachables` or changing mass will properly affect how rotational forces apply to MOSRotatings.

- `WoundDamageMultipliers` on projectiles will now properly stack with wounds' `DamageMultiplier`. Prior to this, if you set the `DamageMultiplier` of a wound on some object, it'd be overwritten by the hitting projectile's `WoundDamageMultiplier`. Now they multiply together properly.

- `Radius` and `Diameter` now account for `Attachables` on objects that can have them. If you want just the `Radius` or `Diameter` of the object, use `IndividualRadius` and `IndividualDiameter` (only available for `MOSRotating` and subclasses). This means that `Radius` and `Diameter` will now give you a good estimation of an object's total size.

- Fixed various audio bugs that were in Pre3, and fixed clicking noise on sounds that played far away. The game should sound way better now!

- Mobile sounds (i.e. generally things that aren't GUI related) will now pause and resume when you pause and resume your activity.

- The `DeactivationSound` of `HDFirearms` now respects its `SoundOverlapMode` instead of never allowing overlap. If you don't want it overlapping, set it up accordingly.

- Enabled DPI Awareness to fix issues with resolution settings when Windows scaling is enabled.

- Fixed a bug that caused the game to crash when the crab bomb effect was triggered while there were multiple crab bomb eligible Craft in an activity.

### Removed

- Removed obsolete graphics drivers and their `Settings.ini` properties `ForceOverlayedWindowGfxDriver` and `ForceNonOverlayedWindowGfxDriver`.

- Removed `Attachable` Lua write capability for `AtomSubGroupID` as changing this can cause all kinds of problems, and `RotTarget` as this didn't actually work.

- Removed `MaxLength` property from `Leg`, since it was a mostly unused leftover caused by Leg being originally copied from Arm, and was actually a fake setting that just set other properties. To replace it, set the following:  
	```
	ContractedOffset = Vector
		X = //Old MaxLength/2
		Y = 0
	ExtendedOffset = Vector
		X = //Old MaxLength
		Y = 0
	```

- Removed `Attachable.RotTarget` from Lua and INI. The property never worked and no longer exists.

- Removed `Attachable:CollectDamage`, `Attachable:TransferJointForces` and `Attachable:TransferJointImpulses` Lua function definitions. These are internal functions that should never have been exposed to Lua.

- Removed `MOSRotating:ApplyForces` and `MOSRotating:ApplyImpulses` Lua functions. These are both internal functions that should never have been exposed to Lua.

***

## [0.1.0 pre-release 3.0][0.1.0-pre3.0] - 2020/12/25

### Added

- Implemented Lua Just-In-Time compilation (MoonJIT 2.2.0).

- Implemented PNG file loading and saving. PNGs still need to be indexed just like BMPs! Transparency (alpha) not supported (yet).

- New `Settings.ini` property `LoadingScreenReportPrecision = intValue` to control how accurately the module loading progress reports what line is currently being read.  
	Only relevant when `DisableLoadingScreen = 0`. Default value is 100, lower values increase loading times (especially if set to 1).  
	This should be used for debugging where you need to pinpoint the exact line that is crashing and the crash message isn't helping or doesn't exist at all.

- New `Settings.ini` property `MenuTransitionDuration = floatValue` to control how fast transitions between different menu screens happen (e.g main menu to activity selection screen and back).  
	This property is a multiplier, the default value is 1 (being the default hardcoded values), lower values decrease transition durations. 0 makes transitions instant.

- New `ADoor` sound properties: ([Issue #106](https://github.com/cortex-command-community/Cortex-Command-Community-Project-Source/issues/106))  
	```
	// Played when the door starts moving from fully open/closed position towards the opposite end.
	DoorMoveStartSound = SoundContainer
		AddSound = ContentFile
			FilePath = pathToFile

	// Played while the door is moving, between fully open/closed position.
	DoorMoveSound = SoundContainer
		AddSound = ContentFile
			FilePath = pathToFile
		LoopSetting = -1 // Doesn't have to loop indefinitely, but generally should.

	// Played when the door changes direction while moving between fully open/closed position.
	DoorDirectionChangeSound = SoundContainer
		AddSound = ContentFile
			FilePath = pathToFile

	// Played when the door stops moving and is at fully open/closed position.
	DoorMoveEndSound = SoundContainer
		AddSound = ContentFile
			FilePath = pathToFile
	```

- Exposed `Actor.StableVelocityThreshold` to lua. New bindings are: ([Issue #101](https://github.com/cortex-command-community/Cortex-Command-Community-Project-Source/issues/101))  
	`Actor:GetStableVelocityThreshold()` returns a `Vector` with the currently set stable velocity threshold.  
	`Actor:SetStableVelocityThreshold(xFloatValue, yFloatValue)` sets the stable velocity threshold to the passed in float values.  
	`Actor:SetStableVelocityThreshold(Vector)` sets the stable velocity threshold to the passed in `Vector`.

- New `Attachable` and `AEmitter` property `DeleteWithParent = 0/1`. If enabled the attachable/emitter will be deleted along with the parent if parent is deleted/gibbed/destroyed. ([Issue #97](https://github.com/cortex-command-community/Cortex-Command-Community-Project-Source/issues/97))

- New `Settings.ini` property `LaunchIntoActivity = 0/1`. With `PlayIntro` functionality changed to actually skip the intro and load into main menu, this flag exists to skip both the intro and main menu and load directly into the set default activity.

- Exposed `AHuman.ThrowPrepTime` to lua and ini: ([Issue #101](https://github.com/cortex-command-community/Cortex-Command-Community-Project-Source/issues/101))  
	`ThrowPrepTime = valueInMS` will set how long it takes the `AHuman` to fully charge a throw. Default value is 1000.  
	`AHuman.ThrowPrepTime` to get/set values via lua.

- Added new `SpriteAnimMode` modes:  
	```
	SpriteAnimMode = 7 // OVERLIFETIME
	```
	This mode handles exactly like (now removed) `MOSParticle.Framerate = 0` and will complete the sprite's animation cycle over the course of its existence. `SpriteAnimDuration` is inapplicable when using this mode and will do nothing.  
	For example, an object that has a sprite with 10 frames and a lifetime of 10 seconds will animate at a rate of 1 frame per second, finishing its animation cycle just before being deleted from the scene.  
	If this mode is used on an object that has `LifeTime = 0` (infinite) it will be overridden to `SpriteAnimMode = 1` (ALWAYSLOOP) otherwise it will never animate.  
	```
	SpriteAnimMode = 8 // ONCOLLIDE
	```
	This mode will drive the animation forward based on collisions this object has with other MOs or the terrain. `SpriteAnimDuration` is inapplicable when using this mode and will do nothing.  
	This mode is `MOSParticle` specific and used mainly for animating casings and small gibs. Using this mode on anything other than `MOSParticle` will do nothing.

- New `Settings.ini` properties `EnableCrabBombs = 0/1` and `CrabBombThreshold = intValue`.  
	When `EnableCrabBombs` is enabled, releasing a number of crabs equal to `CrabBombThreshold` or more at once will trigger the crab bomb effect.  
	If disabled releasing whatever number of crabs will do nothing except release whatever number of crabs.

- Doors can now be stopped at their exact position using `ADoor:StopDoor()` via lua. When stopped, doors will stop updating their sensors and will not try to reset to a default state.  
	If the door was stopped in a script, it needs to opened/closed by calling either `ADoor:OpenDoor()` or `ADoor:CloseDoor()` otherwise it will remain in the exact position it was stopped forever.  
	If either `DrawMaterialLayerWhenOpen` or `DrawMaterialLayerWhenClosed` properties are set true, a material layer will be drawn when the door is stopped. This is to prevent a situation where the material layer will be drawn only if the door is travelling in one direction, without adding an extra property.

- New value `STOPPED` (4) was to the `ADoor.DoorState` enumeration. `ADoor:GetDoorState` will return this if the door was stopped by the user via `ADoor:StopDoor`.

- New shortcut `ALT + W` to generate a detailed 140x55px mini `WorldDump` to be used for scene previews. No relying on `SceneEditor`, stretches over whole image, no ugly cyan bunkers, no actors or glows, has sky gradient, indexed to palette.

- All text in TextBox (any TextBox) can now be selected using `CTRL + A`.

- Console can now be resized using `CTRL + UP/DOWN` (arrow keys) while open.

- Added new lua function `UInputMan:GetInputDevice(playerNum)` to get a number value representing the input device used by the specified player. Should be useful for making custom key bindings compatible with different input devices.

- Scripts can now be attached to `ACrab.Turret` and `Leg`. Additionally, a binding to get the Foot of a Leg has been added.

- Added H/V flipping capabilities to Bitmap primitives.  New bindings with arguments for flip are:  
	`PrimitiveMan:DrawBitmapPrimitive(pos, entity, rotAngle, frame, bool hFlipped, bool vFlipped)`  
	`PrimitiveMan:DrawBitmapPrimitive(player, pos, entity, rotAngle, frame, bool hFlipped, bool vFlipped)`  
	Original bindings with no flip arguments are untouched and can be called as they were.

- Added new primitive drawing functions to `PrimitiveMan`:  
	```
	-- Arc
	PrimitiveMan:DrawArcPrimitive(Vector pos, startAngle, endAngle, radius, color)
	PrimitiveMan:DrawArcPrimitive(player, Vector pos, startAngle, endAngle, radius, color)

	PrimitiveMan:DrawArcPrimitive(Vector pos, startAngle, endAngle, radius, color, thickness)
	PrimitiveMan:DrawArcPrimitive(player, Vector pos, startAngle, endAngle, radius, color, thickness)

	-- Spline (Bézier Curve)
	PrimitiveMan:DrawSplinePrimitive(Vector start, Vector guideA, Vector guideB, Vector end, color)
	PrimitiveMan:DrawSplinePrimitive(player, Vector start, Vector guideA, Vector guideB, Vector end, color)

	-- Box with rounded corners
	PrimitiveMan:DrawRoundedBoxPrimitive(Vector upperLeftCorner, Vector bottomRightCorner, cornerRadius, color)
	PrimitiveMan:DrawRoundedBoxPrimitive(player, Vector upperLeftCorner, Vector bottomRightCorner, cornerRadius, color)

	PrimitiveMan:DrawRoundedBoxFillPrimitive(Vector upperLeftCorner, Vector bottomRightCorner, cornerRadius, color)
	PrimitiveMan:DrawRoundedBoxFillPrimitive(player, Vector upperLeftCorner, Vector bottomRightCorner, cornerRadius, color)

	-- Triangle
	PrimitiveMan:DrawTrianglePrimitive(Vector pointA, Vector pointB, Vector pointC, color)
	PrimitiveMan:DrawTrianglePrimitive(player, Vector pointA, Vector pointB, Vector pointC, color)

	PrimitiveMan:DrawTriangleFillPrimitive(Vector pointA, Vector pointB, Vector pointC, color)
	PrimitiveMan:DrawTriangleFillPrimitive(player, Vector pointA, Vector pointB, Vector pointC, color)

	-- Ellipse
	PrimitiveMan:DrawEllipsePrimitive(Vector pos, horizRadius, vertRadius, color)
	PrimitiveMan:DrawEllipsePrimitive(player, Vector pos, horizRadius, vertRadius, color)

	PrimitiveMan:DrawEllipseFillPrimitive(Vector pos, short horizRadius, short vertRadius, color)
	PrimitiveMan:DrawEllipseFillPrimitive(player, Vector pos, horizRadius, vertRadius, color)
	```

- Added log for non-fatal loading errors. This log will show image files that have been loaded with incorrect extensions (has no side effects but should be addressed) and audio files that failed loading entirely and will not be audible.  
	If errors are present the console will be forced open to notify the player (only when loading into main menu).  
	Log will be automatically deleted if warnings are no longer present to avoid polluting the root directory.

- Game window resolution can now be changed without restarting the game.

- GUI sliders (like for music volume) can now be adjusted with the mouse scroll wheel.

- Exposed `PEmitter` to lua. Bindings are identical to `AEmitter` bindings, except that damage-related bindings don't exist for `PEmitter`.

- `FLAC` audio files can now be loaded through lua and ini.

- Added new lua `Vector` functions: `GetRadRotated(angle)` and `GetDegRotated(angle)`. They return a rotated copy of the vector without modifying it.

- Added `Enum` binding for `SoundSet.SoundSelectionCycleMode`: `RANDOM = 0, FORWARDS = 1, ALL = 2`.

- Added `Enum` binding for `SoundContainer.SoundOverlapMode`: `OVERLAP = 0, RESTART = 1, IGNORE_PLAY = 2`.

- New `SoundContainer` function `Restart`, which allows you to restart a playing `SoundContainer`. Also another `Play` function, that lets you just specify the player to play the sound for.

- New `HDFirearm` INI property `PreFireSound`, which allows you to specify a sound that will play exactly once before the weapon fires.  
	Note that this was designed primarily for things like flamethrowers, semi-auto weapons may wonky with it, and full-auto weapons may fire multiple shots in the first burst, if you don't also set an `ActivationDelay`.	

- `SoundSets` have been made a bit more fully featured, they can now have sub `SoundSets` and their own `SoundSelectionCycleMode` and they now have a Lua binding so you can create them in Lua with `local mySoundSet = SoundSet()`.  
	They have the following INI and Lua properties:  	
	
	`SoundSelectionCycleMode` (INI and Lua R/W) - Determines how sounds in this `SoundSet` will be selected each time it is played (or when `SelectNextSounds` is called).  
	Note that sub `SoundSets` can have different `SoundSelectionCycleModes`. `SoundSets` with sub `SoundSets` and sounds whose `SoundSelectionCycleMode` is `FORWARDS` will first go through their sounds, then each sub `SoundSet`.  
	
	`soundSet.SubSoundSets` (Lua R) - An iterator over the sub `SoundSets` of this `SoundSet`, allowing you to manipulate them as you would any `SoundSet`.  
	`soundSet:HasAnySounds(includeSubSoundSets)` (Lua) - Whether or not this `SoundSet` has any sounds, optionally including its sub `SoundSets`.  
	`soundSet:SelectNextSounds()` (Lua) - Selects the next sounds for this `SoundSet`. Note that playing a `SoundContainer` will always also do this, so this is only really useful to allow you to skip sounds when `SoundSelectionCycleMode` is set to `FORWARDS`.  
	`soundSet:AddSound("Path/to/sound")` (Lua) - Adds the sound at the given path with no offset, 0 minimum audible distance, and default attenuation start distance.  
	`soundSet:AddSound("Path/to/sound", offset, minimumAudibleDistance, attenuationStartDistance)` (Lua) - Adds the sound at the given path with the given parameters.  
	`soundSet:AddSoundSet(soundSetToAdd)` (Lua) - Adds the given `SoundSet` as a sub `SoundSet` of this `SoundSet`.  
	
	Additionally, `AddSound` and `AddSoundSet` INI properties work for `SoundSets`. They are exactly the same as they are for `SoundContainers`.

- You can get the top level `SoundSet` of a `SoundContainer` with `soundContainer:GetTopLevelSoundSet` and manipulate it as described above. This allows you full interaction with all levels of `SoundSets` in a `SoundContainer`.

### Changed

- Codebase now uses the C++17 standard.

- Updated game framework from Allegro 4.2.3.1 to Allegro 4.4.3.1.

- Major cleanup and reformatting in the `Managers` folder.

- Lua error reporting has been improved so script errors will always show filename and line number.

- Ini error reporting has been improved so asset loading crash messages (image and audio files) will also display the ini file and line they are being referenced from and a better explanation why the crash occured. ([Issue #161](https://github.com/cortex-command-community/Cortex-Command-Community-Project-Source/issues/161))

- `Settings.ini` will now fully populate with all available settings (now also broken into sections) when being created (first time or after delete) rather than with just a limited set of defaults.

- Temporarily removed `PreciseCollisions` from `Settings.ini` due to bad things happening when disabled by user.

- `Settings.ini` property `PlayIntro` renamed to `SkipIntro` and functionality changed to actually skip the intro and load user directly into main menu, rather than into the set default activity.

- Lua calls for `GetParent` and `GetRootParent` can now be called by any `MovableObject` rather than being limited to `Attachable` only. ([Issue #102](https://github.com/cortex-command-community/Cortex-Command-Community-Project-Source/issues/102))  
	In some cases a cast to the appropriate type (`ToWhateverType`, e.g `ToMOSRotating`) will be needed when attempting to manipulate the object returned, because it will be returned as `MovableObject` if it is the root parent.  
	In cases where you need to iterate over a parent's attachable list the parent must be cast to the appropriate type that actually has an attachable list to iterate over.  
	For example:  
	```
	for attachable in ToMOSRotating(self:GetParent()).Attachables do
		...
	end
	```
	Or
	```
	local parent = ToMOSRotating(self:GetParent());
	for attachable in parent.Attachables do
		...
	end
	```

- Physics constants handling removed from `FrameMan` and now hardcoded in `Constants`. Lua bindings moved to `RTETools` and are now called without the `FrameMan` prefix like so:  
	`GetPPM()`, `GetMPP()`, `GetPPL()`, `GetLPP()`.

- Removed hardcoded 10 second `LifeTime` restriction for `MOPixel` and `MOSParticle`.

- `MOSParticle` animation can now be set with `SpriteAnimMode` and `SpriteAnimDuration`. If the property isn't defined it will default to `SpriteAnimMode = 7` (OVERLIFETIME).

- Reworked crab bombing behavior. When enabled through `Settings.ini` and triggered will gib all living actors on scene except brains and doors. Devices and non-actor MOs will remain untouched.

- `ADoor` properties `DrawWhenOpen` and `DrawWhenClosed` renamed to `DrawMaterialLayerWhenOpen` and `DrawMaterialLayerWhenClosed` so they are more clear on what they actually do.

- Specially handled Lua function `OnScriptRemoveOrDisable` has been changed to `OnScriptDisable`, and no longer has a parameter saying whether it was removed or disabled, since you can no longer remove scripts.

- When pasting multiple lines of code into the console all of them will be executed instead of the last line being pasted into the textbox and all before it executing.

- Input enums moved from `UInputMan` to `Constants` and are no longer accessed with the `UInputManager` prefix. These enums are now accessed with their own names as the prefix.  
	For example: `UInputManager.DEVICE_KEYB_ONLY` is now `InputDevice.DEVICE_KEYB_ONLY`, `UInputManager.INPUT_L_UP` is now `InputElements.INPUT_L_UP` and so on.

- `CraftsOrbitAtTheEdge` corrected to `CraftOrbitAtTheEdge`. Applies to both ini property and lua binding.

- Game will now Abort with an error message when trying to load a copy of a non-existent `AtomGroup`, `Attachable` or `AEmitter` preset.

- ComboBoxes (dropdown lists) can now also be closed by clicking on their top part.

- `Activity:IsPlayerTeam` renamed to `Activity:IsHumanTeam`.

- Screenshot functionality changed: ([Issue #162](https://github.com/cortex-command-community/Cortex-Command-Community-Project-Source/issues/162))  
	The `PrintScreen` button will now take a single screenshot on key release and will not take more until the key is pressed and released again.  
	The `Ctrl+S` key combination is unchanged and will take a single screenshot every frame while the keys are held.  
	The `Ctrl+W` and `Alt+W` key combinations will now take a single WorldDump/ScenePreview on `W` key release (while `Ctrl/Alt` are still held) and will not take more until the key is pressed and released again.

	Additionally, all screenshots (excluding abortscreen) will now be saved into a `_Screenshots` folder (`_` so it's on top and not hiding between module folders) to avoid polluting the root directory. ([Issue #163](https://github.com/cortex-command-community/Cortex-Command-Community-Project-Source/issues/163))  
	This folder will be created automatically after modules are loaded if it is missing.

- `ScreenDumps` and `WorldDumps` are now saved as compressed PNGs.

- Controller deadzone setting ignores more input. Previously setting it to the maximum was just enough to eliminate stick drift.

- `Arm.HandPos` will now get/set the hand position as relative to the arm's joint position, instead of relative to the arm's center of mass.

- Resolution settings in options screen changed:  
	Resolution multiplier button changed to `Fullscreen` button - this will set the game window resolution to match the desktop resolution. When resolution matches the desktop, this button will change to `Windowed` and will allow setting the game window resolution back to default (960x540).  
	Added `Upscaled Fullscreen` button - this will change the resolution to half of the desktop and the multiplier to 2. The `Fullscreen` button will change to `Windowed` in this mode to return to non-upscaled mode (960x540).  
	Selecting any resolution setting from the resolution combobox will immediately change to selected resolution. (Known bug: Clicking off the combobox without making a new selection while in `Upscaled Fullscreen` mode will change resolution to `Fullscreen`. This will be addressed later.)  

	**Note:** Changing the game window resolution while an Activity is active requires ending the Activity. A dialog box will appear asking to confirm the change.

- Moved from C-style random number generation to C++ standard. This includes usage of a `mt19937` random number generator.
	
- Resolution validation changed to support multiple screens. Incompatible/bad resolution settings will be overridden at startup with messages explaining the issue.  
	**Note:** For multi-screen to work properly, the left-most screen MUST be set as primary. Screens having different resolutions does not actually matter but different heights will still be warned about and overridden due to the likeliness of GUI elementes being cropped on the shortest screen.  
	Resolution validation can be disabled for multi-screen setups with `Settings.ini` property `DisableMultiScreenResolutionValidation`. Bad settings are likely to crash, use at own risk.  
	For setups with more than 3 screens `DisableMultiScreenResolutionValidation` must be set true.

- Damage to `Actors` from impulses is now relative to their max health instead of being on a scale from 0 to 100.

- `Scenes` with a `PresetName` containing the strings "Test", "Editor" and "Tutorial" are no longer excluded from the scenarios screen and from the MetaGame.

- `SoundContainer` is now a concrete Lua entity. This means it can now be created with `CreateSoundContainer("PresetName", "DataModule.rte")` and has all the standard functionality like cloning, etc.  
	To support these changes, a bunch of Lua functionality has been added and modified:  

	`soundContainer.Immobile` - Whether or not the `SoundContainer` is immobile. Immobile sounds are generally used for GUI elements and will never be automatically panned, pitched or attenuated.  
	`soundContainer.AttenuationStartDistance` - Formerly INI only, this property is now gettable and settable through Lua. See previous changelog entries for details on it.  
	`soundContainer.Pos` - Rather than updating the `SoundContainer's` position through `AudioMan`, you should now use the `Pos` property.  
	`soundContainer.Volume` - In addition to attenuation based volume changes, it is now possible to set a `SoundContainer's` overall volume. This works together with volume changes caused by attenuation.  
	`soundContainer.Pitch` - Rather than updating the `SoundContainer's` pitch through `AudioMan`, you should now use the `Pitch` property. Also note that this now works properly with the game's global pitch so no complicated handling is necessary.
	
- `AddSound` and `SelectNextSoundSet` Lua bindings have been moved from `SoundContainer` to `SoundSet`. The latter has been renamed and the former have been trimmed down slightly since some complexity is no longer needed. Their speciifcs are mentioned in the `Added` section.

- Pressing escape at the options, mod manager, game editors and credits screens no longer quits the game.

### Fixed

- Fix crash when returning to `MetaGame` scenario screen after activity end.

- Control schemes will no longer get deleted when being configured. Resetting the control scheme will load a preset instead of leaving it blank. ([Issue #121](https://github.com/cortex-command-community/Cortex-Command-Community-Project-Source/issues/121))

- Fix glow effects being drawn one frame past `EffectStartTime` making objects that exist for a single frame not draw glows. ([Issue #67](https://github.com/cortex-command-community/Cortex-Command-Community-Project-Source/issues/67))

- Time scale can no longer be lowered to 0 through the performance stats interface.

- Actors now support their held devices identically while facing to either side. ([Issue #31](https://github.com/cortex-command-community/Cortex-Command-Community-Project-Source/issues/31))

- Fixed issue where clicking a ComboBox's scrollbar would release the mouse, thus causing unexpected behavior like not being able to close the list by clicking outside of it.

- Fixed issue where ComboBoxes did not save the current selection, thus if the ComboBox was deselected without making a selection then the selection would revert to the default value instead of the last selected value.

- Fixed issue with double clicks and missing clicks in menus (anything that uses AllegroInput).

- Fixed issue where OnPieMenu function wasn't working for `AHuman` equipped items, and made it work for `BGArm` equipped items as well as `FGArm` ones.

- The "woosh" sound played when switching actors from a distance will now take scene wrapping into account. Additionally, attempting to switch to previous or next actor with only one actor will play the more correct "error" sound.

- `HDFirearm` INI property `DeactivationSound` now works properly instead of constantly playing.

- Gold mining sound has been set to restart its playback everytime it's played, making it way less annoying. It's still pretty wonky, but it's better.

- Sound panning should now work properly around scene seams. Additionally, sounds should be less stuttery (e.g. distant jetpacks) and generally sound better.

### Removed

- Removed the ability to remove scripts from objects with Lua. This is no longer needed cause of code efficiency increases.

- Removed `Settings.ini` property `PixelsPerMeter`. Now hardcoded and cannot be changed by the user.

- Removed `MOSParticle` property `Framerate` and lua bindings. `MOSParticle` animation is now handled with `SpriteAnimMode` like everything else.

- Removed `ConsoleMan.ForceVisibility` and `ConsoleMan.ScreenSize` lua bindings.

- Removed `ActivityMan.PlayerCount` and `ActivityMan.TeamCount` setters lua bindings (obsolete and did nothing).

- Removed `Activity` properties `TeamCount` and `PlayerCount`. These are handled internally and do nothing when set in ini.

- Removed `Activity` property `FundsOfTeam#`, use `Team#Funds` instead.

- Some functionality has been moved from `AudioMan` to `SoundContainer`. As such, the following `AudioMan` Lua bindings are no longer available:  
	`SetSoundPosition(soundContainer)`, `SetSoundPitch(soundContainer`, `PlaySound(filePath, position, player, loops, priority, pitchOrAffectedByGlobalPitch`, `attenuationStartDistance, immobile)`  
	
	The lengthy `PlaySound` function should be replaced by making a `SoundContainer` in your `Create` function and setting properties appropriately.  
	This can be done by creating one defined INI with `soundContainer = CreateSoundContainer(...)`, or by making an empty one with `soundContainer = SoundContainer()`.

***

## [0.1.0 pre-release 2][0.1.0-pre2] - 2020/05/08

### Added

- Lua binding for `Box::IntersectsBox(otherBox)`, that returns true if 2 boxes intersect.

- Command line arguments for launching directly into editors using `-editor "EditorName"`.  
	Valid editor names are: `ActorEditor`, `GibEditor`, `SceneEditor`, `AreaEditor` and `AssemblyEditor`.

- Added handling for custom number and string values in INI.
	```
	AddCustomValue = NumberValue
		YourKeyName = YourNumberValue // Integer or floating point number.

	AddCustomValue = StringValue
		YourKeyName = YourStringValue
	```
	`YourKeyName` is a string value and is not limited to just numbers.

- New `Settings.ini` property `AdvancedPerformanceStats = 0/1` to disable/enable the performance counter graphs (enabled by default).

- Added `PassengerSlots` INI and Lua property to Actors. This determines how many spaces in the buy menu an actor will take up (1 by default). It must be a whole number but can theoretically be 0 or less.

- Added Lua bindings for `IsInsideX` and `IsInsideY` to `Area`. These act similarly to the pre-existing `IsInside`, but allow you to check for the X and Y axes individually.

- Added the concept of `SoundSets`, which are collections of sounds inside a `SoundContainer`. This allows you to, for example, put multiple sounds for a given gunshot inside a `SoundSet` so they're played together.

- `SoundContainers` have been overhauled to allow for a lot more customization, including per-sound customization. The following INI example shows all currently available capabilities with explanatory comments:
	```
	AddSoundContainer = SoundContainer // Note that SoundContainers replace Sounds, so this can be used for things like FireSound = SoundContainer
		PresetName = Preset Name Here

		CycleMode = MODE_RANDOM (default) | MODE_FORWARDS // How the SoundContainer will cycle through its `SoundSets` whenever it's told to select a new one. The former is prior behaviour, the latter cycles through SoundSets in the order they were added.

		LoopSetting = -1 | 0 (default) | 1+ // How the SoundContainer loops its sounds. -1 means it loops forever, 0 means it plays once, any number > 0 means it plays once and loops that many times.

		Immobile = 0 (default) | 1 // Whether or not the SoundContainer's sounds should be treated as immobile. Immobile sounds are generally used for UI and system sounds; they will always play at full volume and will not be panned or affected by global pitch during game slowdown.

		AttenuationStartDistance = Number (default -1) // The distance at which the SoundContainer's sounds will start to attenuate out, any number < 0 set it to the game's default. Attenuation calculations follows FMOD's Inverse Rolloff model, which you can find linked below.

		Priority = 0 - 256 (default 128) // The priority at which the SoundContainer's sounds will be played, between 0 (highest priority) and 256 (lowest priority). Lower priority sounds are less likely to be played are a lot of sounds playing.

		AffectedByGlobalPitch = 0 | 1 (default) // Whether or not the SoundContainer's sounds will be affected by global pitch, or only change pitch when manually made to do so via Lua (note that pitch setting is done via AudioMan).

		AddSoundSet = SoundSet // This adds a SoundSet containing one or more sounds to the SoundContainer.

			AddSound = ContentFile // This adds a sound to the SoundSet, allowing it to be customized as shown.
				Filepath = "SomeRte.rte/Path/To/Sound.wav"

				Offset = Vector // This specifies where the sound plays with respect to its SoundContainer. This allows, for example, different sounds in a gun's reload to come from slightly different locations.
					X = Number
					Y = Number

				AttenuationStartDistance = Number // This functions identically to SoundContainer AttenuationStartDistance, allowing you to override it for specific sounds in the SoundContainer.

				MinimumAudibleDistance = Number (default 0) // This allows you to make a sound not play while the listener is within a certain distance, e.g. for gunshot echoes. It is automatically accounted for in sound attenuation.

			AddSound = "SomeRte.rte/Path/To/AnotherSound.wav" // This adds a sound to the SoundSet in oneline, allowing it to be compactly added (without customisation).

		AddSound = "SomeRte.rte/Path/To/YetAnotherSound.wav" // This adds a sound to the SoundContainer, creating a new SoundSet for it with just this sound.
	```
	NOTE: Here is a link to [FMOD's Inverse Rolloff Model.](https://fmod.com/resources/documentation-api?version=2.0&page=white-papers-3d-sounds.html#inverse)

- `SoundContainer` Lua controls have been overhauled, allowing for more control in playing and replaying them. The following Lua bindings are available:
	```
	soundContainer:HasAnySounds() - Returns whether or not the SoundContainer has any sounds in it. Returns True or false.
	```
	```
	soundContainer:IsBeingPlayed() - Returns whether or not any sounds in the SoundContainer are currently being played. Returns True or False.
	```
	```
	soundContainer:Play(optionalPosition, optionalPlayer) - Plays the sounds belonging to the SoundContainer's currently selected SoundSet. The sound will play at the position and for the player specified, or at (0, 0) for all players if parameters aren't specified.
	```
	```
	soundContainer:Stop(optionalPlayer) - Stops any playing sounds belonging to the SoundContainer, optionally only stopping them for a specified player.
	```
	```
	soundContainer:AddSound(filePath, optional soundSetToAddSoundTo, optionalSoundOffset, optionalAttenuationStartDistance, optionalAbortGameIfSoundIsInvalid) - Adds the sound at the given filepath to the SoundContainer. If a SoundSet index is specified it'll add it to that SoundSet. If an offset or attenuation start distance are specified they'll be set, as mentioned in the INI section above. If set to abort for invalid sounds, the game will error out if it can't load the sound, otherwise it'll show a console error.
	```
	```
	soundContainer:SetPosition(position) - Sets the position at which the SoundContainer's sounds will play.
	```
	```
	soundContainer:SelectNextSoundSet() - Selects the next SoundSet to play when soundContainer:Play(...) is called, according to the INI defined CycleMode.
	```
	```
	soundContainer.Loops - Set or get the number of loops for the SoundContainer, as mentioned in the INI section above.
	```
	```
	soundContainer.Priority - Set or get the priority of the SoundContainer, as mentioned in the INI section above.
	```
	```
	soundContainer.AffectedByGlobalPitch - Set or get whether the SoundContainer is affected by global pitch, as mentioned in the INI section above.
	```
- `MovableObjects` can now run multiple scripts by putting multiple `AddScript = FilePath.lua` lines in the INI definition. ([Issue #109](https://github.com/cortex-command-community/Cortex-Command-Community-Project-Source/pull/109))  
	Scripts will have their appropriate functions run in the order they were added. Note that all scripts share the same `self`, so care must be taken when naming self variables.  
	Scripts can be checked for with `movableObject:HasScript(filePath);` and added and removed with `movableObject:AddScript(filePath);` and `movableObject:RemoveScript(filePath);`. They can also be enabled and disabled in Lua (preserving their ordering) with `movableObject:EnableScript(filePath);` and `movableObject:DisableScript(filePath);`.

- Scripts on `MovableObjects` and anything that extends them (i.e. most things) now support the following new functions (in addition to `Create`, `Update`, `Destroy` and `OnPieMenu`). They are added in the same way as the aforementioned scripts:  
	```
	OnScriptRemoveOrDisable(self, scriptWasRemoved) - This is run when the script is removed or disabled. The scriptWasRemoved parameter will be True if the script was removed and False if it was disabled.
	```
	```
	OnScriptEnable(self) - This is run when the script was disabled and has been enabled.
	```
	```
	OnCollideWithTerrain(self, terrainMaterial) - This is run when the MovableObject this script on is in contact with terrain. The terrainMaterial parameter gives you the material ID for the terrain collided with. It is suggested to disable this script when not needed to save on overhead, as it will be run a lot!
	```
	```
	OnCollideWithMO(self, collidedMO, collidedRootMO) - This is run when the MovableObject this script is on is in contact with another MovableObject. The collidedMO parameter gives you the MovableObject that was collided with, and the collidedRootMO parameter gives you the root MovableObject of that MovableObject (note that they may be the same). Collisions with MovableObjects that share the same root MovableObject will not call this function.
	```

- Scripts on `Attachables` now support the following new functions:  
	```
	OnAttach(self, newParent) - This is run when the Attachable this script is on is attached to a new parent object. The newParent parameter gives you the object the Attachable is now attached to.
	```
	```
	OnDetach(self, exParent) - This is run when the Attachable this script is on is detached from an object. The exParent gives you the object the Attachable was attached to.
	```

### Changed

- Codebase now uses the C++14 standard.

- Major cleanup and reformatting in the `System` folder.

- Upgraded to new, modern FMOD audio library. ([Issue #72](https://github.com/cortex-command-community/Cortex-Command-Community-Project-Source/issues/72)).  
	Sounds now play in 3D space, so they pan to the left and right, and attenuate automatically based on the player's viewpoint.

- `Sounds` have been renamed to `SoundContainers`, and are able to handle multiple sounds playing at once. INI definitions have changed accordingly.  
	They must be added using `... = SoundContainer`, and individual sounds for them must be added using `AddSound = ContentFile...`.

- Various lua bindings around audio have been upgraded, changed or fixed, giving modders a lot more control over sounds. See documentation for more details.

- Centered the loading splash screen image when `DisableLoadingScreen` is true.

- `Box:WithinBox` lua bindings have been renamed:  
	`Box:WithinBox` is now `Box:IsWithinBox`.  
	`Box:WithinBoxX` is now `Box:IsWithinBoxX`.  
	`Box:WithinBoxY` is now `Box:IsWithinBoxY`.

- Made `AHuman` show both weapon ammo states when 2 one-handed weapons are equipped.

- Added support for multiple lines in item descriptions ([Issue#58](https://github.com/cortex-command-community/Cortex-Command-Community-Project-Source/issues/58)). This is done as follows:
	```
	Description = MultiLineText
		AddLine = First line of text
		AddLine = Second line of text
		...
	```

- `FrameMan` broken down to 4 managers. New managers are:  
	`PerformanceMan` to handle all performance stats and measurements.  
	`PostProcessMan` to handle all post-processing (glows).  
	`PrimitiveMan` to handle all lua primitive drawing.

- Post-processing (glow effects) is now enabled at all times with no option to disable.

- All lua primitive draw calls are now called from `PrimitiveMan`.  
	For example: `FrameMan:DrawLinePrimitive()` is now `PrimitiveMan:DrawLinePrimitive()`.

- Resolution multiplier properties (`NxWindowed` and `NxFullscreen`) in settings merged into a single property `ResolutionMultiplier`.

- Incompatible/bad resolution settings will be overridden at startup with messages explaining the issue instead of multiple mode switches and eventually a reset to default VGA.  
	Reset to defaults (now 960x540) will happen only on horrible aspect ratio or if you managed to really destroy something.

- You can no longer toggle native fullscreen mode from the settings menu or ini. Instead, either select your desktop resolution at 1X mode or desktop resolution divided by 2 at 2X mode for borderless fullscreen windowed mode.  
	Due to limitations in Allegro 4, changing the actual resolution from within the game still requires a restart.

- If the current game resolution is half the desktop resolution or less, you will be able to instantly switch between 1X and 2X resolution multiplier modes in the settings without screen flicker or delay.  
	If the conditions are not met, the mode switch button will show `Unavailable`.

- `PieMenuActor` and `OrbitedCraft` have now been removed. They are instead replaced with parameters in their respective functions, i.e. `OnPieMenu(pieMenuActor);` and `CraftEnteredOrbit(orbitedCraft);`. Their use is otherwise unchanged.

### Fixed

- Fixed LuaBind being all sorts of messed up. All lua bindings now work properly like they were before updating to the v141 toolset.

- Explosives (and other thrown devices) will no longer reset their explosion triggering timer when they're picked up. ([Issue #71](https://github.com/cortex-command-community/Cortex-Command-Community-Project-Source/issues/71))

- Sprite Animation Mode `ALWAYSPINGPONG` now works properly. Sprite animation has also been moved to `MOSprite` instead of `MOSRotating`, they they'll be able to properly animate now. ([Issue#77](https://github.com/cortex-command-community/Cortex-Command-Community-Project-Source/issues/77))

- Fixed `BG Arm` flailing when reloading one-handed weapon, so shields are no longer so useless.

- Fixed crash when clearing an already empty preset list in the buy menu.

- Temporary fix for low mass attachables/emitters being thrown at ridiculous speeds when their parent is gibbed.

- The audio system now better supports splitscreen games, turning off sound panning for them and attenuating according to the nearest player.

- The audio system now better supports wrapping maps so sounds handle the seam better. Additionally, the game should be able to function if the audio system fails to start up.

- Scripts on attached attachables will only run if their parent exists in MovableMan. ([Issue #83](https://github.com/cortex-command-community/Cortex-Command-Community-Project-Source/issues/83))

### Removed

- Removed all Gorilla Audio and SDL Mixer related code and files.

- Removed all Steam Workshop and Achievement related code.

- Removed a bunch of outdated/unused sources in the repo.

- Removed all OSX/Linux related code and files because we don't care. See [Liberated Cortex](https://github.com/liberated-cortex) for working Linux port.

- Removed a bunch of low-level `FrameMan` lua bindings:  
	`FrameMan:ResetSplitScreens`, `FrameMan:PPM` setter, `FrameMan:ResX/Y`, `FrameMan:HSplit/VSplit`, `FrameMan:GetPlayerFrameBufferWidth/Height`, `FrameMan:IsFullscreen`, `FrameMan:ToggleFullScreen`, `FrameMan:ClearBackbuffer8/32`, `FrameMan:ClearPostEffects`, `FrameMan:ResetFrameTimer`, `FrameMan:ShowPerformanceStats`.

- Native fullscreen mode has been removed due to poor performance compared to windowed/borderless mode and various input device issues.  
	The version of Allegro we're running is pretty old now (released in 2007) and probably doesn't properly support/utilize newer features and APIs leading to these issues.  
	The minimal amount of hardware acceleration CC has is still retained through Windows' DWM and that evidently does a better job.

- Removed now obsolete `Settings.ini` properties:  
	**Post-processing:** `TrueColorMode`, `PostProcessing`, `PostPixelGlow`.   
	**Native fullscreen mode:** `Fullscreen`, `NxWindowed`, `NxFullscreen`, `ForceSoftwareGfxDriver`, `ForceSafeGfxDriver`.

***

## [0.1.0 pre-release 1][0.1.0-pre1] - 2020/01/27

### Added

- You can now run the game with command line parameters, including `-h` to see help and `-c` to send ingame console input to cout.

- `MOSprite` now has the `FlipFactor` property that returns -1 if the sprite is flipped and 1 if it's not.  
	Using any `nugNum` calculations based on `HFlipped` is now considered criminal activity.

- `TDExplosive` now has the `IsAnimatedManually` property that lets modders set its frames manually through lua.

- You can now add `AEmitters` to `MOSRotating` and have them function similarly to attachables.  
	**Addition:** `parent:AddEmitter(emitterToAdd)` or `parent:AddEmitter(emitterToAdd, parentOffsetVector)`  
	**Removal:** `parent:RemoveEmitter(emitterToRemove)` or `parent:RemoveEmitter(uniqueIdOfEmitterToRemove)`

- Attachables can now collide with terrain when attached.  
	**INI property:** `CollidesWithTerrainWhenAttached = 0/1`  
	**Check value:** `attachable.IsCollidingWithTerrainWhileAttached`  
	**Manipulate function:** `attachable:EnableTerrainCollisions(trueOrFalse)`  
	Collisions can be manipulated only if the attachable was set to `CollidesWithTerrainWhenAttached = 1` in ini.

- `Actor.DeathSound` is now accessible to lua using `Actor.DeathSound = "string pathToNewFile"` or `Actor.DeathSound = nil` for no DeathSound.

- `AHuman` Feet are now accessible to lua using `AHuman.FGFoot` and `AHuman.BGFoot`. Interaction with them may be wonky.

- Streamlined debug process and requirements so old Visual C++ Express edition is no longer needed for debugging.

- Added minimal debug configuration for quicker debug builds without visualization.

### Changed

- `ACrab` aim limits now adjust to crab body rotation.

- `ACrab.AimRange` can now be split into `AimRangeUpperLimit` and `AimRangeLowerLimit`, allowing asymmetric ranges.

- Objective arrows and Delivery arrows are now color coordinated to match their teams, instead of being only green or red.

- BuyMenu `Bombs` tab will now show all `ThrownDevices` instead of just `TDExplosives`.

- The list of `MOSRotating` attachables (`mosr.Attachables`) now includes hardcoded attachables like dropship engines, legs, etc.

- Attachable lua manipulation has been significantly revamped. The old method of doing `attachable:Attach(parent)` has been replaced with the following:  
	**Addition:** `parent:AddAttachable(attachableToAdd)` or `parent:AddAttachable(attachableToAdd, parentOffsetVector)`  
	**Removal:** `parent:RemoveAttachable(attachableToRemove)` or `parent:RemoveAttachable(uniqueIdOfAttachableToRemove)`

- Wounds have been separated internally from emitter attachables.  
	They can now be added with `parent:AddWound(woundEmitterToAdd)`.  
	Removing wounds remains the same as before.

- Built-in Actor angular velocity reduction on death has been lessened.

### Fixed

- SFX slider now works properly.

- BGM now loops properly.

- Sound pitching now respects sounds that are not supposed to be affected by pitch.

- Using `actor:Clone()` now works properly, there are no longer issues with controlling/selecting cloned actors.

- `TDExplosive.ActivatesWhenReleased` now works properly.

- Various bug fixed related to all the Attachable and Emitter changes, so they can now me affected reliably and safely with lua.

- Various minor other things that have gotten lost in the shuffle.

### Removed

- All licensing-related code has been removed since it's no longer needed.

- Wounds can no longer be added via ini, as used to be doable buggily through ini `AddEmitter`.

- All usage of the outdated Slick Profiler has been removed.

- `TDExplosive.ParticleNumberToAdd` property has been removed.

***

Note: For a log of changes made prior to the commencement of the open source community project, look [here.](https://github.com/cortex-command-community/Cortex-Command-Community-Project-Source/wiki/Previous-Closed-Source-Changelog)


[unreleased]: https://github.com/cortex-command-community/Cortex-Command-Community-Project-Source/compare/master...cortex-command-community:development
[0.1.0-pre1]: https://github.com/cortex-command-community/Cortex-Command-Community-Project-Data/releases/tag/v0.1.0-pre1
[0.1.0-pre2]: https://github.com/cortex-command-community/Cortex-Command-Community-Project-Data/releases/tag/v0.1.0-pre2
[0.1.0-pre3.0]: https://github.com/cortex-command-community/Cortex-Command-Community-Project-Source/releases/tag/v0.1.0-pre3.0
<|MERGE_RESOLUTION|>--- conflicted
+++ resolved
@@ -10,9 +10,6 @@
 
 - Executable can be compiled as 64bit.
 
-<<<<<<< HEAD
-- Added the helper function `RoundFloatToPrecision( )` to RTETools and exposed to Lua. Utility function to round and format floating point numbers for display in strings. 
-=======
 - New `Settings.ini` property `MeasureModuleLoadTime = 0/1` to measure the duration of module loading (archived module extraction included). For benchmarking purpuses.
 
 - `Color` object's RGB values can now be set with index number.  
@@ -97,7 +94,8 @@
 	`limbPath:GetSegment(segmentIndex)` - Gets the segment Vector for the given segment index. You can use this to modify `LimbPaths`.  
 
 - Added `OnStride` special Lua function for `AHumans` that is called whenever they stride (i.e. when their `StrideSound` is played). Like playing `StrideSound`, this does not happen when the AHuman is climbing.
->>>>>>> c46f942c
+
+- Added the helper function `RoundFloatToPrecision( )` to RTETools and exposed to Lua. Utility function to round and format floating point numbers for display in strings. 
 
 ### Changed
 
@@ -152,13 +150,11 @@
 	
 - Pressing escape when a buy menu is open now closes it instead of pausing the game.
 
-<<<<<<< HEAD
+- `GetParent` will now always return null for objects with no parents, instead of returning the self object for things that weren't `Attachables`. This makes things more consistent and reasonable throughout and will rarely, if ever, cause Lua problems.
+
 - BuyMenu tooltips now display item info as well as a description. This includes the maximum carriable mass and passengers for Craft, mass and passenger slots required for Actors, and mass for other Moveable Objects.
 
 - `MaxMass` property for Actors now no longer includes that actors mass in the calculation, and has been renamed to `MaxInventoryMass` for clarity. In mods, this is most important for ACraft, which will now need their total mass subtracted from the value. 
-=======
-- `GetParent` will now always return null for objects with no parents, instead of returning the self object for things that weren't `Attachables`. This makes things more consistent and reasonable throughout and will rarely, if ever, cause Lua problems.
->>>>>>> c46f942c
 
 ### Fixed
 

# Changelog

All notable changes to this project will be documented in this file.

The format is based on [Keep a Changelog](https://keepachangelog.com/en/1.0.0/), and this project adheres to [Semantic Versioning](https://semver.org/spec/v2.0.0.html).

## [Unreleased]

### Added

- Executable can be compiled as 64bit.

- New `Settings.ini` property `MeasureModuleLoadTime = 0/1` to measure the duration of module loading (archived module extraction included). For benchmarking purpuses.

- `Color` object's RGB values can now be set with index number.  
	```
	Color/TrailColor = Color
		Index = 0-255 // Corresponds with index in palette.bmp
	```
	
- New `Settings.ini` property `ForceDedicatedFullScreenGfxDriver` to force the game to run in previously removed dedicated fullscreen mode, allowing using lower resolutions (and 1366x768) while still maintaining fullscreen.

- New INI and Lua (R/W) properties for Attachables:  
	`TransfersDamageToParent = 0/1`. If enabled, the Attachable will act like hardcoded ones and transfer damage to its parent. For `Attachables` attached to other `Attachables`, the parent `Attachable` (and any of its parents, etc.) must have this enabled for it to affect the root parent.  
	`ParentBreakWound = AEmitter...`. Use this to define a `BreakWound` that will be applied to the `Attachable`'s parent when the `Attachable` is removed.  
	`BreakWound` is also now R/W accessible to Lua.
	
- Added Lua (R/W) properties for all hardcoded `Attachables`. You can now set them on the fly to be created objects of the relevant type. Note that trying to set things inappropriately (e.g. setting an `HDFirearm` as something's `Leg`) will probably crash the game; that's your problem to deal with.  
	You can read and write the following properties:  
	**`AHuman`** - `Head`, `Jetpack`, `FGArm`, `BGArm`, `FGLeg`, `BGLeg`, `FGFoot`, `BGFoot`  
	**`ACrab`** - `Turret`, `Jetpack`, `LeftFGLeg`, `LeftBGLeg`, `RightFGLeg`, `RightBGLeg`  
	**`ACDropship`** - `RightEngine`, `LeftEngine`, `RightThruster`, `LeftThruster`, `RightHatch`, `LeftHatch`  
	**`ACRocket`** - `RightLeg`, `LeftLeg`, `MainEngine`, `LeftEngine`, `RightEngine`, `LeftThruster`, `RightThruster`  
	**`ADoor`** - `Door`  
	**`Turret`** - `MountedDevice`  
	**`Leg`** - `Foot`  
	**`HDFirearm`** - `Magazine`, `Flash`  
	**`AEmitter`** - `Flash`

- Added `Vector:ClampMagnitude(upperLimit, lowerLimit)` Lua function that lets you limit a Vector's upper and lower magnitude.

- Added `MOSRotating` `GibBlastStrength` INI and Lua (R/W) property. This lets you define how much force created `Gibs` and any `Attachables` will get launched when the `MOSRotating` gibs.

- New INI and Lua (R/W) properties for `Attachables`:  
	`ParentBreakWound = AEmitter...` allows you to optionally define different `BreakWounds` for the `Attachable` and its parent. By default it matches `BreakWound` for ease of use.  	
	`InheritsHFlipped = -1/0/1` allows you to define whether the `Attachable` will inherit its parent's HFlipped value or not.  
	-1 means reversed inheritance (i.e. if the parent's HFlipped value is true, this `Attachable`'s HFlipped value will be false), 0 means no inheritance, 1 means normal inheritance. Defaults to 1 to preserve normal behavior.  
	`InheritedRotAngleRadOffset = angle` and `InheritedRotAngleDegOffset = angle` allow you specify an offset to keep an `Attachable`'s rotation at when `InheritsRotAngle` is set to true.  
	In Lua there's only `InheritedRotAngleOffset` which takes/returns radians, to avoid confusion. For example, `InheritedRotAngleDegOffset = 90` would make the `Attachable` always face perpendicular to its parent.  
	Does nothing if the `Attachable`'s `InheritsRotAngle` is set to false or the `Attachable` has no parent.  
	`GibWithParentChance = 0 - 1` allows you to specify whether this `Attachable` should be gibbed when its parent does and what the chance of that happening is. 0 means never, 1 means always.  
	`ParentGibBlastStrengthMultiplier = number` allows you to specify a multiplier for how strongly this `Attachable` will apply its parent's gib blast strength to itself when the parent gibs. Usually this would be a positive number, but it doesn't have to be.

- New INI and Lua (R/W) `Arm` property `GripStrength`. This effectively replaces the `JointStrength` of the held `HeldDevice`, allowing `Arms` to control how tightly equipment is held.

- New INI and Lua (R/W) `HeldDevice` property `GripStrengthMultiplier`. This allows `HeldDevices` to multiply the `GripStrength` of their `Arms` to support them being more or less easy to hold.

- New Lua `MovableObject` function `GetWhichMOToNotHit`. This provides access to the MO that has been set to not be hit by `SetWhichMOToNotHit`.

- Added `HeldDevice` handling to limit which `Actor(s)` can pick it up. Note that pickup limitations are all done by PresetName, so you can not use this to precisely specify individual `Actors`.  
	The INI definition looks like this:  
	```
	PickupableBy = PickupableByEntries
		AddPresetNameEntry = First Actor PresetName Here
		AddPresetNameEntry = Second Actor PresetName Here
	// Alternatively, if you want this not to be pickupable
	PickupableBy = None
	```
	The Lua properties and functions are as follows:  
	```
	heldDevice.HasPickupLimitations; --(R) Whether or not this HeldDevice has any limitations affecting whether it can be picked up.
	heldDevice.UnPickupable --(R/W) Whether this HeldDevice is/should be pickupable.
	heldDevice:IsPickupableBy(actor) -- Whether or not a given Actor can pick up this HeldDevice.
	heldDevice:AddPickupableByPresetName(presetName) -- Allows Actors with the given PresetName to pick up this HeldDevice.
	heldDevice:RemovePickupableByPresetName(presetName) -- Disallows Actors with the given PresetNames from picking up this HeldDevice (as long as there are other pickup limitations).
	```
	
- Added `MOSRotating` Lua (R) property `IndividualMass`. This provides access to the `MOSRotating`'s actual mass value, not including any `Attachables` or inventory items. Note that the normal `Mass` property is still used to set the `MOSRotating`'s mass.

- Added `Actor` Lua (R) property `InventoryMass`. This provides access to the mass of the `Actor`'s inventory separate from the `Actor`'s actual mass.

- Added `LimbPath` INI property `EndSegCount`, which allows you to specify a segment after which the owning `Actor`'s foot will not collide with terrain. This lets you add extra visual-only frames to your `LimbPaths`.

- Added `AHuman` INI property `CrouchLimbPathBG` to allow you to specify a different `LimbPath` for the background leg while crouching.

- Added `AHuman` INI properties `StandRotAngleTarget`, `WalkRotAngleTarget`, `CrouchRotAngleTarget` and `JumpRotAngleTarget` that let you define the rot angle the body should aim towards when in the corresponding `MovementState`.

- Added `AHuman` Lua methods `GetRotAngleTarget(movementState)` and `SetRotAngleTarget(movementState, newRotAngleTarget)` that allow you to get and set rot angle targets for `MovementStates`. Note that only the `MovementStates` mentioned above will actually work.

- `LimbPaths` are now Lua accessible for `ACrabs` and `AHumans`. You can use `GetLimbPath(Layer, MovementState)` for `AHumans` and `GetLimbPath(Side, Layer, MovementState)` for `ACrabs`.  
	`LimbPaths` have the following properties:  
	`limbPath.StartOffset` (R/W) - the start offset for the `LimbPath`. Also defines its position if it has no actual path.  
	`limbPath.SegmentCount` (R) - the number of segments in the `LimbPath`.  
	`limbPath:GetSegment(segmentIndex)` - Gets the segment Vector for the given segment index. You can use this to modify `LimbPaths`.  

- Added `OnStride` special Lua function for `AHumans` that is called whenever they stride (i.e. when their `StrideSound` is played). Like playing `StrideSound`, this does not happen when the AHuman is climbing.

<<<<<<< HEAD
- New INI and Lua (R/W) `AHuman` and `ACrab` INI property `JetAngleRange` which defines the rate at which the angle of the Jetpack's thrust follows the aim angle of the Actor. (default being 0.25)

- Added `AHuman` INI property `LookToAimRatio` at which the Head turns in the direction of aiming. (default being 0.7)

- New `AHuman` INI properties `FGArmFlailScalar` and `BGArmFlailScalar`. Use these to change the rate at which each Arm follows the RotAngle of the Actor, regardless of aim angle. 0 means the Arm will always point in aiming direction.

- New INI and Lua (R/W) `Actor` property `CanRevealUnseen` which can be used to disable the ability to reveal unseen areas.

- New `HDFirearm` INI property `ShellEjectAngle`.

- New `Gib` property `IgnoresTeamHits`.

- Exposed `MOSRotating` property `OrientToVel` to Lua (R/W).

- New Lua (R/W) `MOPixel` property `TrailLength` which returns the trail length of the `Atom` affiliated with this MOPixel.

- New `Atom` property `TrailLengthVariation`. Use this to randomize TrailLength on every frame. 0 means no randomization (default), 1 means anything between full length and zero.

- New `ACraft` property `HatchCloseSound`. This is now required separately to `HatchOpenSound

- Exposed `DataModule` properties `Author`, `Description` and `Version` to Lua (R).

- Exposed `Actor` properties `HolsterOffset` and `ItemInReach` to Lua (R/W).

- Exposed `Arm` property `MaxLength` to Lua (R).
=======
- Exposed broad range of sounds to Lua (R/W) through their relevant SoundContainers. For each class, these include:  
	**Actor**: `BodyHitSound`, `PainSound`, `DeathSound`, `DeviceSwitchSound`, `AlarmSound`  
	**AHuman & ACrab**: `StrideSound`  
	**HDFirearm**: `FireSound`, `FireEchoSound`, `EmptySound`, `ReloadStartSound`, `ReloadEndSound`, `ActiveSound`, `DeactivationSound`, `PreFireSound`  
	**AEmitter**: `EmissionSound`, `BurstSound`, `EndSound`  
	**ACraft**: `HatchOpenSound`, `CrashSound`  
	**MOSRotating**: `GibSound`  
	**ADoor**: `DoorMoveStartSound`, `DoorMoveSound`, `DoorDirectionChangeSound`, `DoorMoveEndSound`
  
- The Lua console (and all text boxes) now support using `Ctrl` to move the cursor around and select or delete text.

- Added `mosRotating:RemoveAttachable(attachableOrUniqueID, addToMovableMan, addBreakWounds)` method that allows you to remove an `Attachable` and specify whether it should be added to `MovableMan` or not, and whether breakwounds should be added (if defined) to the `Attachable` and parent `MOSRotating`.

- Added `attachable:RemoveFromParent()` and `attachable:RemoveFromParent(addToMovableMan, addBreakWounds)` that allow you to remove `Attachables` from their parents without having to use `GetParent` first.

- Added `Settings.ini` debug properties to allow modders to turn on some potentially useful information visualizations.  
	`DrawAtomGroupVisualizations` - any `MOSRotating` will draw its `AtomGroup` to the standard view.  
	`DrawHandAndFootGroupVisualizations` - any `Actor` subclasses with  will draw its `AtomGroup` to the standard view.  
	`DrawLimbPathVisualizations` - any  `AHumans` or `ACrabs` will draw some of their `LimbPaths` to the standard view.  
	`DrawRayCastVisualizations` - any rays cast by `SceneMan` will be drawn to the standard view.  
	`DrawPixelCheckVisualizations ` - any pixel checks made by `SceneMan:GetTerrMatter` or `SceneMan:GetMOIDPixel` will be drawn to the standard view.
>>>>>>> e52044a9

### Changed

- `AHuman` actors can now manually reload BG items.

- Jetpack thrust angle is now properly clamped when controlled with an analog stick.

- Aim reticle dots can now be hidden per device by setting `SharpLength` to 0.

- Craft will now automatically scuttle when opening doors at a 90° angle rather than 45°.

- `AHuman` can now aim while walking, however not while reloading.

- Sharp aim progress is now depleted from recoil.

- Hands will now draw in transparent drawing mode, i.e. editing menu.

- `AHuman` background `Leg` will no longer draw in front of the `AHuman`. The real result of this is that the background foot will no longer draw in front of the foreground one.

- Everything draws better when flashing white, including craft which used to be terrible at it.

- Reworked Attachable managment:  
	`DamageMultiplier` on `Attachables` now works as expected, all `Attachables` can now transfer damage to their root parent.  
	This will travel up chains of `Attachables`, as long as every `Attachable` in the chain has a non-zero DamageMultiplier (yes, negative numbers are supported if you wanna have healing instead of damage or weirdness with chaining negative multipliers). Note that the default `DamageMultiplier` for `Attachables` is 0, so you have to set it if you want it. Also note that wounds will default this value to 1 instead of 0.  
	`Attachable` terrain collision has been reworked so that it can be changed simply by setting `CollidesWithTerrainWhileAttached = true/false` in INI or Lua. Also, `Attachables` attached to other `Attachables` will now collide with terrain properly.  
	`BreakWounds` on `Attachables` now gets added to both the `Attachable` and the parent when the `Attachable` is broken off. If `ParentBreakWound` is defined, the parent will use this instead of the regular `BreakWound`.
	
- `Attachable.BreakWound` now has R/W access in Lua.

- `Attachable.DeleteWithParent` is now `Attachable.DeleteWhenRemovedFromParent`, since this more accurately describes what it does.

- `Attachable.OnlyLinearForces` has been renamed to `Attachable.ApplyTransferredForcesAtOffset` and its effect has been reversed, so something that checked `OnlyLinearForces == true` would now check `ApplyTransferredForcesAtOffset == false`, since this makes more sense to use.

- `Arms` and `Legs` on `AHumans` will no longer bleed out indefinitely. If you want this to happen, adjust their `BreakWound` or `ParentBreakWound` accordingly.
		
- Reworked wound management:  
	Wound management is now always done with `MOSRotating` functions, instead of requiring different ones for `Actors`. This means TotalWoundCount and RemoveAnyRandomWounds no longer exist.  
	You can get all wounds with `GetWounds`, get the wound count with `GetWoundCount` (or using the pre-existing WoundCount property), get the gib wound limit with `GetGibWoundLimit` (or using the pre-existing GibWoundLimit property), and remove wounds with `RemoveWounds`.  
	All of these functions have two variants, one lets you just specify any normal arguments (e.g. number of wounds to remove), the other lets you also specify whether you want to include `Attachables` with a positive `DamageMultiplier` (i.e. `Attachables` that damage their parent), `Attachables` with a negative `DamageMultiplier` (i.e. `Attachables` that heal their parent) or `Attachables` with no `DamageMultiplier` (i.e. `Attachables` that don't affect their parent).  
	Without any arguments, `GetWoundCount` and `RemoveWounds` will only include `Attachables` with a positive `DamageMultiplier` in their counting calculations, and `GetGibWoundLimit` will not include any `Attachables` in its counting calculations. The property variants (e.g. `mosr.WoundCount`) behave the same way as the no-argument versions.  
	Note that this process is recursive, so if an `Attachable` that satisfies the conditions has `Attachables` that also satisfy the conditions, their wounds will be included in the results.

- Renamed `Turret` INI property `MountedMO` to `MountedDevice` to better match the new reality that `Turrets` can only mount `HeldDevices` and their child classes.

- Renamed `ACrab` `LFGLeg`, `LBGLeg`, `RFGLeg` and `RBGLeg` Lua properties to `LeftFGLeg`, `LeftBGLeg`, `RightFGLeg`, `RightBGLeg` respectively, to be more consistent with other naming.  
	For the time being, the INI properties (as well as the ones for setting `FootGroups` and `LimbPaths`) support both single letter and written out versions (i.e. `LStandLimbPath` and `LeftStandLimbPath` are both supported). This single letter versions will probably be deprecated over time.

- `MovableMan:AddMO` will now add `HeldDevices` (or any child class of `HeldDevice`) to its `Items` collection, making it able to provide the functionality of `AddParticle`, `AddActor` and `AddItem`.

- Changed and cleaned up how gibbing works and how it affects `Attachables`. In particular, limbs will better inherit velocity during gibbing and things are more customizable. See `Attachable` properties for more details.  
	As an added bonus,  `Attachables` on `ACDropShips` and `ACRockets` can now be shot down when the craft gibs; fight back against the baleful dropship engines!
	
- Improved native recoil handling! Guns transfer recoil to arms/turrets, which transfer it to AHumans/ACrabs, all of it properly accounts for joint strengths (or grip strengths) and offsets at every step. ([Issue #7](https://github.com/cortex-command-community/Cortex-Command-Community-Project-Source/issues/7) and [Issue #8](https://github.com/cortex-command-community/Cortex-Command-Community-Project-Source/issues/8)).

- `Attachables` now use their `GibImpulseLimit` as well as their `JointStrength` when determining whether they should be detached by strong forces. To maintain backwards compatibility, if the `GibImpulseLimit` is less than the `JointStrength`, the `JointStrength` will be used instead for this purpose.

- The `FacingAngle` function has been moved from `Actor` to `MOSprite` so it can be used more widely.

- Lifetime and ToDelete now work on wounds, giving modders more control over them.

- Some functionality has been moved from `AudioMan` to `SoundContainer` for consistency. As such, the following `AudioMan` Lua bindings have been replaced:  
	`AudioMan:FadeOutSound(fadeOutTime);` has been replaced with `soundContainer:FadeOut(fadeOutTime);`  
	`AudioMan:StopSound(soundContainer);` and `AudioMan:StopSound(soundContainer, player);` have been replaced with `soundContainer:Stop();` and `soundContainer:Stop(player);`
	
- Pressing escape when a buy menu is open now closes it instead of pausing the game.

- `GetParent` will now return an `MOSRotating` instead of a `MovableObject` so it doesn't need to be casted. Additionally, it will always return null for objects with no parents, instead of returning the self object for things that weren't `Attachables`.  
	This makes things more consistent and reasonable throughout and will rarely, if ever, cause Lua problems.

- Previews generated by the `SceneEditor` are now the same as `ScenePreviewDumps`, also both are now saved as PNGs.

- `Attachable` terrain collisions will now propagate to any child `Attachables` on them. This means that `Attachables` will not collide with terrain, even if set to, if they're attached to a parent that doesn't collide with terrain.  
	This means that the `attachable.CollidesWithTerrainWhileAttached` value may not represent the true state of things, you should instead use `attachable.CanCollideWithTerrain` to determine whether a given `Attachable` can collide with terrain.
	
- Actor selection keys can be used to cycle the selected `ObjectPicker` item while it's closed during building phase and in editors.

### Fixed

- Fixed `MovableMan:GetClosestActor()` where the third argument for distance to be filled out is now a Vector rather than float.

- `HFlipped` is now properly assigned to Emissions, Gibs and Particles (shot from HDFirearm/Round) when the source object is also flipped.

- `MovableObject:SetWhichMOToNotHit` will now work properly for Attachables. They will also not hit the relevant MO. When they're removed, Attachables will check if they have the same MO for this value and, if so, unset it so they can hit that MO.

- Craft sucking up objects now works properly again.

- Getting the `Mass` of a `MOSRotating` has now been made more efficient. Additionally, `Attachables` of `Attachables` will now be included in Mass, so some things have gotten a lot heavier (e.g. Dummy Dreadnought).

- The moment of inertia of `AtomGroups` now updates when the mass or Atoms change, meaning losing `Attachables` or changing mass will properly affect how rotational forces apply to MOSRotatings.

- `WoundDamageMultipliers` on projectiles will now properly stack with wounds' `DamageMultiplier`. Prior to this, if you set the `DamageMultiplier` of a wound on some object, it'd be overwritten by the hitting projectile's `WoundDamageMultiplier`. Now they multiply together properly.

- `Radius` and `Diameter` now account for `Attachables` on objects that can have them. If you want just the `Radius` or `Diameter` of the object, use `IndividualRadius` and `IndividualDiameter` (only available for `MOSRotating` and subclasses). This means that `Radius` and `Diameter` will now give you a good estimation of an object's total size.

- Fixed various audio bugs that were in Pre3, and fixed clicking noise on sounds that played far away. The game should sound way better now!

- Mobile sounds (i.e. generally things that aren't GUI related) will now pause and resume when you pause and resume your activity.

- The `DeactivationSound` of `HDFirearms` now respects its `SoundOverlapMode` instead of never allowing overlap. If you don't want it overlapping, set it up accordingly.

- Enabled DPI Awareness to fix issues with resolution settings when Windows scaling is enabled.

- Fixed a bug that caused the game to crash when the crab bomb effect was triggered while there were multiple crab bomb eligible Craft in an activity.

- Renamed `Attachable` INI property `CollidesWithTerrainWhenAttached` to more correct, consistent `CollidesWithTerrainWhileAttached`.

### Removed

- Removed obsolete graphics drivers and their `Settings.ini` properties `ForceOverlayedWindowGfxDriver` and `ForceNonOverlayedWindowGfxDriver`.

- Removed `Attachable` Lua write capability for `AtomSubGroupID` as changing this can cause all kinds of problems, and `RotTarget` as this didn't actually work.

- Removed `MaxLength` property from `Leg`, since it was a mostly unused leftover caused by Leg being originally copied from Arm, and was actually a fake setting that just set other properties. To replace it, set the following:  
	```
	ContractedOffset = Vector
		X = //Old MaxLength/2
		Y = 0
	ExtendedOffset = Vector
		X = //Old MaxLength
		Y = 0
	```

- Removed `Attachable.RotTarget` from Lua and INI. The property never worked and no longer exists.

- Removed `Attachable:CollectDamage`, `Attachable:TransferJointForces` and `Attachable:TransferJointImpulses` Lua function definitions. These are internal functions that should never have been exposed to Lua.

- Removed `MOSRotating:ApplyForces` and `MOSRotating:ApplyImpulses` Lua functions. These are both internal functions that should never have been exposed to Lua.

***

## [0.1.0 pre-release 3.0][0.1.0-pre3.0] - 2020/12/25

### Added

- Implemented Lua Just-In-Time compilation (MoonJIT 2.2.0).

- Implemented PNG file loading and saving. PNGs still need to be indexed just like BMPs! Transparency (alpha) not supported (yet).

- New `Settings.ini` property `LoadingScreenReportPrecision = intValue` to control how accurately the module loading progress reports what line is currently being read.  
	Only relevant when `DisableLoadingScreen = 0`. Default value is 100, lower values increase loading times (especially if set to 1).  
	This should be used for debugging where you need to pinpoint the exact line that is crashing and the crash message isn't helping or doesn't exist at all.

- New `Settings.ini` property `MenuTransitionDuration = floatValue` to control how fast transitions between different menu screens happen (e.g main menu to activity selection screen and back).  
	This property is a multiplier, the default value is 1 (being the default hardcoded values), lower values decrease transition durations. 0 makes transitions instant.

- New `ADoor` sound properties: ([Issue #106](https://github.com/cortex-command-community/Cortex-Command-Community-Project-Source/issues/106))  
	```
	// Played when the door starts moving from fully open/closed position towards the opposite end.
	DoorMoveStartSound = SoundContainer
		AddSound = ContentFile
			FilePath = pathToFile

	// Played while the door is moving, between fully open/closed position.
	DoorMoveSound = SoundContainer
		AddSound = ContentFile
			FilePath = pathToFile
		LoopSetting = -1 // Doesn't have to loop indefinitely, but generally should.

	// Played when the door changes direction while moving between fully open/closed position.
	DoorDirectionChangeSound = SoundContainer
		AddSound = ContentFile
			FilePath = pathToFile

	// Played when the door stops moving and is at fully open/closed position.
	DoorMoveEndSound = SoundContainer
		AddSound = ContentFile
			FilePath = pathToFile
	```

- Exposed `Actor.StableVelocityThreshold` to lua. New bindings are: ([Issue #101](https://github.com/cortex-command-community/Cortex-Command-Community-Project-Source/issues/101))  
	`Actor:GetStableVelocityThreshold()` returns a `Vector` with the currently set stable velocity threshold.  
	`Actor:SetStableVelocityThreshold(xFloatValue, yFloatValue)` sets the stable velocity threshold to the passed in float values.  
	`Actor:SetStableVelocityThreshold(Vector)` sets the stable velocity threshold to the passed in `Vector`.

- New `Attachable` and `AEmitter` property `DeleteWithParent = 0/1`. If enabled the attachable/emitter will be deleted along with the parent if parent is deleted/gibbed/destroyed. ([Issue #97](https://github.com/cortex-command-community/Cortex-Command-Community-Project-Source/issues/97))

- New `Settings.ini` property `LaunchIntoActivity = 0/1`. With `PlayIntro` functionality changed to actually skip the intro and load into main menu, this flag exists to skip both the intro and main menu and load directly into the set default activity.

- Exposed `AHuman.ThrowPrepTime` to lua and ini: ([Issue #101](https://github.com/cortex-command-community/Cortex-Command-Community-Project-Source/issues/101))  
	`ThrowPrepTime = valueInMS` will set how long it takes the `AHuman` to fully charge a throw. Default value is 1000.  
	`AHuman.ThrowPrepTime` to get/set values via lua.

- Added new `SpriteAnimMode` modes:  
	```
	SpriteAnimMode = 7 // OVERLIFETIME
	```
	This mode handles exactly like (now removed) `MOSParticle.Framerate = 0` and will complete the sprite's animation cycle over the course of its existence. `SpriteAnimDuration` is inapplicable when using this mode and will do nothing.  
	For example, an object that has a sprite with 10 frames and a lifetime of 10 seconds will animate at a rate of 1 frame per second, finishing its animation cycle just before being deleted from the scene.  
	If this mode is used on an object that has `LifeTime = 0` (infinite) it will be overridden to `SpriteAnimMode = 1` (ALWAYSLOOP) otherwise it will never animate.  
	```
	SpriteAnimMode = 8 // ONCOLLIDE
	```
	This mode will drive the animation forward based on collisions this object has with other MOs or the terrain. `SpriteAnimDuration` is inapplicable when using this mode and will do nothing.  
	This mode is `MOSParticle` specific and used mainly for animating casings and small gibs. Using this mode on anything other than `MOSParticle` will do nothing.

- New `Settings.ini` properties `EnableCrabBombs = 0/1` and `CrabBombThreshold = intValue`.  
	When `EnableCrabBombs` is enabled, releasing a number of crabs equal to `CrabBombThreshold` or more at once will trigger the crab bomb effect.  
	If disabled releasing whatever number of crabs will do nothing except release whatever number of crabs.

- Doors can now be stopped at their exact position using `ADoor:StopDoor()` via lua. When stopped, doors will stop updating their sensors and will not try to reset to a default state.  
	If the door was stopped in a script, it needs to opened/closed by calling either `ADoor:OpenDoor()` or `ADoor:CloseDoor()` otherwise it will remain in the exact position it was stopped forever.  
	If either `DrawMaterialLayerWhenOpen` or `DrawMaterialLayerWhenClosed` properties are set true, a material layer will be drawn when the door is stopped. This is to prevent a situation where the material layer will be drawn only if the door is travelling in one direction, without adding an extra property.

- New value `STOPPED` (4) was to the `ADoor.DoorState` enumeration. `ADoor:GetDoorState` will return this if the door was stopped by the user via `ADoor:StopDoor`.

- New shortcut `ALT + W` to generate a detailed 140x55px mini `WorldDump` to be used for scene previews. No relying on `SceneEditor`, stretches over whole image, no ugly cyan bunkers, no actors or glows, has sky gradient, indexed to palette.

- All text in TextBox (any TextBox) can now be selected using `CTRL + A`.

- Console can now be resized using `CTRL + UP/DOWN` (arrow keys) while open.

- Added new lua function `UInputMan:GetInputDevice(playerNum)` to get a number value representing the input device used by the specified player. Should be useful for making custom key bindings compatible with different input devices.

- Scripts can now be attached to `ACrab.Turret` and `Leg`. Additionally, a binding to get the Foot of a Leg has been added.

- Added H/V flipping capabilities to Bitmap primitives.  New bindings with arguments for flip are:  
	`PrimitiveMan:DrawBitmapPrimitive(pos, entity, rotAngle, frame, bool hFlipped, bool vFlipped)`  
	`PrimitiveMan:DrawBitmapPrimitive(player, pos, entity, rotAngle, frame, bool hFlipped, bool vFlipped)`  
	Original bindings with no flip arguments are untouched and can be called as they were.

- Added new primitive drawing functions to `PrimitiveMan`:  
	```
	-- Arc
	PrimitiveMan:DrawArcPrimitive(Vector pos, startAngle, endAngle, radius, color)
	PrimitiveMan:DrawArcPrimitive(player, Vector pos, startAngle, endAngle, radius, color)

	PrimitiveMan:DrawArcPrimitive(Vector pos, startAngle, endAngle, radius, color, thickness)
	PrimitiveMan:DrawArcPrimitive(player, Vector pos, startAngle, endAngle, radius, color, thickness)

	-- Spline (Bézier Curve)
	PrimitiveMan:DrawSplinePrimitive(Vector start, Vector guideA, Vector guideB, Vector end, color)
	PrimitiveMan:DrawSplinePrimitive(player, Vector start, Vector guideA, Vector guideB, Vector end, color)

	-- Box with rounded corners
	PrimitiveMan:DrawRoundedBoxPrimitive(Vector upperLeftCorner, Vector bottomRightCorner, cornerRadius, color)
	PrimitiveMan:DrawRoundedBoxPrimitive(player, Vector upperLeftCorner, Vector bottomRightCorner, cornerRadius, color)

	PrimitiveMan:DrawRoundedBoxFillPrimitive(Vector upperLeftCorner, Vector bottomRightCorner, cornerRadius, color)
	PrimitiveMan:DrawRoundedBoxFillPrimitive(player, Vector upperLeftCorner, Vector bottomRightCorner, cornerRadius, color)

	-- Triangle
	PrimitiveMan:DrawTrianglePrimitive(Vector pointA, Vector pointB, Vector pointC, color)
	PrimitiveMan:DrawTrianglePrimitive(player, Vector pointA, Vector pointB, Vector pointC, color)

	PrimitiveMan:DrawTriangleFillPrimitive(Vector pointA, Vector pointB, Vector pointC, color)
	PrimitiveMan:DrawTriangleFillPrimitive(player, Vector pointA, Vector pointB, Vector pointC, color)

	-- Ellipse
	PrimitiveMan:DrawEllipsePrimitive(Vector pos, horizRadius, vertRadius, color)
	PrimitiveMan:DrawEllipsePrimitive(player, Vector pos, horizRadius, vertRadius, color)

	PrimitiveMan:DrawEllipseFillPrimitive(Vector pos, short horizRadius, short vertRadius, color)
	PrimitiveMan:DrawEllipseFillPrimitive(player, Vector pos, horizRadius, vertRadius, color)
	```

- Added log for non-fatal loading errors. This log will show image files that have been loaded with incorrect extensions (has no side effects but should be addressed) and audio files that failed loading entirely and will not be audible.  
	If errors are present the console will be forced open to notify the player (only when loading into main menu).  
	Log will be automatically deleted if warnings are no longer present to avoid polluting the root directory.

- Game window resolution can now be changed without restarting the game.

- GUI sliders (like for music volume) can now be adjusted with the mouse scroll wheel.

- Exposed `PEmitter` to lua. Bindings are identical to `AEmitter` bindings, except that damage-related bindings don't exist for `PEmitter`.

- `FLAC` audio files can now be loaded through lua and ini.

- Added new lua `Vector` functions: `GetRadRotated(angle)` and `GetDegRotated(angle)`. They return a rotated copy of the vector without modifying it.

- Added `Enum` binding for `SoundSet.SoundSelectionCycleMode`: `RANDOM = 0, FORWARDS = 1, ALL = 2`.

- Added `Enum` binding for `SoundContainer.SoundOverlapMode`: `OVERLAP = 0, RESTART = 1, IGNORE_PLAY = 2`.

- New `SoundContainer` function `Restart`, which allows you to restart a playing `SoundContainer`. Also another `Play` function, that lets you just specify the player to play the sound for.

- New `HDFirearm` INI property `PreFireSound`, which allows you to specify a sound that will play exactly once before the weapon fires.  
	Note that this was designed primarily for things like flamethrowers, semi-auto weapons may wonky with it, and full-auto weapons may fire multiple shots in the first burst, if you don't also set an `ActivationDelay`.	

- `SoundSets` have been made a bit more fully featured, they can now have sub `SoundSets` and their own `SoundSelectionCycleMode` and they now have a Lua binding so you can create them in Lua with `local mySoundSet = SoundSet()`.  
	They have the following INI and Lua properties:  	
	
	`SoundSelectionCycleMode` (INI and Lua R/W) - Determines how sounds in this `SoundSet` will be selected each time it is played (or when `SelectNextSounds` is called).  
	Note that sub `SoundSets` can have different `SoundSelectionCycleModes`. `SoundSets` with sub `SoundSets` and sounds whose `SoundSelectionCycleMode` is `FORWARDS` will first go through their sounds, then each sub `SoundSet`.  
	
	`soundSet.SubSoundSets` (Lua R) - An iterator over the sub `SoundSets` of this `SoundSet`, allowing you to manipulate them as you would any `SoundSet`.  
	`soundSet:HasAnySounds(includeSubSoundSets)` (Lua) - Whether or not this `SoundSet` has any sounds, optionally including its sub `SoundSets`.  
	`soundSet:SelectNextSounds()` (Lua) - Selects the next sounds for this `SoundSet`. Note that playing a `SoundContainer` will always also do this, so this is only really useful to allow you to skip sounds when `SoundSelectionCycleMode` is set to `FORWARDS`.  
	`soundSet:AddSound("Path/to/sound")` (Lua) - Adds the sound at the given path with no offset, 0 minimum audible distance, and default attenuation start distance.  
	`soundSet:AddSound("Path/to/sound", offset, minimumAudibleDistance, attenuationStartDistance)` (Lua) - Adds the sound at the given path with the given parameters.  
	`soundSet:AddSoundSet(soundSetToAdd)` (Lua) - Adds the given `SoundSet` as a sub `SoundSet` of this `SoundSet`.  
	
	Additionally, `AddSound` and `AddSoundSet` INI properties work for `SoundSets`. They are exactly the same as they are for `SoundContainers`.

- You can get the top level `SoundSet` of a `SoundContainer` with `soundContainer:GetTopLevelSoundSet` and manipulate it as described above. This allows you full interaction with all levels of `SoundSets` in a `SoundContainer`.

### Changed

- Codebase now uses the C++17 standard.

- Updated game framework from Allegro 4.2.3.1 to Allegro 4.4.3.1.

- Major cleanup and reformatting in the `Managers` folder.

- Lua error reporting has been improved so script errors will always show filename and line number.

- Ini error reporting has been improved so asset loading crash messages (image and audio files) will also display the ini file and line they are being referenced from and a better explanation why the crash occured. ([Issue #161](https://github.com/cortex-command-community/Cortex-Command-Community-Project-Source/issues/161))

- `Settings.ini` will now fully populate with all available settings (now also broken into sections) when being created (first time or after delete) rather than with just a limited set of defaults.

- Temporarily removed `PreciseCollisions` from `Settings.ini` due to bad things happening when disabled by user.

- `Settings.ini` property `PlayIntro` renamed to `SkipIntro` and functionality changed to actually skip the intro and load user directly into main menu, rather than into the set default activity.

- Lua calls for `GetParent` and `GetRootParent` can now be called by any `MovableObject` rather than being limited to `Attachable` only. ([Issue #102](https://github.com/cortex-command-community/Cortex-Command-Community-Project-Source/issues/102))  
	In some cases a cast to the appropriate type (`ToWhateverType`, e.g `ToMOSRotating`) will be needed when attempting to manipulate the object returned, because it will be returned as `MovableObject` if it is the root parent.  
	In cases where you need to iterate over a parent's attachable list the parent must be cast to the appropriate type that actually has an attachable list to iterate over.  
	For example:  
	```
	for attachable in ToMOSRotating(self:GetParent()).Attachables do
		...
	end
	```
	Or
	```
	local parent = ToMOSRotating(self:GetParent());
	for attachable in parent.Attachables do
		...
	end
	```

- Physics constants handling removed from `FrameMan` and now hardcoded in `Constants`. Lua bindings moved to `RTETools` and are now called without the `FrameMan` prefix like so:  
	`GetPPM()`, `GetMPP()`, `GetPPL()`, `GetLPP()`.

- Removed hardcoded 10 second `LifeTime` restriction for `MOPixel` and `MOSParticle`.

- `MOSParticle` animation can now be set with `SpriteAnimMode` and `SpriteAnimDuration`. If the property isn't defined it will default to `SpriteAnimMode = 7` (OVERLIFETIME).

- Reworked crab bombing behavior. When enabled through `Settings.ini` and triggered will gib all living actors on scene except brains and doors. Devices and non-actor MOs will remain untouched.

- `ADoor` properties `DrawWhenOpen` and `DrawWhenClosed` renamed to `DrawMaterialLayerWhenOpen` and `DrawMaterialLayerWhenClosed` so they are more clear on what they actually do.

- Specially handled Lua function `OnScriptRemoveOrDisable` has been changed to `OnScriptDisable`, and no longer has a parameter saying whether it was removed or disabled, since you can no longer remove scripts.

- When pasting multiple lines of code into the console all of them will be executed instead of the last line being pasted into the textbox and all before it executing.

- Input enums moved from `UInputMan` to `Constants` and are no longer accessed with the `UInputManager` prefix. These enums are now accessed with their own names as the prefix.  
	For example: `UInputManager.DEVICE_KEYB_ONLY` is now `InputDevice.DEVICE_KEYB_ONLY`, `UInputManager.INPUT_L_UP` is now `InputElements.INPUT_L_UP` and so on.

- `CraftsOrbitAtTheEdge` corrected to `CraftOrbitAtTheEdge`. Applies to both ini property and lua binding.

- Game will now Abort with an error message when trying to load a copy of a non-existent `AtomGroup`, `Attachable` or `AEmitter` preset.

- ComboBoxes (dropdown lists) can now also be closed by clicking on their top part.

- `Activity:IsPlayerTeam` renamed to `Activity:IsHumanTeam`.

- Screenshot functionality changed: ([Issue #162](https://github.com/cortex-command-community/Cortex-Command-Community-Project-Source/issues/162))  
	The `PrintScreen` button will now take a single screenshot on key release and will not take more until the key is pressed and released again.  
	The `Ctrl+S` key combination is unchanged and will take a single screenshot every frame while the keys are held.  
	The `Ctrl+W` and `Alt+W` key combinations will now take a single WorldDump/ScenePreview on `W` key release (while `Ctrl/Alt` are still held) and will not take more until the key is pressed and released again.

	Additionally, all screenshots (excluding abortscreen) will now be saved into a `_Screenshots` folder (`_` so it's on top and not hiding between module folders) to avoid polluting the root directory. ([Issue #163](https://github.com/cortex-command-community/Cortex-Command-Community-Project-Source/issues/163))  
	This folder will be created automatically after modules are loaded if it is missing.

- `ScreenDumps` and `WorldDumps` are now saved as compressed PNGs.

- Controller deadzone setting ignores more input. Previously setting it to the maximum was just enough to eliminate stick drift.

- `Arm.HandPos` will now get/set the hand position as relative to the arm's joint position, instead of relative to the arm's center of mass.

- Resolution settings in options screen changed:  
	Resolution multiplier button changed to `Fullscreen` button - this will set the game window resolution to match the desktop resolution. When resolution matches the desktop, this button will change to `Windowed` and will allow setting the game window resolution back to default (960x540).  
	Added `Upscaled Fullscreen` button - this will change the resolution to half of the desktop and the multiplier to 2. The `Fullscreen` button will change to `Windowed` in this mode to return to non-upscaled mode (960x540).  
	Selecting any resolution setting from the resolution combobox will immediately change to selected resolution. (Known bug: Clicking off the combobox without making a new selection while in `Upscaled Fullscreen` mode will change resolution to `Fullscreen`. This will be addressed later.)  

	**Note:** Changing the game window resolution while an Activity is active requires ending the Activity. A dialog box will appear asking to confirm the change.

- Moved from C-style random number generation to C++ standard. This includes usage of a `mt19937` random number generator.
	
- Resolution validation changed to support multiple screens. Incompatible/bad resolution settings will be overridden at startup with messages explaining the issue.  
	**Note:** For multi-screen to work properly, the left-most screen MUST be set as primary. Screens having different resolutions does not actually matter but different heights will still be warned about and overridden due to the likeliness of GUI elementes being cropped on the shortest screen.  
	Resolution validation can be disabled for multi-screen setups with `Settings.ini` property `DisableMultiScreenResolutionValidation`. Bad settings are likely to crash, use at own risk.  
	For setups with more than 3 screens `DisableMultiScreenResolutionValidation` must be set true.

- Damage to `Actors` from impulses is now relative to their max health instead of being on a scale from 0 to 100.

- `Scenes` with a `PresetName` containing the strings "Test", "Editor" and "Tutorial" are no longer excluded from the scenarios screen and from the MetaGame.

- `SoundContainer` is now a concrete Lua entity. This means it can now be created with `CreateSoundContainer("PresetName", "DataModule.rte")` and has all the standard functionality like cloning, etc.  
	To support these changes, a bunch of Lua functionality has been added and modified:  

	`soundContainer.Immobile` - Whether or not the `SoundContainer` is immobile. Immobile sounds are generally used for GUI elements and will never be automatically panned, pitched or attenuated.  
	`soundContainer.AttenuationStartDistance` - Formerly INI only, this property is now gettable and settable through Lua. See previous changelog entries for details on it.  
	`soundContainer.Pos` - Rather than updating the `SoundContainer's` position through `AudioMan`, you should now use the `Pos` property.  
	`soundContainer.Volume` - In addition to attenuation based volume changes, it is now possible to set a `SoundContainer's` overall volume. This works together with volume changes caused by attenuation.  
	`soundContainer.Pitch` - Rather than updating the `SoundContainer's` pitch through `AudioMan`, you should now use the `Pitch` property. Also note that this now works properly with the game's global pitch so no complicated handling is necessary.
	
- `AddSound` and `SelectNextSoundSet` Lua bindings have been moved from `SoundContainer` to `SoundSet`. The latter has been renamed and the former have been trimmed down slightly since some complexity is no longer needed. Their speciifcs are mentioned in the `Added` section.

- Pressing escape at the options, mod manager, game editors and credits screens no longer quits the game.

### Fixed

- Fix crash when returning to `MetaGame` scenario screen after activity end.

- Control schemes will no longer get deleted when being configured. Resetting the control scheme will load a preset instead of leaving it blank. ([Issue #121](https://github.com/cortex-command-community/Cortex-Command-Community-Project-Source/issues/121))

- Fix glow effects being drawn one frame past `EffectStartTime` making objects that exist for a single frame not draw glows. ([Issue #67](https://github.com/cortex-command-community/Cortex-Command-Community-Project-Source/issues/67))

- Time scale can no longer be lowered to 0 through the performance stats interface.

- Actors now support their held devices identically while facing to either side. ([Issue #31](https://github.com/cortex-command-community/Cortex-Command-Community-Project-Source/issues/31))

- Fixed issue where clicking a ComboBox's scrollbar would release the mouse, thus causing unexpected behavior like not being able to close the list by clicking outside of it.

- Fixed issue where ComboBoxes did not save the current selection, thus if the ComboBox was deselected without making a selection then the selection would revert to the default value instead of the last selected value.

- Fixed issue with double clicks and missing clicks in menus (anything that uses AllegroInput).

- Fixed issue where OnPieMenu function wasn't working for `AHuman` equipped items, and made it work for `BGArm` equipped items as well as `FGArm` ones.

- The "woosh" sound played when switching actors from a distance will now take scene wrapping into account. Additionally, attempting to switch to previous or next actor with only one actor will play the more correct "error" sound.

- `HDFirearm` INI property `DeactivationSound` now works properly instead of constantly playing.

- Gold mining sound has been set to restart its playback everytime it's played, making it way less annoying. It's still pretty wonky, but it's better.

- Sound panning should now work properly around scene seams. Additionally, sounds should be less stuttery (e.g. distant jetpacks) and generally sound better.

### Removed

- Removed the ability to remove scripts from objects with Lua. This is no longer needed cause of code efficiency increases.

- Removed `Settings.ini` property `PixelsPerMeter`. Now hardcoded and cannot be changed by the user.

- Removed `MOSParticle` property `Framerate` and lua bindings. `MOSParticle` animation is now handled with `SpriteAnimMode` like everything else.

- Removed `ConsoleMan.ForceVisibility` and `ConsoleMan.ScreenSize` lua bindings.

- Removed `ActivityMan.PlayerCount` and `ActivityMan.TeamCount` setters lua bindings (obsolete and did nothing).

- Removed `Activity` properties `TeamCount` and `PlayerCount`. These are handled internally and do nothing when set in ini.

- Removed `Activity` property `FundsOfTeam#`, use `Team#Funds` instead.

- Some functionality has been moved from `AudioMan` to `SoundContainer`. As such, the following `AudioMan` Lua bindings are no longer available:  
	`SetSoundPosition(soundContainer)`, `SetSoundPitch(soundContainer`, `PlaySound(filePath, position, player, loops, priority, pitchOrAffectedByGlobalPitch`, `attenuationStartDistance, immobile)`  
	
	The lengthy `PlaySound` function should be replaced by making a `SoundContainer` in your `Create` function and setting properties appropriately.  
	This can be done by creating one defined INI with `soundContainer = CreateSoundContainer(...)`, or by making an empty one with `soundContainer = SoundContainer()`.

***

## [0.1.0 pre-release 2][0.1.0-pre2] - 2020/05/08

### Added

- Lua binding for `Box::IntersectsBox(otherBox)`, that returns true if 2 boxes intersect.

- Command line arguments for launching directly into editors using `-editor "EditorName"`.  
	Valid editor names are: `ActorEditor`, `GibEditor`, `SceneEditor`, `AreaEditor` and `AssemblyEditor`.

- Added handling for custom number and string values in INI.
	```
	AddCustomValue = NumberValue
		YourKeyName = YourNumberValue // Integer or floating point number.

	AddCustomValue = StringValue
		YourKeyName = YourStringValue
	```
	`YourKeyName` is a string value and is not limited to just numbers.

- New `Settings.ini` property `AdvancedPerformanceStats = 0/1` to disable/enable the performance counter graphs (enabled by default).

- Added `PassengerSlots` INI and Lua property to Actors. This determines how many spaces in the buy menu an actor will take up (1 by default). It must be a whole number but can theoretically be 0 or less.

- Added Lua bindings for `IsInsideX` and `IsInsideY` to `Area`. These act similarly to the pre-existing `IsInside`, but allow you to check for the X and Y axes individually.

- Added the concept of `SoundSets`, which are collections of sounds inside a `SoundContainer`. This allows you to, for example, put multiple sounds for a given gunshot inside a `SoundSet` so they're played together.

- `SoundContainers` have been overhauled to allow for a lot more customization, including per-sound customization. The following INI example shows all currently available capabilities with explanatory comments:
	```
	AddSoundContainer = SoundContainer // Note that SoundContainers replace Sounds, so this can be used for things like FireSound = SoundContainer
		PresetName = Preset Name Here

		CycleMode = MODE_RANDOM (default) | MODE_FORWARDS // How the SoundContainer will cycle through its `SoundSets` whenever it's told to select a new one. The former is prior behaviour, the latter cycles through SoundSets in the order they were added.

		LoopSetting = -1 | 0 (default) | 1+ // How the SoundContainer loops its sounds. -1 means it loops forever, 0 means it plays once, any number > 0 means it plays once and loops that many times.

		Immobile = 0 (default) | 1 // Whether or not the SoundContainer's sounds should be treated as immobile. Immobile sounds are generally used for UI and system sounds; they will always play at full volume and will not be panned or affected by global pitch during game slowdown.

		AttenuationStartDistance = Number (default -1) // The distance at which the SoundContainer's sounds will start to attenuate out, any number < 0 set it to the game's default. Attenuation calculations follows FMOD's Inverse Rolloff model, which you can find linked below.

		Priority = 0 - 256 (default 128) // The priority at which the SoundContainer's sounds will be played, between 0 (highest priority) and 256 (lowest priority). Lower priority sounds are less likely to be played are a lot of sounds playing.

		AffectedByGlobalPitch = 0 | 1 (default) // Whether or not the SoundContainer's sounds will be affected by global pitch, or only change pitch when manually made to do so via Lua (note that pitch setting is done via AudioMan).

		AddSoundSet = SoundSet // This adds a SoundSet containing one or more sounds to the SoundContainer.

			AddSound = ContentFile // This adds a sound to the SoundSet, allowing it to be customized as shown.
				Filepath = "SomeRte.rte/Path/To/Sound.wav"

				Offset = Vector // This specifies where the sound plays with respect to its SoundContainer. This allows, for example, different sounds in a gun's reload to come from slightly different locations.
					X = Number
					Y = Number

				AttenuationStartDistance = Number // This functions identically to SoundContainer AttenuationStartDistance, allowing you to override it for specific sounds in the SoundContainer.

				MinimumAudibleDistance = Number (default 0) // This allows you to make a sound not play while the listener is within a certain distance, e.g. for gunshot echoes. It is automatically accounted for in sound attenuation.

			AddSound = "SomeRte.rte/Path/To/AnotherSound.wav" // This adds a sound to the SoundSet in oneline, allowing it to be compactly added (without customisation).

		AddSound = "SomeRte.rte/Path/To/YetAnotherSound.wav" // This adds a sound to the SoundContainer, creating a new SoundSet for it with just this sound.
	```
	NOTE: Here is a link to [FMOD's Inverse Rolloff Model.](https://fmod.com/resources/documentation-api?version=2.0&page=white-papers-3d-sounds.html#inverse)

- `SoundContainer` Lua controls have been overhauled, allowing for more control in playing and replaying them. The following Lua bindings are available:
	```
	soundContainer:HasAnySounds() - Returns whether or not the SoundContainer has any sounds in it. Returns True or false.
	```
	```
	soundContainer:IsBeingPlayed() - Returns whether or not any sounds in the SoundContainer are currently being played. Returns True or False.
	```
	```
	soundContainer:Play(optionalPosition, optionalPlayer) - Plays the sounds belonging to the SoundContainer's currently selected SoundSet. The sound will play at the position and for the player specified, or at (0, 0) for all players if parameters aren't specified.
	```
	```
	soundContainer:Stop(optionalPlayer) - Stops any playing sounds belonging to the SoundContainer, optionally only stopping them for a specified player.
	```
	```
	soundContainer:AddSound(filePath, optional soundSetToAddSoundTo, optionalSoundOffset, optionalAttenuationStartDistance, optionalAbortGameIfSoundIsInvalid) - Adds the sound at the given filepath to the SoundContainer. If a SoundSet index is specified it'll add it to that SoundSet. If an offset or attenuation start distance are specified they'll be set, as mentioned in the INI section above. If set to abort for invalid sounds, the game will error out if it can't load the sound, otherwise it'll show a console error.
	```
	```
	soundContainer:SetPosition(position) - Sets the position at which the SoundContainer's sounds will play.
	```
	```
	soundContainer:SelectNextSoundSet() - Selects the next SoundSet to play when soundContainer:Play(...) is called, according to the INI defined CycleMode.
	```
	```
	soundContainer.Loops - Set or get the number of loops for the SoundContainer, as mentioned in the INI section above.
	```
	```
	soundContainer.Priority - Set or get the priority of the SoundContainer, as mentioned in the INI section above.
	```
	```
	soundContainer.AffectedByGlobalPitch - Set or get whether the SoundContainer is affected by global pitch, as mentioned in the INI section above.
	```
- `MovableObjects` can now run multiple scripts by putting multiple `AddScript = FilePath.lua` lines in the INI definition. ([Issue #109](https://github.com/cortex-command-community/Cortex-Command-Community-Project-Source/pull/109))  
	Scripts will have their appropriate functions run in the order they were added. Note that all scripts share the same `self`, so care must be taken when naming self variables.  
	Scripts can be checked for with `movableObject:HasScript(filePath);` and added and removed with `movableObject:AddScript(filePath);` and `movableObject:RemoveScript(filePath);`. They can also be enabled and disabled in Lua (preserving their ordering) with `movableObject:EnableScript(filePath);` and `movableObject:DisableScript(filePath);`.

- Scripts on `MovableObjects` and anything that extends them (i.e. most things) now support the following new functions (in addition to `Create`, `Update`, `Destroy` and `OnPieMenu`). They are added in the same way as the aforementioned scripts:  
	```
	OnScriptRemoveOrDisable(self, scriptWasRemoved) - This is run when the script is removed or disabled. The scriptWasRemoved parameter will be True if the script was removed and False if it was disabled.
	```
	```
	OnScriptEnable(self) - This is run when the script was disabled and has been enabled.
	```
	```
	OnCollideWithTerrain(self, terrainMaterial) - This is run when the MovableObject this script on is in contact with terrain. The terrainMaterial parameter gives you the material ID for the terrain collided with. It is suggested to disable this script when not needed to save on overhead, as it will be run a lot!
	```
	```
	OnCollideWithMO(self, collidedMO, collidedRootMO) - This is run when the MovableObject this script is on is in contact with another MovableObject. The collidedMO parameter gives you the MovableObject that was collided with, and the collidedRootMO parameter gives you the root MovableObject of that MovableObject (note that they may be the same). Collisions with MovableObjects that share the same root MovableObject will not call this function.
	```

- Scripts on `Attachables` now support the following new functions:  
	```
	OnAttach(self, newParent) - This is run when the Attachable this script is on is attached to a new parent object. The newParent parameter gives you the object the Attachable is now attached to.
	```
	```
	OnDetach(self, exParent) - This is run when the Attachable this script is on is detached from an object. The exParent gives you the object the Attachable was attached to.
	```

### Changed

- Codebase now uses the C++14 standard.

- Major cleanup and reformatting in the `System` folder.

- Upgraded to new, modern FMOD audio library. ([Issue #72](https://github.com/cortex-command-community/Cortex-Command-Community-Project-Source/issues/72)).  
	Sounds now play in 3D space, so they pan to the left and right, and attenuate automatically based on the player's viewpoint.

- `Sounds` have been renamed to `SoundContainers`, and are able to handle multiple sounds playing at once. INI definitions have changed accordingly.  
	They must be added using `... = SoundContainer`, and individual sounds for them must be added using `AddSound = ContentFile...`.

- Various lua bindings around audio have been upgraded, changed or fixed, giving modders a lot more control over sounds. See documentation for more details.

- Centered the loading splash screen image when `DisableLoadingScreen` is true.

- `Box:WithinBox` lua bindings have been renamed:  
	`Box:WithinBox` is now `Box:IsWithinBox`.  
	`Box:WithinBoxX` is now `Box:IsWithinBoxX`.  
	`Box:WithinBoxY` is now `Box:IsWithinBoxY`.

- Made `AHuman` show both weapon ammo states when 2 one-handed weapons are equipped.

- Added support for multiple lines in item descriptions ([Issue#58](https://github.com/cortex-command-community/Cortex-Command-Community-Project-Source/issues/58)). This is done as follows:
	```
	Description = MultiLineText
		AddLine = First line of text
		AddLine = Second line of text
		...
	```

- `FrameMan` broken down to 4 managers. New managers are:  
	`PerformanceMan` to handle all performance stats and measurements.  
	`PostProcessMan` to handle all post-processing (glows).  
	`PrimitiveMan` to handle all lua primitive drawing.

- Post-processing (glow effects) is now enabled at all times with no option to disable.

- All lua primitive draw calls are now called from `PrimitiveMan`.  
	For example: `FrameMan:DrawLinePrimitive()` is now `PrimitiveMan:DrawLinePrimitive()`.

- Resolution multiplier properties (`NxWindowed` and `NxFullscreen`) in settings merged into a single property `ResolutionMultiplier`.

- Incompatible/bad resolution settings will be overridden at startup with messages explaining the issue instead of multiple mode switches and eventually a reset to default VGA.  
	Reset to defaults (now 960x540) will happen only on horrible aspect ratio or if you managed to really destroy something.

- You can no longer toggle native fullscreen mode from the settings menu or ini. Instead, either select your desktop resolution at 1X mode or desktop resolution divided by 2 at 2X mode for borderless fullscreen windowed mode.  
	Due to limitations in Allegro 4, changing the actual resolution from within the game still requires a restart.

- If the current game resolution is half the desktop resolution or less, you will be able to instantly switch between 1X and 2X resolution multiplier modes in the settings without screen flicker or delay.  
	If the conditions are not met, the mode switch button will show `Unavailable`.

- `PieMenuActor` and `OrbitedCraft` have now been removed. They are instead replaced with parameters in their respective functions, i.e. `OnPieMenu(pieMenuActor);` and `CraftEnteredOrbit(orbitedCraft);`. Their use is otherwise unchanged.

### Fixed

- Fixed LuaBind being all sorts of messed up. All lua bindings now work properly like they were before updating to the v141 toolset.

- Explosives (and other thrown devices) will no longer reset their explosion triggering timer when they're picked up. ([Issue #71](https://github.com/cortex-command-community/Cortex-Command-Community-Project-Source/issues/71))

- Sprite Animation Mode `ALWAYSPINGPONG` now works properly. Sprite animation has also been moved to `MOSprite` instead of `MOSRotating`, they they'll be able to properly animate now. ([Issue#77](https://github.com/cortex-command-community/Cortex-Command-Community-Project-Source/issues/77))

- Fixed `BG Arm` flailing when reloading one-handed weapon, so shields are no longer so useless.

- Fixed crash when clearing an already empty preset list in the buy menu.

- Temporary fix for low mass attachables/emitters being thrown at ridiculous speeds when their parent is gibbed.

- The audio system now better supports splitscreen games, turning off sound panning for them and attenuating according to the nearest player.

- The audio system now better supports wrapping maps so sounds handle the seam better. Additionally, the game should be able to function if the audio system fails to start up.

- Scripts on attached attachables will only run if their parent exists in MovableMan. ([Issue #83](https://github.com/cortex-command-community/Cortex-Command-Community-Project-Source/issues/83))

### Removed

- Removed all Gorilla Audio and SDL Mixer related code and files.

- Removed all Steam Workshop and Achievement related code.

- Removed a bunch of outdated/unused sources in the repo.

- Removed all OSX/Linux related code and files because we don't care. See [Liberated Cortex](https://github.com/liberated-cortex) for working Linux port.

- Removed a bunch of low-level `FrameMan` lua bindings:  
	`FrameMan:ResetSplitScreens`, `FrameMan:PPM` setter, `FrameMan:ResX/Y`, `FrameMan:HSplit/VSplit`, `FrameMan:GetPlayerFrameBufferWidth/Height`, `FrameMan:IsFullscreen`, `FrameMan:ToggleFullScreen`, `FrameMan:ClearBackbuffer8/32`, `FrameMan:ClearPostEffects`, `FrameMan:ResetFrameTimer`, `FrameMan:ShowPerformanceStats`.

- Native fullscreen mode has been removed due to poor performance compared to windowed/borderless mode and various input device issues.  
	The version of Allegro we're running is pretty old now (released in 2007) and probably doesn't properly support/utilize newer features and APIs leading to these issues.  
	The minimal amount of hardware acceleration CC has is still retained through Windows' DWM and that evidently does a better job.

- Removed now obsolete `Settings.ini` properties:  
	**Post-processing:** `TrueColorMode`, `PostProcessing`, `PostPixelGlow`.   
	**Native fullscreen mode:** `Fullscreen`, `NxWindowed`, `NxFullscreen`, `ForceSoftwareGfxDriver`, `ForceSafeGfxDriver`.

***

## [0.1.0 pre-release 1][0.1.0-pre1] - 2020/01/27

### Added

- You can now run the game with command line parameters, including `-h` to see help and `-c` to send ingame console input to cout.

- `MOSprite` now has the `FlipFactor` property that returns -1 if the sprite is flipped and 1 if it's not.  
	Using any `nugNum` calculations based on `HFlipped` is now considered criminal activity.

- `TDExplosive` now has the `IsAnimatedManually` property that lets modders set its frames manually through lua.

- You can now add `AEmitters` to `MOSRotating` and have them function similarly to attachables.  
	**Addition:** `parent:AddEmitter(emitterToAdd)` or `parent:AddEmitter(emitterToAdd, parentOffsetVector)`  
	**Removal:** `parent:RemoveEmitter(emitterToRemove)` or `parent:RemoveEmitter(uniqueIdOfEmitterToRemove)`

- Attachables can now collide with terrain when attached.  
	**INI property:** `CollidesWithTerrainWhenAttached = 0/1`  
	**Check value:** `attachable.IsCollidingWithTerrainWhileAttached`  
	**Manipulate function:** `attachable:EnableTerrainCollisions(trueOrFalse)`  
	Collisions can be manipulated only if the attachable was set to `CollidesWithTerrainWhenAttached = 1` in ini.

- `Actor.DeathSound` is now accessible to lua using `Actor.DeathSound = "string pathToNewFile"` or `Actor.DeathSound = nil` for no DeathSound.

- `AHuman` Feet are now accessible to lua using `AHuman.FGFoot` and `AHuman.BGFoot`. Interaction with them may be wonky.

- Streamlined debug process and requirements so old Visual C++ Express edition is no longer needed for debugging.

- Added minimal debug configuration for quicker debug builds without visualization.

### Changed

- `ACrab` aim limits now adjust to crab body rotation.

- `ACrab.AimRange` can now be split into `AimRangeUpperLimit` and `AimRangeLowerLimit`, allowing asymmetric ranges.

- Objective arrows and Delivery arrows are now color coordinated to match their teams, instead of being only green or red.

- BuyMenu `Bombs` tab will now show all `ThrownDevices` instead of just `TDExplosives`.

- The list of `MOSRotating` attachables (`mosr.Attachables`) now includes hardcoded attachables like dropship engines, legs, etc.

- Attachable lua manipulation has been significantly revamped. The old method of doing `attachable:Attach(parent)` has been replaced with the following:  
	**Addition:** `parent:AddAttachable(attachableToAdd)` or `parent:AddAttachable(attachableToAdd, parentOffsetVector)`  
	**Removal:** `parent:RemoveAttachable(attachableToRemove)` or `parent:RemoveAttachable(uniqueIdOfAttachableToRemove)`

- Wounds have been separated internally from emitter attachables.  
	They can now be added with `parent:AddWound(woundEmitterToAdd)`.  
	Removing wounds remains the same as before.

- Built-in Actor angular velocity reduction on death has been lessened.

### Fixed

- SFX slider now works properly.

- BGM now loops properly.

- Sound pitching now respects sounds that are not supposed to be affected by pitch.

- Using `actor:Clone()` now works properly, there are no longer issues with controlling/selecting cloned actors.

- `TDExplosive.ActivatesWhenReleased` now works properly.

- Various bug fixed related to all the Attachable and Emitter changes, so they can now me affected reliably and safely with lua.

- Various minor other things that have gotten lost in the shuffle.

### Removed

- All licensing-related code has been removed since it's no longer needed.

- Wounds can no longer be added via ini, as used to be doable buggily through ini `AddEmitter`.

- All usage of the outdated Slick Profiler has been removed.

- `TDExplosive.ParticleNumberToAdd` property has been removed.

***

Note: For a log of changes made prior to the commencement of the open source community project, look [here.](https://github.com/cortex-command-community/Cortex-Command-Community-Project-Source/wiki/Previous-Closed-Source-Changelog)


[unreleased]: https://github.com/cortex-command-community/Cortex-Command-Community-Project-Source/compare/master...cortex-command-community:development
[0.1.0-pre1]: https://github.com/cortex-command-community/Cortex-Command-Community-Project-Data/releases/tag/v0.1.0-pre1
[0.1.0-pre2]: https://github.com/cortex-command-community/Cortex-Command-Community-Project-Data/releases/tag/v0.1.0-pre2
[0.1.0-pre3.0]: https://github.com/cortex-command-community/Cortex-Command-Community-Project-Source/releases/tag/v0.1.0-pre3.0
<|MERGE_RESOLUTION|>--- conflicted
+++ resolved
@@ -95,7 +95,6 @@
 
 - Added `OnStride` special Lua function for `AHumans` that is called whenever they stride (i.e. when their `StrideSound` is played). Like playing `StrideSound`, this does not happen when the AHuman is climbing.
 
-<<<<<<< HEAD
 - New INI and Lua (R/W) `AHuman` and `ACrab` INI property `JetAngleRange` which defines the rate at which the angle of the Jetpack's thrust follows the aim angle of the Actor. (default being 0.25)
 
 - Added `AHuman` INI property `LookToAimRatio` at which the Head turns in the direction of aiming. (default being 0.7)
@@ -121,7 +120,6 @@
 - Exposed `Actor` properties `HolsterOffset` and `ItemInReach` to Lua (R/W).
 
 - Exposed `Arm` property `MaxLength` to Lua (R).
-=======
 - Exposed broad range of sounds to Lua (R/W) through their relevant SoundContainers. For each class, these include:  
 	**Actor**: `BodyHitSound`, `PainSound`, `DeathSound`, `DeviceSwitchSound`, `AlarmSound`  
 	**AHuman & ACrab**: `StrideSound`  
@@ -143,7 +141,6 @@
 	`DrawLimbPathVisualizations` - any  `AHumans` or `ACrabs` will draw some of their `LimbPaths` to the standard view.  
 	`DrawRayCastVisualizations` - any rays cast by `SceneMan` will be drawn to the standard view.  
 	`DrawPixelCheckVisualizations ` - any pixel checks made by `SceneMan:GetTerrMatter` or `SceneMan:GetMOIDPixel` will be drawn to the standard view.
->>>>>>> e52044a9
 
 ### Changed
 

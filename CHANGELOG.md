--- conflicted
+++ resolved
@@ -260,11 +260,9 @@
 
 - Removed hardcoded INI constraint that forced `Mass` of `MovableObjects` to not be 0. Previously, anytime a `Mass` of 0 was read in from INI, it was changed to 0.0001.
 
-<<<<<<< HEAD
+- Removed the ability to set `HDFirearms'` `Magazine` or `Flash`, or `AEmitters'` `Flash` to None in INI. This was a necessary result of some core changes, and may be undone in future if it's possible. If you want no `Magazine` or `Flash` just don't set one, or use a Null one like is done for limbs and other hardcoded `Attachables`.
+
 - Removed the quit-confirmation dialog from the scenarios screen. Now pressing escape will lead back to the main menu.
-=======
-- Removed the ability to set `HDFirearms'` `Magazine` or `Flash`, or `AEmitters'` `Flash` to None in INI. This was a necessary result of some core changes, and may be undone in future if it's possible. If you want no `Magazine` or `Flash` just don't set one, or use a Null one like is done for limbs and other hardcoded `Attachables`.
->>>>>>> cc6aa0fc
 
 ***
 

# Changelog

All notable changes to this project will be documented in this file.

The format is based on [Keep a Changelog](https://keepachangelog.com/en/1.0.0/), and this project adheres to [Semantic Versioning](https://semver.org/spec/v2.0.0.html).

## [Unreleased]

### Added

- Implemented Lua Just-In-Time compilation (MoonJIT 2.2.0).

- Implemented PNG file loading and saving. PNGs still need to be indexed just like BMPs! Transparency (alpha) not supported (yet).

- New `Settings.ini` property `LoadingScreenReportPrecision = intValue` to control how accurately the module loading progress reports what line is currently being read.  
	Only relevant when `DisableLoadingScreen = 0`. Default value is 100, lower values increase loading times (especially if set to 1).  
	This should be used for debugging where you need to pinpoint the exact line that is crashing and the crash message isn't helping or doesn't exist at all.

- New `Settings.ini` property `MenuTransitionDuration = floatValue` to control how fast transitions between different menu screens happen (e.g main menu to activity selection screen and back).  
	This property is a multiplier, the default value is 1 (being the default hardcoded values), lower values decrease transition durations. 0 makes transitions instant.

- New `ADoor` sound properties: ([Issue #106](https://github.com/cortex-command-community/Cortex-Command-Community-Project-Source/issues/106))  
	```
	// Played when the door starts moving from fully open/closed position towards the opposite end.
	DoorMoveStartSound = SoundContainer
		AddSound = ContentFile
			FilePath = pathToFile

	// Played while the door is moving, between fully open/closed position.
	DoorMoveSound = SoundContainer
		AddSound = ContentFile
			FilePath = pathToFile
		LoopSetting = -1 // Doesn't have to loop indefinitely, but generally should.

	// Played when the door changes direction while moving between fully open/closed position.
	DoorDirectionChangeSound = SoundContainer
		AddSound = ContentFile
			FilePath = pathToFile

	// Played when the door stops moving and is at fully open/closed position.
	DoorMoveEndSound = SoundContainer
		AddSound = ContentFile
			FilePath = pathToFile
	```

- Exposed `Actor.StableVelocityThreshold` to lua. New bindings are: ([Issue #101](https://github.com/cortex-command-community/Cortex-Command-Community-Project-Source/issues/101))  
	`Actor:GetStableVelocityThreshold()` returns a `Vector` with the currently set stable velocity threshold.  
	`Actor:SetStableVelocityThreshold(xFloatValue, yFloatValue)` sets the stable velocity threshold to the passed in float values.  
	`Actor:SetStableVelocityThreshold(Vector)` sets the stable velocity threshold to the passed in `Vector`.

- New `Attachable` and `AEmitter` property `DeleteWithParent = 0/1`. If enabled the attachable/emitter will be deleted along with the parent if parent is deleted/gibbed/destroyed. ([Issue #97](https://github.com/cortex-command-community/Cortex-Command-Community-Project-Source/issues/97))

- New `Settings.ini` property `LaunchIntoActivity = 0/1`. With `PlayIntro` functionality changed to actually skip the intro and load into main menu, this flag exists to skip both the intro and main menu and load directly into the set default activity.

- Exposed `AHuman.ThrowPrepTime` to lua and ini: ([Issue #101](https://github.com/cortex-command-community/Cortex-Command-Community-Project-Source/issues/101))  
	`ThrowPrepTime = valueInMS` will set how long it takes the `AHuman` to fully charge a throw. Default value is 1000.  
	`AHuman.ThrowPrepTime` to get/set values via lua.

- Added new `SpriteAnimMode` modes:  
	```
	SpriteAnimMode = 7 // OVERLIFETIME
	```
	This mode handles exactly like (now removed) `MOSParticle.Framerate = 0` and will complete the sprite's animation cycle over the course of its existence. `SpriteAnimDuration` is inapplicable when using this mode and will do nothing.  
	For example, an object that has a sprite with 10 frames and a lifetime of 10 seconds will animate at a rate of 1 frame per second, finishing its animation cycle just before being deleted from the scene.  
	If this mode is used on an object that has `LifeTime = 0` (infinite) it will be overridden to `SpriteAnimMode = 1` (ALWAYSLOOP) otherwise it will never animate.  
	```
	SpriteAnimMode = 8 // ONCOLLIDE
	```
	This mode will drive the animation forward based on collisions this object has with other MOs or the terrain. `SpriteAnimDuration` is inapplicable when using this mode and will do nothing.  
	This mode is `MOSParticle` specific and used mainly for animating casings and small gibs. Using this mode on anything other than `MOSParticle` will do nothing.

- New `Settings.ini` properties `EnableCrabBombs = 0/1` and `CrabBombThreshold = intValue`.  
	When `EnableCrabBombs` is enabled, releasing a number of crabs equal to `CrabBombThreshold` or more at once will trigger the crab bomb effect.  
	If disabled releasing whatever number of crabs will do nothing except release whatever number of crabs.

- Doors can now be stopped at their exact position using `ADoor:StopDoor()` via lua. When stopped, doors will stop updating their sensors and will not try to reset to a default state.  
	If the door was stopped in a script, it needs to opened/closed by calling either `ADoor:OpenDoor()` or `ADoor:CloseDoor()` otherwise it will remain in the exact position it was stopped forever.  
	If either `DrawMaterialLayerWhenOpen` or `DrawMaterialLayerWhenClosed` properties are set true, a material layer will be drawn when the door is stopped. This is to prevent a situation where the material layer will be drawn only if the door is travelling in one direction, without adding an extra property.

- New value `STOPPED` (4) was to the `ADoor.DoorState` enumeration. `ADoor:GetDoorState` will return this if the door was stopped by the user via `ADoor:StopDoor`.

- New shortcut `ALT + W` to generate a detailed 140x55px mini `WorldDump` to be used for scene previews. No relying on `SceneEditor`, stretches over whole image, no ugly cyan bunkers, no actors or glows, has sky gradient, indexed to palette.

- All text in TextBox (any TextBox) can now be selected using `CTRL + A`.

- Console can now be resized using `CTRL + UP/DOWN` (arrow keys) while open.

- Added new lua function `UInputMan:GetInputDevice(playerNum)` to get a number value representing the input device used by the specified player. Should be useful for making custom key bindings compatible with different input devices.

- Scripts can now be attached to `ACrab.Turret` and `Leg`. Additionally, a binding to get the Foot of a Leg has been added.

- Added H/V flipping capabilities to Bitmap primitives.  New bindings with arguments for flip are:  
	`PrimitiveMan:DrawBitmapPrimitive(pos, entity, rotAngle, frame, bool hFlipped, bool vFlipped)`  
	`PrimitiveMan:DrawBitmapPrimitive(player, pos, entity, rotAngle, frame, bool hFlipped, bool vFlipped)`  
	Original bindings with no flip arguments are untouched and can be called as they were.
	
- Added new primitive drawing functions to `PrimitiveMan`:  
	```
	-- Arc
	PrimitiveMan:DrawArcPrimitive(Vector pos, startAngle, endAngle, radius, color)
	PrimitiveMan:DrawArcPrimitive(player, Vector pos, startAngle, endAngle, radius, color)
	
	PrimitiveMan:DrawArcPrimitive(Vector pos, startAngle, endAngle, radius, color, thickness)
	PrimitiveMan:DrawArcPrimitive(player, Vector pos, startAngle, endAngle, radius, color, thickness)

	-- Spline (Bézier Curve)
	PrimitiveMan:DrawSplinePrimitive(Vector start, Vector guideA, Vector guideB, Vector end, color)
	PrimitiveMan:DrawSplinePrimitive(player, Vector start, Vector guideA, Vector guideB, Vector end, color)

	-- Box with rounded corners
	PrimitiveMan:DrawRoundedBoxPrimitive(Vector upperLeftCorner, Vector bottomRightCorner, cornerRadius, color)
	PrimitiveMan:DrawRoundedBoxPrimitive(player, Vector upperLeftCorner, Vector bottomRightCorner, cornerRadius, color)
	
	PrimitiveMan:DrawRoundedBoxFillPrimitive(Vector upperLeftCorner, Vector bottomRightCorner, cornerRadius, color)
	PrimitiveMan:DrawRoundedBoxFillPrimitive(player, Vector upperLeftCorner, Vector bottomRightCorner, cornerRadius, color)

	-- Triangle
	PrimitiveMan:DrawTrianglePrimitive(Vector pointA, Vector pointB, Vector pointC, color)
	PrimitiveMan:DrawTrianglePrimitive(player, Vector pointA, Vector pointB, Vector pointC, color)
	
	PrimitiveMan:DrawTriangleFillPrimitive(Vector pointA, Vector pointB, Vector pointC, color)
	PrimitiveMan:DrawTriangleFillPrimitive(player, Vector pointA, Vector pointB, Vector pointC, color)

	-- Ellipse
	PrimitiveMan:DrawEllipsePrimitive(Vector pos, horizRadius, vertRadius, color)
	PrimitiveMan:DrawEllipsePrimitive(player, Vector pos, horizRadius, vertRadius, color)
	
	PrimitiveMan:DrawEllipseFillPrimitive(Vector pos, short horizRadius, short vertRadius, color)
	PrimitiveMan:DrawEllipseFillPrimitive(player, Vector pos, horizRadius, vertRadius, color)
	```
	
- Added log for non-fatal loading errors. This log will show image files that have been loaded with incorrect extensions (has no side effects but should be addressed) and audio files that failed loading entirely and will not be audible.  
	If errors are present the console will be forced open to notify the player (only when loading into main menu).  
	Log will be automatically deleted if warnings are no longer present to avoid polluting the root directory.
	
- Game window resolution can now be changed without restarting the game.

### Changed

- Updated game framework from Allegro 4.2.3.1 to Allegro 4.4.3.1.

- Major cleanup and reformatting in the `Managers` folder.

- Lua error reporting has been improved so script errors will always show filename and line number.

- Ini error reporting has been improved so asset loading crash messages (image and audio files) will also display the ini file and line they are being referenced from and a better explanation why the crash occured. ([Issue #161](https://github.com/cortex-command-community/Cortex-Command-Community-Project-Source/issues/161))

- `Settings.ini` will now fully populate with all available settings (now also broken into sections) when being created (first time or after delete) rather than with just a limited set of defaults.

- Temporarily removed `PreciseCollisions` from `Settings.ini` due to bad things happening when disabled by user.

- `Settings.ini` property `PlayIntro` renamed to `SkipIntro` and functionality changed to actually skip the intro and load user directly into main menu, rather than into the set default activity.

- Lua calls for `GetParent` and `GetRootParent` can now be called by any `MovableObject` rather than being limited to `Attachable` only. ([Issue #102](https://github.com/cortex-command-community/Cortex-Command-Community-Project-Source/issues/102))  
	In some cases a cast to the appropriate type (`ToWhateverType`, e.g `ToMOSRotating`) will be needed when attempting to manipulate the object returned, because it will be returned as `MovableObject` if it is the root parent.  
	In cases where you need to iterate over a parent's attachable list the parent must be cast to the appropriate type that actually has an attachable list to iterate over.  
	For example:  
	```
	for attachable in ToMOSRotating(self:GetParent()).Attachables do
		...
	end
	```
	Or
	```
	local parent = ToMOSRotating(self:GetParent());
	for attachable in parent.Attachables do
		...
	end
	```

- Physics constants handling removed from `FrameMan` and now hardcoded in `Constants`. Lua bindings moved to `RTETools` and are now called without the `FrameMan` prefix like so:  
	`GetPPM()`, `GetMPP()`, `GetPPL()`, `GetLPP()`.

- Removed hardcoded 10 second `LifeTime` restriction for `MOPixel` and `MOSParticle`.

- `MOSParticle` animation can now be set with `SpriteAnimMode` and `SpriteAnimDuration`. If the property isn't defined it will default to `SpriteAnimMode = 7` (OVERLIFETIME).

- Reworked crab bombing behavior. When enabled through `Settings.ini` and triggered will gib all living actors on scene except brains and doors. Devices and non-actor MOs will remain untouched.

- `ADoor` properties `DrawWhenOpen` and `DrawWhenClosed` renamed to `DrawMaterialLayerWhenOpen` and `DrawMaterialLayerWhenClosed` so they are more clear on what they actually do.

- Specially handled Lua function `OnScriptRemoveOrDisable` has been changed to `OnScriptDisable`, and no longer has a parameter saying whether it was removed or disabled, since you can no longer remove scripts.

- When pasting multiple lines of code into the console all of them will be executed instead of the last line being pasted into the textbox and all before it executing.

- Input enums moved from `UInputMan` to `Constants` and are no longer accessed with the `UInputManager` prefix. These enums are now accessed with their own names as the prefix.  
	For example: `UInputManager.DEVICE_KEYB_ONLY` is now `InputDevice.DEVICE_KEYB_ONLY`, `UInputManager.INPUT_L_UP` is now `InputElements.INPUT_L_UP` and so on.
	
- `CraftsOrbitAtTheEdge` corrected to `CraftOrbitAtTheEdge`. Applies to both ini property and lua binding.	

- Game will now Abort with an error message when trying to load a copy of a non-existent `AtomGroup`, `Attachable` or `AEmitter` preset.

- ComboBoxes (dropdown lists) can now also be closed by clicking on their top part.

- `Activity:IsPlayerTeam` renamed to `Activity:IsHumanTeam`.

- Screenshot functionality changed: ([Issue #162](https://github.com/cortex-command-community/Cortex-Command-Community-Project-Source/issues/162))  
	The `PrintScreen` button will now take a single screenshot on key release and will not take more until the key is pressed and released again.  
	The `Ctrl+S` key combination is unchanged and will take a single screenshot every frame while the keys are held.  
	The `Ctrl+W` and `Alt+W` key combinations will now take a single WorldDump/ScenePreview on `W` key release (while `Ctrl/Alt` are still held) and will not take more until the key is pressed and released again.
	
	Additionally, all screenshots (excluding abortscreen) will now be saved into a `_Screenshots` folder (`_` so it's on top and not hiding between module folders) to avoid polluting the root directory. ([Issue #163](https://github.com/cortex-command-community/Cortex-Command-Community-Project-Source/issues/163))  
	This folder will be created automatically after modules are loaded if it is missing.
	
- `ScreenDumps` and `WorldDumps` are now saved as compressed PNGs.
	
- Controller deadzone setting ignores more input. Previously setting it to the maximum was just enough to eliminate stick drift.

- `Arm.HandPos` will now get/set the hand position as relative to the arm's joint position, instead of relative to the arm's center of mass.

<<<<<<< HEAD
- Moved from C-style random number generation to C++ standard.
=======
- Resolution settings in options screen changed:  
	Resolution multiplier button changed to `Fullscreen` button - this will set the game window resolution to match the desktop resolution. When resolution matches the desktop, this button will change to `Windowed` and will allow setting the game window resolution back to default (960x540).  
	Added `Upscaled Fullscreen` button - this will change the resolution to half of the desktop and the multiplier to 2. The `Fullscreen` button will change to `Windowed` in this mode to return to non-upscaled mode (960x540).  
	Selecting any resolution setting from the resolution combobox will immediately change to selected resolution. (Known bug: Clicking off the combobox without making a new selection while in `Upscaled Fullscreen` mode will change resolution to `Fullscreen`. This will be addressed later.)  
	
	**Note:** Changing the game window resolution while an Activity is active requires ending the Activity. A dialog box will appear asking to confirm the change.
>>>>>>> b420b4ce

### Fixed

- Fix crash when returning to `MetaGame` scenario screen after activity end.

- Control schemes will no longer get deleted when being configured. Resetting the control scheme will load a preset instead of leaving it blank. ([Issue #121](https://github.com/cortex-command-community/Cortex-Command-Community-Project-Source/issues/121))

- Fix glow effects being drawn one frame past `EffectStartTime` making objects that exist for a single frame not draw glows. ([Issue #67](https://github.com/cortex-command-community/Cortex-Command-Community-Project-Source/issues/67))

- Time scale can no longer be lowered to 0 through the performance stats interface.

- Actors now support their held devices identically while facing to either side. ([Issue #31](https://github.com/cortex-command-community/Cortex-Command-Community-Project-Source/issues/31))

- Fixed issue where clicking a ComboBox's scrollbar would release the mouse, thus causing unexpected behavior like not being able to close the list by clicking outside of it.

- Fixed issue where ComboBoxes did not save the current selection, thus if the ComboBox was deselected without making a selection then the selection would revert to the default value instead of the last selected value.

- Fixed issue with double clicks and missing clicks in menus (anything that uses AllegroInput).

- Fixed issue where OnPieMenu function wasn't working for `AHuman` equipped items, and made it work for `BGArm` equipped items as well as `FGArm` ones.

- The "woosh" sound played when switching actors from a distance will now take scene wrapping into account. Additionally, attempting to switch to previous or next actor with only one actor will play the more correct "error" sound.

### Removed

- Removed the ability to remove scripts from objects with Lua. This is no longer needed cause of code efficiency increases.

- Removed `Settings.ini` property `PixelsPerMeter`. Now hardcoded and cannot be changed by the user.

- Removed `MOSParticle` property `Framerate` and lua bindings. `MOSParticle` animation is now handled with `SpriteAnimMode` like everything else.

- Removed `ConsoleMan.ForceVisibility` and `ConsoleMan.ScreenSize` lua bindings.

- Removed `ActivityMan.PlayerCount` and `ActivityMan.TeamCount` setters lua bindings (obsolete and did nothing).

- Removed `Activity` properties `TeamCount` and `PlayerCount`. These are handled internally and do nothing when set in ini.

- Removed `Activity` property `FundsOfTeam#`, use `Team#Funds` instead.

***

## [0.1.0 pre-release 2][0.1.0-pre2] - 2020/05/08

### Added

- Lua binding for `Box::IntersectsBox(otherBox)`, that returns true if 2 boxes intersect.

- Command line arguments for launching directly into editors using `-editor "EditorName"`.  
	Valid editor names are: `ActorEditor`, `GibEditor`, `SceneEditor`, `AreaEditor` and `AssemblyEditor`.

- Added handling for custom number and string values in INI.
	```
	AddCustomValue = NumberValue
		YourKeyName = YourNumberValue // Integer or floating point number.

	AddCustomValue = StringValue
		YourKeyName = YourStringValue
	```
	`YourKeyName` is a string value and is not limited to just numbers.

- New `Settings.ini` property `AdvancedPerformanceStats = 0/1` to disable/enable the performance counter graphs (enabled by default).

- Added `PassengerSlots` INI and Lua property to Actors. This determines how many spaces in the buy menu an actor will take up (1 by default). It must be a whole number but can theoretically be 0 or less.

- Added Lua bindings for `IsInsideX` and `IsInsideY` to `Area`. These act similarly to the pre-existing `IsInside`, but allow you to check for the X and Y axes individually.

- Added the concept of `SoundSets`, which are collections of sounds inside a `SoundContainer`. This allows you to, for example, put multiple sounds for a given gunshot inside a `SoundSet` so they're played together.

- `SoundContainers` have been overhauled to allow for a lot more customization, including per-sound customization. The following INI example shows all currently available capabilities with explanatory comments:
	```
	AddSoundContainer = SoundContainer // Note that SoundContainers replace Sounds, so this can be used for things like FireSound = SoundContainer
		PresetName = Preset Name Here

		CycleMode = MODE_RANDOM (default) | MODE_FORWARDS // How the SoundContainer will cycle through its `SoundSets` whenever it's told to select a new one. The former is prior behaviour, the latter cycles through SoundSets in the order they were added.

		LoopSetting = -1 | 0 (default) | 1+ // How the SoundContainer loops its sounds. -1 means it loops forever, 0 means it plays once, any number > 0 means it plays once and loops that many times.

		Immobile = 0 (default) | 1 // Whether or not the SoundContainer's sounds should be treated as immobile. Immobile sounds are generally used for UI and system sounds; they will always play at full volume and will not be panned or affected by global pitch during game slowdown.

		AttenuationStartDistance = Number (default -1) // The distance at which the SoundContainer's sounds will start to attenuate out, any number < 0 set it to the game's default. Attenuation calculations follows FMOD's Inverse Rolloff model, which you can find linked below.

		Priority = 0 - 256 (default 128) // The priority at which the SoundContainer's sounds will be played, between 0 (highest priority) and 256 (lowest priority). Lower priority sounds are less likely to be played are a lot of sounds playing.

		AffectedByGlobalPitch = 0 | 1 (default) // Whether or not the SoundContainer's sounds will be affected by global pitch, or only change pitch when manually made to do so via Lua (note that pitch setting is done via AudioMan).

		AddSoundSet = SoundSet // This adds a SoundSet containing one or more sounds to the SoundContainer.

			AddSound = ContentFile // This adds a sound to the SoundSet, allowing it to be customized as shown.
				Filepath = "SomeRte.rte/Path/To/Sound.wav"

				Offset = Vector // This specifies where the sound plays with respect to its SoundContainer. This allows, for example, different sounds in a gun's reload to come from slightly different locations.
					X = Number
					Y = Number

				AttenuationStartDistance = Number // This functions identically to SoundContainer AttenuationStartDistance, allowing you to override it for specific sounds in the SoundContainer.

				MinimumAudibleDistance = Number (default 0) // This allows you to make a sound not play while the listener is within a certain distance, e.g. for gunshot echoes. It is automatically accounted for in sound attenuation.

			AddSound = "SomeRte.rte/Path/To/AnotherSound.wav" // This adds a sound to the SoundSet in oneline, allowing it to be compactly added (without customisation).

		AddSound = "SomeRte.rte/Path/To/YetAnotherSound.wav" // This adds a sound to the SoundContainer, creating a new SoundSet for it with just this sound.
	```
	NOTE: Here is a link to [FMOD's Inverse Rolloff Model.](https://fmod.com/resources/documentation-api?version=2.0&page=white-papers-3d-sounds.html#inverse)

- `SoundContainer` Lua controls have been overhauled, allowing for more control in playing and replaying them. The following Lua bindings are available:
	```
	soundContainer:HasAnySounds() - Returns whether or not the SoundContainer has any sounds in it. Returns True or false.
	```
	```
	soundContainer:IsBeingPlayed() - Returns whether or not any sounds in the SoundContainer are currently being played. Returns True or False.
	```
	```
	soundContainer:Play(optionalPosition, optionalPlayer) - Plays the sounds belonging to the SoundContainer's currently selected SoundSet. The sound will play at the position and for the player specified, or at (0, 0) for all players if parameters aren't specified.
	```
	```
	soundContainer:Stop(optionalPlayer) - Stops any playing sounds belonging to the SoundContainer, optionally only stopping them for a specified player.
	```
	```
	soundContainer:AddSound(filePath, optional soundSetToAddSoundTo, optionalSoundOffset, optionalAttenuationStartDistance, optionalAbortGameIfSoundIsInvalid) - Adds the sound at the given filepath to the SoundContainer. If a SoundSet index is specified it'll add it to that SoundSet. If an offset or attenuation start distance are specified they'll be set, as mentioned in the INI section above. If set to abort for invalid sounds, the game will error out if it can't load the sound, otherwise it'll show a console error.
	```
	```
	soundContainer:SetPosition(position) - Sets the position at which the SoundContainer's sounds will play.
	```
	```
	soundContainer:SelectNextSoundSet() - Selects the next SoundSet to play when soundContainer:Play(...) is called, according to the INI defined CycleMode.
	```
	```
	soundContainer.Loops - Set or get the number of loops for the SoundContainer, as mentioned in the INI section above.
	```
	```
	soundContainer.Priority - Set or get the priority of the SoundContainer, as mentioned in the INI section above.
	```
	```
	soundContainer.AffectedByGlobalPitch - Set or get whether the SoundContainer is affected by global pitch, as mentioned in the INI section above.
	```
- `MovableObjects` can now run multiple scripts by putting multiple `AddScript = FilePath.lua` lines in the INI definition. ([Issue #109](https://github.com/cortex-command-community/Cortex-Command-Community-Project-Source/pull/109))  
	Scripts will have their appropriate functions run in the order they were added. Note that all scripts share the same `self`, so care must be taken when naming self variables.  
	Scripts can be checked for with `movableObject:HasScript(filePath);` and added and removed with `movableObject:AddScript(filePath);` and `movableObject:RemoveScript(filePath);`. They can also be enabled and disabled in Lua (preserving their ordering) with `movableObject:EnableScript(filePath);` and `movableObject:DisableScript(filePath);`.

- Scripts on `MovableObjects` and anything that extends them (i.e. most things) now support the following new functions (in addition to `Create`, `Update`, `Destroy` and `OnPieMenu`). They are added in the same way as the aforementioned scripts:  
	```
	OnScriptRemoveOrDisable(self, scriptWasRemoved) - This is run when the script is removed or disabled. The scriptWasRemoved parameter will be True if the script was removed and False if it was disabled.
	```
	```
	OnScriptEnable(self) - This is run when the script was disabled and has been enabled.
	```
	```
	OnCollideWithTerrain(self, terrainMaterial) - This is run when the MovableObject this script on is in contact with terrain. The terrainMaterial parameter gives you the material ID for the terrain collided with. It is suggested to disable this script when not needed to save on overhead, as it will be run a lot!
	```
	```
	OnCollideWithMO(self, collidedMO, collidedRootMO) - This is run when the MovableObject this script is on is in contact with another MovableObject. The collidedMO parameter gives you the MovableObject that was collided with, and the collidedRootMO parameter gives you the root MovableObject of that MovableObject (note that they may be the same). Collisions with MovableObjects that share the same root MovableObject will not call this function.
	```

- Scripts on `Attachables` now support the following new functions:  
	```
	OnAttach(self, newParent) - This is run when the Attachable this script is on is attached to a new parent object. The newParent parameter gives you the object the Attachable is now attached to.
	```
	```
	OnDetach(self, exParent) - This is run when the Attachable this script is on is detached from an object. The exParent gives you the object the Attachable was attached to.
	```

### Changed

- Codebase now uses the C++14 standard.

- Major cleanup and reformatting in the `System` folder.

- Upgraded to new, modern FMOD audio library. ([Issue #72](https://github.com/cortex-command-community/Cortex-Command-Community-Project-Source/issues/72)).  
	Sounds now play in 3D space, so they pan to the left and right, and attenuate automatically based on the player's viewpoint.

- `Sounds` have been renamed to `SoundContainers`, and are able to handle multiple sounds playing at once. INI definitions have changed accordingly.  
	They must be added using `... = SoundContainer`, and individual sounds for them must be added using `AddSound = ContentFile...`.

- Various lua bindings around audio have been upgraded, changed or fixed, giving modders a lot more control over sounds. See documentation for more details.

- Centered the loading splash screen image when `DisableLoadingScreen` is true.

- `Box:WithinBox` lua bindings have been renamed:  
	`Box:WithinBox` is now `Box:IsWithinBox`.  
	`Box:WithinBoxX` is now `Box:IsWithinBoxX`.  
	`Box:WithinBoxY` is now `Box:IsWithinBoxY`.

- Made `AHuman` show both weapon ammo states when 2 one-handed weapons are equipped.

- Added support for multiple lines in item descriptions ([Issue#58](https://github.com/cortex-command-community/Cortex-Command-Community-Project-Source/issues/58)). This is done as follows:
	```
	Description = MultiLineText
		AddLine = First line of text
		AddLine = Second line of text
		...
	```

- `FrameMan` broken down to 4 managers. New managers are:  
	`PerformanceMan` to handle all performance stats and measurements.  
	`PostProcessMan` to handle all post-processing (glows).  
	`PrimitiveMan` to handle all lua primitive drawing.

- Post-processing (glow effects) is now enabled at all times with no option to disable.

- All lua primitive draw calls are now called from `PrimitiveMan`.  
	For example: `FrameMan:DrawLinePrimitive()` is now `PrimitiveMan:DrawLinePrimitive()`.

- Resolution multiplier properties (`NxWindowed` and `NxFullscreen`) in settings merged into a single property `ResolutionMultiplier`.

- Incompatible/bad resolution settings will be overridden at startup with messages explaining the issue instead of multiple mode switches and eventually a reset to default VGA.  
	Reset to defaults (now 960x540) will happen only on horrible aspect ratio or if you managed to really destroy something.

- You can no longer toggle native fullscreen mode from the settings menu or ini. Instead, either select your desktop resolution at 1X mode or desktop resolution divided by 2 at 2X mode for borderless fullscreen windowed mode.  
	Due to limitations in Allegro 4, changing the actual resolution from within the game still requires a restart.

- If the current game resolution is half the desktop resolution or less, you will be able to instantly switch between 1X and 2X resolution multiplier modes in the settings without screen flicker or delay.  
	If the conditions are not met, the mode switch button will show `Unavailable`.

- `PieMenuActor` and `OrbitedCraft` have now been removed. They are instead replaced with parameters in their respective functions, i.e. `OnPieMenu(pieMenuActor);` and `CraftEnteredOrbit(orbitedCraft);`. Their use is otherwise unchanged.

### Fixed

- Fixed LuaBind being all sorts of messed up. All lua bindings now work properly like they were before updating to the v141 toolset.

- Explosives (and other thrown devices) will no longer reset their explosion triggering timer when they're picked up. ([Issue #71](https://github.com/cortex-command-community/Cortex-Command-Community-Project-Source/issues/71))

- Sprite Animation Mode `ALWAYSPINGPONG` now works properly. Sprite animation has also been moved to `MOSprite` instead of `MOSRotating`, they they'll be able to properly animate now. ([Issue#77](https://github.com/cortex-command-community/Cortex-Command-Community-Project-Source/issues/77))

- Fixed `BG Arm` flailing when reloading one-handed weapon, so shields are no longer so useless.

- Fixed crash when clearing an already empty preset list in the buy menu.

- Temporary fix for low mass attachables/emitters being thrown at ridiculous speeds when their parent is gibbed.

- The audio system now better supports splitscreen games, turning off sound panning for them and attenuating according to the nearest player.

- The audio system now better supports wrapping maps so sounds handle the seam better. Additionally, the game should be able to function if the audio system fails to start up.

- Scripts on attached attachables will only run if their parent exists in MovableMan. ([Issue #83](https://github.com/cortex-command-community/Cortex-Command-Community-Project-Source/issues/83))

### Removed

- Removed all Gorilla Audio and SDL Mixer related code and files.

- Removed all Steam Workshop and Achievement related code.

- Removed a bunch of outdated/unused sources in the repo.

- Removed all OSX/Linux related code and files because we don't care. See [Liberated Cortex](https://github.com/liberated-cortex) for working Linux port.

- Removed a bunch of low-level `FrameMan` lua bindings:  
	`FrameMan:ResetSplitScreens`, `FrameMan:PPM` setter, `FrameMan:ResX/Y`, `FrameMan:HSplit/VSplit`, `FrameMan:GetPlayerFrameBufferWidth/Height`, `FrameMan:IsFullscreen`, `FrameMan:ToggleFullScreen`, `FrameMan:ClearBackbuffer8/32`, `FrameMan:ClearPostEffects`, `FrameMan:ResetFrameTimer`, `FrameMan:ShowPerformanceStats`.

- Native fullscreen mode has been removed due to poor performance compared to windowed/borderless mode and various input device issues.  
	The version of Allegro we're running is pretty old now (released in 2007) and probably doesn't properly support/utilize newer features and APIs leading to these issues.  
	The minimal amount of hardware acceleration CC has is still retained through Windows' DWM and that evidently does a better job.

- Removed now obsolete `Settings.ini` properties:  
	**Post-processing:** `TrueColorMode`, `PostProcessing`, `PostPixelGlow`.   
	**Native fullscreen mode:** `Fullscreen`, `NxWindowed`, `NxFullscreen`, `ForceSoftwareGfxDriver`, `ForceSafeGfxDriver`.

***

## [0.1.0 pre-release 1][0.1.0-pre1] - 2020/01/27

### Added

- You can now run the game with command line parameters, including `-h` to see help and `-c` to send ingame console input to cout.

- `MOSprite` now has the `FlipFactor` property that returns -1 if the sprite is flipped and 1 if it's not.  
	Using any `nugNum` calculations based on `HFlipped` is now considered criminal activity.

- `TDExplosive` now has the `IsAnimatedManually` property that lets modders set its frames manually through lua.

- You can now add `AEmitters` to `MOSRotating` and have them function similarly to attachables.  
	**Addition:** `parent:AddEmitter(emitterToAdd)` or `parent:AddEmitter(emitterToAdd, parentOffsetVector)`  
	**Removal:** `parent:RemoveEmitter(emitterToRemove)` or `parent:RemoveEmitter(uniqueIdOfEmitterToRemove)`

- Attachables can now collide with terrain when attached.  
	**INI property:** `CollidesWithTerrainWhenAttached = 0/1`  
	**Check value:** `attachable.IsCollidingWithTerrainWhileAttached`  
	**Manipulate function:** `attachable:EnableTerrainCollisions(trueOrFalse)`  
	Collisions can be manipulated only if the attachable was set to `CollidesWithTerrainWhenAttached = 1` in ini.

- `Actor.DeathSound` is now accessible to lua using `Actor.DeathSound = "string pathToNewFile"` or `Actor.DeathSound = nil` for no DeathSound.

- `AHuman` Feet are now accessible to lua using `AHuman.FGFoot` and `AHuman.BGFoot`. Interaction with them may be wonky.

- Streamlined debug process and requirements so old Visual C++ Express edition is no longer needed for debugging.

- Added minimal debug configuration for quicker debug builds without visualization.

### Changed

- `ACrab` aim limits now adjust to crab body rotation.

- `ACrab.AimRange` can now be split into `AimRangeUpperLimit` and `AimRangeLowerLimit`, allowing asymmetric ranges.

- Objective arrows and Delivery arrows are now color coordinated to match their teams, instead of being only green or red.

- BuyMenu `Bombs` tab will now show all `ThrownDevices` instead of just `TDExplosives`.

- The list of `MOSRotating` attachables (`mosr.Attachables`) now includes hardcoded attachables like dropship engines, legs, etc.

- Attachable lua manipulation has been significantly revamped. The old method of doing `attachable:Attach(parent)` has been replaced with the following:  
	**Addition:** `parent:AddAttachable(attachableToAdd)` or `parent:AddAttachable(attachableToAdd, parentOffsetVector)`  
	**Removal:** `parent:RemoveAttachable(attachableToRemove)` or `parent:RemoveAttachable(uniqueIdOfAttachableToRemove)`

- Wounds have been separated internally from emitter attachables.  
	They can now be added with `parent:AddWound(woundEmitterToAdd)`.  
	Removing wounds remains the same as before.

- Built-in Actor angular velocity reduction on death has been lessened.

### Fixed

- SFX slider now works properly.

- BGM now loops properly.

- Sound pitching now respects sounds that are not supposed to be affected by pitch.

- Using `actor:Clone()` now works properly, there are no longer issues with controlling/selecting cloned actors.

- `TDExplosive.ActivatesWhenReleased` now works properly.

- Various bug fixed related to all the Attachable and Emitter changes, so they can now me affected reliably and safely with lua.

- Various minor other things that have gotten lost in the shuffle.

### Removed

- All licensing-related code has been removed since it's no longer needed.

- Wounds can no longer be added via ini, as used to be doable buggily through ini `AddEmitter`.

- All usage of the outdated Slick Profiler has been removed.

- `TDExplosive.ParticleNumberToAdd` property has been removed.

***

Note: For a log of changes made prior to the commencement of the open source community project, look [here.](https://github.com/cortex-command-community/Cortex-Command-Community-Project-Source/wiki/Previous-Closed-Source-Changelog)


[unreleased]: https://github.com/cortex-command-community/Cortex-Command-Community-Project-Source/compare/master...cortex-command-community:development
[0.1.0-pre1]: https://github.com/cortex-command-community/Cortex-Command-Community-Project-Data/releases/tag/v0.1.0-pre1
[0.1.0-pre2]: https://github.com/cortex-command-community/Cortex-Command-Community-Project-Data/releases/tag/v0.1.0-pre2<|MERGE_RESOLUTION|>--- conflicted
+++ resolved
@@ -208,16 +208,14 @@
 
 - `Arm.HandPos` will now get/set the hand position as relative to the arm's joint position, instead of relative to the arm's center of mass.
 
-<<<<<<< HEAD
-- Moved from C-style random number generation to C++ standard.
-=======
 - Resolution settings in options screen changed:  
 	Resolution multiplier button changed to `Fullscreen` button - this will set the game window resolution to match the desktop resolution. When resolution matches the desktop, this button will change to `Windowed` and will allow setting the game window resolution back to default (960x540).  
 	Added `Upscaled Fullscreen` button - this will change the resolution to half of the desktop and the multiplier to 2. The `Fullscreen` button will change to `Windowed` in this mode to return to non-upscaled mode (960x540).  
 	Selecting any resolution setting from the resolution combobox will immediately change to selected resolution. (Known bug: Clicking off the combobox without making a new selection while in `Upscaled Fullscreen` mode will change resolution to `Fullscreen`. This will be addressed later.)  
 	
 	**Note:** Changing the game window resolution while an Activity is active requires ending the Activity. A dialog box will appear asking to confirm the change.
->>>>>>> b420b4ce
+
+- Moved from C-style random number generation to C++ standard.
 
 ### Fixed
 

--- conflicted
+++ resolved
@@ -480,7 +480,6 @@
     <ClInclude Include="System\GraphicalPrimitive.h">
       <Filter>System</Filter>
     </ClInclude>
-<<<<<<< HEAD
     <ClInclude Include="Menus\TitleScreen.h">
       <Filter>Menus</Filter>
     </ClInclude>
@@ -518,12 +517,12 @@
       <Filter>Menus</Filter>
     </ClInclude>
     <ClInclude Include="Menus\ScenarioActivityConfigGUI.h">
-=======
+      <Filter>Menus</Filter>
+    </ClInclude>
     <ClInclude Include="System\PieSlice.h">
       <Filter>System</Filter>
     </ClInclude>
     <ClInclude Include="Menus\InventoryMenuGUI.h">
->>>>>>> 12e654f8
       <Filter>Menus</Filter>
     </ClInclude>
   </ItemGroup>
@@ -961,7 +960,6 @@
     <ClCompile Include="System\GraphicalPrimitive.cpp">
       <Filter>System</Filter>
     </ClCompile>
-<<<<<<< HEAD
     <ClCompile Include="Menus\TitleScreen.cpp">
       <Filter>Menus</Filter>
     </ClCompile>
@@ -999,12 +997,12 @@
       <Filter>Menus</Filter>
     </ClCompile>
     <ClCompile Include="Menus\ScenarioActivityConfigGUI.cpp">
-=======
+      <Filter>Menus</Filter>
+    </ClCompile>
     <ClCompile Include="System\PieSlice.cpp">
       <Filter>System</Filter>
     </ClCompile>
     <ClCompile Include="Menus\InventoryMenuGUI.cpp">
->>>>>>> 12e654f8
       <Filter>Menus</Filter>
     </ClCompile>
   </ItemGroup>
